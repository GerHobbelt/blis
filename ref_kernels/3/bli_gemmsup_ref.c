--- conflicted
+++ resolved
@@ -43,30 +43,21 @@
 \
 void PASTEMAC3(ch,opname,arch,suf) \
      ( \
-             conj_t     conja, \
-             conj_t     conjb, \
-             dim_t      m, \
-             dim_t      n, \
-             dim_t      k, \
-       const void*      alpha0, \
-       const void*      a0, inc_t rs_a, inc_t cs_a, \
-       const void*      b0, inc_t rs_b, inc_t cs_b, \
-       const void*      beta0, \
-             void*      c0, inc_t rs_c, inc_t cs_c, \
-             auxinfo_t* data, \
-       const cntx_t*    cntx  \
+       conj_t              conja, \
+       conj_t              conjb, \
+       dim_t               m, \
+       dim_t               n, \
+       dim_t               k, \
+       ctype*     restrict alpha, \
+       ctype*     restrict a, inc_t rs_a, inc_t cs_a, \
+       ctype*     restrict b, inc_t rs_b, inc_t cs_b, \
+       ctype*     restrict beta, \
+       ctype*     restrict c, inc_t rs_c, inc_t cs_c, \
+       auxinfo_t* restrict data, \
+       cntx_t*    restrict cntx  \
      ) \
 { \
-	const ctype* restrict alpha = alpha0; \
-	const ctype* restrict a     = a0; \
-	const ctype* restrict b     = b0; \
-	const ctype* restrict beta  = beta0; \
-	      ctype* restrict c     = c0; \
-\
 	/* NOTE: This microkernel can actually handle arbitrarily large
-<<<<<<< HEAD
-	   values of m, n, and k. */ \
-=======
        values of m, n, and k. */ \
 	const num_t dt = PASTEMAC(ch,type); \
 	const dim_t MR = bli_cntx_get_l3_sup_blksz_def_dt( dt, BLIS_MR, cntx ); \
@@ -77,49 +68,12 @@
 \
 	ctype* restrict abuf = a; \
 	ctype* restrict bbuf = b; \
->>>>>>> fb2a6827
 \
 	if ( bli_is_noconj( conja ) && bli_is_noconj( conjb ) ) \
 	{ \
 		/* Traverse c by rows. */ \
 		for ( dim_t i = 0; i < m; i += MR ) \
 		{ \
-<<<<<<< HEAD
-			      ctype* restrict ci = &c[ i*rs_c ]; \
-			const ctype* restrict ai = &a[ i*rs_a ]; \
-\
-			for ( dim_t j = 0; j < n; ++j ) \
-			{ \
-				      ctype* restrict cij = &ci[ j*cs_c ]; \
-				const ctype* restrict bj  = &b [ j*cs_b ]; \
-				      ctype           ab; \
-\
-				PASTEMAC(ch,set0s)( ab ); \
-\
-				/* Perform a dot product to update the (i,j) element of c. */ \
-				for ( dim_t l = 0; l < k; ++l ) \
-				{ \
-					const ctype* restrict aij = &ai[ l*cs_a ]; \
-					const ctype* restrict bij = &bj[ l*rs_b ]; \
-\
-					PASTEMAC(ch,dots)( *aij, *bij, ab ); \
-				} \
-\
-				/* If beta is one, add ab into c. If beta is zero, overwrite c
-				   with the result in ab. Otherwise, scale by beta and accumulate
-				   ab to c. */ \
-				if ( PASTEMAC(ch,eq1)( *beta ) ) \
-				{ \
-					PASTEMAC(ch,axpys)( *alpha, ab, *cij ); \
-				} \
-				else if ( PASTEMAC(ch,eq0)( *beta ) ) \
-				{ \
-					PASTEMAC(ch,scal2s)( *alpha, ab, *cij ); \
-				} \
-				else \
-				{ \
-					PASTEMAC(ch,axpbys)( *alpha, ab, *beta, *cij ); \
-=======
 			for ( dim_t ii = 0; ii < bli_min( MR, m-i ); ++ii ) \
 			{ \
 				bbuf = b; \
@@ -162,7 +116,6 @@
 						} \
 					} \
 					bbuf += ps_b; \
->>>>>>> fb2a6827
 				} \
 			} \
 			abuf += ps_a; \
@@ -173,42 +126,6 @@
 		/* Traverse c by rows. */ \
 		for ( dim_t i = 0; i < m; i += MR ) \
 		{ \
-<<<<<<< HEAD
-			      ctype* restrict ci = &c[ i*rs_c ]; \
-			const ctype* restrict ai = &a[ i*rs_a ]; \
-\
-			for ( dim_t j = 0; j < n; ++j ) \
-			{ \
-				      ctype* restrict cij = &ci[ j*cs_c ]; \
-				const ctype* restrict bj  = &b [ j*cs_b ]; \
-				      ctype           ab; \
-\
-				PASTEMAC(ch,set0s)( ab ); \
-\
-				/* Perform a dot product to update the (i,j) element of c. */ \
-				for ( dim_t l = 0; l < k; ++l ) \
-				{ \
-					const ctype* restrict aij = &ai[ l*cs_a ]; \
-					const ctype* restrict bij = &bj[ l*rs_b ]; \
-\
-					PASTEMAC(ch,axpyjs)( *aij, *bij, ab ); \
-				} \
-\
-				/* If beta is one, add ab into c. If beta is zero, overwrite c
-				   with the result in ab. Otherwise, scale by beta and accumulate
-				   ab to c. */ \
-				if ( PASTEMAC(ch,eq1)( *beta ) ) \
-				{ \
-					PASTEMAC(ch,axpys)( *alpha, ab, *cij ); \
-				} \
-				else if ( PASTEMAC(ch,eq0)( *beta ) ) \
-				{ \
-					PASTEMAC(ch,scal2s)( *alpha, ab, *cij ); \
-				} \
-				else \
-				{ \
-					PASTEMAC(ch,axpbys)( *alpha, ab, *beta, *cij ); \
-=======
 			for ( dim_t ii = 0; ii < bli_min( MR, m-i ); ++ii ) \
 			{ \
 				bbuf = b; \
@@ -251,7 +168,6 @@
 						} \
 					} \
 					bbuf += ps_b; \
->>>>>>> fb2a6827
 				} \
 			} \
 			abuf += ps_a; \
@@ -262,42 +178,6 @@
 		/* Traverse c by rows. */ \
 		for ( dim_t i = 0; i < m; i += MR ) \
 		{ \
-<<<<<<< HEAD
-			      ctype* restrict ci = &c[ i*rs_c ]; \
-			const ctype* restrict ai = &a[ i*rs_a ]; \
-\
-			for ( dim_t j = 0; j < n; ++j ) \
-			{ \
-				      ctype* restrict cij = &ci[ j*cs_c ]; \
-				const ctype* restrict bj  = &b [ j*cs_b ]; \
-				      ctype           ab; \
-\
-				PASTEMAC(ch,set0s)( ab ); \
-\
-				/* Perform a dot product to update the (i,j) element of c. */ \
-				for ( dim_t l = 0; l < k; ++l ) \
-				{ \
-					const ctype* restrict aij = &ai[ l*cs_a ]; \
-					const ctype* restrict bij = &bj[ l*rs_b ]; \
-\
-					PASTEMAC(ch,dotjs)( *aij, *bij, ab ); \
-				} \
-\
-				/* If beta is one, add ab into c. If beta is zero, overwrite c
-				   with the result in ab. Otherwise, scale by beta and accumulate
-				   ab to c. */ \
-				if ( PASTEMAC(ch,eq1)( *beta ) ) \
-				{ \
-					PASTEMAC(ch,axpys)( *alpha, ab, *cij ); \
-				} \
-				else if ( PASTEMAC(ch,eq0)( *beta ) ) \
-				{ \
-					PASTEMAC(ch,scal2s)( *alpha, ab, *cij ); \
-				} \
-				else \
-				{ \
-					PASTEMAC(ch,axpbys)( *alpha, ab, *beta, *cij ); \
-=======
 			for ( dim_t ii = 0; ii < bli_min( MR, m-i ); ++ii ) \
 			{ \
 				bbuf = b; \
@@ -340,7 +220,6 @@
 						} \
 					} \
 					bbuf += ps_b; \
->>>>>>> fb2a6827
 				} \
 			} \
 			abuf += ps_a; \
@@ -351,45 +230,6 @@
 		/* Traverse c by rows. */ \
 		for ( dim_t i = 0; i < m; i += MR ) \
 		{ \
-<<<<<<< HEAD
-			      ctype* restrict ci = &c[ i*rs_c ]; \
-			const ctype* restrict ai = &a[ i*rs_a ]; \
-\
-			for ( dim_t j = 0; j < n; ++j ) \
-			{ \
-				      ctype* restrict cij = &ci[ j*cs_c ]; \
-				const ctype* restrict bj  = &b [ j*cs_b ]; \
-				      ctype           ab; \
-\
-				PASTEMAC(ch,set0s)( ab ); \
-\
-				/* Perform a dot product to update the (i,j) element of c. */ \
-				for ( dim_t l = 0; l < k; ++l ) \
-				{ \
-					const ctype* restrict aij = &ai[ l*cs_a ]; \
-					const ctype* restrict bij = &bj[ l*rs_b ]; \
-\
-					PASTEMAC(ch,dots)( *aij, *bij, ab ); \
-				} \
-\
-				/* Conjugate the result to simulate conj(a^T) * conj(b). */ \
-				PASTEMAC(ch,conjs)( ab ); \
-\
-				/* If beta is one, add ab into c. If beta is zero, overwrite c
-				   with the result in ab. Otherwise, scale by beta and accumulate
-				   ab to c. */ \
-				if ( PASTEMAC(ch,eq1)( *beta ) ) \
-				{ \
-					PASTEMAC(ch,axpys)( *alpha, ab, *cij ); \
-				} \
-				else if ( PASTEMAC(ch,eq0)( *beta ) ) \
-				{ \
-					PASTEMAC(ch,scal2s)( *alpha, ab, *cij ); \
-				} \
-				else \
-				{ \
-					PASTEMAC(ch,axpbys)( *alpha, ab, *beta, *cij ); \
-=======
 			for ( dim_t ii = 0; ii < bli_min( MR, m-i ); ++ii ) \
 			{ \
 				bbuf = b; \
@@ -435,7 +275,6 @@
 						} \
 					} \
 					bbuf += ps_b; \
->>>>>>> fb2a6827
 				} \
 			} \
 			abuf += ps_a; \
@@ -443,7 +282,7 @@
 	} \
 }
 
-INSERT_GENTFUNC_BASIC( gemmsup_r, BLIS_CNAME_INFIX, BLIS_REF_SUFFIX )
+INSERT_GENTFUNC_BASIC2( gemmsup_r, BLIS_CNAME_INFIX, BLIS_REF_SUFFIX )
 
 //
 // -- Column storage case ------------------------------------------------------
@@ -454,50 +293,44 @@
 \
 void PASTEMAC3(ch,opname,arch,suf) \
      ( \
-             conj_t     conja, \
-             conj_t     conjb, \
-             dim_t      m, \
-             dim_t      n, \
-             dim_t      k, \
-       const void*      alpha0, \
-       const void*      a0, inc_t rs_a, inc_t cs_a, \
-       const void*      b0, inc_t rs_b, inc_t cs_b, \
-       const void*      beta0, \
-             void*      c0, inc_t rs_c, inc_t cs_c, \
-             auxinfo_t* data, \
-       const cntx_t*    cntx  \
+       conj_t              conja, \
+       conj_t              conjb, \
+       dim_t               m, \
+       dim_t               n, \
+       dim_t               k, \
+       ctype*     restrict alpha, \
+       ctype*     restrict a, inc_t rs_a, inc_t cs_a, \
+       ctype*     restrict b, inc_t rs_b, inc_t cs_b, \
+       ctype*     restrict beta, \
+       ctype*     restrict c, inc_t rs_c, inc_t cs_c, \
+       auxinfo_t* restrict data, \
+       cntx_t*    restrict cntx  \
      ) \
 { \
-	const ctype* restrict alpha = alpha0; \
-	const ctype* restrict a     = a0; \
-	const ctype* restrict b     = b0; \
-	const ctype* restrict beta  = beta0; \
-	      ctype* restrict c     = c0; \
-\
 	/* NOTE: This microkernel can actually handle arbitrarily large
-	   values of m, n, and k. */ \
+       values of m, n, and k. */ \
 \
 	if ( bli_is_noconj( conja ) && bli_is_noconj( conjb ) ) \
 	{ \
 		/* Traverse c by columns. */ \
 		for ( dim_t j = 0; j < n; ++j ) \
 		{ \
-			      ctype* restrict cj = &c[ j*cs_c ]; \
-			const ctype* restrict bj = &b[ j*cs_b ]; \
+			ctype* restrict cj = &c[ j*cs_c ]; \
+			ctype* restrict bj = &b[ j*cs_b ]; \
 \
 			for ( dim_t i = 0; i < m; ++i ) \
 			{ \
-				      ctype* restrict cij = &cj[ i*rs_c ]; \
-				const ctype* restrict ai  = &a [ i*rs_a ]; \
-				      ctype           ab; \
+				ctype* restrict cij = &cj[ i*rs_c ]; \
+				ctype* restrict ai  = &a [ i*rs_a ]; \
+				ctype           ab; \
 \
 				PASTEMAC(ch,set0s)( ab ); \
 \
 				/* Perform a dot product to update the (i,j) element of c. */ \
 				for ( dim_t l = 0; l < k; ++l ) \
 				{ \
-					const ctype* restrict aij = &ai[ l*cs_a ]; \
-					const ctype* restrict bij = &bj[ l*rs_b ]; \
+					ctype* restrict aij = &ai[ l*cs_a ]; \
+					ctype* restrict bij = &bj[ l*rs_b ]; \
 \
 					PASTEMAC(ch,dots)( *aij, *bij, ab ); \
 				} \
@@ -525,22 +358,22 @@
 		/* Traverse c by columns. */ \
 		for ( dim_t j = 0; j < n; ++j ) \
 		{ \
-			      ctype* restrict cj = &c[ j*cs_c ]; \
-			const ctype* restrict bj = &b[ j*cs_b ]; \
+			ctype* restrict cj = &c[ j*cs_c ]; \
+			ctype* restrict bj = &b[ j*cs_b ]; \
 \
 			for ( dim_t i = 0; i < m; ++i ) \
 			{ \
-				      ctype* restrict cij = &cj[ i*rs_c ]; \
-				const ctype* restrict ai  = &a [ i*rs_a ]; \
-				      ctype           ab; \
+				ctype* restrict cij = &cj[ i*rs_c ]; \
+				ctype* restrict ai  = &a [ i*rs_a ]; \
+				ctype           ab; \
 \
 				PASTEMAC(ch,set0s)( ab ); \
 \
 				/* Perform a dot product to update the (i,j) element of c. */ \
 				for ( dim_t l = 0; l < k; ++l ) \
 				{ \
-					const ctype* restrict aij = &ai[ l*cs_a ]; \
-					const ctype* restrict bij = &bj[ l*rs_b ]; \
+					ctype* restrict aij = &ai[ l*cs_a ]; \
+					ctype* restrict bij = &bj[ l*rs_b ]; \
 \
 					PASTEMAC(ch,axpyjs)( *aij, *bij, ab ); \
 				} \
@@ -568,22 +401,22 @@
 		/* Traverse c by columns. */ \
 		for ( dim_t j = 0; j < n; ++j ) \
 		{ \
-			      ctype* restrict cj = &c[ j*cs_c ]; \
-			const ctype* restrict bj = &b[ j*cs_b ]; \
+			ctype* restrict cj = &c[ j*cs_c ]; \
+			ctype* restrict bj = &b[ j*cs_b ]; \
 \
 			for ( dim_t i = 0; i < m; ++i ) \
 			{ \
-				      ctype* restrict cij = &cj[ i*rs_c ]; \
-				const ctype* restrict ai  = &a [ i*rs_a ]; \
-				      ctype           ab; \
+				ctype* restrict cij = &cj[ i*rs_c ]; \
+				ctype* restrict ai  = &a [ i*rs_a ]; \
+				ctype           ab; \
 \
 				PASTEMAC(ch,set0s)( ab ); \
 \
 				/* Perform a dot product to update the (i,j) element of c. */ \
 				for ( dim_t l = 0; l < k; ++l ) \
 				{ \
-					const ctype* restrict aij = &ai[ l*cs_a ]; \
-					const ctype* restrict bij = &bj[ l*rs_b ]; \
+					ctype* restrict aij = &ai[ l*cs_a ]; \
+					ctype* restrict bij = &bj[ l*rs_b ]; \
 \
 					PASTEMAC(ch,dotjs)( *aij, *bij, ab ); \
 				} \
@@ -611,22 +444,22 @@
 		/* Traverse c by columns. */ \
 		for ( dim_t j = 0; j < n; ++j ) \
 		{ \
-			      ctype* restrict cj = &c[ j*cs_c ]; \
-			const ctype* restrict bj = &b[ j*cs_b ]; \
+			ctype* restrict cj = &c[ j*cs_c ]; \
+			ctype* restrict bj = &b[ j*cs_b ]; \
 \
 			for ( dim_t i = 0; i < m; ++i ) \
 			{ \
-				      ctype* restrict cij = &cj[ i*rs_c ]; \
-				const ctype* restrict ai  = &a [ i*rs_a ]; \
-				      ctype           ab; \
+				ctype* restrict cij = &cj[ i*rs_c ]; \
+				ctype* restrict ai  = &a [ i*rs_a ]; \
+				ctype           ab; \
 \
 				PASTEMAC(ch,set0s)( ab ); \
 \
 				/* Perform a dot product to update the (i,j) element of c. */ \
 				for ( dim_t l = 0; l < k; ++l ) \
 				{ \
-					const ctype* restrict aij = &ai[ l*cs_a ]; \
-					const ctype* restrict bij = &bj[ l*rs_b ]; \
+					ctype* restrict aij = &ai[ l*cs_a ]; \
+					ctype* restrict bij = &bj[ l*rs_b ]; \
 \
 					PASTEMAC(ch,dots)( *aij, *bij, ab ); \
 				} \
@@ -654,10 +487,391 @@
 	} \
 }
 
-INSERT_GENTFUNC_BASIC( gemmsup_c, BLIS_CNAME_INFIX, BLIS_REF_SUFFIX )
+INSERT_GENTFUNC_BASIC2( gemmsup_c, BLIS_CNAME_INFIX, BLIS_REF_SUFFIX )
 
 //
 // -- General storage case -----------------------------------------------------
 //
 
-INSERT_GENTFUNC_BASIC( gemmsup_g, BLIS_CNAME_INFIX, BLIS_REF_SUFFIX )
+INSERT_GENTFUNC_BASIC2( gemmsup_g, BLIS_CNAME_INFIX, BLIS_REF_SUFFIX )
+
+
+
+
+
+
+
+
+#if 0
+
+//
+// -- Row storage case ---------------------------------------------------------
+//
+
+#undef  GENTFUNC
+#define GENTFUNC( ctype, ch, opname, arch, suf ) \
+\
+void PASTEMAC3(ch,opname,arch,suf) \
+     ( \
+       conj_t              conja, \
+       conj_t              conjb, \
+       dim_t               m, \
+       dim_t               n, \
+       dim_t               k, \
+       ctype*     restrict alpha, \
+       ctype*     restrict a, inc_t rs_a, inc_t cs_a, \
+       ctype*     restrict b, inc_t rs_b, inc_t cs_b, \
+       ctype*     restrict beta, \
+       ctype*     restrict c, inc_t rs_c, inc_t cs_c, \
+       auxinfo_t* restrict data, \
+       cntx_t*    restrict cntx  \
+     ) \
+{ \
+	const dim_t     mn     = m * n; \
+\
+	ctype           ab[ BLIS_STACK_BUF_MAX_SIZE \
+	                    / sizeof( ctype ) ] \
+	                    __attribute__((aligned(BLIS_STACK_BUF_ALIGN_SIZE))); \
+	const inc_t     rs_ab  = n; \
+	const inc_t     cs_ab  = 1; \
+\
+\
+	/* Assumptions: m <= mr, n <= nr so that the temporary array ab is
+	   sufficiently large enough to hold the m x n microtile.
+
+	   The ability to handle m < mr and n < nr is being provided so that
+	   optimized ukernels can call one of these reference implementations
+	   for their edge cases, if they choose. When they do so, they will
+	   need to call the function directly, by its configuration-mangled
+	   name, since it will have been overwritten in the context when
+	   the optimized ukernel functions are registered. */ \
+\
+\
+	/* Initialize the accumulator elements in ab to zero. */ \
+	for ( dim_t i = 0; i < mn; ++i ) \
+	{ \
+		PASTEMAC(ch,set0s)( ab[i] ); \
+	} \
+\
+	/* Perform a series of k rank-1 updates into ab. */ \
+	for ( dim_t l = 0; l < k; ++l ) \
+	{ \
+		/* Traverse ab by rows; assume cs_ab = 1. */ \
+		for ( dim_t i = 0; i < m; ++i ) \
+		{ \
+			for ( dim_t j = 0; j < n; ++j ) \
+			{ \
+				PASTEMAC(ch,dots) \
+				( \
+				  a[ i*rs_a ], \
+				  b[ j*cs_b ], \
+				  ab[ i*rs_ab + j*cs_ab ]  \
+				); \
+			} \
+		} \
+\
+		a += cs_a; \
+		b += rs_b; \
+	} \
+\
+	/* Scale the result in ab by alpha. */ \
+	for ( dim_t i = 0; i < mn; ++i ) \
+	{ \
+		PASTEMAC(ch,scals)( *alpha, ab[i] ); \
+	} \
+\
+\
+	/* If beta is one, add ab into c. If beta is zero, overwrite c with the
+	   result in ab. Otherwise, scale by beta and accumulate ab to c. */ \
+	if ( PASTEMAC(ch,eq1)( *beta ) ) \
+	{ \
+		/* Traverse ab and c by rows; assume cs_a = cs_a = 1. */ \
+		for ( dim_t i = 0; i < m; ++i ) \
+		for ( dim_t j = 0; j < n; ++j ) \
+		{ \
+			PASTEMAC(ch,adds) \
+			( \
+			  ab[ i*rs_ab + j*1 ], \
+			  c[  i*rs_c  + j*1 ]  \
+			) \
+		} \
+	} \
+	else if ( PASTEMAC(ch,eq0)( *beta ) ) \
+	{ \
+\
+		/* Traverse ab and c by rows; assume cs_a = cs_a = 1. */ \
+		for ( dim_t i = 0; i < m; ++i ) \
+		for ( dim_t j = 0; j < n; ++j ) \
+		{ \
+			PASTEMAC(ch,copys) \
+			( \
+			  ab[ i*rs_ab + j*1 ], \
+			  c[  i*rs_c  + j*1 ]  \
+			) \
+		} \
+	} \
+	else /* beta != 0 && beta != 1 */ \
+	{ \
+		/* Traverse ab and c by rows; assume cs_a = cs_a = 1. */ \
+		for ( dim_t i = 0; i < m; ++i ) \
+		for ( dim_t j = 0; j < n; ++j ) \
+		{ \
+			PASTEMAC(ch,xpbys) \
+			( \
+			  ab[ i*rs_ab + j*1 ], \
+			  *beta, \
+			  c[  i*rs_c  + j*1 ]  \
+			) \
+		} \
+	} \
+}
+
+INSERT_GENTFUNC_BASIC2( gemmsup_r, BLIS_CNAME_INFIX, BLIS_REF_SUFFIX )
+
+//
+// -- Column storage case ------------------------------------------------------
+//
+
+#undef  GENTFUNC
+#define GENTFUNC( ctype, ch, opname, arch, suf ) \
+\
+void PASTEMAC3(ch,opname,arch,suf) \
+     ( \
+       conj_t              conja, \
+       conj_t              conjb, \
+       dim_t               m, \
+       dim_t               n, \
+       dim_t               k, \
+       ctype*     restrict alpha, \
+       ctype*     restrict a, inc_t rs_a, inc_t cs_a, \
+       ctype*     restrict b, inc_t rs_b, inc_t cs_b, \
+       ctype*     restrict beta, \
+       ctype*     restrict c, inc_t rs_c, inc_t cs_c, \
+       auxinfo_t* restrict data, \
+       cntx_t*    restrict cntx  \
+     ) \
+{ \
+	const dim_t     mn     = m * n; \
+\
+	ctype           ab[ BLIS_STACK_BUF_MAX_SIZE \
+	                    / sizeof( ctype ) ] \
+	                    __attribute__((aligned(BLIS_STACK_BUF_ALIGN_SIZE))); \
+	const inc_t     rs_ab  = 1; \
+	const inc_t     cs_ab  = m; \
+\
+\
+	/* Assumptions: m <= mr, n <= nr so that the temporary array ab is
+	   sufficiently large enough to hold the m x n microtile.
+
+	   The ability to handle m < mr and n < nr is being provided so that
+	   optimized ukernels can call one of these reference implementations
+	   for their edge cases, if they choose. When they do so, they will
+	   need to call the function directly, by its configuration-mangled
+	   name, since it will have been overwritten in the context when
+	   the optimized ukernel functions are registered. */ \
+\
+\
+	/* Initialize the accumulator elements in ab to zero. */ \
+	for ( dim_t i = 0; i < mn; ++i ) \
+	{ \
+		PASTEMAC(ch,set0s)( ab[i] ); \
+	} \
+\
+	/* Perform a series of k rank-1 updates into ab. */ \
+	for ( dim_t l = 0; l < k; ++l ) \
+	{ \
+		/* Traverse ab by columns; assume rs_ab = 1. */ \
+		for ( dim_t j = 0; j < n; ++j ) \
+		{ \
+			for ( dim_t i = 0; i < m; ++i ) \
+			{ \
+				PASTEMAC(ch,dots) \
+				( \
+				  a[ i*rs_a ], \
+				  b[ j*cs_b ], \
+				  ab[ i*rs_ab + j*cs_ab ]  \
+				); \
+			} \
+		} \
+\
+		a += cs_a; \
+		b += rs_b; \
+	} \
+\
+	/* Scale the result in ab by alpha. */ \
+	for ( dim_t i = 0; i < mn; ++i ) \
+	{ \
+		PASTEMAC(ch,scals)( *alpha, ab[i] ); \
+	} \
+\
+\
+	/* If beta is one, add ab into c. If beta is zero, overwrite c with the
+	   result in ab. Otherwise, scale by beta and accumulate ab to c. */ \
+	if ( PASTEMAC(ch,eq1)( *beta ) ) \
+	{ \
+		/* Traverse ab and c by columns; assume rs_a = rs_a = 1. */ \
+		for ( dim_t j = 0; j < n; ++j ) \
+		for ( dim_t i = 0; i < m; ++i ) \
+		{ \
+			PASTEMAC(ch,adds) \
+			( \
+			  ab[ i*1 + j*cs_ab ], \
+			  c[  i*1 + j*cs_c  ]  \
+			) \
+		} \
+	} \
+	else if ( PASTEMAC(ch,eq0)( *beta ) ) \
+	{ \
+		/* Traverse ab and c by columns; assume rs_a = rs_a = 1. */ \
+		for ( dim_t j = 0; j < n; ++j ) \
+		for ( dim_t i = 0; i < m; ++i ) \
+		{ \
+			PASTEMAC(ch,copys) \
+			( \
+			  ab[ i*1 + j*cs_ab ], \
+			  c[  i*1 + j*cs_c  ]  \
+			) \
+		} \
+	} \
+	else /* beta != 0 && beta != 1 */ \
+	{ \
+		/* Traverse ab and c by columns; assume rs_a = rs_a = 1. */ \
+		for ( dim_t j = 0; j < n; ++j ) \
+		for ( dim_t i = 0; i < m; ++i ) \
+		{ \
+			PASTEMAC(ch,xpbys) \
+			( \
+			  ab[ i*1 + j*cs_ab ], \
+			  *beta, \
+			  c[  i*1 + j*cs_c  ]  \
+			) \
+		} \
+	} \
+}
+
+INSERT_GENTFUNC_BASIC2( gemmsup_c, BLIS_CNAME_INFIX, BLIS_REF_SUFFIX )
+
+//
+// -- General storage case -----------------------------------------------------
+//
+
+#undef  GENTFUNC
+#define GENTFUNC( ctype, ch, opname, arch, suf ) \
+\
+void PASTEMAC3(ch,opname,arch,suf) \
+     ( \
+       conj_t              conja, \
+       conj_t              conjb, \
+       dim_t               m, \
+       dim_t               n, \
+       dim_t               k, \
+       ctype*     restrict alpha, \
+       ctype*     restrict a, inc_t rs_a, inc_t cs_a, \
+       ctype*     restrict b, inc_t rs_b, inc_t cs_b, \
+       ctype*     restrict beta, \
+       ctype*     restrict c, inc_t rs_c, inc_t cs_c, \
+       auxinfo_t* restrict data, \
+       cntx_t*    restrict cntx  \
+     ) \
+{ \
+	const dim_t     mn     = m * n; \
+\
+	ctype           ab[ BLIS_STACK_BUF_MAX_SIZE \
+	                    / sizeof( ctype ) ] \
+	                    __attribute__((aligned(BLIS_STACK_BUF_ALIGN_SIZE))); \
+	const inc_t     rs_ab  = 1; \
+	const inc_t     cs_ab  = m; \
+\
+\
+	/* Assumptions: m <= mr, n <= nr so that the temporary array ab is
+	   sufficiently large enough to hold the m x n microtile.
+
+	   The ability to handle m < mr and n < nr is being provided so that
+	   optimized ukernels can call one of these reference implementations
+	   for their edge cases, if they choose. When they do so, they will
+	   need to call the function directly, by its configuration-mangled
+	   name, since it will have been overwritten in the context when
+	   the optimized ukernel functions are registered. */ \
+\
+\
+	/* Initialize the accumulator elements in ab to zero. */ \
+	for ( dim_t i = 0; i < mn; ++i ) \
+	{ \
+		PASTEMAC(ch,set0s)( ab[i] ); \
+	} \
+\
+	/* Perform a series of k rank-1 updates into ab. */ \
+	for ( dim_t l = 0; l < k; ++l ) \
+	{ \
+		/* General storage: doesn't matter how we traverse ab. */ \
+		for ( dim_t j = 0; j < n; ++j ) \
+		{ \
+			for ( dim_t i = 0; i < m; ++i ) \
+			{ \
+				PASTEMAC(ch,dots) \
+				( \
+				  a[ i*rs_a ], \
+				  b[ j*cs_b ], \
+				  ab[ i*rs_ab + j*cs_ab ]  \
+				); \
+			} \
+		} \
+\
+		a += cs_a; \
+		b += rs_b; \
+	} \
+\
+	/* Scale the result in ab by alpha. */ \
+	for ( dim_t i = 0; i < mn; ++i ) \
+	{ \
+		PASTEMAC(ch,scals)( *alpha, ab[i] ); \
+	} \
+\
+\
+	/* If beta is one, add ab into c. If beta is zero, overwrite c with the
+	   result in ab. Otherwise, scale by beta and accumulate ab to c. */ \
+	if ( PASTEMAC(ch,eq1)( *beta ) ) \
+	{ \
+		/* General storage: doesn't matter how we traverse ab and c. */ \
+		for ( dim_t j = 0; j < n; ++j ) \
+		for ( dim_t i = 0; i < m; ++i ) \
+		{ \
+			PASTEMAC(ch,adds) \
+			( \
+			  ab[ i*rs_ab + j*cs_ab ], \
+			  c[  i*rs_c  + j*cs_c  ]  \
+			) \
+		} \
+	} \
+	else if ( PASTEMAC(ch,eq0)( *beta ) ) \
+	{ \
+		/* General storage: doesn't matter how we traverse ab and c. */ \
+		for ( dim_t j = 0; j < n; ++j ) \
+		for ( dim_t i = 0; i < m; ++i ) \
+		{ \
+			PASTEMAC(ch,copys) \
+			( \
+			  ab[ i*rs_ab + j*cs_ab ], \
+			  c[  i*rs_c  + j*cs_c  ]  \
+			) \
+		} \
+	} \
+	else /* beta != 0 && beta != 1 */ \
+	{ \
+		/* General storage: doesn't matter how we traverse ab and c. */ \
+		for ( dim_t j = 0; j < n; ++j ) \
+		for ( dim_t i = 0; i < m; ++i ) \
+		{ \
+			PASTEMAC(ch,xpbys) \
+			( \
+			  ab[ i*rs_ab + j*cs_ab ], \
+			  *beta, \
+			  c[  i*rs_c  + j*cs_c  ]  \
+			) \
+		} \
+	} \
+}
+
+INSERT_GENTFUNC_BASIC2( gemmsup_g, BLIS_CNAME_INFIX, BLIS_REF_SUFFIX )
+
+#endif