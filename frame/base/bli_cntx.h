/*

   BLIS
   An object-based framework for developing high-performance BLAS-like
   libraries.

   Copyright (C) 2014, The University of Texas at Austin
   Copyright (C) 2016, Hewlett Packard Enterprise Development LP
   Copyright (C) 2020 - 23, Advanced Micro Devices, Inc. All rights reserved.

   Redistribution and use in source and binary forms, with or without
   modification, are permitted provided that the following conditions are
   met:
    - Redistributions of source code must retain the above copyright
      notice, this list of conditions and the following disclaimer.
    - Redistributions in binary form must reproduce the above copyright
      notice, this list of conditions and the following disclaimer in the
      documentation and/or other materials provided with the distribution.
    - Neither the name(s) of the copyright holder(s) nor the names of its
      contributors may be used to endorse or promote products derived
      from this software without specific prior written permission.

   THIS SOFTWARE IS PROVIDED BY THE COPYRIGHT HOLDERS AND CONTRIBUTORS
   "AS IS" AND ANY EXPRESS OR IMPLIED WARRANTIES, INCLUDING, BUT NOT
   LIMITED TO, THE IMPLIED WARRANTIES OF MERCHANTABILITY AND FITNESS FOR
   A PARTICULAR PURPOSE ARE DISCLAIMED. IN NO EVENT SHALL THE COPYRIGHT
   HOLDER OR CONTRIBUTORS BE LIABLE FOR ANY DIRECT, INDIRECT, INCIDENTAL,
   SPECIAL, EXEMPLARY, OR CONSEQUENTIAL DAMAGES (INCLUDING, BUT NOT
   LIMITED TO, PROCUREMENT OF SUBSTITUTE GOODS OR SERVICES; LOSS OF USE,
   DATA, OR PROFITS; OR BUSINESS INTERRUPTION) HOWEVER CAUSED AND ON ANY
   THEORY OF LIABILITY, WHETHER IN CONTRACT, STRICT LIABILITY, OR TORT
   (INCLUDING NEGLIGENCE OR OTHERWISE) ARISING IN ANY WAY OUT OF THE USE
   OF THIS SOFTWARE, EVEN IF ADVISED OF THE POSSIBILITY OF SUCH DAMAGE.

*/

#ifndef BLIS_CNTX_H
#define BLIS_CNTX_H


// Context object type (defined in bli_type_defs.h)

/*
typedef struct cntx_s
{
	blksz_t*  blkszs;
	bszid_t*  bmults;

	func_t*   l3_vir_ukrs;
	func_t*   l3_nat_ukrs;
	mbool_t*  l3_nat_ukrs_prefs;

	blksz_t*  l3_sup_thresh;
	void**    l3_sup_handlers;
	blksz_t*  l3_sup_blkszs;
	func_t*   l3_sup_kers;
	mbool_t*  l3_sup_kers_prefs;

	func_t*   l1f_kers;
	func_t*   l1v_kers;

	func_t*   packm_kers;
	func_t*   unpackm_kers;

	ind_t     method;

} cntx_t;
*/

// -----------------------------------------------------------------------------

//
// -- cntx_t query (fields only) -----------------------------------------------
//

BLIS_INLINE blksz_t* bli_cntx_blkszs_buf( cntx_t* cntx )
{
	return cntx->blkszs;
}
BLIS_INLINE bszid_t* bli_cntx_bmults_buf( cntx_t* cntx )
{
	return cntx->bmults;
}
BLIS_INLINE blksz_t* bli_cntx_trsm_blkszs_buf( cntx_t* cntx )
{
    return cntx->trsm_blkszs;
}
BLIS_INLINE func_t* bli_cntx_l3_vir_ukrs_buf( cntx_t* cntx )
{
	return cntx->l3_vir_ukrs;
}
BLIS_INLINE func_t* bli_cntx_l3_nat_ukrs_buf( cntx_t* cntx )
{
	return cntx->l3_nat_ukrs;
}
BLIS_INLINE mbool_t* bli_cntx_l3_nat_ukrs_prefs_buf( cntx_t* cntx )
{
	return cntx->l3_nat_ukrs_prefs;
}
BLIS_INLINE blksz_t* bli_cntx_l3_sup_thresh_buf( cntx_t* cntx )
{
	return cntx->l3_sup_thresh;
}
BLIS_INLINE void** bli_cntx_l3_sup_handlers_buf( cntx_t* cntx )
{
	return cntx->l3_sup_handlers;
}
BLIS_INLINE blksz_t* bli_cntx_l3_sup_blkszs_buf( cntx_t* cntx )
{
	return cntx->l3_sup_blkszs;
}
BLIS_INLINE blksz_t* bli_cntx_l3_sup_tri_blkszs_buf( cntx_t* cntx )
{
	return cntx->l3_sup_tri_blkszs;
}
BLIS_INLINE func_t* bli_cntx_l3_sup_kers_buf( cntx_t* cntx )
{
	return cntx->l3_sup_kers;
}
BLIS_INLINE func_t* bli_cntx_l3_sup_tri_kers_buf( cntx_t* cntx )
{
	return cntx->l3_sup_tri_kers;
}
BLIS_INLINE mbool_t* bli_cntx_l3_sup_kers_prefs_buf( cntx_t* cntx )
{
	return cntx->l3_sup_kers_prefs;
}
BLIS_INLINE mbool_t* bli_cntx_l3_sup_tri_kers_prefs_buf( cntx_t* cntx )
{
	return cntx->l3_sup_tri_kers_prefs;
}
BLIS_INLINE func_t* bli_cntx_l1f_kers_buf( cntx_t* cntx )
{
	return cntx->l1f_kers;
}
BLIS_INLINE func_t* bli_cntx_l1v_kers_buf( cntx_t* cntx )
{
	return cntx->l1v_kers;
}
BLIS_INLINE void** bli_cntx_l3_thresh_funcs_buf(cntx_t* cntx )
{
	return cntx->l3_thresh_funcs;
}
BLIS_INLINE func_t* bli_cntx_packm_kers_buf( cntx_t* cntx )
{
	return cntx->packm_kers;
}
BLIS_INLINE func_t* bli_cntx_unpackm_kers_buf( cntx_t* cntx )
{
	return cntx->unpackm_kers;
}
BLIS_INLINE ind_t bli_cntx_method( cntx_t* cntx )
{
	return cntx->method;
}

// -----------------------------------------------------------------------------

//
// -- cntx_t modification (fields only) ----------------------------------------
//

BLIS_INLINE void bli_cntx_set_method( ind_t method, cntx_t* cntx )
{
	cntx->method = method;
}

// -----------------------------------------------------------------------------

//
// -- cntx_t query (complex) ---------------------------------------------------
//

BLIS_INLINE blksz_t* bli_cntx_get_blksz( bszid_t bs_id, cntx_t* cntx )
{
	blksz_t* blkszs = bli_cntx_blkszs_buf( cntx );
	blksz_t* blksz  = &blkszs[ bs_id ];

	// Return the address of the blksz_t identified by bs_id.
	return blksz;
}

BLIS_INLINE blksz_t* bli_cntx_get_trsm_blksz( bszid_t bs_id, cntx_t* cntx )
{
    blksz_t* blkszs = bli_cntx_trsm_blkszs_buf( cntx );
    blksz_t* blksz  = &blkszs[ bs_id ];

    // Return the address of the blksz_t identified by bs_id.
    return blksz;

}

BLIS_INLINE dim_t bli_cntx_get_blksz_def_dt( num_t dt, bszid_t bs_id, cntx_t* cntx )
{
	blksz_t* blksz  = bli_cntx_get_blksz( bs_id, cntx );
	dim_t    bs_dt  = bli_blksz_get_def( dt, blksz );

	// Return the main (default) blocksize value for the datatype given.
	return bs_dt;
}

BLIS_INLINE dim_t bli_cntx_get_trsm_blksz_def_dt( num_t dt, bszid_t bs_id, cntx_t* cntx )
{
	blksz_t* blksz  = bli_cntx_get_trsm_blksz( bs_id, cntx );
	dim_t    bs_dt  = bli_blksz_get_def( dt, blksz );

	// Return the main (default) blocksize value for the datatype given.
	return bs_dt;
}

BLIS_INLINE dim_t bli_cntx_get_blksz_max_dt( num_t dt, bszid_t bs_id, cntx_t* cntx )
{
	blksz_t* blksz  = bli_cntx_get_blksz( bs_id, cntx );
	dim_t    bs_dt  = bli_blksz_get_max( dt, blksz );

	// Return the auxiliary (maximum) blocksize value for the datatype given.
	return bs_dt;
}

BLIS_INLINE dim_t bli_cntx_get_trsm_blksz_max_dt( num_t dt, bszid_t bs_id, cntx_t* cntx )
{
	blksz_t* blksz  = bli_cntx_get_trsm_blksz( bs_id, cntx );
	dim_t    bs_dt  = bli_blksz_get_max( dt, blksz );

	// Return the auxiliary (maximum) blocksize value for the datatype given.
	return bs_dt;
}

BLIS_INLINE bszid_t bli_cntx_get_bmult_id( bszid_t bs_id, cntx_t* cntx )
{
	bszid_t* restrict bmults = bli_cntx_bmults_buf( cntx );
	bszid_t           bm_id  = bmults[ bs_id ];

	return bm_id;
}

BLIS_INLINE blksz_t* bli_cntx_get_bmult( bszid_t bs_id, cntx_t* cntx )
{
	bszid_t           bm_id  = bli_cntx_get_bmult_id( bs_id, cntx );
	blksz_t* restrict bmult  = bli_cntx_get_blksz( bm_id, cntx );

	return bmult;
}

BLIS_INLINE blksz_t* bli_cntx_get_trsm_bmult( bszid_t bs_id, cntx_t* cntx )
{
	bszid_t           bm_id  = bli_cntx_get_bmult_id( bs_id, cntx );
	blksz_t* restrict bmult  = bli_cntx_get_trsm_blksz( bm_id, cntx );

	return bmult;
}

BLIS_INLINE dim_t bli_cntx_get_bmult_dt( num_t dt, bszid_t bs_id, cntx_t* cntx )
{
	blksz_t* bmult  = bli_cntx_get_bmult( bs_id, cntx );
	dim_t    bm_dt  = bli_blksz_get_def( dt, bmult );

	return bm_dt;
}

// -----------------------------------------------------------------------------

BLIS_INLINE func_t* bli_cntx_get_l3_vir_ukrs( l3ukr_t ukr_id, cntx_t* cntx )
{
	func_t* funcs = bli_cntx_l3_vir_ukrs_buf( cntx );
	func_t* func  = &funcs[ ukr_id ];

	return func;
}

BLIS_INLINE void_fp bli_cntx_get_l3_vir_ukr_dt( num_t dt, l3ukr_t ukr_id, cntx_t* cntx )
{
	func_t* func = bli_cntx_get_l3_vir_ukrs( ukr_id, cntx );

	return bli_func_get_dt( dt, func );
}

BLIS_INLINE func_t* bli_cntx_get_l3_nat_ukrs( l3ukr_t ukr_id, cntx_t* cntx )
{
	func_t* funcs = bli_cntx_l3_nat_ukrs_buf( cntx );
	func_t* func  = &funcs[ ukr_id ];

	return func;
}

BLIS_INLINE void_fp bli_cntx_get_l3_nat_ukr_dt( num_t dt, l3ukr_t ukr_id, cntx_t* cntx )
{
	func_t* func = bli_cntx_get_l3_nat_ukrs( ukr_id, cntx );

	return bli_func_get_dt( dt, func );
}

// -----------------------------------------------------------------------------

BLIS_INLINE mbool_t* bli_cntx_get_l3_nat_ukr_prefs( l3ukr_t ukr_id, cntx_t* cntx )
{
	mbool_t* mbools = bli_cntx_l3_nat_ukrs_prefs_buf( cntx );
	mbool_t* mbool  = &mbools[ ukr_id ];

	return mbool;
}

BLIS_INLINE bool bli_cntx_get_l3_nat_ukr_prefs_dt( num_t dt, l3ukr_t ukr_id, cntx_t* cntx )
{
	mbool_t* mbool = bli_cntx_get_l3_nat_ukr_prefs( ukr_id, cntx );

	return ( bool )bli_mbool_get_dt( dt, mbool );
}

// -----------------------------------------------------------------------------

BLIS_INLINE blksz_t* bli_cntx_get_l3_sup_thresh( threshid_t thresh_id, cntx_t* cntx )
{
	blksz_t* threshs = bli_cntx_l3_sup_thresh_buf( cntx );
	blksz_t* thresh  = &threshs[ thresh_id ];

	// Return the address of the blksz_t identified by thresh_id.
	return thresh;
}

BLIS_INLINE dim_t bli_cntx_get_l3_sup_thresh_dt( num_t dt, threshid_t thresh_id, cntx_t* cntx )
{
	blksz_t* threshs   = bli_cntx_get_l3_sup_thresh( thresh_id, cntx );
	dim_t    thresh_dt = bli_blksz_get_def( dt, threshs );

	// Return the main (default) threshold value for the datatype given.
	return thresh_dt;
}

// -----------------------------------------------------------------------------

BLIS_INLINE void* bli_cntx_get_l3_sup_handler( opid_t op, cntx_t* cntx )
{
	void** funcs = bli_cntx_l3_sup_handlers_buf( cntx );
	void*  func  = funcs[ op ];

	return func;
}

// -----------------------------------------------------------------------------

BLIS_INLINE blksz_t* bli_cntx_get_l3_sup_blksz( bszid_t bs_id, cntx_t* cntx )
{
	blksz_t* blkszs = bli_cntx_l3_sup_blkszs_buf( cntx );
	blksz_t* blksz  = &blkszs[ bs_id ];

	// Return the address of the blksz_t identified by bs_id.
	return blksz;
}
BLIS_INLINE blksz_t* bli_cntx_get_l3_sup_tri_blksz( bszid_t bs_id, cntx_t* cntx )
{
	blksz_t* blkszs = bli_cntx_l3_sup_tri_blkszs_buf( cntx );
	blksz_t* blksz  = &blkszs[ bs_id ];

	// Return the address of the blksz_t identified by bs_id.
	return blksz;
}

BLIS_INLINE dim_t bli_cntx_get_l3_sup_blksz_def_dt( num_t dt, bszid_t bs_id, cntx_t* cntx )
{
	blksz_t* blksz  = bli_cntx_get_l3_sup_blksz( bs_id, cntx );
	dim_t    bs_dt  = bli_blksz_get_def( dt, blksz );

	// Return the main (default) blocksize value for the datatype given.
	return bs_dt;
}

BLIS_INLINE dim_t bli_cntx_get_l3_sup_tri_blksz_def_dt( num_t dt, bszid_t bs_id, cntx_t* cntx )
{
	blksz_t* blksz  = bli_cntx_get_l3_sup_tri_blksz( bs_id, cntx );
	dim_t    bs_dt  = bli_blksz_get_def( dt, blksz );

	// Return the main (default) blocksize value for the datatype given.
	return bs_dt;
}

BLIS_INLINE dim_t bli_cntx_get_l3_sup_blksz_max_dt( num_t dt, bszid_t bs_id, cntx_t* cntx )
{
	blksz_t* blksz  = bli_cntx_get_l3_sup_blksz( bs_id, cntx );
	dim_t    bs_dt  = bli_blksz_get_max( dt, blksz );

	// Return the auxiliary (maximum) blocksize value for the datatype given.
	return bs_dt;
}

BLIS_INLINE dim_t bli_cntx_get_l3_sup_tri_blksz_max_dt( num_t dt, bszid_t bs_id, cntx_t* cntx )
{
	blksz_t* blksz  = bli_cntx_get_l3_sup_tri_blksz( bs_id, cntx );
	dim_t    bs_dt  = bli_blksz_get_max( dt, blksz );

	if( bs_dt <= 0)
	{
		blksz  = bli_cntx_get_l3_sup_blksz( bs_id, cntx );
		bs_dt  = bli_blksz_get_max( dt, blksz );
	}
	// Return the auxiliary (maximum) blocksize value for the datatype given.
	return bs_dt;
}

// -----------------------------------------------------------------------------

BLIS_INLINE func_t* bli_cntx_get_l3_sup_kers( stor3_t stor_id, cntx_t* cntx )
{
	func_t* funcs = bli_cntx_l3_sup_kers_buf( cntx );
	func_t* func  = &funcs[ stor_id ];

	return func;
}

BLIS_INLINE func_t* bli_cntx_get_l3_sup_tri_kers( stor3_t stor_id, cntx_t* cntx )
{
	func_t* funcs = bli_cntx_l3_sup_tri_kers_buf( cntx );
	func_t* func  = &funcs[ stor_id ];

	return func;
}

BLIS_INLINE void* bli_cntx_get_l3_sup_ker_dt( num_t dt, stor3_t stor_id, cntx_t* cntx )
{
	func_t* func = bli_cntx_get_l3_sup_kers( stor_id, cntx );

	return bli_func_get_dt( dt, func );
}

BLIS_INLINE void* bli_cntx_get_l3_sup_tri_ker_dt( num_t dt, stor3_t stor_id, cntx_t* cntx )
{
	func_t* func = bli_cntx_get_l3_sup_tri_kers( stor_id, cntx );

	return bli_func_get_dt( dt, func );
}

// -----------------------------------------------------------------------------

BLIS_INLINE mbool_t* bli_cntx_get_l3_sup_ker_prefs( stor3_t stor_id, cntx_t* cntx )
{
	mbool_t* mbools = bli_cntx_l3_sup_kers_prefs_buf( cntx );
	mbool_t* mbool  = &mbools[ stor_id ];

	return mbool;
}

BLIS_INLINE mbool_t* bli_cntx_get_l3_sup_tri_ker_prefs( stor3_t stor_id, cntx_t* cntx )
{
	mbool_t* mbools = bli_cntx_l3_sup_tri_kers_prefs_buf( cntx );
	mbool_t* mbool  = &mbools[ stor_id ];

	return mbool;
}

BLIS_INLINE bool bli_cntx_get_l3_sup_ker_prefs_dt( num_t dt, stor3_t stor_id, cntx_t* cntx )
{
	mbool_t* mbool = bli_cntx_get_l3_sup_ker_prefs( stor_id, cntx );

	return ( bool )bli_mbool_get_dt( dt, mbool );
}

BLIS_INLINE bool bli_cntx_get_l3_sup_tri_ker_prefs_dt( num_t dt, stor3_t stor_id, cntx_t* cntx )
{
	mbool_t* mbool = bli_cntx_get_l3_sup_tri_ker_prefs( stor_id, cntx );

	return ( bool )bli_mbool_get_dt( dt, mbool );
}

// -----------------------------------------------------------------------------

BLIS_INLINE func_t* bli_cntx_get_l1f_kers( l1fkr_t ker_id, cntx_t* cntx )
{
	func_t* funcs = bli_cntx_l1f_kers_buf( cntx );
	func_t* func  = &funcs[ ker_id ];

	return func;
}

BLIS_INLINE void_fp bli_cntx_get_l1f_ker_dt( num_t dt, l1fkr_t ker_id, cntx_t* cntx )
{
	func_t* func = bli_cntx_get_l1f_kers( ker_id, cntx );

	return bli_func_get_dt( dt, func );
}

// -----------------------------------------------------------------------------

BLIS_INLINE func_t* bli_cntx_get_l1v_kers( l1vkr_t ker_id, cntx_t* cntx )
{
	func_t* funcs = bli_cntx_l1v_kers_buf( cntx );
	func_t* func  = &funcs[ ker_id ];

	return func;
}

BLIS_INLINE void_fp bli_cntx_get_l1v_ker_dt( num_t dt, l1vkr_t ker_id, cntx_t* cntx )
{
	func_t* func = bli_cntx_get_l1v_kers( ker_id, cntx );

	return bli_func_get_dt( dt, func );
}

// -----------------------------------------------------------------------------

BLIS_INLINE func_t* bli_cntx_get_packm_kers( l1mkr_t ker_id, cntx_t* cntx )
{
	func_t* func = NULL;

	// Only index to the requested packm func_t if the packm kernel being
	// requested is one that is explicitly supported.
	if ( 0 <= ( gint_t )ker_id &&
	          ( gint_t )ker_id < BLIS_NUM_PACKM_KERS )
	{
		func_t* funcs = bli_cntx_packm_kers_buf( cntx );

		func = &funcs[ ker_id ];
	}

	return func;
}

BLIS_INLINE void_fp bli_cntx_get_packm_ker_dt( num_t dt, l1mkr_t ker_id, cntx_t* cntx )
{
	void_fp fp = NULL;

	// Only query the context for the packm func_t (and then extract the
	// datatype-specific function pointer) if the packm kernel being
	// requested is one that is explicitly supported.
	if ( 0 <= ( gint_t )ker_id &&
	          ( gint_t )ker_id < BLIS_NUM_PACKM_KERS )
	{
		func_t* func = bli_cntx_get_packm_kers( ker_id, cntx );

		fp = bli_func_get_dt( dt, func );
	}

	return fp;
}

BLIS_INLINE void* bli_cntx_get_l3_thresh_func( opid_t func_id, cntx_t* cntx )
{
	void** funcs = bli_cntx_l3_thresh_funcs_buf( cntx );
	void*    func  = funcs[ func_id ];

	return func;
}

BLIS_INLINE func_t* bli_cntx_get_unpackm_kers( l1mkr_t ker_id, cntx_t* cntx )
{
	func_t* func = NULL;

	// Only index to the requested unpackm func_t if the unpackm kernel being
	// requested is one that is explicitly supported.
	if ( 0 <= ( gint_t )ker_id &&
	          ( gint_t )ker_id < BLIS_NUM_UNPACKM_KERS )
	{
		func_t* funcs = bli_cntx_unpackm_kers_buf( cntx );

		func = &funcs[ ker_id ];
	}

	return func;
}

BLIS_INLINE void_fp bli_cntx_get_unpackm_ker_dt( num_t dt, l1mkr_t ker_id, cntx_t* cntx )
{
	void_fp fp = NULL;

	// Only query the context for the unpackm func_t (and then extract the
	// datatype-specific function pointer) if the unpackm kernel being
	// requested is one that is explicitly supported.
	if ( 0 <= ( gint_t )ker_id &&
	          ( gint_t )ker_id < BLIS_NUM_UNPACKM_KERS )
	{
		func_t* func = bli_cntx_get_unpackm_kers( ker_id, cntx );

		fp = bli_func_get_dt( dt, func );
	}

	return fp;
}

// -----------------------------------------------------------------------------

BLIS_INLINE bool bli_cntx_l3_nat_ukr_prefers_rows_dt( num_t dt, l3ukr_t ukr_id, cntx_t* cntx )
{
	const bool prefs = bli_cntx_get_l3_nat_ukr_prefs_dt( dt, ukr_id, cntx );

	// A ukernel preference of TRUE means the ukernel prefers row storage.
	return ( bool )
	       ( prefs == TRUE );
}

BLIS_INLINE bool bli_cntx_l3_nat_ukr_prefers_cols_dt( num_t dt, l3ukr_t ukr_id, cntx_t* cntx )
{
	const bool prefs = bli_cntx_get_l3_nat_ukr_prefs_dt( dt, ukr_id, cntx );

	// A ukernel preference of FALSE means the ukernel prefers column storage.
	return ( bool )
	       ( prefs == FALSE );
}

BLIS_INLINE bool bli_cntx_l3_nat_ukr_prefers_storage_of( obj_t* obj, l3ukr_t ukr_id, cntx_t* cntx )
{
	// Note that we use the computation datatype, which may differ from the
	// storage datatype of C (when performing a mixed datatype operation).
	const num_t dt    = bli_obj_comp_dt( obj );
	const bool  ukr_prefers_rows
	                  = bli_cntx_l3_nat_ukr_prefers_rows_dt( dt, ukr_id, cntx );
	const bool  ukr_prefers_cols
	                  = bli_cntx_l3_nat_ukr_prefers_cols_dt( dt, ukr_id, cntx );
	bool        r_val = FALSE;

	if      ( bli_obj_is_row_stored( obj ) && ukr_prefers_rows ) r_val = TRUE;
	else if ( bli_obj_is_col_stored( obj ) && ukr_prefers_cols ) r_val = TRUE;

	return r_val;
}

BLIS_INLINE bool bli_cntx_l3_nat_ukr_dislikes_storage_of( obj_t* obj, l3ukr_t ukr_id, cntx_t* cntx )
{
	return ( bool )
	       !bli_cntx_l3_nat_ukr_prefers_storage_of( obj, ukr_id, cntx );
}

// -----------------------------------------------------------------------------
BLIS_INLINE bool bli_cntx_l3_vir_ukr_prefers_rows_dt( num_t dt, l3ukr_t ukr_id, cntx_t* cntx )
{
	// For induced methods, return the ukernel storage preferences of the
	// corresponding real micro-kernel.
	// NOTE: This projection to real domain becomes unnecessary if you
	// set the exec_dt for 1m to the real projection of the storage
	// datatype.
	if ( bli_cntx_method( cntx ) != BLIS_NAT )
	    dt = bli_dt_proj_to_real( dt );

	return bli_cntx_l3_nat_ukr_prefers_rows_dt( dt, ukr_id, cntx );
}

BLIS_INLINE bool bli_cntx_l3_vir_ukr_prefers_cols_dt( num_t dt, l3ukr_t ukr_id, cntx_t* cntx )
{
	// For induced methods, return the ukernel storage preferences of the
	// corresponding real micro-kernel.
	// NOTE: This projection to real domain becomes unnecessary if you
	// set the exec_dt for 1m to the real projection of the storage
	// datatype.
	if ( bli_cntx_method( cntx ) != BLIS_NAT )
	    dt = bli_dt_proj_to_real( dt );

	return bli_cntx_l3_nat_ukr_prefers_cols_dt( dt, ukr_id, cntx );
}

BLIS_INLINE bool bli_cntx_l3_vir_ukr_prefers_storage_of( obj_t* obj, l3ukr_t ukr_id, cntx_t* cntx )
{
	// Note that we use the computation datatype, which may differ from the
	// storage datatype of C (when performing a mixed datatype operation).
	const num_t dt    = bli_obj_comp_dt( obj );
	const bool  ukr_prefers_rows
	                  = bli_cntx_l3_vir_ukr_prefers_rows_dt( dt, ukr_id, cntx );
	const bool  ukr_prefers_cols
	                  = bli_cntx_l3_vir_ukr_prefers_cols_dt( dt, ukr_id, cntx );
	bool        r_val = FALSE;

	if      ( bli_obj_is_row_stored( obj ) && ukr_prefers_rows ) r_val = TRUE;
	else if ( bli_obj_is_col_stored( obj ) && ukr_prefers_cols ) r_val = TRUE;

	return r_val;
}

BLIS_INLINE bool bli_cntx_l3_vir_ukr_dislikes_storage_of( obj_t* obj, l3ukr_t ukr_id, cntx_t* cntx )
{
	return ( bool )
	       !bli_cntx_l3_vir_ukr_prefers_storage_of( obj, ukr_id, cntx );
}

BLIS_INLINE bool bli_cntx_l3_vir_ukr_prefers_storage_of_md( obj_t* obj, num_t dt, l3ukr_t ukr_id, cntx_t* cntx )
{
	// we use the computation datatype, which may differ from the
	// storage datatype of C
	const bool  ukr_prefers_rows
	                  = bli_cntx_l3_vir_ukr_prefers_rows_dt( dt, ukr_id, cntx );
	const bool  ukr_prefers_cols
	                  = bli_cntx_l3_vir_ukr_prefers_cols_dt( dt, ukr_id, cntx );
	bool        r_val = FALSE;

	if      ( bli_obj_is_row_stored( obj ) && ukr_prefers_rows ) r_val = TRUE;
	else if ( bli_obj_is_col_stored( obj ) && ukr_prefers_cols ) r_val = TRUE;
	return r_val;
}

BLIS_INLINE bool bli_cntx_l3_vir_ukr_dislikes_storage_of_md( obj_t* obj, num_t dt, l3ukr_t ukr_id, cntx_t* cntx )
{
	return ( bool )
	       !bli_cntx_l3_vir_ukr_prefers_storage_of_md( obj, dt, ukr_id, cntx );
}

// -----------------------------------------------------------------------------


BLIS_INLINE bool bli_cntx_l3_sup_ker_prefers_rows_dt( num_t dt, stor3_t stor_id, cntx_t* cntx )
{
	const bool prefs = bli_cntx_get_l3_sup_ker_prefs_dt( dt, stor_id, cntx );

	// A ukernel preference of TRUE means the ukernel prefers row storage.
	return ( bool )
	       ( prefs == TRUE );
}

BLIS_INLINE bool bli_cntx_l3_sup_tri_ker_prefers_rows_dt( num_t dt, stor3_t stor_id, cntx_t* cntx )
{
	const bool prefs = bli_cntx_get_l3_sup_tri_ker_prefs_dt( dt, stor_id, cntx );

	// A ukernel preference of TRUE means the ukernel prefers row storage.
	return ( bool )
	       ( prefs == TRUE );
}

BLIS_INLINE bool bli_cntx_l3_sup_ker_prefers_cols_dt( num_t dt, stor3_t stor_id, cntx_t* cntx )
{
	const bool prefs = bli_cntx_get_l3_sup_ker_prefs_dt( dt, stor_id, cntx );

	// A ukernel preference of FALSE means the ukernel prefers column storage.
	return ( bool )
	       ( prefs == FALSE );
}

BLIS_INLINE bool bli_cntx_l3_sup_tri_ker_prefers_cols_dt( num_t dt, stor3_t stor_id, cntx_t* cntx )
{
	const bool prefs = bli_cntx_get_l3_sup_tri_ker_prefs_dt( dt, stor_id, cntx );

	// A ukernel preference of FALSE means the ukernel prefers column storage.
	return ( bool )
	       ( prefs == FALSE );
}
BLIS_INLINE bool bli_cntx_l3_sup_ker_prefers_storage_of( obj_t* obj, stor3_t stor_id, cntx_t* cntx )
{
	const num_t dt    = bli_obj_dt( obj );
	const bool  ukr_prefers_rows
	                  = bli_cntx_l3_sup_ker_prefers_rows_dt( dt, stor_id, cntx );
	const bool  ukr_prefers_cols
	                  = bli_cntx_l3_sup_ker_prefers_cols_dt( dt, stor_id, cntx );
	bool        r_val = FALSE;

	if      ( bli_obj_is_row_stored( obj ) && ukr_prefers_rows ) r_val = TRUE;
	else if ( bli_obj_is_col_stored( obj ) && ukr_prefers_cols ) r_val = TRUE;

	return r_val;
}

BLIS_INLINE bool bli_cntx_l3_sup_ker_dislikes_storage_of( obj_t* obj, stor3_t stor_id, cntx_t* cntx )
{
	return ( bool )
	       !bli_cntx_l3_sup_ker_prefers_storage_of( obj, stor_id, cntx );
}

// -----------------------------------------------------------------------------

BLIS_INLINE bool bli_cntx_l3_sup_thresh_is_met( obj_t* a, obj_t* b, obj_t* c, cntx_t* cntx )
{
	num_t dt = bli_obj_dt( c );
	dim_t k = bli_obj_width_after_trans( a );

	dim_t m, n;

	const stor3_t stor_id = bli_obj_stor3_from_strides( c, a, b );

	// The SUP kernel storage preference should be used to determine
	// m and n. This ensures right thresholds are check even if native
	// kernel storage preference is different.
	if ( bli_cntx_l3_sup_ker_dislikes_storage_of( c, stor_id, cntx ) )
	{
		m = bli_obj_width(c);
		n = bli_obj_length(c);
	}
	else
	{
		m = bli_obj_length( c );
		n = bli_obj_width( c );

	}


	if(dt == BLIS_DOUBLE)
	{
		/**
		 * In case of both matrices having large strides,
		 * are to be handled in native path, since native
		 * path does packing of both matrices by default.
		 * It helps avoiding huge memory jumps while accessing
		 * matrices during GEMM computation.
		 */
		dim_t  k = bli_obj_width( a );
		inc_t rs_a = bli_obj_row_stride( a );
		inc_t cs_a = bli_obj_col_stride( a );
		inc_t rs_b = bli_obj_row_stride( b );
		inc_t cs_b = bli_obj_col_stride( b );
		inc_t stride_a = rs_a > cs_a ? rs_a : cs_a;
		inc_t stride_b = rs_b > cs_b ? rs_b : cs_b;
		if( (m > 5000 && n > 700 && k > 120) && (stride_a > 5000 && stride_b > 5000) )
		{
			return FALSE;
		}
	}


	if ( m < bli_cntx_get_l3_sup_thresh_dt( dt, BLIS_MT, cntx ) ) return TRUE;
	if ( n < bli_cntx_get_l3_sup_thresh_dt( dt, BLIS_NT, cntx ) ) return TRUE;
	if ( k < bli_cntx_get_l3_sup_thresh_dt( dt, BLIS_KT, cntx ) ) return TRUE;

	return FALSE;
}

//
// -- cntx_t modification (complex) --------------------------------------------
//

// NOTE: The framework does not use any of the following functions. We provide
// them in order to facilitate creating/modifying custom contexts.

BLIS_INLINE void bli_cntx_set_blksz( bszid_t bs_id, blksz_t* blksz, bszid_t mult_id, cntx_t* cntx )
{
	blksz_t* blkszs = bli_cntx_blkszs_buf( cntx );
	bszid_t* bmults = bli_cntx_bmults_buf( cntx );

	blkszs[ bs_id ] = *blksz;
	bmults[ bs_id ] = mult_id;
}

BLIS_INLINE void bli_cntx_set_blksz_def_dt( num_t dt, bszid_t bs_id, dim_t bs, cntx_t* cntx )
{
	blksz_t* blkszs = bli_cntx_blkszs_buf( cntx );
	blksz_t* blksz  = &blkszs[ bs_id ];

	bli_blksz_set_def( bs, dt, blksz );
}

BLIS_INLINE void bli_cntx_set_blksz_max_dt( num_t dt, bszid_t bs_id, dim_t bs, cntx_t* cntx )
{
	blksz_t* blkszs = bli_cntx_blkszs_buf( cntx );
	blksz_t* blksz  = &blkszs[ bs_id ];

	bli_blksz_set_max( bs, dt, blksz );
}

BLIS_INLINE void bli_cntx_set_l3_vir_ukr( l3ukr_t ukr_id, func_t* func, cntx_t* cntx )
{
	func_t* funcs = bli_cntx_l3_vir_ukrs_buf( cntx );

	funcs[ ukr_id ] = *func;
}

BLIS_INLINE void bli_cntx_set_l3_nat_ukr( l3ukr_t ukr_id, func_t* func, cntx_t* cntx )
{
	func_t* funcs = bli_cntx_l3_nat_ukrs_buf( cntx );

	funcs[ ukr_id ] = *func;
}

BLIS_INLINE void bli_cntx_set_l3_nat_ukr_prefs( l3ukr_t ukr_id, mbool_t* prefs, cntx_t* cntx )
{
	mbool_t* mbools = bli_cntx_l3_nat_ukrs_prefs_buf( cntx );

	mbools[ ukr_id ] = *prefs;
}

BLIS_INLINE void bli_cntx_set_l1f_ker( l1fkr_t ker_id, func_t* func, cntx_t* cntx )
{
	func_t* funcs = bli_cntx_l1f_kers_buf( cntx );

	funcs[ ker_id ] = *func;
}

BLIS_INLINE void bli_cntx_set_l1v_ker( l1vkr_t ker_id, func_t* func, cntx_t* cntx )
{
	func_t* funcs = bli_cntx_l1v_kers_buf( cntx );

	funcs[ ker_id ] = *func;
}

BLIS_INLINE void bli_cntx_set_packm_ker( l1mkr_t ker_id, func_t* func, cntx_t* cntx )
{
	func_t* funcs = bli_cntx_get_packm_kers( ker_id, cntx );

	funcs[ ker_id ] = *func;
}

BLIS_INLINE void bli_cntx_set_packm_ker_dt( void_fp fp, num_t dt, l1mkr_t ker_id, cntx_t* cntx )
{
	func_t* func = ( func_t* )bli_cntx_get_packm_kers( ker_id, cntx );

	bli_func_set_dt( fp, dt, func );
}

BLIS_INLINE void bli_cntx_set_unpackm_ker( l1mkr_t ker_id, func_t* func, cntx_t* cntx )
{
	func_t* funcs = bli_cntx_get_unpackm_kers( ker_id, cntx );

	funcs[ ker_id ] = *func;
}

BLIS_INLINE void bli_cntx_set_unpackm_ker_dt( void_fp fp, num_t dt, l1mkr_t ker_id, cntx_t* cntx )
{
	func_t* func = ( func_t* )bli_cntx_get_unpackm_kers( ker_id, cntx );

	bli_func_set_dt( fp, dt, func );
}

// -----------------------------------------------------------------------------

// Function prototypes

BLIS_EXPORT_BLIS void bli_cntx_clear( cntx_t* cntx );

BLIS_EXPORT_BLIS void bli_cntx_set_blkszs( ind_t method, dim_t n_bs, ... );

<<<<<<< HEAD
BLIS_EXPORT_BLIS void bli_cntx_set_trsm_blkszs( dim_t n_bs, ... );

BLIS_EXPORT_BLIS void bli_cntx_set_ind_blkszs( ind_t method, dim_t n_bs, ... );
=======
BLIS_EXPORT_BLIS void bli_cntx_set_ind_blkszs( ind_t method, num_t dt, dim_t n_bs, ... );
>>>>>>> cfa3db3f

BLIS_EXPORT_BLIS void bli_cntx_set_l3_nat_ukrs( dim_t n_ukrs, ... );
BLIS_EXPORT_BLIS void bli_cntx_set_l3_vir_ukrs( dim_t n_ukrs, ... );

BLIS_EXPORT_BLIS void bli_cntx_set_l3_sup_thresh( dim_t n_thresh, ... );
BLIS_EXPORT_BLIS void bli_cntx_set_l3_sup_handlers( dim_t n_ops, ... );
BLIS_EXPORT_BLIS void bli_cntx_set_l3_sup_blkszs( dim_t n_bs, ... );
BLIS_EXPORT_BLIS void bli_cntx_set_l3_sup_tri_blkszs( dim_t n_bs, ... );
BLIS_EXPORT_BLIS void bli_cntx_set_l3_sup_kers( dim_t n_ukrs, ... );
BLIS_EXPORT_BLIS void bli_cntx_set_l3_sup_tri_kers( dim_t n_ukrs, ... );

BLIS_EXPORT_BLIS void bli_cntx_set_l1f_kers( dim_t n_kers, ... );
BLIS_EXPORT_BLIS void bli_cntx_set_l1v_kers( dim_t n_kers, ... );
BLIS_EXPORT_BLIS void bli_cntx_set_packm_kers( dim_t n_kers, ... );
BLIS_EXPORT_BLIS void bli_cntx_set_l3_thresh_funcs( dim_t n_funcs, ... );

BLIS_EXPORT_BLIS void bli_cntx_print( cntx_t* cntx );


#endif
<|MERGE_RESOLUTION|>--- conflicted
+++ resolved
@@ -908,13 +908,9 @@
 
 BLIS_EXPORT_BLIS void bli_cntx_set_blkszs( ind_t method, dim_t n_bs, ... );
 
-<<<<<<< HEAD
 BLIS_EXPORT_BLIS void bli_cntx_set_trsm_blkszs( dim_t n_bs, ... );
 
-BLIS_EXPORT_BLIS void bli_cntx_set_ind_blkszs( ind_t method, dim_t n_bs, ... );
-=======
 BLIS_EXPORT_BLIS void bli_cntx_set_ind_blkszs( ind_t method, num_t dt, dim_t n_bs, ... );
->>>>>>> cfa3db3f
 
 BLIS_EXPORT_BLIS void bli_cntx_set_l3_nat_ukrs( dim_t n_ukrs, ... );
 BLIS_EXPORT_BLIS void bli_cntx_set_l3_vir_ukrs( dim_t n_ukrs, ... );
