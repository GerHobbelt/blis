/*

   BLIS
   An object-based framework for developing high-performance BLAS-like
   libraries.

   Copyright (C) 2014, The University of Texas at Austin
   Copyright (C) 2020, Advanced Micro Devices, Inc. All rights reserved.

   Redistribution and use in source and binary forms, with or without
   modification, are permitted provided that the following conditions are
   met:
    - Redistributions of source code must retain the above copyright
      notice, this list of conditions and the following disclaimer.
    - Redistributions in binary form must reproduce the above copyright
      notice, this list of conditions and the following disclaimer in the
      documentation and/or other materials provided with the distribution.
    - Neither the name(s) of the copyright holder(s) nor the names of its
      contributors may be used to endorse or promote products derived
      from this software without specific prior written permission.

   THIS SOFTWARE IS PROVIDED BY THE COPYRIGHT HOLDERS AND CONTRIBUTORS
   "AS IS" AND ANY EXPRESS OR IMPLIED WARRANTIES, INCLUDING, BUT NOT
   LIMITED TO, THE IMPLIED WARRANTIES OF MERCHANTABILITY AND FITNESS FOR
   A PARTICULAR PURPOSE ARE DISCLAIMED. IN NO EVENT SHALL THE COPYRIGHT
   HOLDER OR CONTRIBUTORS BE LIABLE FOR ANY DIRECT, INDIRECT, INCIDENTAL,
   SPECIAL, EXEMPLARY, OR CONSEQUENTIAL DAMAGES (INCLUDING, BUT NOT
   LIMITED TO, PROCUREMENT OF SUBSTITUTE GOODS OR SERVICES; LOSS OF USE,
   DATA, OR PROFITS; OR BUSINESS INTERRUPTION) HOWEVER CAUSED AND ON ANY
   THEORY OF LIABILITY, WHETHER IN CONTRACT, STRICT LIABILITY, OR TORT
   (INCLUDING NEGLIGENCE OR OTHERWISE) ARISING IN ANY WAY OUT OF THE USE
   OF THIS SOFTWARE, EVEN IF ADVISED OF THE POSSIBILITY OF SUCH DAMAGE.

*/


//
// Prototype BLAS-like interfaces with typed operands.
//

#undef  GENTPROT
#define GENTPROT( ctype, ch, opname ) \
\
BLIS_EXPORT_BLIS void PASTEMAC2(ch,opname,EX_SUF) \
      ( \
              conj_t conjx, \
              dim_t  n, \
        const ctype* x, inc_t incx, \
              ctype* y, inc_t incy  \
        BLIS_TAPI_EX_PARAMS  \
      );

INSERT_GENTPROT_BASIC( addv )
INSERT_GENTPROT_BASIC( copyv )
INSERT_GENTPROT_BASIC( subv )


#undef  GENTPROT
#define GENTPROT( ctype, ch, opname ) \
\
BLIS_EXPORT_BLIS void PASTEMAC2(ch,opname,EX_SUF) \
     ( \
             dim_t  n, \
       const ctype* x, inc_t incx, \
             dim_t* index  \
       BLIS_TAPI_EX_PARAMS  \
     ); \

<<<<<<< HEAD
INSERT_GENTPROT_BASIC( amaxv )
=======
INSERT_GENTPROT_BASIC0( amaxv )
INSERT_GENTPROT_BASIC0( aminv )
>>>>>>> fb2a6827


#undef  GENTPROT
#define GENTPROT( ctype, ch, opname ) \
\
BLIS_EXPORT_BLIS void PASTEMAC2(ch,opname,EX_SUF) \
     ( \
             conj_t conjx, \
             dim_t  n, \
       const ctype* alpha, \
       const ctype* x, inc_t incx, \
       const ctype* beta, \
             ctype* y, inc_t incy  \
       BLIS_TAPI_EX_PARAMS  \
     ); \

INSERT_GENTPROT_BASIC( axpbyv )


#undef  GENTPROT
#define GENTPROT( ctype, ch, opname ) \
\
BLIS_EXPORT_BLIS void PASTEMAC2(ch,opname,EX_SUF) \
     ( \
             conj_t conjx, \
             dim_t  n, \
       const ctype* alpha, \
       const ctype* x, inc_t incx, \
             ctype* y, inc_t incy  \
       BLIS_TAPI_EX_PARAMS  \
     ); \

INSERT_GENTPROT_BASIC( axpyv )
INSERT_GENTPROT_BASIC( scal2v )


#undef  GENTPROT
#define GENTPROT( ctype, ch, opname ) \
\
BLIS_EXPORT_BLIS void PASTEMAC2(ch,opname,EX_SUF) \
     ( \
             conj_t conjx, \
             conj_t conjy, \
             dim_t  n, \
       const ctype* x, inc_t incx, \
       const ctype* y, inc_t incy, \
             ctype* rho  \
       BLIS_TAPI_EX_PARAMS  \
     ); \

INSERT_GENTPROT_BASIC( dotv )


#undef  GENTPROT
#define GENTPROT( ctype, ch, opname ) \
\
BLIS_EXPORT_BLIS void PASTEMAC2(ch,opname,EX_SUF) \
     ( \
             conj_t conjx, \
             conj_t conjy, \
             dim_t  n, \
       const ctype* alpha, \
       const ctype* x, inc_t incx, \
       const ctype* y, inc_t incy, \
       const ctype* beta, \
             ctype* rho  \
       BLIS_TAPI_EX_PARAMS  \
     ); \

INSERT_GENTPROT_BASIC( dotxv )


#undef  GENTPROT
#define GENTPROT( ctype, ch, opname ) \
\
BLIS_EXPORT_BLIS void PASTEMAC2(ch,opname,EX_SUF) \
     ( \
       dim_t  n, \
       ctype* x, inc_t incx  \
       BLIS_TAPI_EX_PARAMS  \
     ); \

INSERT_GENTPROT_BASIC( invertv )


#undef  GENTPROT
#define GENTPROT( ctype, ch, opname ) \
\
BLIS_EXPORT_BLIS void PASTEMAC2(ch,opname,EX_SUF) \
     ( \
             conj_t conjalpha, \
             dim_t  n, \
       const ctype* alpha, \
             ctype* x, inc_t incx  \
       BLIS_TAPI_EX_PARAMS  \
     ); \

INSERT_GENTPROT_BASIC( invscalv )
INSERT_GENTPROT_BASIC( scalv )
INSERT_GENTPROT_BASIC( setv )


#undef  GENTPROT
#define GENTPROT( ctype, ch, opname ) \
\
BLIS_EXPORT_BLIS void PASTEMAC2(ch,opname,EX_SUF) \
     ( \
       dim_t  n, \
       ctype* x, inc_t incx, \
       ctype* y, inc_t incy  \
       BLIS_TAPI_EX_PARAMS  \
     ); \

INSERT_GENTPROT_BASIC( swapv )


#undef  GENTPROT
#define GENTPROT( ctype, ch, opname ) \
\
BLIS_EXPORT_BLIS void PASTEMAC2(ch,opname,EX_SUF) \
     ( \
             conj_t conjx, \
             dim_t  n, \
       const ctype* x, inc_t incx, \
       const ctype* beta, \
             ctype* y, inc_t incy  \
       BLIS_TAPI_EX_PARAMS  \
     ); \

INSERT_GENTPROT_BASIC( xpbyv )<|MERGE_RESOLUTION|>--- conflicted
+++ resolved
@@ -43,16 +43,16 @@
 \
 BLIS_EXPORT_BLIS void PASTEMAC2(ch,opname,EX_SUF) \
       ( \
-              conj_t conjx, \
-              dim_t  n, \
-        const ctype* x, inc_t incx, \
-              ctype* y, inc_t incy  \
+        conj_t  conjx, \
+        dim_t   n, \
+        ctype*  x, inc_t incx, \
+        ctype*  y, inc_t incy  \
         BLIS_TAPI_EX_PARAMS  \
       );
 
-INSERT_GENTPROT_BASIC( addv )
-INSERT_GENTPROT_BASIC( copyv )
-INSERT_GENTPROT_BASIC( subv )
+INSERT_GENTPROT_BASIC0( addv )
+INSERT_GENTPROT_BASIC0( copyv )
+INSERT_GENTPROT_BASIC0( subv )
 
 
 #undef  GENTPROT
@@ -60,18 +60,14 @@
 \
 BLIS_EXPORT_BLIS void PASTEMAC2(ch,opname,EX_SUF) \
      ( \
-             dim_t  n, \
-       const ctype* x, inc_t incx, \
-             dim_t* index  \
+       dim_t   n, \
+       ctype*  x, inc_t incx, \
+       dim_t*  index  \
        BLIS_TAPI_EX_PARAMS  \
      ); \
 
-<<<<<<< HEAD
-INSERT_GENTPROT_BASIC( amaxv )
-=======
 INSERT_GENTPROT_BASIC0( amaxv )
 INSERT_GENTPROT_BASIC0( aminv )
->>>>>>> fb2a6827
 
 
 #undef  GENTPROT
@@ -79,16 +75,16 @@
 \
 BLIS_EXPORT_BLIS void PASTEMAC2(ch,opname,EX_SUF) \
      ( \
-             conj_t conjx, \
-             dim_t  n, \
-       const ctype* alpha, \
-       const ctype* x, inc_t incx, \
-       const ctype* beta, \
-             ctype* y, inc_t incy  \
+       conj_t  conjx, \
+       dim_t   n, \
+       ctype*  alpha, \
+       ctype*  x, inc_t incx, \
+       ctype*  beta, \
+       ctype*  y, inc_t incy  \
        BLIS_TAPI_EX_PARAMS  \
      ); \
 
-INSERT_GENTPROT_BASIC( axpbyv )
+INSERT_GENTPROT_BASIC0( axpbyv )
 
 
 #undef  GENTPROT
@@ -96,16 +92,16 @@
 \
 BLIS_EXPORT_BLIS void PASTEMAC2(ch,opname,EX_SUF) \
      ( \
-             conj_t conjx, \
-             dim_t  n, \
-       const ctype* alpha, \
-       const ctype* x, inc_t incx, \
-             ctype* y, inc_t incy  \
+       conj_t  conjx, \
+       dim_t   n, \
+       ctype*  alpha, \
+       ctype*  x, inc_t incx, \
+       ctype*  y, inc_t incy  \
        BLIS_TAPI_EX_PARAMS  \
      ); \
 
-INSERT_GENTPROT_BASIC( axpyv )
-INSERT_GENTPROT_BASIC( scal2v )
+INSERT_GENTPROT_BASIC0( axpyv )
+INSERT_GENTPROT_BASIC0( scal2v )
 
 
 #undef  GENTPROT
@@ -113,16 +109,16 @@
 \
 BLIS_EXPORT_BLIS void PASTEMAC2(ch,opname,EX_SUF) \
      ( \
-             conj_t conjx, \
-             conj_t conjy, \
-             dim_t  n, \
-       const ctype* x, inc_t incx, \
-       const ctype* y, inc_t incy, \
-             ctype* rho  \
+       conj_t  conjx, \
+       conj_t  conjy, \
+       dim_t   n, \
+       ctype*  x, inc_t incx, \
+       ctype*  y, inc_t incy, \
+       ctype*  rho  \
        BLIS_TAPI_EX_PARAMS  \
      ); \
 
-INSERT_GENTPROT_BASIC( dotv )
+INSERT_GENTPROT_BASIC0( dotv )
 
 
 #undef  GENTPROT
@@ -130,18 +126,18 @@
 \
 BLIS_EXPORT_BLIS void PASTEMAC2(ch,opname,EX_SUF) \
      ( \
-             conj_t conjx, \
-             conj_t conjy, \
-             dim_t  n, \
-       const ctype* alpha, \
-       const ctype* x, inc_t incx, \
-       const ctype* y, inc_t incy, \
-       const ctype* beta, \
-             ctype* rho  \
+       conj_t  conjx, \
+       conj_t  conjy, \
+       dim_t   n, \
+       ctype*  alpha, \
+       ctype*  x, inc_t incx, \
+       ctype*  y, inc_t incy, \
+       ctype*  beta, \
+       ctype*  rho  \
        BLIS_TAPI_EX_PARAMS  \
      ); \
 
-INSERT_GENTPROT_BASIC( dotxv )
+INSERT_GENTPROT_BASIC0( dotxv )
 
 
 #undef  GENTPROT
@@ -149,12 +145,12 @@
 \
 BLIS_EXPORT_BLIS void PASTEMAC2(ch,opname,EX_SUF) \
      ( \
-       dim_t  n, \
-       ctype* x, inc_t incx  \
+       dim_t   n, \
+       ctype*  x, inc_t incx  \
        BLIS_TAPI_EX_PARAMS  \
      ); \
 
-INSERT_GENTPROT_BASIC( invertv )
+INSERT_GENTPROT_BASIC0( invertv )
 
 
 #undef  GENTPROT
@@ -162,16 +158,15 @@
 \
 BLIS_EXPORT_BLIS void PASTEMAC2(ch,opname,EX_SUF) \
      ( \
-             conj_t conjalpha, \
-             dim_t  n, \
-       const ctype* alpha, \
-             ctype* x, inc_t incx  \
+       conj_t  conjalpha, \
+       dim_t   n, \
+       ctype*  alpha, \
+       ctype*  x, inc_t incx  \
        BLIS_TAPI_EX_PARAMS  \
      ); \
 
-INSERT_GENTPROT_BASIC( invscalv )
-INSERT_GENTPROT_BASIC( scalv )
-INSERT_GENTPROT_BASIC( setv )
+INSERT_GENTPROT_BASIC0( scalv )
+INSERT_GENTPROT_BASIC0( setv )
 
 
 #undef  GENTPROT
@@ -179,13 +174,13 @@
 \
 BLIS_EXPORT_BLIS void PASTEMAC2(ch,opname,EX_SUF) \
      ( \
-       dim_t  n, \
-       ctype* x, inc_t incx, \
-       ctype* y, inc_t incy  \
+       dim_t   n, \
+       ctype*  x, inc_t incx, \
+       ctype*  y, inc_t incy  \
        BLIS_TAPI_EX_PARAMS  \
      ); \
 
-INSERT_GENTPROT_BASIC( swapv )
+INSERT_GENTPROT_BASIC0( swapv )
 
 
 #undef  GENTPROT
@@ -193,12 +188,12 @@
 \
 BLIS_EXPORT_BLIS void PASTEMAC2(ch,opname,EX_SUF) \
      ( \
-             conj_t conjx, \
-             dim_t  n, \
-       const ctype* x, inc_t incx, \
-       const ctype* beta, \
-             ctype* y, inc_t incy  \
+       conj_t  conjx, \
+       dim_t   n, \
+       ctype*  x, inc_t incx, \
+       ctype*  beta, \
+       ctype*  y, inc_t incy  \
        BLIS_TAPI_EX_PARAMS  \
      ); \
 
-INSERT_GENTPROT_BASIC( xpbyv )+INSERT_GENTPROT_BASIC0( xpbyv )