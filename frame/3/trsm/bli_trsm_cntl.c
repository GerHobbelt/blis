/*

   BLIS
   An object-based framework for developing high-performance BLAS-like
   libraries.

   Copyright (C) 2014, The University of Texas at Austin
   Copyright (C) 2018 - 2023, Advanced Micro Devices, Inc. All rights reserved.

   Redistribution and use in source and binary forms, with or without
   modification, are permitted provided that the following conditions are
   met:
    - Redistributions of source code must retain the above copyright
      notice, this list of conditions and the following disclaimer.
    - Redistributions in binary form must reproduce the above copyright
      notice, this list of conditions and the following disclaimer in the
      documentation and/or other materials provided with the distribution.
    - Neither the name(s) of the copyright holder(s) nor the names of its
      contributors may be used to endorse or promote products derived
      from this software without specific prior written permission.

   THIS SOFTWARE IS PROVIDED BY THE COPYRIGHT HOLDERS AND CONTRIBUTORS
   "AS IS" AND ANY EXPRESS OR IMPLIED WARRANTIES, INCLUDING, BUT NOT
   LIMITED TO, THE IMPLIED WARRANTIES OF MERCHANTABILITY AND FITNESS FOR
   A PARTICULAR PURPOSE ARE DISCLAIMED. IN NO EVENT SHALL THE COPYRIGHT
   HOLDER OR CONTRIBUTORS BE LIABLE FOR ANY DIRECT, INDIRECT, INCIDENTAL,
   SPECIAL, EXEMPLARY, OR CONSEQUENTIAL DAMAGES (INCLUDING, BUT NOT
   LIMITED TO, PROCUREMENT OF SUBSTITUTE GOODS OR SERVICES; LOSS OF USE,
   DATA, OR PROFITS; OR BUSINESS INTERRUPTION) HOWEVER CAUSED AND ON ANY
   THEORY OF LIABILITY, WHETHER IN CONTRACT, STRICT LIABILITY, OR TORT
   (INCLUDING NEGLIGENCE OR OTHERWISE) ARISING IN ANY WAY OUT OF THE USE
   OF THIS SOFTWARE, EVEN IF ADVISED OF THE POSSIBILITY OF SUCH DAMAGE.

*/

#include "blis.h"

cntl_t* bli_trsm_cntl_create
     (
       pool_t* pool,
       side_t  side,
       pack_t  schema_a,
       pack_t  schema_b,
       void_fp ker
     )
{
	if ( bli_is_left( side ) )
		return bli_trsm_l_cntl_create( pool, schema_a, schema_b, ker );
	else
		return bli_trsm_r_cntl_create( pool, schema_a, schema_b, ker );
}

cntl_t* bli_trsm_l_cntl_create
     (
       pool_t* pool,
       pack_t  schema_a,
       pack_t  schema_b,
       void_fp ker
     )
{
	void_fp macro_kernel_p;

	// Set the default macrokernel. If a non-NULL kernel function pointer is
	// passed in, we use that instead.
	macro_kernel_p = bli_trsm_xx_ker_var2;
	if ( ker ) macro_kernel_p = ker;

	const opid_t family = BLIS_TRSM;
	opid_t pack_family = BLIS_TRSM;

	//
	// Create nodes for packing A and the macro-kernel (gemm branch).
	//

	cntl_t* gemm_cntl_bu_ke = bli_trsm_cntl_create_node
	(
	  pool,         // the thread's sba pool
	  family,       // the operation family
	  BLIS_MR,
	  NULL,         // variant function pointer not used
	  NULL          // no sub-node; this is the leaf of the tree.
	);

	cntl_t* gemm_cntl_bp_bu = bli_trsm_cntl_create_node
	(
	  pool,
	  family,
	  BLIS_NR,
	  macro_kernel_p,
	  gemm_cntl_bu_ke
	);

	// Create a node for packing matrix A.
	cntl_t* gemm_cntl_packa = bli_packm_cntl_create_node
	(
<<<<<<< HEAD
	  pool,
	  bli_l3_packa, // trsm operation's packm function for A.
=======
	  rntm,
	  pack_family,
	  bli_trsm_packa, // trsm operation's packm function for A.
	  packa_fp,
>>>>>>> fb2a6827
	  BLIS_MR,
	  BLIS_MR,
	  FALSE,        // do NOT invert diagonal
	  TRUE,         // reverse iteration if upper?
	  FALSE,        // reverse iteration if lower?
	  schema_a,     // normally BLIS_PACKED_ROW_PANELS
	  BLIS_BUFFER_FOR_A_BLOCK,
	  gemm_cntl_bp_bu
	);

	//
	// Create nodes for packing A and the macro-kernel (trsm branch).
	//

	cntl_t* trsm_cntl_bu_ke = bli_trsm_cntl_create_node
	(
	  pool,         // the thread's sba pool
	  family,       // the operation family
	  BLIS_MR,
	  NULL,         // variant function pointer not used
	  NULL          // no sub-node; this is the leaf of the tree.
	);

	cntl_t* trsm_cntl_bp_bu = bli_trsm_cntl_create_node
	(
	  pool,
	  family,
	  BLIS_NR,
	  macro_kernel_p,
	  trsm_cntl_bu_ke
	);

	// Create a node for packing matrix A.
	cntl_t* trsm_cntl_packa = bli_packm_cntl_create_node
	(
<<<<<<< HEAD
	  pool,
	  bli_l3_packa, // trsm operation's packm function for A.
=======
	  rntm,
	  pack_family,
	  bli_trsm_packa, // trsm operation's packm function for A.
	  packa_fp,
>>>>>>> fb2a6827
	  BLIS_MR,
	  BLIS_MR,
#ifdef BLIS_ENABLE_TRSM_PREINVERSION
	  TRUE,         // invert diagonal
#else
	  FALSE,        // do NOT invert diagonal
#endif
	  TRUE,         // reverse iteration if upper?
	  FALSE,        // reverse iteration if lower?
	  schema_a,     // normally BLIS_PACKED_ROW_PANELS
	  BLIS_BUFFER_FOR_A_BLOCK,
	  trsm_cntl_bp_bu
	);

	// -------------------------------------------------------------------------

	// Create a node for partitioning the m dimension by MC.
	// NOTE: We attach the gemm sub-tree as the main branch.
	cntl_t* trsm_cntl_op_bp = bli_trsm_cntl_create_node
	(
	  pool,
	  family,
	  BLIS_MC,
	  bli_trsm_blk_var1,
	  gemm_cntl_packa
	);

	// Attach the trsm sub-tree as the auxiliary "prenode" branch.
	bli_cntl_set_sub_prenode( trsm_cntl_packa, trsm_cntl_op_bp );

	// -------------------------------------------------------------------------

	// Create a node for packing matrix B.
	cntl_t* trsm_cntl_packb = bli_packm_cntl_create_node
	(
<<<<<<< HEAD
	  pool,
	  bli_l3_packb,
=======
	  rntm,
	  pack_family,
	  bli_trsm_packb,
	  packb_fp,
	  BLIS_MR,
>>>>>>> fb2a6827
	  BLIS_NR,
	  BLIS_MR,
	  FALSE,        // do NOT invert diagonal
	  FALSE,        // reverse iteration if upper?
	  FALSE,        // reverse iteration if lower?
	  schema_b,     // normally BLIS_PACKED_COL_PANELS
	  BLIS_BUFFER_FOR_B_PANEL,
	  trsm_cntl_op_bp
	);

	// Create a node for partitioning the k dimension by KC.
	cntl_t* trsm_cntl_mm_op = bli_trsm_cntl_create_node
	(
	  pool,
	  family,
	  BLIS_KC,
	  bli_trsm_blk_var3,
	  trsm_cntl_packb
	);

	// Create a node for partitioning the n dimension by NC.
	cntl_t* trsm_cntl_vl_mm = bli_trsm_cntl_create_node
	(
	  pool,
	  family,
	  BLIS_NC,
	  bli_trsm_blk_var2,
	  trsm_cntl_mm_op
	);

	return trsm_cntl_vl_mm;
}

cntl_t* bli_trsm_r_cntl_create
     (
       pool_t* pool,
       pack_t  schema_a,
       pack_t  schema_b,
       void_fp ker
     )
{
	// NOTE: trsm macrokernels are presently disabled for right-side execution.
	// Set the default macrokernel. If a non-NULL kernel function pointer is
	// passed in, we use that instead.
	void_fp macro_kernel_p = bli_trsm_xx_ker_var2;
	if ( ker ) macro_kernel_p = ker;

	const opid_t family = BLIS_TRSM;
	opid_t pack_family = BLIS_TRSM;

	// Create two nodes for the macro-kernel.
	cntl_t* trsm_cntl_bu_ke = bli_trsm_cntl_create_node
	(
	  pool,
	  family,
	  BLIS_MR, // needed for bli_thrinfo_rgrow()
	  NULL,    // variant function pointer not used
	  NULL     // no sub-node; this is the leaf of the tree.
	);

	cntl_t* trsm_cntl_bp_bu = bli_trsm_cntl_create_node
	(
	  pool,
	  family,
	  BLIS_NR, // not used by macro-kernel, but needed for bli_thrinfo_rgrow()
	  macro_kernel_p,
	  trsm_cntl_bu_ke
	);

	// Create a node for packing matrix A.
	cntl_t* trsm_cntl_packa = bli_packm_cntl_create_node
	(
<<<<<<< HEAD
	  pool,
	  bli_l3_packa,
=======
	  rntm,
	  pack_family,
	  bli_trsm_packa,
	  packa_fp,
>>>>>>> fb2a6827
	  BLIS_NR,
	  BLIS_MR,
	  FALSE,   // do NOT invert diagonal
	  FALSE,   // reverse iteration if upper?
	  FALSE,   // reverse iteration if lower?
	  schema_a, // normally BLIS_PACKED_ROW_PANELS
	  BLIS_BUFFER_FOR_A_BLOCK,
	  trsm_cntl_bp_bu
	);

	// Create a node for partitioning the m dimension by MC.
	cntl_t* trsm_cntl_op_bp = bli_trsm_cntl_create_node
	(
	  pool,
	  family,
	  BLIS_MC,
	  bli_trsm_blk_var1,
	  trsm_cntl_packa
	);

	// Create a node for packing matrix B.
	cntl_t* trsm_cntl_packb = bli_packm_cntl_create_node
	(
<<<<<<< HEAD
	  pool,
	  bli_l3_packb,
=======
	  rntm,
	  pack_family,
	  bli_trsm_packb,
	  packb_fp,
>>>>>>> fb2a6827
	  BLIS_MR,
	  BLIS_MR,
	  TRUE,    // do NOT invert diagonal
	  FALSE,   // reverse iteration if upper?
	  TRUE,    // reverse iteration if lower?
	  schema_b, // normally BLIS_PACKED_COL_PANELS
	  BLIS_BUFFER_FOR_B_PANEL,
	  trsm_cntl_op_bp
	);

	// Create a node for partitioning the k dimension by KC.
	cntl_t* trsm_cntl_mm_op = bli_trsm_cntl_create_node
	(
	  pool,
	  family,
	  BLIS_KC,
	  bli_trsm_blk_var3,
	  trsm_cntl_packb
	);

	// Create a node for partitioning the n dimension by NC.
	cntl_t* trsm_cntl_vl_mm = bli_trsm_cntl_create_node
	(
	  pool,
	  family,
	  BLIS_NC,
	  bli_trsm_blk_var2,
	  trsm_cntl_mm_op
	);

	return trsm_cntl_vl_mm;
}

void bli_trsm_cntl_free
     (
       pool_t* pool,
       cntl_t* cntl
     )
{
	bli_cntl_free( pool, cntl );
}

// -----------------------------------------------------------------------------

cntl_t* bli_trsm_cntl_create_node
     (
       pool_t* pool,
       opid_t  family,
       bszid_t bszid,
       void_fp var_func,
       cntl_t* sub_node
     )
{
	return bli_cntl_create_node( pool, family, bszid, var_func, NULL, sub_node );
}
<|MERGE_RESOLUTION|>--- conflicted
+++ resolved
@@ -37,33 +37,35 @@
 
 cntl_t* bli_trsm_cntl_create
      (
-       pool_t* pool,
+       rntm_t* rntm,
        side_t  side,
        pack_t  schema_a,
-       pack_t  schema_b,
-       void_fp ker
+       pack_t  schema_b
      )
 {
 	if ( bli_is_left( side ) )
-		return bli_trsm_l_cntl_create( pool, schema_a, schema_b, ker );
+		return bli_trsm_l_cntl_create( rntm, schema_a, schema_b );
 	else
-		return bli_trsm_r_cntl_create( pool, schema_a, schema_b, ker );
+		return bli_trsm_r_cntl_create( rntm, schema_a, schema_b );
 }
 
 cntl_t* bli_trsm_l_cntl_create
      (
-       pool_t* pool,
+       rntm_t* rntm,
        pack_t  schema_a,
-       pack_t  schema_b,
-       void_fp ker
+       pack_t  schema_b
      )
 {
 	void_fp macro_kernel_p;
-
-	// Set the default macrokernel. If a non-NULL kernel function pointer is
-	// passed in, we use that instead.
+	void_fp packa_fp;
+	void_fp packb_fp;
+
+	// Use the function pointer to the macrokernels that use slab
+	// assignment of micropanels to threads in the jr and ir loops.
 	macro_kernel_p = bli_trsm_xx_ker_var2;
-	if ( ker ) macro_kernel_p = ker;
+
+	packa_fp = bli_packm_blk_var1;
+	packb_fp = bli_packm_blk_var1;
 
 	const opid_t family = BLIS_TRSM;
 	opid_t pack_family = BLIS_TRSM;
@@ -74,18 +76,18 @@
 
 	cntl_t* gemm_cntl_bu_ke = bli_trsm_cntl_create_node
 	(
-	  pool,         // the thread's sba pool
-	  family,       // the operation family
-	  BLIS_MR,
-	  NULL,         // variant function pointer not used
-	  NULL          // no sub-node; this is the leaf of the tree.
+	  rntm,    // the thread's runtime structure
+	  family,  // the operation family
+	  BLIS_MR, // needed for bli_thrinfo_rgrow()
+	  NULL,    // variant function pointer not used
+	  NULL     // no sub-node; this is the leaf of the tree.
 	);
 
 	cntl_t* gemm_cntl_bp_bu = bli_trsm_cntl_create_node
 	(
-	  pool,
-	  family,
-	  BLIS_NR,
+	  rntm,
+	  family,
+	  BLIS_NR, // not used by macro-kernel, but needed for bli_thrinfo_rgrow()
 	  macro_kernel_p,
 	  gemm_cntl_bu_ke
 	);
@@ -93,21 +95,16 @@
 	// Create a node for packing matrix A.
 	cntl_t* gemm_cntl_packa = bli_packm_cntl_create_node
 	(
-<<<<<<< HEAD
-	  pool,
-	  bli_l3_packa, // trsm operation's packm function for A.
-=======
 	  rntm,
 	  pack_family,
 	  bli_trsm_packa, // trsm operation's packm function for A.
 	  packa_fp,
->>>>>>> fb2a6827
-	  BLIS_MR,
-	  BLIS_MR,
-	  FALSE,        // do NOT invert diagonal
-	  TRUE,         // reverse iteration if upper?
-	  FALSE,        // reverse iteration if lower?
-	  schema_a,     // normally BLIS_PACKED_ROW_PANELS
+	  BLIS_MR,
+	  BLIS_MR,
+	  FALSE,   // do NOT invert diagonal
+	  TRUE,    // reverse iteration if upper?
+	  FALSE,   // reverse iteration if lower?
+	  schema_a, // normally BLIS_PACKED_ROW_PANELS
 	  BLIS_BUFFER_FOR_A_BLOCK,
 	  gemm_cntl_bp_bu
 	);
@@ -118,18 +115,18 @@
 
 	cntl_t* trsm_cntl_bu_ke = bli_trsm_cntl_create_node
 	(
-	  pool,         // the thread's sba pool
-	  family,       // the operation family
-	  BLIS_MR,
-	  NULL,         // variant function pointer not used
-	  NULL          // no sub-node; this is the leaf of the tree.
+	  rntm,    // the thread's runtime structure
+	  family,  // the operation family
+	  BLIS_MR, // needed for bli_thrinfo_rgrow()
+	  NULL,    // variant function pointer not used
+	  NULL     // no sub-node; this is the leaf of the tree.
 	);
 
 	cntl_t* trsm_cntl_bp_bu = bli_trsm_cntl_create_node
 	(
-	  pool,
-	  family,
-	  BLIS_NR,
+	  rntm,
+	  family,
+	  BLIS_NR, // not used by macro-kernel, but needed for bli_thrinfo_rgrow()
 	  macro_kernel_p,
 	  trsm_cntl_bu_ke
 	);
@@ -137,25 +134,20 @@
 	// Create a node for packing matrix A.
 	cntl_t* trsm_cntl_packa = bli_packm_cntl_create_node
 	(
-<<<<<<< HEAD
-	  pool,
-	  bli_l3_packa, // trsm operation's packm function for A.
-=======
 	  rntm,
 	  pack_family,
 	  bli_trsm_packa, // trsm operation's packm function for A.
 	  packa_fp,
->>>>>>> fb2a6827
 	  BLIS_MR,
 	  BLIS_MR,
 #ifdef BLIS_ENABLE_TRSM_PREINVERSION
-	  TRUE,         // invert diagonal
+	  TRUE,    // invert diagonal
 #else
-	  FALSE,        // do NOT invert diagonal
+	  FALSE,   // do NOT invert diagonal
 #endif
-	  TRUE,         // reverse iteration if upper?
-	  FALSE,        // reverse iteration if lower?
-	  schema_a,     // normally BLIS_PACKED_ROW_PANELS
+	  TRUE,    // reverse iteration if upper?
+	  FALSE,   // reverse iteration if lower?
+	  schema_a, // normally BLIS_PACKED_ROW_PANELS
 	  BLIS_BUFFER_FOR_A_BLOCK,
 	  trsm_cntl_bp_bu
 	);
@@ -166,7 +158,7 @@
 	// NOTE: We attach the gemm sub-tree as the main branch.
 	cntl_t* trsm_cntl_op_bp = bli_trsm_cntl_create_node
 	(
-	  pool,
+	  rntm,
 	  family,
 	  BLIS_MC,
 	  bli_trsm_blk_var1,
@@ -181,22 +173,16 @@
 	// Create a node for packing matrix B.
 	cntl_t* trsm_cntl_packb = bli_packm_cntl_create_node
 	(
-<<<<<<< HEAD
-	  pool,
-	  bli_l3_packb,
-=======
 	  rntm,
 	  pack_family,
 	  bli_trsm_packb,
 	  packb_fp,
 	  BLIS_MR,
->>>>>>> fb2a6827
 	  BLIS_NR,
-	  BLIS_MR,
-	  FALSE,        // do NOT invert diagonal
-	  FALSE,        // reverse iteration if upper?
-	  FALSE,        // reverse iteration if lower?
-	  schema_b,     // normally BLIS_PACKED_COL_PANELS
+	  FALSE,   // do NOT invert diagonal
+	  FALSE,   // reverse iteration if upper?
+	  FALSE,   // reverse iteration if lower?
+	  schema_b, // normally BLIS_PACKED_COL_PANELS
 	  BLIS_BUFFER_FOR_B_PANEL,
 	  trsm_cntl_op_bp
 	);
@@ -204,7 +190,7 @@
 	// Create a node for partitioning the k dimension by KC.
 	cntl_t* trsm_cntl_mm_op = bli_trsm_cntl_create_node
 	(
-	  pool,
+	  rntm,
 	  family,
 	  BLIS_KC,
 	  bli_trsm_blk_var3,
@@ -214,7 +200,7 @@
 	// Create a node for partitioning the n dimension by NC.
 	cntl_t* trsm_cntl_vl_mm = bli_trsm_cntl_create_node
 	(
-	  pool,
+	  rntm,
 	  family,
 	  BLIS_NC,
 	  bli_trsm_blk_var2,
@@ -226,17 +212,16 @@
 
 cntl_t* bli_trsm_r_cntl_create
      (
-       pool_t* pool,
+	   rntm_t* rntm,
        pack_t  schema_a,
-       pack_t  schema_b,
-       void_fp ker
+       pack_t  schema_b
      )
 {
 	// NOTE: trsm macrokernels are presently disabled for right-side execution.
-	// Set the default macrokernel. If a non-NULL kernel function pointer is
-	// passed in, we use that instead.
 	void_fp macro_kernel_p = bli_trsm_xx_ker_var2;
-	if ( ker ) macro_kernel_p = ker;
+
+	void_fp packa_fp = bli_packm_blk_var1;
+	void_fp packb_fp = bli_packm_blk_var1;
 
 	const opid_t family = BLIS_TRSM;
 	opid_t pack_family = BLIS_TRSM;
@@ -244,7 +229,7 @@
 	// Create two nodes for the macro-kernel.
 	cntl_t* trsm_cntl_bu_ke = bli_trsm_cntl_create_node
 	(
-	  pool,
+	  rntm,
 	  family,
 	  BLIS_MR, // needed for bli_thrinfo_rgrow()
 	  NULL,    // variant function pointer not used
@@ -253,7 +238,7 @@
 
 	cntl_t* trsm_cntl_bp_bu = bli_trsm_cntl_create_node
 	(
-	  pool,
+	  rntm,
 	  family,
 	  BLIS_NR, // not used by macro-kernel, but needed for bli_thrinfo_rgrow()
 	  macro_kernel_p,
@@ -263,15 +248,10 @@
 	// Create a node for packing matrix A.
 	cntl_t* trsm_cntl_packa = bli_packm_cntl_create_node
 	(
-<<<<<<< HEAD
-	  pool,
-	  bli_l3_packa,
-=======
 	  rntm,
 	  pack_family,
 	  bli_trsm_packa,
 	  packa_fp,
->>>>>>> fb2a6827
 	  BLIS_NR,
 	  BLIS_MR,
 	  FALSE,   // do NOT invert diagonal
@@ -285,7 +265,7 @@
 	// Create a node for partitioning the m dimension by MC.
 	cntl_t* trsm_cntl_op_bp = bli_trsm_cntl_create_node
 	(
-	  pool,
+	  rntm,
 	  family,
 	  BLIS_MC,
 	  bli_trsm_blk_var1,
@@ -295,15 +275,10 @@
 	// Create a node for packing matrix B.
 	cntl_t* trsm_cntl_packb = bli_packm_cntl_create_node
 	(
-<<<<<<< HEAD
-	  pool,
-	  bli_l3_packb,
-=======
 	  rntm,
 	  pack_family,
 	  bli_trsm_packb,
 	  packb_fp,
->>>>>>> fb2a6827
 	  BLIS_MR,
 	  BLIS_MR,
 	  TRUE,    // do NOT invert diagonal
@@ -317,7 +292,7 @@
 	// Create a node for partitioning the k dimension by KC.
 	cntl_t* trsm_cntl_mm_op = bli_trsm_cntl_create_node
 	(
-	  pool,
+	  rntm,
 	  family,
 	  BLIS_KC,
 	  bli_trsm_blk_var3,
@@ -327,7 +302,7 @@
 	// Create a node for partitioning the n dimension by NC.
 	cntl_t* trsm_cntl_vl_mm = bli_trsm_cntl_create_node
 	(
-	  pool,
+	  rntm,
 	  family,
 	  BLIS_NC,
 	  bli_trsm_blk_var2,
@@ -339,23 +314,24 @@
 
 void bli_trsm_cntl_free
      (
-       pool_t* pool,
-       cntl_t* cntl
-     )
-{
-	bli_cntl_free( pool, cntl );
+       rntm_t*    rntm,
+       cntl_t*    cntl,
+       thrinfo_t* thread
+     )
+{
+	bli_cntl_free( rntm, cntl, thread );
 }
 
 // -----------------------------------------------------------------------------
 
 cntl_t* bli_trsm_cntl_create_node
      (
-       pool_t* pool,
+       rntm_t* rntm,
        opid_t  family,
        bszid_t bszid,
        void_fp var_func,
        cntl_t* sub_node
      )
 {
-	return bli_cntl_create_node( pool, family, bszid, var_func, NULL, sub_node );
-}
+	return bli_cntl_create_node( rntm, family, bszid, var_func, NULL, sub_node );
+}
