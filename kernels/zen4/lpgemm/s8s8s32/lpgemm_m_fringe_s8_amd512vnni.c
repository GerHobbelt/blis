--- conflicted
+++ resolved
@@ -814,36 +814,6 @@
 	}
 POST_OPS_DOWNSCALE_5x64:
 	{
-<<<<<<< HEAD
-		selector1 =
-			_mm512_loadu_si512( ( float* )post_ops_list_temp->scale_factor +
-							post_ops_attr.post_op_c_j + ( 0 * 16 ) );
-		selector2 =
-			_mm512_loadu_si512( ( float* )post_ops_list_temp->scale_factor +
-							post_ops_attr.post_op_c_j + ( 1 * 16 ) );
-		a_int32_0 =
-			_mm512_loadu_si512( ( float* )post_ops_list_temp->scale_factor +
-							post_ops_attr.post_op_c_j + ( 2 * 16 ) );
-		a_int32_1 =
-			_mm512_loadu_si512( ( float* )post_ops_list_temp->scale_factor +
-							post_ops_attr.post_op_c_j + ( 3 * 16 ) );
-		__m128i zero_point0 =
-			_mm_loadu_si128( ( __m128i const* )
-					( ( int8_t* )post_ops_list_temp->op_args1 +
-					post_ops_attr.post_op_c_j + ( 0 * 16 ) ) );
-		__m128i zero_point1 =
-			_mm_loadu_si128( ( __m128i const* )
-					( ( int8_t* )post_ops_list_temp->op_args1 +
-					post_ops_attr.post_op_c_j + ( 1 * 16 ) ) );
-		__m128i zero_point2 =
-			_mm_loadu_si128( ( __m128i const* )
-					( ( int8_t* )post_ops_list_temp->op_args1 +
-					post_ops_attr.post_op_c_j + ( 2 * 16 ) ) );
-		__m128i zero_point3 =
-			_mm_loadu_si128( ( __m128i const* )
-					( ( int8_t* )post_ops_list_temp->op_args1 +
-					post_ops_attr.post_op_c_j + ( 3 * 16 ) ) );
-=======
 		if ( post_ops_list_temp->scale_factor_len > 1 )
 		{
 			selector1 =
@@ -904,7 +874,6 @@
 			zero_point3 = _mm_maskz_set1_epi8( 0xFFFF,
 							*( ( int8_t* )post_ops_list_temp->op_args1 ) );
 		}
->>>>>>> f3c166b0
 
 		// c[0, 0-15]
 		CVT_MULRND_CVT32(c_int32_0p0,selector1,zero_point0);
@@ -1877,36 +1846,6 @@
 	}
 POST_OPS_DOWNSCALE_4x64:
 	{
-<<<<<<< HEAD
-		selector1 =
-			_mm512_loadu_si512( ( float* )post_ops_list_temp->scale_factor +
-							post_ops_attr.post_op_c_j + ( 0 * 16 ) );
-		selector2 =
-			_mm512_loadu_si512( ( float* )post_ops_list_temp->scale_factor +
-							post_ops_attr.post_op_c_j + ( 1 * 16 ) );
-		a_int32_0 =
-			_mm512_loadu_si512( ( float* )post_ops_list_temp->scale_factor +
-							post_ops_attr.post_op_c_j + ( 2 * 16 ) );
-		a_int32_1 =
-			_mm512_loadu_si512( ( float* )post_ops_list_temp->scale_factor +
-							post_ops_attr.post_op_c_j + ( 3 * 16 ) );
-		__m128i zero_point0 =
-			_mm_loadu_si128( ( __m128i const* )
-					( ( int8_t* )post_ops_list_temp->op_args1 +
-					post_ops_attr.post_op_c_j + ( 0 * 16 ) ) );
-		__m128i zero_point1 =
-			_mm_loadu_si128( ( __m128i const* )
-					( ( int8_t* )post_ops_list_temp->op_args1 +
-					post_ops_attr.post_op_c_j + ( 1 * 16 ) ) );
-		__m128i zero_point2 =
-			_mm_loadu_si128( ( __m128i const* )
-					( ( int8_t* )post_ops_list_temp->op_args1 +
-					post_ops_attr.post_op_c_j + ( 2 * 16 ) ) );
-		__m128i zero_point3 =
-			_mm_loadu_si128( ( __m128i const* )
-					( ( int8_t* )post_ops_list_temp->op_args1 +
-					post_ops_attr.post_op_c_j + ( 3 * 16 ) ) );
-=======
 		if ( post_ops_list_temp->scale_factor_len > 1 )
 		{
 			selector1 =
@@ -1967,7 +1906,6 @@
 			zero_point3 = _mm_maskz_set1_epi8( 0xFFFF,
 							*( ( int8_t* )post_ops_list_temp->op_args1 ) );
 		}
->>>>>>> f3c166b0
 
 		// c[0, 0-15]
 		CVT_MULRND_CVT32(c_int32_0p0,selector1,zero_point0);
@@ -2763,36 +2701,6 @@
 	}
 POST_OPS_DOWNSCALE_3x64:
 	{
-<<<<<<< HEAD
-		selector1 =
-			_mm512_loadu_si512( ( float* )post_ops_list_temp->scale_factor +
-							post_ops_attr.post_op_c_j + ( 0 * 16 ) );
-		selector2 =
-			_mm512_loadu_si512( ( float* )post_ops_list_temp->scale_factor +
-							post_ops_attr.post_op_c_j + ( 1 * 16 ) );
-		a_int32_0 =
-			_mm512_loadu_si512( ( float* )post_ops_list_temp->scale_factor +
-							post_ops_attr.post_op_c_j + ( 2 * 16 ) );
-		a_int32_1 =
-			_mm512_loadu_si512( ( float* )post_ops_list_temp->scale_factor +
-							post_ops_attr.post_op_c_j + ( 3 * 16 ) );
-		__m128i zero_point0 =
-			_mm_loadu_si128( ( __m128i const* )
-					( ( int8_t* )post_ops_list_temp->op_args1 +
-					post_ops_attr.post_op_c_j + ( 0 * 16 ) ) );
-		__m128i zero_point1 =
-			_mm_loadu_si128( ( __m128i const* )
-					( ( int8_t* )post_ops_list_temp->op_args1 +
-					post_ops_attr.post_op_c_j + ( 1 * 16 ) ) );
-		__m128i zero_point2 =
-			_mm_loadu_si128( ( __m128i const* )
-					( ( int8_t* )post_ops_list_temp->op_args1 +
-					post_ops_attr.post_op_c_j + ( 2 * 16 ) ) );
-		__m128i zero_point3 =
-			_mm_loadu_si128( ( __m128i const* )
-					( ( int8_t* )post_ops_list_temp->op_args1 +
-					post_ops_attr.post_op_c_j + ( 3 * 16 ) ) );
-=======
 		if ( post_ops_list_temp->scale_factor_len > 1 )
 		{
 			selector1 =
@@ -2853,7 +2761,6 @@
 			zero_point3 = _mm_maskz_set1_epi8( 0xFFFF,
 							*( ( int8_t* )post_ops_list_temp->op_args1 ) );
 		}
->>>>>>> f3c166b0
 
 		// c[0, 0-15]
 		CVT_MULRND_CVT32(c_int32_0p0,selector1,zero_point0);
@@ -3470,36 +3377,6 @@
 	}
 POST_OPS_DOWNSCALE_2x64:
 	{
-<<<<<<< HEAD
-		selector1 =
-			_mm512_loadu_si512( ( float* )post_ops_list_temp->scale_factor +
-							post_ops_attr.post_op_c_j + ( 0 * 16 ) );
-		selector2 =
-			_mm512_loadu_si512( ( float* )post_ops_list_temp->scale_factor +
-							post_ops_attr.post_op_c_j + ( 1 * 16 ) );
-		a_int32_0 =
-			_mm512_loadu_si512( ( float* )post_ops_list_temp->scale_factor +
-							post_ops_attr.post_op_c_j + ( 2 * 16 ) );
-		a_int32_1 =
-			_mm512_loadu_si512( ( float* )post_ops_list_temp->scale_factor +
-							post_ops_attr.post_op_c_j + ( 3 * 16 ) );
-		__m128i zero_point0 =
-			_mm_loadu_si128( ( __m128i const* )
-					( ( int8_t* )post_ops_list_temp->op_args1 +
-					post_ops_attr.post_op_c_j + ( 0 * 16 ) ) );
-		__m128i zero_point1 =
-			_mm_loadu_si128( ( __m128i const* )
-					( ( int8_t* )post_ops_list_temp->op_args1 +
-					post_ops_attr.post_op_c_j + ( 1 * 16 ) ) );
-		__m128i zero_point2 =
-			_mm_loadu_si128( ( __m128i const* )
-					( ( int8_t* )post_ops_list_temp->op_args1 +
-					post_ops_attr.post_op_c_j + ( 2 * 16 ) ) );
-		__m128i zero_point3 =
-			_mm_loadu_si128( ( __m128i const* )
-					( ( int8_t* )post_ops_list_temp->op_args1 +
-					post_ops_attr.post_op_c_j + ( 3 * 16 ) ) );
-=======
 		if ( post_ops_list_temp->scale_factor_len > 1 )
 		{
 			selector1 =
@@ -3560,7 +3437,6 @@
 			zero_point3 = _mm_maskz_set1_epi8( 0xFFFF,
 							*( ( int8_t* )post_ops_list_temp->op_args1 ) );
 		}
->>>>>>> f3c166b0
 
 		// c[0, 0-15]
 		CVT_MULRND_CVT32(c_int32_0p0,selector1,zero_point0);
@@ -3984,36 +3860,6 @@
 	}
 POST_OPS_DOWNSCALE_1x64:
 	{
-<<<<<<< HEAD
-		selector1 =
-			_mm512_loadu_si512( ( float* )post_ops_list_temp->scale_factor +
-							post_ops_attr.post_op_c_j + ( 0 * 16 ) );
-		selector2 =
-			_mm512_loadu_si512( ( float* )post_ops_list_temp->scale_factor +
-							post_ops_attr.post_op_c_j + ( 1 * 16 ) );
-		a_int32_0 =
-			_mm512_loadu_si512( ( float* )post_ops_list_temp->scale_factor +
-							post_ops_attr.post_op_c_j + ( 2 * 16 ) );
-		a_int32_1 =
-			_mm512_loadu_si512( ( float* )post_ops_list_temp->scale_factor +
-							post_ops_attr.post_op_c_j + ( 3 * 16 ) );
-		__m128i zero_point0 =
-			_mm_loadu_si128( ( __m128i const* )
-					( ( int8_t* )post_ops_list_temp->op_args1 +
-					post_ops_attr.post_op_c_j + ( 0 * 16 ) ) );
-		__m128i zero_point1 =
-			_mm_loadu_si128( ( __m128i const* )
-					( ( int8_t* )post_ops_list_temp->op_args1 +
-					post_ops_attr.post_op_c_j + ( 1 * 16 ) ) );
-		__m128i zero_point2 =
-			_mm_loadu_si128( ( __m128i const* )
-					( ( int8_t* )post_ops_list_temp->op_args1 +
-					post_ops_attr.post_op_c_j + ( 2 * 16 ) ) );
-		__m128i zero_point3 =
-			_mm_loadu_si128( ( __m128i const* )
-					( ( int8_t* )post_ops_list_temp->op_args1 +
-					post_ops_attr.post_op_c_j + ( 3 * 16 ) ) );
-=======
 		if ( post_ops_list_temp->scale_factor_len > 1 )
 		{
 			selector1 =
@@ -4074,7 +3920,6 @@
 			zero_point3 = _mm_maskz_set1_epi8( 0xFFFF,
 							*( ( int8_t* )post_ops_list_temp->op_args1 ) );
 		}
->>>>>>> f3c166b0
 
 		// c[0, 0-15]
 		CVT_MULRND_CVT32(c_int32_0p0,selector1,zero_point0);
