--- conflicted
+++ resolved
@@ -35,61 +35,72 @@
 
 #include "blis.h"
 
+//GEMMSUP_KER_PROT( double,   d, gemmsup_r_haswell_ref )
+
 void bli_cntx_init_haswell( cntx_t* cntx )
 {
 	blksz_t blkszs[ BLIS_NUM_BLKSZS ];
+	blksz_t thresh[ BLIS_NUM_THRESH ];
 
 	// Set default kernel blocksizes and functions.
 	bli_cntx_init_haswell_ref( cntx );
 
 	// -------------------------------------------------------------------------
 
-	// Update the context with optimized native gemm micro-kernels.
-	bli_cntx_set_ukrs
-	(
-	  cntx,
-
+	// Update the context with optimized native gemm micro-kernels and
+	// their storage preferences.
+	bli_cntx_set_l3_nat_ukrs
+	(
+	  8,
 	  // gemm
 #if 1
-	  BLIS_GEMM_UKR,       BLIS_FLOAT,    bli_sgemm_haswell_asm_6x16,
-	  BLIS_GEMM_UKR,       BLIS_DOUBLE,   bli_dgemm_haswell_asm_6x8,
-	  BLIS_GEMM_UKR,       BLIS_SCOMPLEX, bli_cgemm_haswell_asm_3x8,
-	  BLIS_GEMM_UKR,       BLIS_DCOMPLEX, bli_zgemm_haswell_asm_3x4,
-#else
-	  BLIS_GEMM_UKR,       BLIS_FLOAT,    bli_sgemm_haswell_asm_16x6,
-	  BLIS_GEMM_UKR,       BLIS_DOUBLE,   bli_dgemm_haswell_asm_8x6,
-	  BLIS_GEMM_UKR,       BLIS_SCOMPLEX, bli_cgemm_haswell_asm_8x3,
-	  BLIS_GEMM_UKR,       BLIS_DCOMPLEX, bli_zgemm_haswell_asm_4x3,
+	  BLIS_GEMM_UKR,       BLIS_FLOAT,    bli_sgemm_haswell_asm_6x16,       TRUE,
+	  BLIS_GEMM_UKR,       BLIS_DOUBLE,   bli_dgemm_haswell_asm_6x8,        TRUE,
+	  BLIS_GEMM_UKR,       BLIS_SCOMPLEX, bli_cgemm_haswell_asm_3x8,        TRUE,
+	  BLIS_GEMM_UKR,       BLIS_DCOMPLEX, bli_zgemm_haswell_asm_3x4,        TRUE,
+#else
+	  BLIS_GEMM_UKR,       BLIS_FLOAT,    bli_sgemm_haswell_asm_16x6,       FALSE,
+	  BLIS_GEMM_UKR,       BLIS_DOUBLE,   bli_dgemm_haswell_asm_8x6,        FALSE,
+	  BLIS_GEMM_UKR,       BLIS_SCOMPLEX, bli_cgemm_haswell_asm_8x3,        FALSE,
+	  BLIS_GEMM_UKR,       BLIS_DCOMPLEX, bli_zgemm_haswell_asm_4x3,        FALSE,
 #endif
 	  // gemmtrsm_l
-	  BLIS_GEMMTRSM_L_UKR, BLIS_FLOAT,    bli_sgemmtrsm_l_haswell_asm_6x16,
-	  BLIS_GEMMTRSM_L_UKR, BLIS_DOUBLE,   bli_dgemmtrsm_l_haswell_asm_6x8,
+	  BLIS_GEMMTRSM_L_UKR, BLIS_FLOAT,    bli_sgemmtrsm_l_haswell_asm_6x16, TRUE,
+	  BLIS_GEMMTRSM_L_UKR, BLIS_DOUBLE,   bli_dgemmtrsm_l_haswell_asm_6x8,  TRUE,
 
 	  // gemmtrsm_u
-	  BLIS_GEMMTRSM_U_UKR, BLIS_FLOAT,    bli_sgemmtrsm_u_haswell_asm_6x16,
-	  BLIS_GEMMTRSM_U_UKR, BLIS_DOUBLE,   bli_dgemmtrsm_u_haswell_asm_6x8,
+	  BLIS_GEMMTRSM_U_UKR, BLIS_FLOAT,    bli_sgemmtrsm_u_haswell_asm_6x16, TRUE,
+	  BLIS_GEMMTRSM_U_UKR, BLIS_DOUBLE,   bli_dgemmtrsm_u_haswell_asm_6x8,  TRUE,
+	  cntx
+	);
 
 #if 1
-	  // packm
-	  BLIS_PACKM_MRXK_KER, BLIS_FLOAT,    bli_spackm_haswell_asm_6xk,
-	  BLIS_PACKM_NRXK_KER, BLIS_FLOAT,    bli_spackm_haswell_asm_16xk,
-	  BLIS_PACKM_MRXK_KER, BLIS_DOUBLE,   bli_dpackm_haswell_asm_6xk,
-	  BLIS_PACKM_NRXK_KER, BLIS_DOUBLE,   bli_dpackm_haswell_asm_8xk,
-	  BLIS_PACKM_MRXK_KER, BLIS_SCOMPLEX, bli_cpackm_haswell_asm_3xk,
-	  BLIS_PACKM_NRXK_KER, BLIS_SCOMPLEX, bli_cpackm_haswell_asm_8xk,
-	  BLIS_PACKM_MRXK_KER, BLIS_DCOMPLEX, bli_zpackm_haswell_asm_3xk,
-	  BLIS_PACKM_NRXK_KER, BLIS_DCOMPLEX, bli_zpackm_haswell_asm_4xk,
-#endif
-
+	// Update the context with optimized packm kernels.
+	bli_cntx_set_packm_kers
+	(
+	  8,
+	  BLIS_PACKM_6XK_KER,  BLIS_FLOAT,    bli_spackm_haswell_asm_6xk,
+	  BLIS_PACKM_16XK_KER, BLIS_FLOAT,    bli_spackm_haswell_asm_16xk,
+	  BLIS_PACKM_6XK_KER,  BLIS_DOUBLE,   bli_dpackm_haswell_asm_6xk,
+	  BLIS_PACKM_8XK_KER,  BLIS_DOUBLE,   bli_dpackm_haswell_asm_8xk,
+	  BLIS_PACKM_3XK_KER,  BLIS_SCOMPLEX, bli_cpackm_haswell_asm_3xk,
+	  BLIS_PACKM_8XK_KER,  BLIS_SCOMPLEX, bli_cpackm_haswell_asm_8xk,
+	  BLIS_PACKM_3XK_KER,  BLIS_DCOMPLEX, bli_zpackm_haswell_asm_3xk,
+	  BLIS_PACKM_4XK_KER,  BLIS_DCOMPLEX, bli_zpackm_haswell_asm_4xk,
+	  cntx
+	);
+#endif
+
+	// Update the context with optimized level-1f kernels.
+	bli_cntx_set_l1f_kers
+	(
+	  4,
 	  // axpyf
 	  BLIS_AXPYF_KER,     BLIS_FLOAT,  bli_saxpyf_zen_int_8,
 	  BLIS_AXPYF_KER,     BLIS_DOUBLE, bli_daxpyf_zen_int_8,
 	  // dotxf
 	  BLIS_DOTXF_KER,     BLIS_FLOAT,  bli_sdotxf_zen_int_8,
 	  BLIS_DOTXF_KER,     BLIS_DOUBLE, bli_ddotxf_zen_int_8,
-<<<<<<< HEAD
-
-=======
 	  cntx
 	);
 
@@ -98,7 +109,6 @@
 	(
 	  10,
 	  
->>>>>>> fb2a6827
 	  // amaxv
 	  BLIS_AMAXV_KER,  BLIS_FLOAT,  bli_samaxv_zen_int,
 	  BLIS_AMAXV_KER,  BLIS_DOUBLE, bli_damaxv_zen_int,
@@ -127,74 +137,7 @@
 	  BLIS_SCALV_KER,  BLIS_FLOAT,  bli_sscalv_zen_int_10,
 	  BLIS_SCALV_KER,  BLIS_DOUBLE, bli_dscalv_zen_int_10,
 #endif
-
-	  // gemmsup
-	  BLIS_GEMMSUP_RRR_UKR, BLIS_DOUBLE, bli_dgemmsup_rv_haswell_asm_6x8m,
-	  BLIS_GEMMSUP_RRC_UKR, BLIS_DOUBLE, bli_dgemmsup_rd_haswell_asm_6x8m,
-	  BLIS_GEMMSUP_RCR_UKR, BLIS_DOUBLE, bli_dgemmsup_rv_haswell_asm_6x8m,
-	  BLIS_GEMMSUP_RCC_UKR, BLIS_DOUBLE, bli_dgemmsup_rv_haswell_asm_6x8n,
-	  BLIS_GEMMSUP_CRR_UKR, BLIS_DOUBLE, bli_dgemmsup_rv_haswell_asm_6x8m,
-	  BLIS_GEMMSUP_CRC_UKR, BLIS_DOUBLE, bli_dgemmsup_rd_haswell_asm_6x8n,
-	  BLIS_GEMMSUP_CCR_UKR, BLIS_DOUBLE, bli_dgemmsup_rv_haswell_asm_6x8n,
-	  BLIS_GEMMSUP_CCC_UKR, BLIS_DOUBLE, bli_dgemmsup_rv_haswell_asm_6x8n,
-
-	  BLIS_GEMMSUP_RRR_UKR, BLIS_FLOAT, bli_sgemmsup_rv_haswell_asm_6x16m,
-	  BLIS_GEMMSUP_RRC_UKR, BLIS_FLOAT, bli_sgemmsup_rd_haswell_asm_6x16m,
-	  BLIS_GEMMSUP_RCR_UKR, BLIS_FLOAT, bli_sgemmsup_rv_haswell_asm_6x16m,
-	  BLIS_GEMMSUP_RCC_UKR, BLIS_FLOAT, bli_sgemmsup_rv_haswell_asm_6x16n,
-	  BLIS_GEMMSUP_CRR_UKR, BLIS_FLOAT, bli_sgemmsup_rv_haswell_asm_6x16m,
-	  BLIS_GEMMSUP_CRC_UKR, BLIS_FLOAT, bli_sgemmsup_rd_haswell_asm_6x16n,
-	  BLIS_GEMMSUP_CCR_UKR, BLIS_FLOAT, bli_sgemmsup_rv_haswell_asm_6x16n,
-	  BLIS_GEMMSUP_CCC_UKR, BLIS_FLOAT, bli_sgemmsup_rv_haswell_asm_6x16n,
-
-	  BLIS_VA_END
-	);
-
-	// Update the context with storage preferences.
-	bli_cntx_set_ukr_prefs
-	(
-	  cntx,
-
-	  // gemm
-#if 1
-	  BLIS_GEMM_UKR_ROW_PREF,       BLIS_FLOAT,    TRUE,
-	  BLIS_GEMM_UKR_ROW_PREF,       BLIS_DOUBLE,   TRUE,
-	  BLIS_GEMM_UKR_ROW_PREF,       BLIS_SCOMPLEX, TRUE,
-	  BLIS_GEMM_UKR_ROW_PREF,       BLIS_DCOMPLEX, TRUE,
-#else
-	  BLIS_GEMM_UKR_ROW_PREF,       BLIS_FLOAT,    FALSE,
-	  BLIS_GEMM_UKR_ROW_PREF,       BLIS_DOUBLE,   FALSE,
-	  BLIS_GEMM_UKR_ROW_PREF,       BLIS_SCOMPLEX, FALSE,
-	  BLIS_GEMM_UKR_ROW_PREF,       BLIS_DCOMPLEX, FALSE,
-#endif
-	  // gemmtrsm_l
-	  BLIS_GEMMTRSM_L_UKR_ROW_PREF, BLIS_FLOAT,    TRUE,
-	  BLIS_GEMMTRSM_L_UKR_ROW_PREF, BLIS_DOUBLE,   TRUE,
-
-	  // gemmtrsm_u
-	  BLIS_GEMMTRSM_U_UKR_ROW_PREF, BLIS_FLOAT,    TRUE,
-	  BLIS_GEMMTRSM_U_UKR_ROW_PREF, BLIS_DOUBLE,   TRUE,
-
-	  // gemmsup
-	  BLIS_GEMMSUP_RRR_UKR_ROW_PREF, BLIS_DOUBLE, TRUE,
-	  BLIS_GEMMSUP_RRC_UKR_ROW_PREF, BLIS_DOUBLE, TRUE,
-	  BLIS_GEMMSUP_RCR_UKR_ROW_PREF, BLIS_DOUBLE, TRUE,
-	  BLIS_GEMMSUP_RCC_UKR_ROW_PREF, BLIS_DOUBLE, TRUE,
-	  BLIS_GEMMSUP_CRR_UKR_ROW_PREF, BLIS_DOUBLE, TRUE,
-	  BLIS_GEMMSUP_CRC_UKR_ROW_PREF, BLIS_DOUBLE, TRUE,
-	  BLIS_GEMMSUP_CCR_UKR_ROW_PREF, BLIS_DOUBLE, TRUE,
-	  BLIS_GEMMSUP_CCC_UKR_ROW_PREF, BLIS_DOUBLE, TRUE,
-
-	  BLIS_GEMMSUP_RRR_UKR_ROW_PREF, BLIS_FLOAT, TRUE,
-	  BLIS_GEMMSUP_RRC_UKR_ROW_PREF, BLIS_FLOAT, TRUE,
-	  BLIS_GEMMSUP_RCR_UKR_ROW_PREF, BLIS_FLOAT, TRUE,
-	  BLIS_GEMMSUP_RCC_UKR_ROW_PREF, BLIS_FLOAT, TRUE,
-	  BLIS_GEMMSUP_CRR_UKR_ROW_PREF, BLIS_FLOAT, TRUE,
-	  BLIS_GEMMSUP_CRC_UKR_ROW_PREF, BLIS_FLOAT, TRUE,
-	  BLIS_GEMMSUP_CCR_UKR_ROW_PREF, BLIS_FLOAT, TRUE,
-	  BLIS_GEMMSUP_CCC_UKR_ROW_PREF, BLIS_FLOAT, TRUE,
-
-	  BLIS_VA_END
+	  cntx
 	);
 
 	// Initialize level-3 blocksize objects with architecture-specific values.
@@ -218,53 +161,96 @@
 	bli_blksz_init_easy( &blkszs[ BLIS_AF ],     8,     8,     8,     8 );
 	bli_blksz_init_easy( &blkszs[ BLIS_DF ],     8,     8,     8,     8 );
 
-	// -------------------------------------------------------------------------
-
-	// Initialize sup thresholds with architecture-appropriate values.
-	//                                          s     d     c     z
-	bli_blksz_init_easy( &blkszs[ BLIS_MT ],  201,  201,   -1,   -1 );
-	bli_blksz_init_easy( &blkszs[ BLIS_NT ],  201,  201,   -1,   -1 );
-	bli_blksz_init_easy( &blkszs[ BLIS_KT ],  201,  201,   -1,   -1 );
-
-	// Initialize level-3 sup blocksize objects with architecture-specific
-	// values.
-	//                                           s      d      c      z
-	bli_blksz_init     ( &blkszs[ BLIS_MR_SUP ],     6,     6,    -1,    -1,
-	                                                 9,     9,    -1,    -1 );
-	bli_blksz_init_easy( &blkszs[ BLIS_NR_SUP ],    16,     8,    -1,    -1 );
-	bli_blksz_init_easy( &blkszs[ BLIS_MC_SUP ],   168,    72,    -1,    -1 );
-	bli_blksz_init_easy( &blkszs[ BLIS_KC_SUP ],   256,   256,    -1,    -1 );
-	bli_blksz_init_easy( &blkszs[ BLIS_NC_SUP ],  4080,  4080,    -1,    -1 );
-
 	// Update the context with the current architecture's register and cache
 	// blocksizes (and multiples) for native execution.
 	bli_cntx_set_blkszs
 	(
-	  cntx,
-
+	  BLIS_NAT, 7,
 	  // level-3
 	  BLIS_NC, &blkszs[ BLIS_NC ], BLIS_NR,
 	  BLIS_KC, &blkszs[ BLIS_KC ], BLIS_KR,
 	  BLIS_MC, &blkszs[ BLIS_MC ], BLIS_MR,
 	  BLIS_NR, &blkszs[ BLIS_NR ], BLIS_NR,
 	  BLIS_MR, &blkszs[ BLIS_MR ], BLIS_MR,
-
 	  // level-1f
 	  BLIS_AF, &blkszs[ BLIS_AF ], BLIS_AF,
 	  BLIS_DF, &blkszs[ BLIS_DF ], BLIS_DF,
-
-	  // gemmsup thresholds
-	  BLIS_MT, &blkszs[ BLIS_MT ], BLIS_MT,
-	  BLIS_NT, &blkszs[ BLIS_NT ], BLIS_NT,
-	  BLIS_KT, &blkszs[ BLIS_KT ], BLIS_KT,
-
-	  // level-3 sup
-	  BLIS_NC_SUP, &blkszs[ BLIS_NC_SUP ], BLIS_NR_SUP,
-	  BLIS_KC_SUP, &blkszs[ BLIS_KC_SUP ], BLIS_KR_SUP,
-	  BLIS_MC_SUP, &blkszs[ BLIS_MC_SUP ], BLIS_MR_SUP,
-	  BLIS_NR_SUP, &blkszs[ BLIS_NR_SUP ], BLIS_NR_SUP,
-	  BLIS_MR_SUP, &blkszs[ BLIS_MR_SUP ], BLIS_MR_SUP,
-
-	  BLIS_VA_END
+	  cntx
+	);
+
+	// -------------------------------------------------------------------------
+
+	// Initialize sup thresholds with architecture-appropriate values.
+	//                                          s     d     c     z
+	bli_blksz_init_easy( &thresh[ BLIS_MT ],  201,  201,   -1,   -1 );
+	bli_blksz_init_easy( &thresh[ BLIS_NT ],  201,  201,   -1,   -1 );
+	bli_blksz_init_easy( &thresh[ BLIS_KT ],  201,  201,   -1,   -1 );
+
+	// Initialize the context with the sup thresholds.
+	bli_cntx_set_l3_sup_thresh
+	(
+	  3,
+	  BLIS_MT, &thresh[ BLIS_MT ],
+	  BLIS_NT, &thresh[ BLIS_NT ],
+	  BLIS_KT, &thresh[ BLIS_KT ],
+	  cntx
+	);
+
+#if 0
+	// Initialize the context with the sup handlers.
+	bli_cntx_set_l3_sup_handlers
+	(
+	  1,
+	  BLIS_GEMM, bli_gemmsup_ref,
+	  cntx
+	);
+#endif
+
+	// Update the context with optimized small/unpacked gemm kernels.
+	bli_cntx_set_l3_sup_kers
+	(
+	  16,
+	  //BLIS_RCR, BLIS_DOUBLE, bli_dgemmsup_r_haswell_ref,
+	  BLIS_RRR, BLIS_DOUBLE, bli_dgemmsup_rv_haswell_asm_6x8m, TRUE,
+	  BLIS_RRC, BLIS_DOUBLE, bli_dgemmsup_rd_haswell_asm_6x8m, TRUE,
+	  BLIS_RCR, BLIS_DOUBLE, bli_dgemmsup_rv_haswell_asm_6x8m, TRUE,
+	  BLIS_RCC, BLIS_DOUBLE, bli_dgemmsup_rv_haswell_asm_6x8n, TRUE,
+	  BLIS_CRR, BLIS_DOUBLE, bli_dgemmsup_rv_haswell_asm_6x8m, TRUE,
+	  BLIS_CRC, BLIS_DOUBLE, bli_dgemmsup_rd_haswell_asm_6x8n, TRUE,
+	  BLIS_CCR, BLIS_DOUBLE, bli_dgemmsup_rv_haswell_asm_6x8n, TRUE,
+	  BLIS_CCC, BLIS_DOUBLE, bli_dgemmsup_rv_haswell_asm_6x8n, TRUE,
+
+	  BLIS_RRR, BLIS_FLOAT, bli_sgemmsup_rv_haswell_asm_6x16m, TRUE,
+	  BLIS_RRC, BLIS_FLOAT, bli_sgemmsup_rd_haswell_asm_6x16m, TRUE,
+	  BLIS_RCR, BLIS_FLOAT, bli_sgemmsup_rv_haswell_asm_6x16m, TRUE,
+	  BLIS_RCC, BLIS_FLOAT, bli_sgemmsup_rv_haswell_asm_6x16n, TRUE,
+	  BLIS_CRR, BLIS_FLOAT, bli_sgemmsup_rv_haswell_asm_6x16m, TRUE,
+	  BLIS_CRC, BLIS_FLOAT, bli_sgemmsup_rd_haswell_asm_6x16n, TRUE,
+	  BLIS_CCR, BLIS_FLOAT, bli_sgemmsup_rv_haswell_asm_6x16n, TRUE,
+	  BLIS_CCC, BLIS_FLOAT, bli_sgemmsup_rv_haswell_asm_6x16n, TRUE,
+	  cntx
+	);
+
+	// Initialize level-3 sup blocksize objects with architecture-specific
+	// values.
+	//                                           s      d      c      z
+	bli_blksz_init     ( &blkszs[ BLIS_MR ],     6,     6,    -1,    -1,
+	                                             9,     9,    -1,    -1 );
+	bli_blksz_init_easy( &blkszs[ BLIS_NR ],    16,     8,    -1,    -1 );
+	bli_blksz_init_easy( &blkszs[ BLIS_MC ],   168,    72,    -1,    -1 );
+	bli_blksz_init_easy( &blkszs[ BLIS_KC ],   256,   256,    -1,    -1 );
+	bli_blksz_init_easy( &blkszs[ BLIS_NC ],  4080,  4080,    -1,    -1 );
+
+	// Update the context with the current architecture's register and cache
+	// blocksizes for small/unpacked level-3 problems.
+	bli_cntx_set_l3_sup_blkszs
+	(
+	  5,
+	  BLIS_NC, &blkszs[ BLIS_NC ],
+	  BLIS_KC, &blkszs[ BLIS_KC ],
+	  BLIS_MC, &blkszs[ BLIS_MC ],
+	  BLIS_NR, &blkszs[ BLIS_NR ],
+	  BLIS_MR, &blkszs[ BLIS_MR ],
+	  cntx
 	);
 }
