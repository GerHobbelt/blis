/*

   BLIS
   An object-based framework for developing high-performance BLAS-like
   libraries.

   Copyright (C) 2014, The University of Texas at Austin
<<<<<<< HEAD
   Copyright (C) 2018-2020, Advanced Micro Devices, Inc.
=======
   Copyright (C) 2018 - 2024, Advanced Micro Devices, Inc. All rights reserved.
>>>>>>> fb2a6827
   Copyright (C) 2019, Dave Love, University of Manchester

   Redistribution and use in source and binary forms, with or without
   modification, are permitted provided that the following conditions are
   met:
    - Redistributions of source code must retain the above copyright
      notice, this list of conditions and the following disclaimer.
    - Redistributions in binary form must reproduce the above copyright
      notice, this list of conditions and the following disclaimer in the
      documentation and/or other materials provided with the distribution.
    - Neither the name(s) of the copyright holder(s) nor the names of its
      contributors may be used to endorse or promote products derived
      from this software without specific prior written permission.

   THIS SOFTWARE IS PROVIDED BY THE COPYRIGHT HOLDERS AND CONTRIBUTORS
   "AS IS" AND ANY EXPRESS OR IMPLIED WARRANTIES, INCLUDING, BUT NOT
   LIMITED TO, THE IMPLIED WARRANTIES OF MERCHANTABILITY AND FITNESS FOR
   A PARTICULAR PURPOSE ARE DISCLAIMED. IN NO EVENT SHALL THE COPYRIGHT
   HOLDER OR CONTRIBUTORS BE LIABLE FOR ANY DIRECT, INDIRECT, INCIDENTAL,
   SPECIAL, EXEMPLARY, OR CONSEQUENTIAL DAMAGES (INCLUDING, BUT NOT
   LIMITED TO, PROCUREMENT OF SUBSTITUTE GOODS OR SERVICES; LOSS OF USE,
   DATA, OR PROFITS; OR BUSINESS INTERRUPTION) HOWEVER CAUSED AND ON ANY
   THEORY OF LIABILITY, WHETHER IN CONTRACT, STRICT LIABILITY, OR TORT
   (INCLUDING NEGLIGENCE OR OTHERWISE) ARISING IN ANY WAY OUT OF THE USE
   OF THIS SOFTWARE, EVEN IF ADVISED OF THE POSSIBILITY OF SUCH DAMAGE.

*/

#if 0
  // Used only during standalone testing of ARM support.
  #include "bli_system.h"
  #include "bli_type_defs.h"
  #include "bli_cpuid.h"
  #undef __x86_64__
  #undef _M_X64
  #undef __i386
  #undef _M_IX86
  #define __arm__
#endif

#ifdef BLIS_CONFIGURETIME_CPUID

  // NOTE: If you need to make any changes to this cpp branch, it's probably
  // the case that you also need to modify bli_arch.c, bli_cpuid.c, and
  // bli_env.c. Don't forget to update these other files as needed!

  // The BLIS_ENABLE_SYSTEM macro must be defined so that the correct cpp
  // branch in bli_system.h is processed. (This macro is normally defined in
  // bli_config.h.)
  #define BLIS_ENABLE_SYSTEM

  // Use C-style static inline functions for any static inline functions that
  // happen to be defined by the headers below. (This macro is normally defined
  // in bli_config_macro_defs.h.)
  #define BLIS_INLINE static

  // Since we're not building a shared library, we can forgo the use of the
  // BLIS_EXPORT_BLIS annotations by #defining them to be nothing. (This macro
  // is normally defined in bli_config_macro_defs.h.)
  #define BLIS_EXPORT_BLIS

  #include "bli_system.h"
  #include "bli_type_defs.h"
  #include "bli_arch.h"
  #include "bli_cpuid.h"
  //#include "bli_env.h"
#else
  #include "blis.h"
  #include "bli_arch.h"
#endif

// -----------------------------------------------------------------------------

#if defined(__x86_64__) || defined(_M_X64) || defined(__i386) || defined(_M_IX86)

#include "cpuid.h"

// Variables to return if different AVX instructions are supported. These will
// be updated in bli_cpuid_query_id(), which is called only once from
// bli_arch_set_id(), using the pthread_once mechanism. This assume that the
// cpuid information will not change once the library is loaded.
// Cached values can be returned by the specific functions for each below.

static bool is_avx2fma3_supported = FALSE;
static bool is_avx512_supported = FALSE;
static bool is_avx512vnni_supported = FALSE;
static bool is_avx512bf16_supported = FALSE;

// Variable to represent FP/SIMD execution datapath width.
static uint32_t bli_fp_datapath = -1;

// Variables to store the cache sizes (in KB). L3 size is shared by all
// logical processors in the package (i.e. per socket).
static uint32_t bli_l1d_cache_size = -1;
static uint32_t bli_l1i_cache_size = -1;
static uint32_t bli_l2_cache_size = -1;
static uint32_t bli_l3_cache_size = -1;

arch_t bli_cpuid_query_id( void )
{
	uint32_t vendor, family, model, features;

	// Call the CPUID instruction and parse its results into a family id,
	// model id, and a feature bit field. The return value encodes the
	// vendor.
	vendor = bli_cpuid_query( &family, &model, &features );

	if ( vendor == VENDOR_INTEL || vendor == VENDOR_AMD )
	{
		// Check different levels of AVX instruction support.
		bli_cpuid_check_avx2fma3_support( family, model, features );
		bli_cpuid_check_avx512_support( family, model, features );
		bli_cpuid_check_avx512vnni_support( family, model, features );
		bli_cpuid_check_avx512bf16_support( family, model, features );

		// Check FP/SIMD execution datapath
		bli_cpuid_check_datapath( vendor, features );

		// Find out cache sizes and set in static variables.
		// Currently only enabled for VENDOR_AMD.
		bli_cpuid_check_cache( vendor );
	}

#if 0
	printf( "vendor   = %s\n", vendor==1 ? "AMD": "INTEL" );
	printf( "family   = %x h\n", family );
	printf( "model    = %x h\n", model );

	printf( "features = %x h\n", features );
	printf( "AVX2/FMA3            = %d\n", is_avx2fma3_supported );
	printf( "AVX512 F/DQ/CD/BW/VL = %d\n", is_avx512_supported );
	printf( "AVX512 VNNI          = %d\n", is_avx512vnni_supported );
	printf( "AVX512 BF16          = %d\n", is_avx512bf16_supported );

	const char* datapath_names[] = {"UNSET", "FP128", "INVALID", "FP256", "FP512"};
	printf( "FP/SIMD datapath     = %d (%s)\n", bli_fp_datapath, datapath_names[bli_fp_datapath+1] );

	printf( "Cache Information:\n" );
	printf( "L1I size = %u KB\n",bli_l1i_cache_size );
	printf( "L1D size = %u KB\n",bli_l1d_cache_size );
	printf( "L2  size = %u KB\n",bli_l2_cache_size );
	printf( "L3  size = %u KB\n",bli_l3_cache_size );
#endif

	if ( vendor == VENDOR_INTEL )
	{
		// Check for each Intel configuration that is enabled, check for that
		// microarchitecture. We check from most recent to most dated.
#ifdef BLIS_CONFIG_ZEN5
		// Even if not optimized for Intel processors, this should
		// generally perform better than skx codepath.
		// Currently only enabled for zen5 and amdzen configurations
		if ( is_avx512_supported )
			return BLIS_ARCH_ZEN5;
#endif
#ifdef BLIS_CONFIG_ZEN4
		// Even if not optimized for Intel processors, this should
		// generally perform better than skx codepath.
		// Currently only enabled for zen4 and amdzen configurations
		// Use zen4 if zen5 is not available.
		if ( is_avx512_supported )
			return BLIS_ARCH_ZEN4;
#endif
#ifdef BLIS_CONFIG_SKX
		if ( bli_cpuid_is_skx( family, model, features ) )
			return BLIS_ARCH_SKX;
#endif
#ifdef BLIS_CONFIG_KNL
		if ( bli_cpuid_is_knl( family, model, features ) )
			return BLIS_ARCH_KNL;
#endif
#ifdef BLIS_CONFIG_ZEN3
		// Even if not optimized for Intel processors, this should
		// generally perform better than haswell codepath.
		// Currently only enabled for zen3 and amdzen configurations
		if ( is_avx2fma3_supported )
			return BLIS_ARCH_ZEN3;
#endif
#ifdef BLIS_CONFIG_HASWELL
		if ( bli_cpuid_is_haswell( family, model, features ) )
			return BLIS_ARCH_HASWELL;
#endif
#ifdef BLIS_CONFIG_SANDYBRIDGE
		if ( bli_cpuid_is_sandybridge( family, model, features ) )
			return BLIS_ARCH_SANDYBRIDGE;
#endif
#ifdef BLIS_CONFIG_PENRYN
		if ( bli_cpuid_is_penryn( family, model, features ) )
			return BLIS_ARCH_PENRYN;
#endif
		// If none of the other sub-configurations were detected, return
		// the 'generic' arch_t id value.
		return BLIS_ARCH_GENERIC;
	}
	else if ( vendor == VENDOR_AMD )
	{
		// Check for each AMD configuration that is enabled, check for that
		// microarchitecture. We check from most recent to most dated.
<<<<<<< HEAD
=======
#ifdef BLIS_CONFIG_ZEN5
		if ( bli_cpuid_is_zen5( family, model, features ) )
			return BLIS_ARCH_ZEN5;
#endif
#ifdef BLIS_CONFIG_ZEN4
		if ( bli_cpuid_is_zen4( family, model, features ) )
			return BLIS_ARCH_ZEN4;
#endif
#ifdef BLIS_CONFIG_ZEN5
		// Fallback test for future AMD processors
		// Assume zen5 (if available) is preferable to zen4.
		if ( is_avx512_supported )
			return BLIS_ARCH_ZEN5;
#endif
#ifdef BLIS_CONFIG_ZEN4
		// Fallback test for future AMD processors
		// Use zen4 if zen5 is not available.
		if ( is_avx512_supported )
			return BLIS_ARCH_ZEN4;
#endif
>>>>>>> fb2a6827
#ifdef BLIS_CONFIG_ZEN3
		if ( bli_cpuid_is_zen3( family, model, features ) )
			return BLIS_ARCH_ZEN3;
#endif
#ifdef BLIS_CONFIG_ZEN2
		if ( bli_cpuid_is_zen2( family, model, features ) )
			return BLIS_ARCH_ZEN2;
#endif
#ifdef BLIS_CONFIG_ZEN
		if ( bli_cpuid_is_zen( family, model, features ) )
			return BLIS_ARCH_ZEN;
#endif
#ifdef BLIS_CONFIG_ZEN3
		// Fallback test for future AMD processors
		// Use zen3 if AVX512 support is not available but AVX2 is.
		if ( is_avx2fma3_supported )
			return BLIS_ARCH_ZEN3;
#endif
#ifdef BLIS_CONFIG_EXCAVATOR
		if ( bli_cpuid_is_excavator( family, model, features ) )
			return BLIS_ARCH_EXCAVATOR;
#endif
#ifdef BLIS_CONFIG_STEAMROLLER
		if ( bli_cpuid_is_steamroller( family, model, features ) )
			return BLIS_ARCH_STEAMROLLER;
#endif
#ifdef BLIS_CONFIG_PILEDRIVER
		if ( bli_cpuid_is_piledriver( family, model, features ) )
			return BLIS_ARCH_PILEDRIVER;
#endif
#ifdef BLIS_CONFIG_BULLDOZER
		if ( bli_cpuid_is_bulldozer( family, model, features ) )
			return BLIS_ARCH_BULLDOZER;
#endif
		// Tests in case we are using intel64 config on AMD platform
#ifdef BLIS_CONFIG_SKX
		if ( is_avx512_supported )
			return BLIS_ARCH_SKX;
#endif
#ifdef BLIS_CONFIG_HASWELL
		if ( is_avx2fma3_supported )
			return BLIS_ARCH_HASWELL;
#endif
		// If none of the other sub-configurations were detected, return
		// the 'generic' arch_t id value.
		return BLIS_ARCH_GENERIC;
	}
	else if ( vendor == VENDOR_UNKNOWN )
	{
		return BLIS_ARCH_GENERIC;
	}

	return BLIS_ARCH_GENERIC;
}

model_t bli_cpuid_query_model_id( arch_t arch_id )
{
	// Set default for architectures where separate models haven't been defined.
	model_t cpuid_model = BLIS_MODEL_DEFAULT;

#ifdef BLIS_CONFIG_ZEN5
	if (arch_id == BLIS_ARCH_ZEN5)
	{
		// Call the CPUID instruction and parse its results into a family id,
		// model id, and a feature bit field. The return value encodes the
		// vendor.

		uint32_t __attribute__ ((unused)) vendor;
		uint32_t family, model, features;

		vendor = bli_cpuid_query( &family, &model, &features );

		// Check CPU model.
		cpuid_model = bli_cpuid_get_zen5_cpuid_model( family, model, features );
	}
#endif
#ifdef BLIS_CONFIG_ZEN4
	if (arch_id == BLIS_ARCH_ZEN4)
	{
		// Call the CPUID instruction and parse its results into a family id,
		// model id, and a feature bit field. The return value encodes the
		// vendor.

		uint32_t __attribute__ ((unused)) vendor;
		uint32_t family, model, features;

		vendor = bli_cpuid_query( &family, &model, &features );

		// Check CPU model.
		cpuid_model = bli_cpuid_get_zen4_cpuid_model( family, model, features );
	}
#endif
#ifdef BLIS_CONFIG_ZEN3
	if (arch_id == BLIS_ARCH_ZEN3)
	{
		// Call the CPUID instruction and parse its results into a family id,
		// model id, and a feature bit field. The return value encodes the
		// vendor.

		uint32_t __attribute__ ((unused)) vendor;
		uint32_t family, model, features;

		vendor = bli_cpuid_query( &family, &model, &features );

		// Check CPU model.
		cpuid_model = bli_cpuid_get_zen3_cpuid_model( family, model, features );
	}
#endif

	return cpuid_model;
}

// -----------------------------------------------------------------------------

bool bli_cpuid_is_skx
     (
       uint32_t family,
       uint32_t model,
       uint32_t features
     )
{
	// Check for expected CPU features.
	const uint32_t expected = FEATURE_AVX      |
	                          FEATURE_FMA3     |
	                          FEATURE_AVX2     |
	                          FEATURE_AVX512F  |
	                          FEATURE_AVX512DQ |
	                          FEATURE_AVX512BW |
	                          FEATURE_AVX512VL ;


	int nvpu = vpu_count();

	if ( bli_cpuid_has_features( features, expected ) )
	{
		switch ( nvpu )
		{
		case 1:
			bli_arch_log( "Hardware has 1 FMA unit; using 'haswell' (not 'skx') sub-config.\n" );
			return FALSE;
		case 2:
			bli_arch_log( "Hardware has 2 FMA units; using 'skx' sub-config.\n" );
			return TRUE;
		default:
			bli_arch_log( "Number of FMA units unknown; using 'haswell' (not 'skx') config.\n" );
			return FALSE;
		}
	}
	else
		return FALSE;

	return TRUE;
}

bool bli_cpuid_is_knl
     (
       uint32_t family,
       uint32_t model,
       uint32_t features
     )
{
	// Check for expected CPU features.
	const uint32_t expected = FEATURE_AVX     |
	                          FEATURE_FMA3    |
	                          FEATURE_AVX2    |
	                          FEATURE_AVX512F |
	                          FEATURE_AVX512PF;

	if ( !bli_cpuid_has_features( features, expected ) ) return FALSE;

	return TRUE;
}

bool bli_cpuid_is_haswell
     (
       uint32_t family,
       uint32_t model,
       uint32_t features
     )
{
	// Check for expected CPU features.
	const uint32_t expected = FEATURE_AVX  |
	                          FEATURE_FMA3 |
	                          FEATURE_AVX2;

	if ( !bli_cpuid_has_features( features, expected ) ) return FALSE;

	return TRUE;
}

bool bli_cpuid_is_sandybridge
     (
       uint32_t family,
       uint32_t model,
       uint32_t features
     )
{
	// Check for expected CPU features.
	const uint32_t expected = FEATURE_AVX;

	if ( !bli_cpuid_has_features( features, expected ) ) return FALSE;

	return TRUE;
}

bool bli_cpuid_is_penryn
     (
       uint32_t family,
       uint32_t model,
       uint32_t features
     )
{
	// Check for expected CPU features.
	const uint32_t expected = FEATURE_SSE3 |
	                          FEATURE_SSSE3;

	if ( !bli_cpuid_has_features( features, expected ) ) return FALSE;

	return TRUE;
}

// -----------------------------------------------------------------------------
bool bli_cpuid_is_zen5
     (
       uint32_t family,
       uint32_t model,
       uint32_t features
     )
{
	// Check for expected CPU features.
	const uint32_t expected = FEATURE_SSE3               |
	                          FEATURE_SSSE3              |
	                          FEATURE_SSE41              |
	                          FEATURE_SSE42              |
	                          FEATURE_AVX                |
	                          FEATURE_FMA3               |
	                          FEATURE_AVX2               |
	                          FEATURE_AVX512F            |
	                          FEATURE_AVX512DQ           |
	                          FEATURE_AVX512CD           |
	                          FEATURE_AVX512BW           |
	                          FEATURE_AVX512VL           |
	                          FEATURE_AVX512VNNI         |
	                          FEATURE_AVX512BF16         |
	                          FEATURE_MOVDIRI            |
	                          FEATURE_MOVDIR64B          |
	                          FEATURE_AVX512VP2INTERSECT |
	                          FEATURE_AVXVNNI;

	if ( !bli_cpuid_has_features( features, expected ) ) return FALSE;

	// For zen5 the family id is 0x1A
	if ( family != 0x1A ) return FALSE;

	return TRUE;
}
model_t bli_cpuid_get_zen5_cpuid_model
    (
       uint32_t family,
       uint32_t model,
       uint32_t features
    )
{
	// Look at model of CPU and set cpuid_model appropriately.
	// For Zen5, the default is Turin.
	model_t cpuid_model = BLIS_MODEL_TURIN;
	if ( family == 0x1A )
	{
		if ( 0x10 <= model && model <= 0x1f ) // Turin Dense
		{
			cpuid_model = BLIS_MODEL_TURIN_DENSE;
		}
	}
	return cpuid_model;
}

bool bli_cpuid_is_zen4
     (
       uint32_t family,
       uint32_t model,
       uint32_t features
     )
{
	// Check for expected CPU features.
	const uint32_t expected = FEATURE_SSE3       |
	                          FEATURE_SSSE3      |
	                          FEATURE_SSE41      |
	                          FEATURE_SSE42      |
	                          FEATURE_AVX        |
	                          FEATURE_FMA3       |
	                          FEATURE_AVX2       |
	                          FEATURE_AVX512F    |
	                          FEATURE_AVX512DQ   |
	                          FEATURE_AVX512CD   |
	                          FEATURE_AVX512BW   |
	                          FEATURE_AVX512VL   |
	                          FEATURE_AVX512VNNI |
	                          FEATURE_AVX512BF16;

	if ( !bli_cpuid_has_features( features, expected ) ) return FALSE;

	// For zen4 the family id is 0x19
	if ( family != 0x19 ) return FALSE;

	// All family 0x19 CPUs that support AVX512 instructions are zen4,
	// thus no need to check model numbers here. Family 0x19 CPUs that
	// don't support AVX512 are zen3. Their model ranges are tested in
	// a separate function below.

	return TRUE;
}
model_t bli_cpuid_get_zen4_cpuid_model
    (
       uint32_t family,
       uint32_t model,
       uint32_t features
    )
{
	// Look at model of CPU and set cpuid_model appropriately.
	// For Zen4, the default is Genoa.
	model_t cpuid_model = BLIS_MODEL_GENOA;

	if ( family == 0x19 )
	{
		if ( 0xA0 <= model && model <= 0xAf ) // Bergamo
		{
			cpuid_model = BLIS_MODEL_BERGAMO;
		}
		else
		{
			uint32_t l3_cache_size = bli_cpuid_query_l3_cache_size();
			if ( l3_cache_size > 393216 )
			{
				cpuid_model = BLIS_MODEL_GENOA_X;
			}
		}
	}
	return cpuid_model;
}

bool bli_cpuid_is_zen3
     (
       uint32_t family,
       uint32_t model,
       uint32_t features
     )
{
	// Check for expected CPU features.
	const uint32_t expected = FEATURE_AVX  |
	                          FEATURE_FMA3 |
	                          FEATURE_AVX2;

	if ( !bli_cpuid_has_features( features, expected ) ) return FALSE;

	// For zen3 the family id is 0x19
	if ( family != 0x19 ) return FALSE;

	// Finally, check for specific models:
	// Zen 3 maps to couple of different model number ranges
	// we check for all of them.
	const bool is_arch
	=
	(
		( model <= 0x0f ) ||                  // EPYC and ThreadRipper
		( 0x20 <= model && model <= 0x2f ) || // Ryzen 5000 Desktop
		( 0x30 <= model && model <= 0x3f ) || // Trento
		( 0x40 <= model && model <= 0x4f ) || // RMB
		( 0x50 <= model && model <= 0x5f )    // Ryzen 5000 APU
	);

	if ( !is_arch ) return FALSE;

	return TRUE;
}
model_t bli_cpuid_get_zen3_cpuid_model
    (
       uint32_t family,
       uint32_t model,
       uint32_t features
    )
{
	// Look at model of CPU and set cpuid_model appropriately.
	// For Zen3, the default is Milan.
	model_t cpuid_model = BLIS_MODEL_MILAN;

	if ( family == 0x19 )
	{
		if ( model <= 0x0f ) // EPYC and ThreadRipper
		{
			uint32_t l3_cache_size = bli_cpuid_query_l3_cache_size();
			if ( l3_cache_size == 786432 )
			{
				cpuid_model = BLIS_MODEL_MILAN_X;
			}
		}
	}
	return cpuid_model;
}

bool bli_cpuid_is_zen3
     (
       uint32_t family,
       uint32_t model,
       uint32_t features
     )
{
	// Check for expected CPU features.
	const uint32_t expected = FEATURE_AVX  |
	                          FEATURE_FMA3 |
	                          FEATURE_AVX2;

	if ( !bli_cpuid_has_features( features, expected ) ) return FALSE;

	// All Zen3 cores have a family of 0x19.
	if ( family != 0x19 ) return FALSE;

	// Finally, check for specific models:
	// - 0x00 ~ 0xff
	// NOTE: We accept any model because the family 25 (0x19) is unique.
	const bool is_arch
	=
	( 0x00 <= model && model <= 0xff );

	if ( !is_arch ) return FALSE;

	return TRUE;
}

bool bli_cpuid_is_zen2
     (
       uint32_t family,
       uint32_t model,
       uint32_t features
     )
{
	// Check for expected CPU features.
	const uint32_t expected = FEATURE_AVX  |
	                          FEATURE_FMA3 |
	                          FEATURE_AVX2;

	if ( !bli_cpuid_has_features( features, expected ) ) return FALSE;

	// All Zen2 cores have a family of 0x17.
	if ( family != 0x17 ) return FALSE;

	// Finally, check for specific models:
<<<<<<< HEAD
	// - 0x30 ~ 0xff
	// NOTE: We must check model because the family 23 (0x17) is shared with
	// zen.
=======
>>>>>>> fb2a6827
	const bool is_arch
	=
	( 0x30 <= model && model <= 0xff );

	if ( !is_arch ) return FALSE;

	return TRUE;
}

bool bli_cpuid_is_zen
     (
       uint32_t family,
       uint32_t model,
       uint32_t features
     )
{
	// Check for expected CPU features.
	const uint32_t expected = FEATURE_AVX  |
	                          FEATURE_FMA3 |
	                          FEATURE_AVX2;

	if ( !bli_cpuid_has_features( features, expected ) ) return FALSE;

	// All Zen cores have a family of 0x17.
	if ( family != 0x17 ) return FALSE;

	// Finally, check for specific models:
<<<<<<< HEAD
	// - 0x00 ~ 0x2f
	// NOTE: We must check model because the family 23 (0x17) is shared with
	// zen2.
	const bool is_arch
	=
	( 0x00 <= model && model <= 0x2f );
=======
	const bool is_arch = (model <= 0x30 );
>>>>>>> fb2a6827

	if ( !is_arch ) return FALSE;

	return TRUE;
}

bool bli_cpuid_is_excavator
     (
       uint32_t family,
       uint32_t model,
       uint32_t features
     )
{
	// Check for expected CPU features.
	const uint32_t expected = FEATURE_AVX  |
	                          FEATURE_FMA3 |
	                          FEATURE_AVX2;

	if ( !bli_cpuid_has_features( features, expected ) ) return FALSE;

	// All Excavator cores have a family of 0x15.
	if ( family != 0x15 ) return FALSE;

	// Finally, check for specific models:
	// - 0x60 ~ 0x7f
	const bool is_arch
	=
	( 0x60 <= model && model <= 0x7f );

	if ( !is_arch ) return FALSE;

	return TRUE;
}

bool bli_cpuid_is_steamroller
     (
       uint32_t family,
       uint32_t model,
       uint32_t features
     )
{
	// Check for expected CPU features.
	const uint32_t expected = FEATURE_AVX  |
	                          FEATURE_FMA3 |
	                          FEATURE_FMA4;

	if ( !bli_cpuid_has_features( features, expected ) ) return FALSE;

	// All Steamroller cores have a family of 0x15.
	if ( family != 0x15 ) return FALSE;

	// Finally, check for specific models:
	// - 0x30 ~ 0x3f
	const bool is_arch
	=
	( 0x30 <= model && model <= 0x3f );

	if ( !is_arch ) return FALSE;

	return TRUE;
}

bool bli_cpuid_is_piledriver
     (
       uint32_t family,
       uint32_t model,
       uint32_t features
     )
{
	// Check for expected CPU features.
	const uint32_t expected = FEATURE_AVX  |
	                          FEATURE_FMA3 |
	                          FEATURE_FMA4;

	if ( !bli_cpuid_has_features( features, expected ) ) return FALSE;

	// All Piledriver cores have a family of 0x15.
	if ( family != 0x15 ) return FALSE;

	// Finally, check for specific models:
	// - 0x02
	// - 0x10 ~ 0x1f
	const bool is_arch
	=
	model == 0x02 || ( 0x10 <= model && model <= 0x1f );

	if ( !is_arch ) return FALSE;

	return TRUE;
}

bool bli_cpuid_is_bulldozer
     (
       uint32_t family,
       uint32_t model,
       uint32_t features
     )
{
	// Check for expected CPU features.
	const uint32_t expected = FEATURE_AVX |
	                          FEATURE_FMA4;

	if ( !bli_cpuid_has_features( features, expected ) ) return FALSE;

	// All Bulldozer cores have a family of 0x15.
	if ( family != 0x15 ) return FALSE;

	// Finally, check for specific models:
	// - 0x00
	// - 0x01
	const bool is_arch
	=
	( model == 0x00 || model == 0x01 );

	if ( !is_arch ) return FALSE;

	return TRUE;
}

<<<<<<< HEAD
#elif defined(__aarch64__) || defined(__arm__) || defined(_M_ARM) || defined(_ARCH_PPC)
=======

// Determine if the CPU has support for AVX2 and FMA3.
void bli_cpuid_check_avx2fma3_support
     (
       uint32_t family,
       uint32_t model,
       uint32_t features
     )
{
	// Check for expected CPU features.
	const uint32_t expected = FEATURE_AVX     |
	                          FEATURE_FMA3    |
	                          FEATURE_AVX2;

	if ( !bli_cpuid_has_features( features, expected ) )
	{
		is_avx2fma3_supported = FALSE;
	}
	else
	{
		is_avx2fma3_supported = TRUE;
	}
}


// Determine if the CPU has support for AVX512.
void bli_cpuid_check_avx512_support
     (
       uint32_t family,
       uint32_t model,
       uint32_t features
     )
{
	// Check for expected CPU features.
	const uint32_t expected = FEATURE_AVX      |
	                          FEATURE_FMA3     |
	                          FEATURE_AVX2     |
	                          FEATURE_AVX512F  |
	                          FEATURE_AVX512DQ |
	                          FEATURE_AVX512CD |
	                          FEATURE_AVX512BW |
	                          FEATURE_AVX512VL;

	if ( !bli_cpuid_has_features( features, expected ) )
	{
		is_avx512_supported = FALSE;
	}
	else
	{
		is_avx512_supported = TRUE;
	}
}

// Determine if the CPU has support for AVX512_VNNI.
void bli_cpuid_check_avx512vnni_support
     (
       uint32_t family,
       uint32_t model,
       uint32_t features
     )
{
	// Check for expected CPU features.
	const uint32_t expected = FEATURE_AVX        |
	                          FEATURE_FMA3       |
	                          FEATURE_AVX2       |
	                          FEATURE_AVX512F    |
	                          FEATURE_AVX512DQ   |
	                          FEATURE_AVX512CD   |
	                          FEATURE_AVX512BW   |
	                          FEATURE_AVX512VL   |
	                          FEATURE_AVX512VNNI;

	if ( !bli_cpuid_has_features( features, expected ) )
	{
		is_avx512vnni_supported = FALSE;
	}
	else
	{
		is_avx512vnni_supported = TRUE;
	}
}

// Determine if the CPU has support for AVX512_BF16.
void bli_cpuid_check_avx512bf16_support
     (
       uint32_t family,
       uint32_t model,
       uint32_t features
     )
{
	// Check for expected CPU features.
	const uint32_t expected = FEATURE_AVX        |
	                          FEATURE_FMA3       |
	                          FEATURE_AVX2       |
	                          FEATURE_AVX512F    |
	                          FEATURE_AVX512DQ   |
	                          FEATURE_AVX512CD   |
	                          FEATURE_AVX512BW   |
	                          FEATURE_AVX512VL   |
	                          FEATURE_AVX512VNNI |
	                          FEATURE_AVX512BF16;

	if ( !bli_cpuid_has_features( features, expected ) )
	{
		is_avx512bf16_supported = FALSE;
	}
	else
	{
		is_avx512bf16_supported = TRUE;
	}
}


// Ensure that actual support determination happens only once from AVX
// support routines below.

static bli_pthread_once_t once_check_cpuid_query_id = BLIS_PTHREAD_ONCE_INIT;

void bli_cpuid_query_id_wrapper( void )
{
	arch_t __attribute__ ((unused)) id_w;
        id_w = bli_cpuid_query_id();
}
void bli_cpuid_query_id_once( void )
{
#ifndef BLIS_CONFIGURETIME_CPUID
	bli_pthread_once( &once_check_cpuid_query_id, bli_cpuid_query_id_wrapper );
#endif
}

// API to check if AVX2 and FMA3 are supported or not on the current platform.
bool bli_cpuid_is_avx2fma3_supported( void )
{
	bli_cpuid_query_id_once();
	return is_avx2fma3_supported;
}

// API to check if AVX512 is supported or not on the current platform.
bool bli_cpuid_is_avx512_supported( void )
{
	bli_cpuid_query_id_once();
	return is_avx512_supported;
}

// API to check if AVX512_VNNI is supported or not on the current platform.
bool bli_cpuid_is_avx512vnni_supported( void )
{
	bli_cpuid_query_id_once();
	return is_avx512vnni_supported;
}

// API to check if AVX512_bf16 is supported or not on the current platform.
bool bli_cpuid_is_avx512bf16_supported( void )
{
	bli_cpuid_query_id_once();
	return is_avx512bf16_supported;
}

uint32_t bli_cpuid_query_fp_datapath( void )
{
	bli_cpuid_query_id_once();
	return bli_fp_datapath;
}

uint32_t bli_cpuid_query_l1d_cache_size( void )
{
	bli_cpuid_query_id_once();
	return bli_l1d_cache_size;
}

uint32_t bli_cpuid_query_l1i_cache_size( void )
{
	bli_cpuid_query_id_once();
	return bli_l1i_cache_size;
}

uint32_t bli_cpuid_query_l2_cache_size( void )
{
	bli_cpuid_query_id_once();
	return bli_l2_cache_size;
}

uint32_t bli_cpuid_query_l3_cache_size( void )
{
	bli_cpuid_query_id_once();
	return bli_l3_cache_size;
}

#elif defined(__aarch64__) || defined(__arm__) || defined(_M_ARM)
>>>>>>> fb2a6827

arch_t bli_cpuid_query_id( void )
{
	uint32_t vendor, model, part, features;

	vendor = bli_cpuid_query( &model, &part, &features );

#if 0
	printf( "vendor   = %u\n", vendor );
	printf( "model    = %u\n", model );
	printf( "part     = 0x%x\n", part );
	printf( "features = %u\n", features );
#endif



	if ( vendor == VENDOR_ARM )
	{
		if ( model == MODEL_ARMV8 )
		{
			return part;
			// Check for each ARMv8 configuration that is enabled, check for that
			// microarchitecture. We check from most recent to most dated.
			// If none of the other sub-configurations were detected, return
			// the 'generic' arch_t id value.
			return BLIS_ARCH_GENERIC;
		}
		else if ( model == MODEL_ARMV7 )
		{
			// Check for each ARMv7 configuration that is enabled, check for that
			// microarchitecture. We check from most recent to most dated.
#ifdef BLIS_CONFIG_CORTEXA15
			if ( bli_cpuid_is_cortexa15( model, part, features ) )
				return BLIS_ARCH_CORTEXA15;
#endif
#ifdef BLIS_CONFIG_CORTEXA9
			if ( bli_cpuid_is_cortexa9( model, part, features ) )
				return BLIS_ARCH_CORTEXA9;
#endif
			// If none of the other sub-configurations were detected, return
			// the 'generic' arch_t id value.
			return BLIS_ARCH_GENERIC;
		}
	}
	else if ( vendor == VENDOR_IBM )
	{
		if ( model == MODEL_POWER7)
			return BLIS_ARCH_POWER7;
		else if ( model == MODEL_POWER9)
			return BLIS_ARCH_POWER9;
		else if ( model == MODEL_POWER10)
			return BLIS_ARCH_POWER10;
	}

	return BLIS_ARCH_GENERIC;
}

model_t bli_cpuid_query_model_id( arch_t arch_id )
{
	// Set default for architectures where separate models haven't been defined.
	return BLIS_MODEL_DEFAULT;
}

bool bli_cpuid_is_cortexa15
     (
       uint32_t family,
       uint32_t model,
       uint32_t features
     )
{
	// Check for expected CPU features.
	const uint32_t expected = FEATURE_NEON;

	return bli_cpuid_has_features( features, expected ) && model == 0xc0f;
}

bool bli_cpuid_is_cortexa9
     (
       uint32_t family,
       uint32_t model,
       uint32_t features
     )
{
	// Check for expected CPU features.
	const uint32_t expected = FEATURE_NEON;

	return bli_cpuid_has_features( features, expected ) && model == 0xc09;
}

#else

// Define basic versions of these functions for architectures not explicitly
// handled above.

arch_t bli_cpuid_query_id( void )
{
	return BLIS_ARCH_GENERIC;
}

model_t bli_cpuid_query_model_id( arch_t arch_id )
{
    // Set default for architectures where separate models haven't been defined.
    return BLIS_MODEL_DEFAULT;
}

#endif

// -----------------------------------------------------------------------------

//
// This section of the file was based off of cpuid.cxx from TBLIS [1].
//
// [1] https://github.com/devinamatthews/tblis
//

/*

   Copyright (C) 2017, The University of Texas at Austin
   Copyright (C) 2017, Devin Matthews
   Copyright (C) 2018 - 2024, Advanced Micro Devices, Inc. All rights reserved.

   Redistribution and use in source and binary forms, with or without
   modification, are permitted provided that the following conditions are
   met:
    - Redistributions of source code must retain the above copyright
      notice, this list of conditions and the following disclaimer.
    - Redistributions in binary form must reproduce the above copyright
      notice, this list of conditions and the following disclaimer in the
      documentation and/or other materials provided with the distribution.
    - Neither the name(s) of the copyright holder(s) nor the names of its
      contributors may be used to endorse or promote products derived
      from this software without specific prior written permission.

   THIS SOFTWARE IS PROVIDED BY THE COPYRIGHT HOLDERS AND CONTRIBUTORS
   "AS IS" AND ANY EXPRESS OR IMPLIED WARRANTIES, INCLUDING, BUT NOT
   LIMITED TO, THE IMPLIED WARRANTIES OF MERCHANTABILITY AND FITNESS FOR
   A PARTICULAR PURPOSE ARE DISCLAIMED. IN NO EVENT SHALL THE COPYRIGHT
   HOLDER OR CONTRIBUTORS BE LIABLE FOR ANY DIRECT, INDIRECT, INCIDENTAL,
   SPECIAL, EXEMPLARY, OR CONSEQUENTIAL DAMAGES (INCLUDING, BUT NOT
   LIMITED TO, PROCUREMENT OF SUBSTITUTE GOODS OR SERVICES; LOSS OF USE,
   DATA, OR PROFITS; OR BUSINESS INTERRUPTION) HOWEVER CAUSED AND ON ANY
   THEORY OF LIABILITY, WHETHER IN CONTRACT, STRICT LIABILITY, OR TORT
   (INCLUDING NEGLIGENCE OR OTHERWISE) ARISING IN ANY WAY OUT OF THE USE
   OF THIS SOFTWARE, EVEN IF ADVISED OF THE POSSIBILITY OF SUCH DAMAGE.

*/

#if defined(__x86_64__) || defined(_M_X64) || defined(__i386) || defined(_M_IX86)

enum
{
                                                    // input register(s)     output register
	FEATURE_MASK_SSE3               = (1u<< 0), // cpuid[eax=1]          :ecx[0]
	FEATURE_MASK_SSSE3              = (1u<< 9), // cpuid[eax=1]          :ecx[9]
	FEATURE_MASK_SSE41              = (1u<<19), // cpuid[eax=1]          :ecx[19]
	FEATURE_MASK_SSE42              = (1u<<20), // cpuid[eax=1]          :ecx[20]
	FEATURE_MASK_AVX                = (1u<<28), // cpuid[eax=1]          :ecx[28]
	FEATURE_MASK_AVX2               = (1u<< 5), // cpuid[eax=7,ecx=0]    :ebx[5]
	FEATURE_MASK_FMA3               = (1u<<12), // cpuid[eax=1]          :ecx[12]
	FEATURE_MASK_FMA4               = (1u<<16), // cpuid[eax=0x80000001] :ecx[16]
	FEATURE_MASK_AVX512F            = (1u<<16), // cpuid[eax=7,ecx=0]    :ebx[16]
	FEATURE_MASK_AVX512DQ           = (1u<<17), // cpuid[eax=7,ecx=0]    :ebx[17]
	FEATURE_MASK_AVX512PF           = (1u<<26), // cpuid[eax=7,ecx=0]    :ebx[26]
	FEATURE_MASK_AVX512ER           = (1u<<27), // cpuid[eax=7,ecx=0]    :ebx[27]
	FEATURE_MASK_AVX512CD           = (1u<<28), // cpuid[eax=7,ecx=0]    :ebx[28]
	FEATURE_MASK_AVX512BW           = (1u<<30), // cpuid[eax=7,ecx=0]    :ebx[30]
	FEATURE_MASK_AVX512VL           = (1u<<31), // cpuid[eax=7,ecx=0]    :ebx[31]
	FEATURE_MASK_AVX512VNNI         = (1u<<11), // cpuid[eax=7,ecx=0]    :ecx[11]
	FEATURE_MASK_MOVDIRI            = (1u<<27), // cpuid[eax=7,ecx=0]    :ecx[27]
	FEATURE_MASK_MOVDIR64B          = (1u<<28), // cpuid[eax=7,ecx=0]    :ecx[28]
	FEATURE_MASK_AVX512VP2INTERSECT = (1u<<8),  // cpuid[eax=7,ecx=0]    :edx[8]
	FEATURE_MASK_AVXVNNI            = (1u<< 4), // cpuid[eax=7,ecx=1]    :eax[4]
	FEATURE_MASK_AVX512BF16         = (1u<< 5), // cpuid[eax=7,ecx=1]    :eax[5]
	FEATURE_MASK_XGETBV             = (1u<<26)|
                                          (1u<<27), // cpuid[eax=1]          :ecx[27:26]
	XGETBV_MASK_XMM                 = 0x02u,    // xcr0[1]
	XGETBV_MASK_YMM                 = 0x04u,    // xcr0[2]
	XGETBV_MASK_ZMM                 = 0xe0u,    // xcr0[7:5]
	FEATURE_MASK_DATAPATH_FP128     = (1u<<0),  // cpuid[eax=0x8000001A] :eax[0]
	FEATURE_MASK_DATAPATH_FP256     = (1u<<2),  // cpuid[eax=0x8000001A] :eax[2]
	FEATURE_MASK_DATAPATH_FP512     = (1u<<3)   // cpuid[eax=0x8000001A] :eax[3]
};


uint32_t bli_cpuid_query
     (
       uint32_t* family,
       uint32_t* model,
       uint32_t* features
     )
{
	uint32_t eax, ebx, ecx, edx;

	uint32_t old_model  = 0;
	uint32_t old_family = 0;
	uint32_t ext_model  = 0;
	uint32_t ext_family = 0;

	*family   = 0;
	*model    = 0;
	*features = 0;

	//fprintf( stderr, "checking cpuid\n" );

	uint32_t cpuid_max     = __get_cpuid_max( 0,           0 );
	uint32_t cpuid_max_ext = __get_cpuid_max( 0x80000000u, 0 );

	//fprintf( stderr, "max cpuid leaf: %d\n", cpuid_max );
	//fprintf( stderr, "max extended cpuid leaf: %08x\n", cpuid_max_ext );

	if ( cpuid_max < 1 ) return VENDOR_UNKNOWN;

	// The fourth '0' serves as the NULL-terminator for the vendor string.
	uint32_t vendor_string[4] = { 0, 0, 0, 0 };

	// This is actually a macro that modifies the last four operands,
	// hence why they are not passed by address.
	__cpuid( 0, eax, vendor_string[0],
	                 vendor_string[2],
	                 vendor_string[1] );

	// Check extended feature bits for post-AVX2 features.
	if ( cpuid_max >= 7 )
	{
		// This is actually a macro that modifies the last four operands,
		// hence why they are not passed by address.
		__cpuid_count( 7, 0, eax, ebx, ecx, edx );

		//fprintf( stderr, "cpuid leaf 7:\n" );
		//print_binary( eax );
		//print_binary( ebx );
		//print_binary( ecx );
		//print_binary( edx );

		if ( bli_cpuid_has_features( ebx, FEATURE_MASK_AVX2     ) ) *features |= FEATURE_AVX2;
		if ( bli_cpuid_has_features( ebx, FEATURE_MASK_AVX512F  ) ) *features |= FEATURE_AVX512F;
		if ( bli_cpuid_has_features( ebx, FEATURE_MASK_AVX512DQ ) ) *features |= FEATURE_AVX512DQ;
		if ( bli_cpuid_has_features( ebx, FEATURE_MASK_AVX512PF ) ) *features |= FEATURE_AVX512PF;
		if ( bli_cpuid_has_features( ebx, FEATURE_MASK_AVX512ER ) ) *features |= FEATURE_AVX512ER;
		if ( bli_cpuid_has_features( ebx, FEATURE_MASK_AVX512CD ) ) *features |= FEATURE_AVX512CD;
		if ( bli_cpuid_has_features( ebx, FEATURE_MASK_AVX512BW ) ) *features |= FEATURE_AVX512BW;
		if ( bli_cpuid_has_features( ebx, FEATURE_MASK_AVX512VL ) ) *features |= FEATURE_AVX512VL;

		if ( bli_cpuid_has_features( ecx, FEATURE_MASK_AVX512VNNI ) ) *features |= FEATURE_AVX512VNNI;
		if ( bli_cpuid_has_features( ecx, FEATURE_MASK_MOVDIRI ) )    *features |= FEATURE_MOVDIRI;
		if ( bli_cpuid_has_features( ecx, FEATURE_MASK_MOVDIR64B ) )  *features |= FEATURE_MOVDIR64B;

		if ( bli_cpuid_has_features( edx, FEATURE_MASK_AVX512VP2INTERSECT ) ) *features |= FEATURE_AVX512VP2INTERSECT;

		// This is actually a macro that modifies the last four operands,
		// hence why they are not passed by address.
		// This returns extended feature flags in EAX.
		// The availability of AVX512_BF16  can be found using the
		// 5th feature bit of the returned value
		__cpuid_count( 7, 1, eax, ebx, ecx, edx );

		if ( bli_cpuid_has_features( eax, FEATURE_MASK_AVXVNNI ) )    *features |= FEATURE_AVXVNNI;
		if ( bli_cpuid_has_features( eax, FEATURE_MASK_AVX512BF16 ) ) *features |= FEATURE_AVX512BF16;
	}

	// Check extended processor info / features bits for AMD-specific features.
	if ( cpuid_max_ext >= 0x80000001u )
	{
		// This is actually a macro that modifies the last four operands,
		// hence why they are not passed by address.
		__cpuid( 0x80000001u, eax, ebx, ecx, edx );

		//fprintf(stderr, "extended cpuid leaf 0x80000001:\n");
		//print_binary(eax);
		//print_binary(ebx);
		//print_binary(ecx);
		//print_binary(edx);

		if ( bli_cpuid_has_features( ecx, FEATURE_MASK_FMA4 ) ) *features |= FEATURE_FMA4;
	}
	if ( cpuid_max_ext >= 0x8000001Au )
	{
		// This is actually a macro that modifies the last four operands,
		// hence why they are not passed by address.
		// This returns extended feature flags in EAX.
		__cpuid( 0x8000001A, eax, ebx, ecx, edx );

		if ( bli_cpuid_has_features( eax, FEATURE_MASK_DATAPATH_FP128 ) ) *features |= FEATURE_DATAPATH_FP128;
		if ( bli_cpuid_has_features( eax, FEATURE_MASK_DATAPATH_FP256 ) ) *features |= FEATURE_DATAPATH_FP256;
		if ( bli_cpuid_has_features( eax, FEATURE_MASK_DATAPATH_FP512 ) ) *features |= FEATURE_DATAPATH_FP512;
	}

	// Unconditionally check processor info / features bits.
	{
		// This is actually a macro that modifies the last four operands,
		// hence why they are not passed by address.
		__cpuid( 1, eax, ebx, ecx, edx );

		//fprintf(stderr, "cpuid leaf 1:\n");
		//print_binary(eax);
		//print_binary(ebx);
		//print_binary(ecx);
		//print_binary(edx);

		/*
		   cpuid(eax=1): eax[27:0]

			3: 0 - Stepping
			7: 4 - Model
		   11: 8 - Family
		   13:12 - Processor Type
		   19:16 - Extended Model
		   27:20 - Extended Family

		   Intel and AMD have suggested applications to display the family of a
		   CPU as the sum of the "Family" and the "Extended Family" fields shown
		   above, and the model as the sum of the "Model" and the 4-bit
		   left-shifted "Extended Model" fields. If "Family" is different than
		   6 or 15, only the "Family" and "Model" fields should be used while the
		   "Extended Family" and "Extended Model" bits are reserved. If "Family"
		   is set to 15, then "Extended Family" and the 4-bit left-shifted
		   "Extended Model" should be added to the respective base values, and if
		   "Family" is set to 6, then only the 4-bit left-shifted "Extended Model"
		   should be added to "Model".
		*/

		old_model  = ( eax >>  4 ) & ( 0xF  ); // bits 7:4
		old_family = ( eax >>  8 ) & ( 0xF  ); // bits 11:8

		ext_model  = ( eax >> 16 ) & ( 0xF  ); // bits 19:16
		ext_family = ( eax >> 20 ) & ( 0xFF ); // bits 27:20

		// Set the display model and family values based on the original family
		// value. See explanation above.
		if      ( old_family == 6 )
		{
			*model  = ( ext_model << 4 ) + old_model;
			*family =                      old_family;
		}
		else if ( old_family == 15 )
		{
			*model  = ( ext_model << 4 ) + old_model;
			*family = ( ext_family     ) + old_family;
		}
		else
		{
			*model  =                      old_model;
			*family =                      old_family;
		}

		// Check for SSE, AVX, and FMA3 features.
		if ( bli_cpuid_has_features( ecx, FEATURE_MASK_SSE3  ) ) *features |= FEATURE_SSE3;
		if ( bli_cpuid_has_features( ecx, FEATURE_MASK_SSSE3 ) ) *features |= FEATURE_SSSE3;
		if ( bli_cpuid_has_features( ecx, FEATURE_MASK_SSE41 ) ) *features |= FEATURE_SSE41;
		if ( bli_cpuid_has_features( ecx, FEATURE_MASK_SSE42 ) ) *features |= FEATURE_SSE42;
		if ( bli_cpuid_has_features( ecx, FEATURE_MASK_AVX   ) ) *features |= FEATURE_AVX;
		if ( bli_cpuid_has_features( ecx, FEATURE_MASK_FMA3  ) ) *features |= FEATURE_FMA3;

		// Check whether the hardware supports xsave/xrestor/xsetbv/xgetbv AND
		// support for these is enabled by the OS. If so, then we proceed with
		// checking that various register-state saving features are available.
		if ( bli_cpuid_has_features( ecx, FEATURE_MASK_XGETBV ) )
		{
			uint32_t xcr = 0;

			// Call xgetbv to get xcr0 (the extended control register) copied
			// to [edx:eax]. This encodes whether software supports various
			// register state-saving features.
			__asm__ __volatile__
			(
				".byte 0x0F, 0x01, 0xD0"
				: "=a" (eax),
				  "=d" (edx)
				: "c"  (xcr)
				: "cc"
			);

			//fprintf(stderr, "xcr0:\n");
			//print_binary(eax);
			//print_binary(edx);

			//fprintf(stderr, "xgetbv: xmm: %d\n", bli_cpuid_has_features(eax, XGETBV_MASK_XMM));
			//fprintf(stderr, "xgetbv: ymm: %d\n", bli_cpuid_has_features(eax, XGETBV_MASK_XMM|
			//                                                XGETBV_MASK_YMM));
			//fprintf(stderr, "xgetbv: zmm: %d\n", bli_cpuid_has_features(eax, XGETBV_MASK_XMM|
			//                                                XGETBV_MASK_YMM|
			//                                                XGETBV_MASK_ZMM));

			// The OS can manage the state of 512-bit zmm (AVX-512) registers
			// only if the xcr[7:5] bits are set. If they are not set, then
			// clear all feature bits related to AVX-512.
			if ( !bli_cpuid_has_features( eax, XGETBV_MASK_XMM |
				                           XGETBV_MASK_YMM |
				                           XGETBV_MASK_ZMM ) )
			{
				*features &= ~( FEATURE_AVX512F  |
				                FEATURE_AVX512DQ |
				                FEATURE_AVX512PF |
				                FEATURE_AVX512ER |
				                FEATURE_AVX512CD |
				                FEATURE_AVX512BW |
				                FEATURE_AVX512VL );
			}

			// The OS can manage the state of 256-bit ymm (AVX) registers
			// only if the xcr[2] bit is set. If it is not set, then
			// clear all feature bits related to AVX.
			if ( !bli_cpuid_has_features( eax, XGETBV_MASK_XMM |
				                           XGETBV_MASK_YMM ) )
			{
				*features &= ~( FEATURE_AVX  |
				                FEATURE_AVX2 |
				                FEATURE_FMA3 |
				                FEATURE_FMA4 );
			}

			// The OS can manage the state of 128-bit xmm (SSE) registers
			// only if the xcr[1] bit is set. If it is not set, then
			// clear all feature bits related to SSE (which means the
			// entire bitfield is clear).
			if ( !bli_cpuid_has_features( eax, XGETBV_MASK_XMM ) )
			{
				*features = 0;
			}
		}
		else
		{
			// If the hardware does not support xsave/xrestor/xsetbv/xgetbv,
			// OR these features are not enabled by the OS, then we clear
			// the bitfield, because it means that not even xmm support is
			// present.

			//fprintf(stderr, "xgetbv: no\n");
			features = 0;
		}
	}

	//fprintf(stderr, "vendor: %12s\n", vendor_string);
	//fprintf(stderr, "family: %d\n", family);
	//fprintf(stderr, "model: %d\n", model);
	//fprintf(stderr, "sse3: %d\n", bli_cpuid_has_features(features, FEATURE_SSE3));
	//fprintf(stderr, "ssse3: %d\n", bli_cpuid_has_features(features, FEATURE_SSSE3));
	//fprintf(stderr, "sse4.1: %d\n", bli_cpuid_has_features(features, FEATURE_SSE41));
	//fprintf(stderr, "sse4.2: %d\n", bli_cpuid_has_features(features, FEATURE_SSE42));
	//fprintf(stderr, "avx: %d\n", bli_cpuid_has_features(features, FEATURE_AVX));
	//fprintf(stderr, "avx2: %d\n", bli_cpuid_has_features(features, FEATURE_AVX2));
	//fprintf(stderr, "fma3: %d\n", bli_cpuid_has_features(features, FEATURE_FMA3));
	//fprintf(stderr, "fma4: %d\n", bli_cpuid_has_features(features, FEATURE_FMA4));
	//fprintf(stderr, "avx512f: %d\n", bli_cpuid_has_features(features, FEATURE_AVX512F));
	//fprintf(stderr, "avx512pf: %d\n", bli_cpuid_has_features(features, FEATURE_AVX512PF));
	//fprintf(stderr, "avx512dq: %d\n", bli_cpuid_has_features(features, FEATURE_AVX512DQ));

	// Check the vendor string and return a value to indicate Intel or AMD.
	if      ( strcmp( ( char* )vendor_string, "AuthenticAMD" ) == 0 )
		return VENDOR_AMD;
	else if ( strcmp( ( char* )vendor_string, "GenuineIntel" ) == 0 )
		return VENDOR_INTEL;
	else
		return VENDOR_UNKNOWN;
}

void bli_cpuid_check_datapath(
       uint32_t vendor,
       uint32_t features )
{
        if ( vendor == VENDOR_AMD )
	{
		uint32_t expected;
		expected = FEATURE_DATAPATH_FP512;
		if ( bli_cpuid_has_features( features, expected ) )
		{
			bli_fp_datapath = DATAPATH_FP512;
			return;
		}
		expected = FEATURE_DATAPATH_FP256;
		if ( bli_cpuid_has_features( features, expected ) )
		{
			bli_fp_datapath = DATAPATH_FP256;
			return;
		}
		expected = FEATURE_DATAPATH_FP128;
		if ( bli_cpuid_has_features( features, expected ) )
		{
			bli_fp_datapath = DATAPATH_FP128;
			return;
		}
	}
}

void bli_cpuid_check_cache( uint32_t vendor )
{
        if ( vendor == VENDOR_AMD )
	{
		uint32_t eax, ebx, ecx, edx;

		__cpuid( 0x80000005, eax, ebx, ecx, edx );
		bli_l1d_cache_size = (ecx >> 24) & 0xFF;
		bli_l1i_cache_size = (edx >> 24) & 0xFF;

		__cpuid( 0x80000006, eax, ebx, ecx, edx );
		bli_l2_cache_size = (ecx >> 16) & 0xFFFF;
		bli_l3_cache_size = ((edx >> 18) & 0x3FFF) * 512;
	}
}

void get_cpu_name( char *cpu_name )
{
	uint32_t eax, ebx, ecx, edx;

	__cpuid( 0x80000002u, eax, ebx, ecx, edx );
	//printf("%x %x %x %x\n", eax, ebx, ecx, edx);

	*( uint32_t* )&cpu_name[0 + 0] = eax;
	*( uint32_t* )&cpu_name[0 + 4] = ebx;
	*( uint32_t* )&cpu_name[0 + 8] = ecx;
	*( uint32_t* )&cpu_name[0 +12] = edx;

	__cpuid( 0x80000003u, eax, ebx, ecx, edx );
	//printf("%x %x %x %x\n", eax, ebx, ecx, edx);

	*( uint32_t* )&cpu_name[16+ 0] = eax;
	*( uint32_t* )&cpu_name[16+ 4] = ebx;
	*( uint32_t* )&cpu_name[16+ 8] = ecx;
	*( uint32_t* )&cpu_name[16+12] = edx;

	__cpuid( 0x80000004u, eax, ebx, ecx, edx );
	//printf("%x %x %x %x\n", eax, ebx, ecx, edx);

	*( uint32_t* )&cpu_name[32+ 0] = eax;
	*( uint32_t* )&cpu_name[32+ 4] = ebx;
	*( uint32_t* )&cpu_name[32+ 8] = ecx;
	*( uint32_t* )&cpu_name[32+12] = edx;
}

// Return the number of FMA units _assuming avx512 is supported_.
// This needs updating for new processor types, sigh.
// See https://ark.intel.com/content/www/us/en/ark.html#@Processors
// and also https://github.com/jeffhammond/vpu-count
int vpu_count( void )
{
	char  cpu_name[48] = {};
	char* loc;
	char  model_num[5];
	int   sku;

	get_cpu_name( cpu_name );

	if ( strstr( cpu_name, "Intel(R) Xeon(R)" ) != NULL )
	{
		if (( loc = strstr( cpu_name, "Platinum" ) ))
			return 2;
		if ( loc == NULL )
			loc = strstr( cpu_name, "Gold" ); // 1 or 2, tested below
		if ( loc == NULL )
			if (( loc = strstr( cpu_name, "Silver" ) ))
				return 1;
		if ( loc == NULL )
			if (( loc = strstr( cpu_name, "Bronze" ) ))
				return 1;
		if ( loc == NULL )
			loc = strstr( cpu_name, "W" );
		if ( loc == NULL )
			if (( loc = strstr( cpu_name, "D" ) ))
				// Fixme:  May be wrong
				// <https://github.com/jeffhammond/vpu-count/issues/3#issuecomment-542044651>
				return 1;
		if ( loc == NULL )
			return -1;

		// We may have W-nnnn rather than, say, Gold nnnn
		if ( 'W' == *loc && '-' == *(loc+1) )
			loc++;
		else
			loc = strstr( loc+1, " " );
		if ( loc == NULL )
			return -1;

		strncpy( model_num, loc+1, 4 );
		model_num[4] = '\0'; // Things like i9-10900X matched above

		sku = atoi( model_num );

		// These were derived from ARK listings as of 2019-10-09, but
		// may not be complete, especially as the ARK Skylake listing
		// seems to be limited.
		if      ( 8199 >= sku && sku >= 8100 ) return 2;
		else if ( 6199 >= sku && sku >= 6100 ) return 2;
		else if (                sku == 5122 ) return 2;
		else if ( 6299 >= sku && sku >= 6200 ) return 2; // Cascade Lake Gold
		else if ( 5299 >= sku && sku >= 5200 ) return 1; // Cascade Lake Gold
		else if ( 5199 >= sku && sku >= 5100 ) return 1;
		else if ( 4199 >= sku && sku >= 4100 ) return 1;
		else if ( 3199 >= sku && sku >= 3100 ) return 1;
		else if ( 3299 >= sku && sku >= 3200 ) return 2; // Cascade Lake W
		else if ( 2299 >= sku && sku >= 2200 ) return 2; // Cascade Lake W
		else if ( 2199 >= sku && sku >= 2120 ) return 2;
		else if ( 2102 == sku || sku == 2104 ) return 2; // Gold exceptions
		else if ( 2119 >= sku && sku >= 2100 ) return 1;
		else return -1;
	}
	else if ( strstr( cpu_name, "Intel(R) Core(TM)" ) != NULL )
		return 2; // All i7/i9 with avx512?
	else
	{
		return -1;
	}
}

#elif defined(__aarch64__)

#ifdef __linux__
// This is adapted from OpenBLAS.  See
// https://www.kernel.org/doc/html/latest/arm64/cpu-feature-registers.html
// for the mechanism, but not the magic numbers.

// Fixme:  Could these be missing in older Linux?
#include <asm/hwcap.h>
#include <sys/auxv.h>

#ifndef HWCAP_CPUID
#define HWCAP_CPUID (1 << 11)
#endif
/* From https://www.kernel.org/doc/html/latest/arm64/sve.html and the
   aarch64 hwcap.h */
#ifndef HWCAP_SVE
#define HWCAP_SVE (1 << 22)
#endif
/* Maybe also for AT_HWCAP2
#define HWCAP2_SVE2(1 << 1)
et al
) */

#endif //__linux__

#ifdef __APPLE__
#include <sys/types.h>
// #include <sys/sysctl.h>
#endif

static uint32_t get_coretype
	(
	  uint32_t* features
	)
{
	int implementer = 0x00, part = 0x000;
	*features = FEATURE_NEON;
    bool has_sve = FALSE;

#ifdef __linux__
	if ( getauxval( AT_HWCAP ) & HWCAP_CPUID )
	{
		// Also available from
		// /sys/devices/system/cpu/cpu0/regs/identification/midr_el1
		// and split out in /proc/cpuinfo (with a tab before the colon):
		// CPU part	: 0x0a1

		uint64_t midr_el1;
		__asm("mrs %0, MIDR_EL1" : "=r" (midr_el1));
		/*
		 * MIDR_EL1
		 *
		 * 31          24 23     20 19          16 15          4 3         0
		 * -----------------------------------------------------------------
		 * | Implementer | Variant | Architecture | Part Number | Revision |
		 * -----------------------------------------------------------------
		 */
		implementer = (midr_el1 >> 24) & 0xFF;
		part        = (midr_el1 >> 4)  & 0xFFF;
	}

	has_sve = getauxval( AT_HWCAP ) & HWCAP_SVE;
	if (has_sve)
		*features |= FEATURE_SVE;
#endif //__linux__

#ifdef __APPLE__
	// Better values could be obtained from sysctlbyname()
	implementer = 0x61; //Apple
	part        = 0x023; //Firestorm
#endif //__APPLE__

	// From Linux arch/arm64/include/asm/cputype.h
	// ARM_CPU_IMP_ARM 0x41
	// ARM_CPU_IMP_APM 0x50
	// ARM_CPU_IMP_CAVIUM 0x43
	// ARM_CPU_IMP_BRCM 0x42
	// ARM_CPU_IMP_QCOM 0x51
	// ARM_CPU_IMP_NVIDIA 0x4E
	// ARM_CPU_IMP_FUJITSU 0x46
	// ARM_CPU_IMP_HISI 0x48
	// ARM_CPU_IMP_APPLE 0x61
	//
	// ARM_CPU_PART_AEM_V8 0xD0F
	// ARM_CPU_PART_FOUNDATION 0xD00
	// ARM_CPU_PART_CORTEX_A57 0xD07
	// ARM_CPU_PART_CORTEX_A72 0xD08
	// ARM_CPU_PART_CORTEX_A53 0xD03
	// ARM_CPU_PART_CORTEX_A73 0xD09
	// ARM_CPU_PART_CORTEX_A75 0xD0A
	// ARM_CPU_PART_CORTEX_A35 0xD04
	// ARM_CPU_PART_CORTEX_A55 0xD05
	// ARM_CPU_PART_CORTEX_A76 0xD0B
	// ARM_CPU_PART_NEOVERSE_N1 0xD0C
	// ARM_CPU_PART_CORTEX_A77 0xD0D
	//   from GCC:
	// ARM_CPU_PART_CORTEX_A78 0xd41
	// ARM_CPU_PART_CORTEX_X1 0xd44
	// ARM_CPU_PART_CORTEX_V1 0xd40
	// ARM_CPU_PART_CORTEX_N2 0xd49
	// ARM_CPU_PART_CORTEX_R82 0xd15
	//
	// APM_CPU_PART_POTENZA 0x000
	//
	// CAVIUM_CPU_PART_THUNDERX 0x0A1
	// CAVIUM_CPU_PART_THUNDERX_81XX 0x0A2
	// CAVIUM_CPU_PART_THUNDERX_83XX 0x0A3
	// CAVIUM_CPU_PART_THUNDERX2 0x0AF
	// CAVIUM_CPU_PART_THUNDERX3 0x0B8  // taken from OpenBLAS
	//
	// BRCM_CPU_PART_BRAHMA_B53 0x100
	// BRCM_CPU_PART_VULCAN 0x516
	//
	// QCOM_CPU_PART_FALKOR_V1 0x800
	// QCOM_CPU_PART_FALKOR 0xC00
	// QCOM_CPU_PART_KRYO 0x200
	// QCOM_CPU_PART_KRYO_3XX_SILVER 0x803
	// QCOM_CPU_PART_KRYO_4XX_GOLD 0x804
	// QCOM_CPU_PART_KRYO_4XX_SILVER 0x805
	//
	// NVIDIA_CPU_PART_DENVER 0x003
	// NVIDIA_CPU_PART_CARMEL 0x004
	//
	// FUJITSU_CPU_PART_A64FX 0x001
	//
	// HISI_CPU_PART_TSV110 0xD01

	// APPLE_CPU_PART_M1_ICESTORM 0x022
	// APPLE_CPU_PART_M1_FIRESTORM 0x023

	// Fixme:  After merging the vpu_count branch we could report the
	// part here with bli_dolog.
	switch(implementer)
	{
		case 0x41:		// ARM
			switch (part)
			{
#ifdef BLIS_CONFIG_CORTEXA57
				case 0xd07: // Cortex A57
					return BLIS_ARCH_CORTEXA57;
#endif
#ifdef BLIS_CONFIG_CORTEXA53
				case 0xd03: // Cortex A53
					return BLIS_ARCH_CORTEXA53;
#endif
#ifdef BLIS_CONFIG_THUNDERX2
				case 0xd0c: // Neoverse N1 (and Graviton G2?)
					return BLIS_ARCH_THUNDERX2; //placeholder for N1
#endif
			}
			break;
		case 0x42:		// Broadcom
			switch (part)
			{
#ifdef BLIS_CONFIG_THUNDERX2
				case 0x516: // Vulcan
					return BLIS_ARCH_THUNDERX2;
#endif
			}
			break;
		case 0x43:		// Cavium
			switch (part)
			{
#ifdef BLIS_CONFIG_THUNDERX2
				case 0x0af: // ThunderX2
				case 0x0b8: // ThunderX3
					return BLIS_ARCH_THUNDERX2;
#endif
			}
			break;
		case 0x46:      	// Fujitsu
			switch (part)
			{
#ifdef BLIS_CONFIG_A64FX
				case 0x001: // A64FX
					return BLIS_ARCH_A64FX;
#endif
			}
			break;
		case 0x61:		// Apple
			switch (part)
			{
#ifdef BLIS_CONFIG_FIRESTORM
				case 0x022: // Icestorm (M1.LITTLE)
				case 0x023: // Firestorm (M1.big)
					return BLIS_ARCH_FIRESTORM;
#endif
			}
			break;
	}

#ifdef BLIS_CONFIG_ARMSVE
	if (has_sve)
		return BLIS_ARCH_ARMSVE;
#endif

// Can't use #if defined(...) here because of parsing done for autoconfiguration
#ifdef BLIS_CONFIG_CORTEXA57
	return BLIS_ARCH_CORTEXA57;
#else
#ifdef BLIS_CONFIG_CORTEXA53
	return BLIS_ARCH_CORTEXA53;
#else
	return BLIS_ARCH_GENERIC;
#endif
#endif
}

uint32_t bli_cpuid_query
     (
       uint32_t* model,
       uint32_t* part,
       uint32_t* features
     )
{
	*model = MODEL_ARMV8;
	*part  = get_coretype(features);

	return VENDOR_ARM;
}

#elif defined(__arm__) || defined(_M_ARM) || defined(_ARCH_PPC)

/*
   I can't easily find documentation to do this as for aarch64, though
   it presumably could be unearthed from Linux code.  However, on
   Linux 5.2 (and Androids's 3.4), /proc/cpuinfo has this sort of
   thing, used below:

   CPU implementer	: 0x41
   CPU architecture: 7
   CPU variant	: 0x3
   CPU part	: 0xc09

   The complication for family selection is that Neon is optional for
   CortexA9, for instance.  That's tested in bli_cpuid_is_cortexa9.
 */

#define TEMP_BUFFER_SIZE 200

uint32_t bli_cpuid_query
     (
       uint32_t* model,
       uint32_t* part,
       uint32_t* features
     )
{
	*model    = MODEL_UNKNOWN;
    *part     = 0;
	*features = 0;

	char* pci_str = "/proc/cpuinfo";

	char  proc_str[ TEMP_BUFFER_SIZE ];
	char  ptno_str[ TEMP_BUFFER_SIZE ];
	char  feat_str[ TEMP_BUFFER_SIZE ];
	char* r_val;

#ifdef _ARCH_PPC
	r_val = find_string_in( "cpu", proc_str, TEMP_BUFFER_SIZE, pci_str );
	if ( r_val == NULL ) return VENDOR_IBM;

	if ( strstr( proc_str, "POWER7" ) != NULL )
		*model = MODEL_POWER7;
	else if ( strstr( proc_str, "POWER9" ) != NULL )
		*model = MODEL_POWER9;
	else if ( strstr( proc_str, "POWER10" ) != NULL )
		*model = MODEL_POWER10;

	return VENDOR_IBM;
#endif

	//printf( "bli_cpuid_query(): beginning search\n" );

	// Search /proc/cpuinfo for the 'Processor' entry.
	r_val = find_string_in( "Processor", proc_str, TEMP_BUFFER_SIZE, pci_str );
	if ( r_val == NULL ) return VENDOR_ARM;

	// Search /proc/cpuinfo for the 'CPU part' entry.
	r_val = find_string_in( "CPU part",  ptno_str, TEMP_BUFFER_SIZE, pci_str );
	if ( r_val == NULL ) return VENDOR_ARM;

	// Search /proc/cpuinfo for the 'Features' entry.
	r_val = find_string_in( "Features",  feat_str, TEMP_BUFFER_SIZE, pci_str );
	if ( r_val == NULL ) return VENDOR_ARM;

#if 0
	printf( "bli_cpuid_query(): full processor string: %s\n", proc_str );
	printf( "bli_cpuid_query(): full part num  string: %s\n", ptno_str );
	printf( "bli_cpuid_query(): full features  string: %s\n", feat_str );
#endif

	// Parse the feature string to check for SIMD features.
	if ( strstr( feat_str, "neon"  ) != NULL ||
	     strstr( feat_str, "asimd" ) != NULL )
		*features |= FEATURE_NEON;

	// Parse the feature string to check for SVE features.
	if ( strstr( feat_str, "sve" ) != NULL )
		*features |= FEATURE_SVE;

	//printf( "bli_cpuid_query(): features var: %u\n", *features );

	// Parse the processor string to uncover the model.
	if      ( strstr( proc_str, "ARMv7"   ) != NULL )
		*model = MODEL_ARMV7;
	else if ( strstr( proc_str, "AArch64" ) != NULL ||
              strstr( proc_str, "ARMv8"   ) )
		*model = MODEL_ARMV8;

	//printf( "bli_cpuid_query(): model: %u\n", *model );

	// Parse the part number string.
	r_val = strstr( ptno_str, "0x" );
    if ( r_val != NULL)
    {
	    *part = strtol( r_val, NULL, 16 );
    }
	//printf( "bli_cpuid_query(): part#: %x\n", *part );

	return VENDOR_ARM;
}

char* find_string_in( char* target, char* buffer, size_t buf_len, char* filepath )
{
	// This function searches for the first line of the file located at
	// 'filepath' that contains the string 'target' and then copies that
	// line (actually, the substring of the line starting with 'target')
	// to 'buffer', which is 'buf_len' bytes long.

	char* r_val = NULL;

	// Allocate a temporary local buffer equal to the size of buffer.
	char* buf_local = malloc( buf_len * sizeof( char ) );

	// Open the file stream.
	FILE* stream = fopen( filepath, "r" );

	// Repeatedly read in a line from the stream, storing the contents of
	// the stream into buf_local.
	while ( !feof( stream ) )
	{
		// Read in the current line, up to buf_len-1 bytes.
		r_val = fgets( buf_local, buf_len-1, stream );

		//printf( "read line: %s", buf_local );

		// fgets() returns the pointer specified by the first argument (in
		// this case, buf_local) on success and NULL on error.
		if ( r_val == NULL ) break;

		// Since fgets() was successful, we can search for the target string
		// within the current line, as captured in buf_local.
		r_val = strstr( buf_local, target );

		// If the target string was found in buf_local, we save it to buffer.
		if ( r_val != NULL )
		{
			//printf( "  found match to '%s'\n", target );

			// Copy the string read by fgets() to the caller's buffer.
			strncpy( buffer, buf_local, buf_len );

			// Make sure that we have a terminating null character by the
			// end of the buffer.
			if ( buf_len > 0 ) buffer[ buf_len - 1 ] = '\0';

			// Leave the loop since we found the target string.
			break;
		}
	}

	// Close the file stream.
	fclose( stream );

	// Free the temporary local buffer.
	free( buf_local );

	// Return r_val so the caller knows if we failed.
	return r_val;
}

#endif
<|MERGE_RESOLUTION|>--- conflicted
+++ resolved
@@ -5,11 +5,7 @@
    libraries.
 
    Copyright (C) 2014, The University of Texas at Austin
-<<<<<<< HEAD
-   Copyright (C) 2018-2020, Advanced Micro Devices, Inc.
-=======
    Copyright (C) 2018 - 2024, Advanced Micro Devices, Inc. All rights reserved.
->>>>>>> fb2a6827
    Copyright (C) 2019, Dave Love, University of Manchester
 
    Redistribution and use in source and binary forms, with or without
@@ -208,8 +204,6 @@
 	{
 		// Check for each AMD configuration that is enabled, check for that
 		// microarchitecture. We check from most recent to most dated.
-<<<<<<< HEAD
-=======
 #ifdef BLIS_CONFIG_ZEN5
 		if ( bli_cpuid_is_zen5( family, model, features ) )
 			return BLIS_ARCH_ZEN5;
@@ -230,7 +224,6 @@
 		if ( is_avx512_supported )
 			return BLIS_ARCH_ZEN4;
 #endif
->>>>>>> fb2a6827
 #ifdef BLIS_CONFIG_ZEN3
 		if ( bli_cpuid_is_zen3( family, model, features ) )
 			return BLIS_ARCH_ZEN3;
@@ -630,7 +623,7 @@
 	return cpuid_model;
 }
 
-bool bli_cpuid_is_zen3
+bool bli_cpuid_is_zen2
      (
        uint32_t family,
        uint32_t model,
@@ -644,22 +637,20 @@
 
 	if ( !bli_cpuid_has_features( features, expected ) ) return FALSE;
 
-	// All Zen3 cores have a family of 0x19.
-	if ( family != 0x19 ) return FALSE;
+	// All Zen2 cores have a family of 0x17.
+	if ( family != 0x17 ) return FALSE;
 
 	// Finally, check for specific models:
-	// - 0x00 ~ 0xff
-	// NOTE: We accept any model because the family 25 (0x19) is unique.
 	const bool is_arch
 	=
-	( 0x00 <= model && model <= 0xff );
+	( 0x30 <= model && model <= 0xff );
 
 	if ( !is_arch ) return FALSE;
 
 	return TRUE;
 }
 
-bool bli_cpuid_is_zen2
+bool bli_cpuid_is_zen
      (
        uint32_t family,
        uint32_t model,
@@ -673,26 +664,18 @@
 
 	if ( !bli_cpuid_has_features( features, expected ) ) return FALSE;
 
-	// All Zen2 cores have a family of 0x17.
+	// All Zen cores have a family of 0x17.
 	if ( family != 0x17 ) return FALSE;
 
 	// Finally, check for specific models:
-<<<<<<< HEAD
-	// - 0x30 ~ 0xff
-	// NOTE: We must check model because the family 23 (0x17) is shared with
-	// zen.
-=======
->>>>>>> fb2a6827
-	const bool is_arch
-	=
-	( 0x30 <= model && model <= 0xff );
+	const bool is_arch = (model <= 0x30 );
 
 	if ( !is_arch ) return FALSE;
 
 	return TRUE;
 }
 
-bool bli_cpuid_is_zen
+bool bli_cpuid_is_excavator
      (
        uint32_t family,
        uint32_t model,
@@ -706,45 +689,11 @@
 
 	if ( !bli_cpuid_has_features( features, expected ) ) return FALSE;
 
-	// All Zen cores have a family of 0x17.
-	if ( family != 0x17 ) return FALSE;
-
-	// Finally, check for specific models:
-<<<<<<< HEAD
-	// - 0x00 ~ 0x2f
-	// NOTE: We must check model because the family 23 (0x17) is shared with
-	// zen2.
-	const bool is_arch
-	=
-	( 0x00 <= model && model <= 0x2f );
-=======
-	const bool is_arch = (model <= 0x30 );
->>>>>>> fb2a6827
-
-	if ( !is_arch ) return FALSE;
-
-	return TRUE;
-}
-
-bool bli_cpuid_is_excavator
-     (
-       uint32_t family,
-       uint32_t model,
-       uint32_t features
-     )
-{
-	// Check for expected CPU features.
-	const uint32_t expected = FEATURE_AVX  |
-	                          FEATURE_FMA3 |
-	                          FEATURE_AVX2;
-
-	if ( !bli_cpuid_has_features( features, expected ) ) return FALSE;
-
 	// All Excavator cores have a family of 0x15.
 	if ( family != 0x15 ) return FALSE;
 
 	// Finally, check for specific models:
-	// - 0x60 ~ 0x7f
+	// - 0x60-0x7f
 	const bool is_arch
 	=
 	( 0x60 <= model && model <= 0x7f );
@@ -772,7 +721,7 @@
 	if ( family != 0x15 ) return FALSE;
 
 	// Finally, check for specific models:
-	// - 0x30 ~ 0x3f
+	// - 0x30-0x3f
 	const bool is_arch
 	=
 	( 0x30 <= model && model <= 0x3f );
@@ -801,7 +750,7 @@
 
 	// Finally, check for specific models:
 	// - 0x02
-	// - 0x10 ~ 0x1f
+	// - 0x10-0x1f
 	const bool is_arch
 	=
 	model == 0x02 || ( 0x10 <= model && model <= 0x1f );
@@ -839,9 +788,6 @@
 	return TRUE;
 }
 
-<<<<<<< HEAD
-#elif defined(__aarch64__) || defined(__arm__) || defined(_M_ARM) || defined(_ARCH_PPC)
-=======
 
 // Determine if the CPU has support for AVX2 and FMA3.
 void bli_cpuid_check_avx2fma3_support
@@ -1031,7 +977,6 @@
 }
 
 #elif defined(__aarch64__) || defined(__arm__) || defined(_M_ARM)
->>>>>>> fb2a6827
 
 arch_t bli_cpuid_query_id( void )
 {
@@ -1076,14 +1021,9 @@
 			return BLIS_ARCH_GENERIC;
 		}
 	}
-	else if ( vendor == VENDOR_IBM )
-	{
-		if ( model == MODEL_POWER7)
-			return BLIS_ARCH_POWER7;
-		else if ( model == MODEL_POWER9)
-			return BLIS_ARCH_POWER9;
-		else if ( model == MODEL_POWER10)
-			return BLIS_ARCH_POWER10;
+	else if ( vendor == VENDOR_UNKNOWN )
+	{
+		return BLIS_ARCH_GENERIC;
 	}
 
 	return BLIS_ARCH_GENERIC;
@@ -1673,7 +1613,6 @@
 {
 	int implementer = 0x00, part = 0x000;
 	*features = FEATURE_NEON;
-    bool has_sve = FALSE;
 
 #ifdef __linux__
 	if ( getauxval( AT_HWCAP ) & HWCAP_CPUID )
@@ -1682,7 +1621,7 @@
 		// /sys/devices/system/cpu/cpu0/regs/identification/midr_el1
 		// and split out in /proc/cpuinfo (with a tab before the colon):
 		// CPU part	: 0x0a1
-
+		
 		uint64_t midr_el1;
 		__asm("mrs %0, MIDR_EL1" : "=r" (midr_el1));
 		/*
@@ -1696,8 +1635,8 @@
 		implementer = (midr_el1 >> 24) & 0xFF;
 		part        = (midr_el1 >> 4)  & 0xFFF;
 	}
-
-	has_sve = getauxval( AT_HWCAP ) & HWCAP_SVE;
+	
+	bool has_sve = getauxval( AT_HWCAP ) & HWCAP_SVE;
 	if (has_sve)
 		*features |= FEATURE_SVE;
 #endif //__linux__
@@ -1746,7 +1685,7 @@
 	// CAVIUM_CPU_PART_THUNDERX2 0x0AF
 	// CAVIUM_CPU_PART_THUNDERX3 0x0B8  // taken from OpenBLAS
 	//
-	// BRCM_CPU_PART_BRAHMA_B53 0x100
+	// BRCM_CPU_PART_BRAHMA_B53 0x100 
 	// BRCM_CPU_PART_VULCAN 0x516
 	//
 	// QCOM_CPU_PART_FALKOR_V1 0x800
@@ -1857,9 +1796,9 @@
 	return VENDOR_ARM;
 }
 
-#elif defined(__arm__) || defined(_M_ARM) || defined(_ARCH_PPC)
-
-/*
+#elif defined(__arm__) || defined(_M_ARM)
+
+/* 
    I can't easily find documentation to do this as for aarch64, though
    it presumably could be unearthed from Linux code.  However, on
    Linux 5.2 (and Androids's 3.4), /proc/cpuinfo has this sort of
@@ -1893,20 +1832,6 @@
 	char  ptno_str[ TEMP_BUFFER_SIZE ];
 	char  feat_str[ TEMP_BUFFER_SIZE ];
 	char* r_val;
-
-#ifdef _ARCH_PPC
-	r_val = find_string_in( "cpu", proc_str, TEMP_BUFFER_SIZE, pci_str );
-	if ( r_val == NULL ) return VENDOR_IBM;
-
-	if ( strstr( proc_str, "POWER7" ) != NULL )
-		*model = MODEL_POWER7;
-	else if ( strstr( proc_str, "POWER9" ) != NULL )
-		*model = MODEL_POWER9;
-	else if ( strstr( proc_str, "POWER10" ) != NULL )
-		*model = MODEL_POWER10;
-
-	return VENDOR_IBM;
-#endif
 
 	//printf( "bli_cpuid_query(): beginning search\n" );
 
