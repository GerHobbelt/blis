--- conflicted
+++ resolved
@@ -91,9 +91,6 @@
 			( ( order == 'r' ) || ( order == 'R' ) ||
 			  ( order == 'c' ) || ( order == 'C' ) ) ?
 			order : 'r';
-<<<<<<< HEAD
-	if ( ( order_use != 'r' ) && ( order_use != 'R' ) )
-=======
 
 	bool is_row_major = ( ( order_use == 'r' ) || ( order_use == 'R' ) );
 	bool is_column_major = ( ( order_use == 'c' ) || ( order_use == 'C' ) );
@@ -101,7 +98,6 @@
 	// Row major input expected with leading dimensions >= row stride.
 	if ( ( is_row_major == TRUE ) &&
 		 ( ( lda < k ) || ( ldb < n ) || ( ldc < n ) ) )
->>>>>>> 4dcd51c9
 	{
 		return; // Error.
 	}
@@ -187,18 +183,6 @@
 	lpgemm_cntx_t* lcntx_g = lpgemm_get_global_cntx_obj( F32F32F32OF32 );
 
 #ifdef BLIS_ENABLE_OPENMP
-<<<<<<< HEAD
-	lpgemm_f32f32f32of32_openmp_thread_decorator
-	(
-	  m, n, k,
-	  a, rs_a, cs_a, mtag_a,
-	  b, rs_b, cs_b, mtag_b,
-	  c, rs_c, cs_c,
-	  alpha, beta,
-	  &rntm_g,
-	  post_op_list, FALSE
-	);
-=======
 	// The lpgemm_cntx_t argument will be NULL for f32 since it still uses
 	// BLIS cntx_t internally. Its a workaround for now and will be replaced
 	// with lpgemm_cntx_t eventually.
@@ -229,24 +213,11 @@
 		  post_op_list, FALSE
 		);
 	}
->>>>>>> 4dcd51c9
 #else
 	// Setting pack A and B by default for non open mp case.
 	bli_rntm_set_pack_a( 1, &rntm_g );
 	bli_rntm_set_pack_b( 1, &rntm_g );
 
-<<<<<<< HEAD
-	lpgemm_f32f32f32of32_thread_decorator
-	(
-	  m, n, k,
-	  a, rs_a, cs_a, mtag_a,
-	  b, rs_b, cs_b, mtag_b,
-	  c, rs_c, cs_c,
-	  alpha, beta,
-	  &rntm_g,
-	  post_op_list, FALSE
-	);
-=======
 	// Swapping inputs to induce row major computation for column major inputs.
 	if ( is_column_major == TRUE )
 	{
@@ -274,7 +245,6 @@
 		  post_op_list, FALSE
 		);
 	}
->>>>>>> 4dcd51c9
 #endif
 
 	AOCL_DTL_TRACE_EXIT(AOCL_DTL_LEVEL_TRACE_1);
