#
#
#  BLIS
#  An object-based framework for developing high-performance BLAS-like
#  libraries.
#
<<<<<<< HEAD
#  Copyright (C) 2020, Advanced Micro Devices, Inc. All rights reserved.
=======
#  Copyright (C) 2014, The University of Texas at Austin
#  Copyright (C) 2022 - 2025, Advanced Micro Devices, Inc. All rights reserved.
>>>>>>> fb2a6827
#
#  Redistribution and use in source and binary forms, with or without
#  modification, are permitted provided that the following conditions are
#  met:
#   - Redistributions of source code must retain the above copyright
#     notice, this list of conditions and the following disclaimer.
#   - Redistributions in binary form must reproduce the above copyright
#     notice, this list of conditions and the following disclaimer in the
#     documentation and/or other materials provided with the distribution.
#   - Neither the name(s) of the copyright holder(s) nor the names of its
#     contributors may be used to endorse or promote products derived
#     from this software without specific prior written permission.
#
#  THIS SOFTWARE IS PROVIDED BY THE COPYRIGHT HOLDERS AND CONTRIBUTORS
#  "AS IS" AND ANY EXPRESS OR IMPLIED WARRANTIES, INCLUDING, BUT NOT
#  LIMITED TO, THE IMPLIED WARRANTIES OF MERCHANTABILITY AND FITNESS FOR
#  A PARTICULAR PURPOSE ARE DISCLAIMED. IN NO EVENT SHALL THE COPYRIGHT
#  HOLDER OR CONTRIBUTORS BE LIABLE FOR ANY DIRECT, INDIRECT, INCIDENTAL,
#  SPECIAL, EXEMPLARY, OR CONSEQUENTIAL DAMAGES (INCLUDING, BUT NOT
#  LIMITED TO, PROCUREMENT OF SUBSTITUTE GOODS OR SERVICES; LOSS OF USE,
#  DATA, OR PROFITS; OR BUSINESS INTERRUPTION) HOWEVER CAUSED AND ON ANY
#  THEORY OF LIABILITY, WHETHER IN CONTRACT, STRICT LIABILITY, OR TORT
#  (INCLUDING NEGLIGENCE OR OTHERWISE) ARISING IN ANY WAY OUT OF THE USE
#  OF THIS SOFTWARE, EVEN IF ADVISED OF THE POSSIBILITY OF SUCH DAMAGE.
#
#

<<<<<<< HEAD
=======
# FLAGS that are specific to the 'zen' architecture are added here.
# FLAGS that are common for all the AMD architectures are present in
# config/zen/amd_config.mk.
>>>>>>> fb2a6827

# Declare the name of the current configuration and add it to the
# running list of configurations included by common.mk.
THIS_CONFIG    := zen
#CONFIGS_INCL   += $(THIS_CONFIG)

<<<<<<< HEAD
#
# --- Determine the C compiler and related flags ---
#

# NOTE: The build system will append these variables with various
# general-purpose/configuration-agnostic flags in common.mk. You
# may specify additional flags here as needed.
CPPROCFLAGS    :=
CMISCFLAGS     :=
CPICFLAGS      := -fPIC
CWARNFLAGS     :=

ifneq ($(DEBUG_TYPE),off)
CDBGFLAGS      := -g
endif

ifeq ($(DEBUG_TYPE),noopt)
COPTFLAGS      := -O0
else
COPTFLAGS      := -O2 -fomit-frame-pointer
endif

# Flags specific to optimized and reference kernels.
# NOTE: The -fomit-frame-pointer option is needed for some kernels because
# they make explicit use of the rbp register.
CKOPTFLAGS         := $(COPTFLAGS) -O3
CROPTFLAGS         := $(CKOPTFLAGS)
CKVECFLAGS         := -mavx2 -mfma -mfpmath=sse
CRVECFLAGS         := $(CKVECFLAGS) -funsafe-math-optimizations -ffp-contract=fast
ifeq ($(CC_VENDOR),gcc)
  ifeq ($(GCC_OT_6_1_0),yes)  # gcc versions older than 6.1.
    CVECFLAGS_VER  := -march=bdver4 -mno-fma4 -mno-tbm -mno-xop -mno-lwp
  else
    CVECFLAGS_VER  := -march=znver1 -mno-avx256-split-unaligned-store
  endif
else
ifeq ($(CC_VENDOR),clang)
  CVECFLAGS_VER    := -march=znver1
else
ifeq ($(CC_VENDOR),aocc)
  CVECFLAGS_VER    := -march=znver1 -mllvm -disable-licm-vrp
else
  $(error gcc, clang, or aocc is required for this configuration.)
endif
endif
endif
CKVECFLAGS         += $(CVECFLAGS_VER)
CRVECFLAGS         += $(CVECFLAGS_VER)
=======
# Include file containing common flags for all AMD architectures
AMD_CONFIG_FILE := amd_config.mk
AMD_CONFIG_PATH := $(BASE_SHARE_PATH)/config/zen
-include $(AMD_CONFIG_PATH)/$(AMD_CONFIG_FILE)

ifeq ($(CC_VENDOR),gcc)
  CKVECFLAGS += -march=znver1
  ifeq ($(shell test $(CC_MAJOR) -ge 9; echo $$?),0)
    CKLPOPTFLAGS += -fno-tree-partial-pre -fno-tree-pre -fno-tree-loop-vectorize -fno-gcse
  endif
endif # gcc

ifeq ($(CC_VENDOR),clang)
  CKVECFLAGS += -march=znver1
endif # clang

# Flags specific to reference kernels.
CROPTFLAGS     := $(CKOPTFLAGS)
CRVECFLAGS   := $(CKVECFLAGS)
>>>>>>> fb2a6827

# Store all of the variables here to new variables containing the
# configuration name.
$(eval $(call store-make-defs,$(THIS_CONFIG)))
<|MERGE_RESOLUTION|>--- conflicted
+++ resolved
@@ -4,12 +4,8 @@
 #  An object-based framework for developing high-performance BLAS-like
 #  libraries.
 #
-<<<<<<< HEAD
-#  Copyright (C) 2020, Advanced Micro Devices, Inc. All rights reserved.
-=======
 #  Copyright (C) 2014, The University of Texas at Austin
 #  Copyright (C) 2022 - 2025, Advanced Micro Devices, Inc. All rights reserved.
->>>>>>> fb2a6827
 #
 #  Redistribution and use in source and binary forms, with or without
 #  modification, are permitted provided that the following conditions are
@@ -37,68 +33,15 @@
 #
 #
 
-<<<<<<< HEAD
-=======
 # FLAGS that are specific to the 'zen' architecture are added here.
 # FLAGS that are common for all the AMD architectures are present in
 # config/zen/amd_config.mk.
->>>>>>> fb2a6827
 
 # Declare the name of the current configuration and add it to the
 # running list of configurations included by common.mk.
 THIS_CONFIG    := zen
 #CONFIGS_INCL   += $(THIS_CONFIG)
 
-<<<<<<< HEAD
-#
-# --- Determine the C compiler and related flags ---
-#
-
-# NOTE: The build system will append these variables with various
-# general-purpose/configuration-agnostic flags in common.mk. You
-# may specify additional flags here as needed.
-CPPROCFLAGS    :=
-CMISCFLAGS     :=
-CPICFLAGS      := -fPIC
-CWARNFLAGS     :=
-
-ifneq ($(DEBUG_TYPE),off)
-CDBGFLAGS      := -g
-endif
-
-ifeq ($(DEBUG_TYPE),noopt)
-COPTFLAGS      := -O0
-else
-COPTFLAGS      := -O2 -fomit-frame-pointer
-endif
-
-# Flags specific to optimized and reference kernels.
-# NOTE: The -fomit-frame-pointer option is needed for some kernels because
-# they make explicit use of the rbp register.
-CKOPTFLAGS         := $(COPTFLAGS) -O3
-CROPTFLAGS         := $(CKOPTFLAGS)
-CKVECFLAGS         := -mavx2 -mfma -mfpmath=sse
-CRVECFLAGS         := $(CKVECFLAGS) -funsafe-math-optimizations -ffp-contract=fast
-ifeq ($(CC_VENDOR),gcc)
-  ifeq ($(GCC_OT_6_1_0),yes)  # gcc versions older than 6.1.
-    CVECFLAGS_VER  := -march=bdver4 -mno-fma4 -mno-tbm -mno-xop -mno-lwp
-  else
-    CVECFLAGS_VER  := -march=znver1 -mno-avx256-split-unaligned-store
-  endif
-else
-ifeq ($(CC_VENDOR),clang)
-  CVECFLAGS_VER    := -march=znver1
-else
-ifeq ($(CC_VENDOR),aocc)
-  CVECFLAGS_VER    := -march=znver1 -mllvm -disable-licm-vrp
-else
-  $(error gcc, clang, or aocc is required for this configuration.)
-endif
-endif
-endif
-CKVECFLAGS         += $(CVECFLAGS_VER)
-CRVECFLAGS         += $(CVECFLAGS_VER)
-=======
 # Include file containing common flags for all AMD architectures
 AMD_CONFIG_FILE := amd_config.mk
 AMD_CONFIG_PATH := $(BASE_SHARE_PATH)/config/zen
@@ -118,7 +61,6 @@
 # Flags specific to reference kernels.
 CROPTFLAGS     := $(CKOPTFLAGS)
 CRVECFLAGS   := $(CKVECFLAGS)
->>>>>>> fb2a6827
 
 # Store all of the variables here to new variables containing the
 # configuration name.
