/*

   BLIS
   An object-based framework for developing high-performance BLAS-like
   libraries.

   Copyright (C) 2014, The University of Texas at Austin
<<<<<<< HEAD
   Copyright (C) 2019 - 2023, Advanced Micro Devices, Inc. All rights reserved.
=======
   Copyright (C) 2019 - 2024, Advanced Micro Devices, Inc. All rights reserved.
>>>>>>> f3c166b0

   Redistribution and use in source and binary forms, with or without
   modification, are permitted provided that the following conditions are
   met:
    - Redistributions of source code must retain the above copyright
      notice, this list of conditions and the following disclaimer.
    - Redistributions in binary form must reproduce the above copyright
      notice, this list of conditions and the following disclaimer in the
      documentation and/or other materials provided with the distribution.
    - Neither the name(s) of the copyright holder(s) nor the names of its
      contributors may be used to endorse or promote products derived
      from this software without specific prior written permission.

   THIS SOFTWARE IS PROVIDED BY THE COPYRIGHT HOLDERS AND CONTRIBUTORS
   "AS IS" AND ANY EXPRESS OR IMPLIED WARRANTIES, INCLUDING, BUT NOT
   LIMITED TO, THE IMPLIED WARRANTIES OF MERCHANTABILITY AND FITNESS FOR
   A PARTICULAR PURPOSE ARE DISCLAIMED. IN NO EVENT SHALL THE COPYRIGHT
   HOLDER OR CONTRIBUTORS BE LIABLE FOR ANY DIRECT, INDIRECT, INCIDENTAL,
   SPECIAL, EXEMPLARY, OR CONSEQUENTIAL DAMAGES (INCLUDING, BUT NOT
   LIMITED TO, PROCUREMENT OF SUBSTITUTE GOODS OR SERVICES; LOSS OF USE,
   DATA, OR PROFITS; OR BUSINESS INTERRUPTION) HOWEVER CAUSED AND ON ANY
   THEORY OF LIABILITY, WHETHER IN CONTRACT, STRICT LIABILITY, OR TORT
   (INCLUDING NEGLIGENCE OR OTHERWISE) ARISING IN ANY WAY OUT OF THE USE
   OF THIS SOFTWARE, EVEN IF ADVISED OF THE POSSIBILITY OF SUCH DAMAGE.

*/

#include "blis.h"


//
// Define BLAS-to-BLIS interfaces.
//

#if defined(BLIS_KERNELS_ZEN4)

    #define TRSM_BLIS_IMPL(ch, blasname) \
        PASTEF77S(ch,blasname) ( side, uploa, transa, diaga, m, n, alpha, a, lda, b, ldb ); \
        arch_t id = bli_arch_query_id(); \
        if (id == BLIS_ARCH_ZEN5 || id == BLIS_ARCH_ZEN4) \
        { \
            bli_zero_zmm(); \
        } \

#else

    #define TRSM_BLIS_IMPL(ch, blasname) \
        PASTEF77S(ch,blasname) ( side, uploa, transa, diaga, m, n, alpha, a, lda, b, ldb ); \

#endif


#ifdef BLIS_BLAS3_CALLS_TAPI

#undef  GENTFUNC
#define GENTFUNC( ftype, ch, blasname, blisname ) \
\
void PASTEF77S(ch,blasname) \
     ( \
       const f77_char* side, \
       const f77_char* uploa, \
       const f77_char* transa, \
       const f77_char* diaga, \
       const f77_int*  m, \
       const f77_int*  n, \
       const ftype*    alpha, \
       const ftype*    a, const f77_int* lda, \
             ftype*    b, const f77_int* ldb  \
     ) \
{ \
    AOCL_DTL_TRACE_ENTRY(AOCL_DTL_LEVEL_INFO) \
    AOCL_DTL_LOG_TRSM_INPUTS(AOCL_DTL_LEVEL_TRACE_1, *MKSTR(ch), \
                             *side, *uploa,*transa, *diaga, *m, *n, \
                            (void*)alpha,*lda, *ldb); \
\
    side_t  blis_side; \
    uplo_t  blis_uploa; \
    trans_t blis_transa; \
    diag_t  blis_diaga; \
    dim_t   m0, n0; \
    inc_t   rs_a, cs_a; \
    inc_t   rs_b, cs_b; \
\
    /* Initialize BLIS. */ \
    bli_init_auto(); \
\
    /* Perform BLAS parameter checking. */ \
    PASTEBLACHK(blasname) \
    ( \
      MKSTR(ch), \
      MKSTR(blasname), \
      side, \
      uploa, \
      transa, \
      diaga, \
      m, \
      n, \
      lda, \
      ldb  \
    ); \
\
    /* Quick return if possible. */ \
    if ( *m == 0 || *n == 0 ) \
    { \
        AOCL_DTL_LOG_TRSM_STATS(AOCL_DTL_LEVEL_TRACE_1, *MKSTR(ch), *side, *m, *n); \
        AOCL_DTL_TRACE_EXIT(AOCL_DTL_LEVEL_INFO); \
        /* Finalize BLIS. */ \
        bli_finalize_auto(); \
        return; \
    } \
\
    /* Map BLAS chars to their corresponding BLIS enumerated type value. */ \
    bli_param_map_netlib_to_blis_side( *side,  &blis_side ); \
    bli_param_map_netlib_to_blis_uplo( *uploa, &blis_uploa ); \
    bli_param_map_netlib_to_blis_trans( *transa, &blis_transa ); \
    bli_param_map_netlib_to_blis_diag( *diaga, &blis_diaga ); \
\
    /* Typecast BLAS integers to BLIS integers. */ \
    bli_convert_blas_dim1( *m, m0 ); \
    bli_convert_blas_dim1( *n, n0 ); \
\
    /* Set the row and column strides of the matrix operands. */ \
    rs_a = 1; \
    cs_a = *lda; \
    rs_b = 1; \
    cs_b = *ldb; \
\
	/* If alpha is zero, set B to zero and return early */ \
	if( PASTEMAC(ch,eq0)( *alpha ) ) \
	{ \
		PASTEMAC2(ch,setm,_ex)( BLIS_NO_CONJUGATE, \
								0, \
								BLIS_NONUNIT_DIAG, \
								BLIS_DENSE, \
								m0, n0, \
								(ftype*) alpha, \
								(ftype*) b, rs_b, cs_b, \
								NULL, NULL \
							  ); \
		AOCL_DTL_LOG_TRSM_STATS(AOCL_DTL_LEVEL_TRACE_1, *MKSTR(ch), *side, *m, *n); \
		AOCL_DTL_TRACE_EXIT(AOCL_DTL_LEVEL_TRACE_1) \
		/* Finalize BLIS. */ \
		bli_finalize_auto(); \
		return; \
	} \
\
    /* Call BLIS interface. */ \
    PASTEMAC2(ch,blisname,BLIS_TAPI_EX_SUF) \
    ( \
      blis_side, \
      blis_uploa, \
      blis_transa, \
      blis_diaga, \
      m0, \
      n0, \
      (ftype*)alpha, \
      (ftype*)a, rs_a, cs_a, \
      (ftype*)b, rs_b, cs_b, \
      NULL, \
      NULL  \
    ); \
\
    AOCL_DTL_LOG_TRSM_STATS(AOCL_DTL_LEVEL_TRACE_1, *MKSTR(ch), *side, *m, *n); \
    AOCL_DTL_TRACE_EXIT(AOCL_DTL_LEVEL_INFO) \
    /* Finalize BLIS. */ \
    bli_finalize_auto(); \
} \
IF_BLIS_ENABLE_BLAS(\
void PASTEF77(ch,blasname) \
     ( \
       const f77_char* side, \
       const f77_char* uploa, \
       const f77_char* transa, \
       const f77_char* diaga, \
       const f77_int*  m, \
       const f77_int*  n, \
       const ftype*    alpha, \
       const ftype*    a, const f77_int* lda, \
             ftype*    b, const f77_int* ldb  \
     ) \
{ \
    TRSM_BLIS_IMPL(ch,blasname) \
} \
)
#else

#undef  GENTFUNC
#define GENTFUNC( ftype, ch, blasname, blisname ) \
\
void PASTEF77S(ch,blasname) \
     ( \
       const f77_char* side, \
       const f77_char* uploa, \
       const f77_char* transa, \
       const f77_char* diaga, \
       const f77_int*  m, \
       const f77_int*  n, \
       const ftype*    alpha, \
       const ftype*    a, const f77_int* lda, \
             ftype*    b, const f77_int* ldb  \
     ) \
{ \
    AOCL_DTL_TRACE_ENTRY(AOCL_DTL_LEVEL_INFO) \
    AOCL_DTL_LOG_TRSM_INPUTS(AOCL_DTL_LEVEL_TRACE_1, *MKSTR(ch), *side, *uploa, \
                 *transa, *diaga, *m, *n, (void*)alpha, *lda, *ldb); \
    side_t  blis_side; \
    uplo_t  blis_uploa; \
    trans_t blis_transa; \
    diag_t  blis_diaga; \
    dim_t   m0, n0; \
    ftype   a_conj; \
    conj_t  conja = BLIS_NO_CONJUGATE ; \
\
    /* Initialize BLIS. */ \
    bli_init_auto(); \
\
    /* Perform BLAS parameter checking. */ \
    PASTEBLACHK(blasname) \
    ( \
      MKSTR(ch), \
      MKSTR(blasname), \
      side, \
      uploa, \
      transa, \
      diaga, \
      m, \
      n, \
      lda, \
      ldb  \
    ); \
\
    /* Quick return if possible. */ \
    if ( *m == 0 || *n == 0 ) \
    { \
        AOCL_DTL_LOG_TRSM_STATS(AOCL_DTL_LEVEL_TRACE_1, *MKSTR(ch), *side, *m, *n); \
        AOCL_DTL_TRACE_EXIT(AOCL_DTL_LEVEL_INFO); \
        /* Finalize BLIS. */ \
        bli_finalize_auto(); \
        return; \
    } \
\
    /* Map BLAS chars to their corresponding BLIS enumerated type value. */ \
    bli_param_map_netlib_to_blis_side( *side,  &blis_side ); \
    bli_param_map_netlib_to_blis_uplo( *uploa, &blis_uploa ); \
    bli_param_map_netlib_to_blis_trans( *transa, &blis_transa ); \
    bli_param_map_netlib_to_blis_diag( *diaga, &blis_diaga ); \
\
    /* Typecast BLAS integers to BLIS integers. */ \
    bli_convert_blas_dim1( *m, m0 ); \
    bli_convert_blas_dim1( *n, n0 ); \
\
    /* Set the row and column strides of the matrix operands. */ \
    const inc_t rs_a = 1; \
    const inc_t cs_a = *lda; \
    const inc_t rs_b = 1; \
    const inc_t cs_b = *ldb; \
    const num_t dt = PASTEMAC(ch,type); \
\
	/* If alpha is zero, set B to zero and return early */ \
	if( PASTEMAC(ch,eq0)( *alpha ) ) \
	{ \
		PASTEMAC2(ch,setm,_ex)( BLIS_NO_CONJUGATE, \
								0, \
								BLIS_NONUNIT_DIAG, \
								BLIS_DENSE, \
								m0, n0, \
								(ftype*) alpha, \
								(ftype*) b, rs_b, cs_b, \
								NULL, NULL \
							  ); \
		AOCL_DTL_LOG_TRSM_STATS(AOCL_DTL_LEVEL_TRACE_1, *MKSTR(ch), *side, *m, *n); \
		AOCL_DTL_TRACE_EXIT(AOCL_DTL_LEVEL_TRACE_1) \
		/* Finalize BLIS. */ \
		bli_finalize_auto(); \
		return; \
	} \
\
    /* ----------------------------------------------------------- */ \
    /*    TRSM API: AX = B, where X = B                            */ \
    /*    CALL TRSV when X & B are vector and when A is Matrix     */ \
    /*    Case 1: LEFT  : TRSM,  B(mxn) = A(mxm) * X(mxn)          */ \
    /*    Case 2: RIGHT : TRSM,  B(mxn) = X(mxn) * A(nxn)          */ \
    /* |--------|-------|-------|-------|------------------------| */ \
    /* |        |   A   |   X   |   B   |   Implementation       | */ \
    /* |--------|-------|-------|-------|------------------------| */ \
    /* | LEFT   |  mxm  |  mxn  |  mxn  |                        | */ \
    /* |--------|-------|-------|-------|------------------------| */ \
    /* | n = 1  |  mxm  |  mx1  |  mx1  |    TRSV                | */ \
    /* | m = 1  |  1x1  |  1xn  |  1xn  |    INVSCALS            | */ \
    /* |--------|-------|-------|-------|------------------------| */ \
    /* |--------|-------|-------|-------|------------------------| */ \
    /* |        |   X   |   A   |   B   |   Implementation       | */ \
    /* |--------|-------|-------|-------|------------------------| */ \
    /* | RIGHT  |  mxn  |  nxn  |  mxn  |                        | */ \
    /* |--------|-------|-------|-------|------------------------| */ \
    /* | n = 1  |  mx1  |  1x1  |  mx1  |  Transpose and INVSCALS| */ \
    /* | m = 1  |  1xn  |  nxn  |  1xn  |  Transpose and TRSV    | */ \
    /* |--------|-------|-------|-------|------------------------| */ \
    /*   If Transpose(A) uplo = lower then uplo = higher           */ \
    /*   If Transpose(A) uplo = higher then uplo = lower           */ \
    /* ----------------------------------------------------------- */ \
\
    if( n0 == 1 ) \
    { \
        if( blis_side == BLIS_LEFT ) \
        { \
            if(bli_is_notrans(blis_transa)) \
            { \
                PASTEMAC(ch, trsv_unf_var2) \
                ( \
                    blis_uploa, \
                    blis_transa, \
                    blis_diaga, \
                    m0, \
                    (ftype*)alpha, \
                    (ftype*)a, rs_a, cs_a, \
                    (ftype*)b, rs_b, \
                    NULL \
                ); \
                AOCL_DTL_LOG_TRSM_STATS(AOCL_DTL_LEVEL_TRACE_1, *MKSTR(ch), *side, *m, *n); \
                AOCL_DTL_TRACE_EXIT(AOCL_DTL_LEVEL_INFO)  \
                return; \
            } \
            else if(bli_is_trans(blis_transa)) \
            { \
                PASTEMAC(ch, trsv_unf_var1) \
                ( \
                    blis_uploa, \
                    blis_transa, \
                    blis_diaga, \
                    m0, \
                    (ftype*)alpha, \
                    (ftype*)a, rs_a, cs_a, \
                    (ftype*)b, rs_b, \
                    NULL \
                ); \
                AOCL_DTL_LOG_TRSM_STATS(AOCL_DTL_LEVEL_TRACE_1, *MKSTR(ch), *side, *m, *n); \
                AOCL_DTL_TRACE_EXIT(AOCL_DTL_LEVEL_INFO)  \
                return; \
            } \
        } \
        else if( ( blis_side == BLIS_RIGHT ) && ( m0 != 1 ) ) \
        { \
            /* b = alpha * b; */ \
            PASTEMAC2(ch,scalv,BLIS_TAPI_EX_SUF) \
            ( \
                conja, \
                m0, \
                (ftype*)alpha, \
                b, rs_b, \
                NULL, \
                NULL \
            ); \
            if(blis_diaga == BLIS_NONUNIT_DIAG) \
            { \
                conja = bli_extract_conj( blis_transa ); \
                PASTEMAC(ch,copycjs)( conja, *a, a_conj ); \
                for(int indx = 0; indx < m0; indx ++)  \
                { \
                    PASTEMAC(ch,invscals)( a_conj, b[indx] ); \
                } \
            }\
            AOCL_DTL_LOG_TRSM_STATS(AOCL_DTL_LEVEL_TRACE_1, *MKSTR(ch), *side, *m, *n); \
            AOCL_DTL_TRACE_EXIT(AOCL_DTL_LEVEL_INFO)  \
            return; \
        } \
    } \
    else if( m0 == 1 ) \
    { \
        if(blis_side == BLIS_RIGHT) \
        { \
            if(bli_is_notrans(blis_transa)) \
            { \
                if(blis_uploa == BLIS_UPPER) \
                    blis_uploa = BLIS_LOWER; \
                else \
                    blis_uploa = BLIS_UPPER; \
                PASTEMAC(ch, trsv_unf_var1)( \
                    blis_uploa, \
                    blis_transa, \
                    blis_diaga, \
                    n0, \
                    (ftype*)alpha, \
                    (ftype*)a, cs_a, rs_a, \
                    (ftype*)b, cs_b, \
                    NULL); \
                AOCL_DTL_LOG_TRSM_STATS(AOCL_DTL_LEVEL_TRACE_1, *MKSTR(ch), *side, *m, *n); \
                AOCL_DTL_TRACE_EXIT(AOCL_DTL_LEVEL_INFO)  \
                return; \
            } \
            else if(bli_is_trans(blis_transa)) \
            { \
                if(blis_uploa == BLIS_UPPER) \
                    blis_uploa = BLIS_LOWER; \
                else \
                    blis_uploa = BLIS_UPPER; \
                PASTEMAC(ch, trsv_unf_var2)( \
                    blis_uploa, \
                    blis_transa, \
                    blis_diaga, \
                    n0, \
                    (ftype*)alpha, \
                    (ftype*)a, cs_a, rs_a, \
                    (ftype*)b, cs_b, \
                    NULL); \
                AOCL_DTL_LOG_TRSM_STATS(AOCL_DTL_LEVEL_TRACE_1, *MKSTR(ch), *side, *m, *n); \
                AOCL_DTL_TRACE_EXIT(AOCL_DTL_LEVEL_INFO)  \
                return; \
            } \
        } \
        else if(( blis_side == BLIS_LEFT ) && ( n0 != 1 ))  \
        { \
            /* b = alpha * b; */ \
            PASTEMAC2(ch,scalv,BLIS_TAPI_EX_SUF) \
            ( \
                conja, \
                n0, \
                (ftype*)alpha,  \
                b, cs_b, \
                NULL, \
                NULL  \
            ); \
            if(blis_diaga == BLIS_NONUNIT_DIAG) \
            { \
                conja = bli_extract_conj( blis_transa ); \
                PASTEMAC(ch,copycjs)( conja, *a, a_conj ); \
                for(int indx = 0; indx < n0; indx ++) \
                { \
                    PASTEMAC(ch,invscals)( a_conj, b[indx*cs_b] ); \
                }\
            } \
            AOCL_DTL_LOG_TRSM_STATS(AOCL_DTL_LEVEL_TRACE_1, *MKSTR(ch), *side, *m, *n); \
            AOCL_DTL_TRACE_EXIT(AOCL_DTL_LEVEL_INFO)  \
            return; \
        } \
    } \
\
    const struc_t struca = BLIS_TRIANGULAR; \
\
    obj_t       alphao = BLIS_OBJECT_INITIALIZER_1X1; \
    obj_t       ao     = BLIS_OBJECT_INITIALIZER; \
    obj_t       bo     = BLIS_OBJECT_INITIALIZER; \
\
    dim_t       mn0_a; \
\
    bli_set_dim_with_side( blis_side, m0, n0, &mn0_a ); \
\
    bli_obj_init_finish_1x1( dt, (ftype*)alpha, &alphao ); \
\
    bli_obj_init_finish( dt, mn0_a, mn0_a, (ftype*)a, rs_a, cs_a, &ao ); \
    bli_obj_init_finish( dt, m0,    n0,    (ftype*)b, rs_b, cs_b, &bo ); \
\
    bli_obj_set_uplo( blis_uploa, &ao ); \
    bli_obj_set_diag( blis_diaga, &ao ); \
    bli_obj_set_conjtrans( blis_transa, &ao ); \
\
    bli_obj_set_struc( struca, &ao ); \
\
    PASTEMAC(blisname,BLIS_OAPI_EX_SUF) \
    ( \
      blis_side, \
      &alphao, \
      &ao, \
      &bo, \
      NULL, \
      NULL  \
    ); \
\
    AOCL_DTL_LOG_TRSM_STATS(AOCL_DTL_LEVEL_TRACE_1, *MKSTR(ch), *side, *m, *n); \
    AOCL_DTL_TRACE_EXIT(AOCL_DTL_LEVEL_INFO)  \
    /* Finalize BLIS. */ \
    bli_finalize_auto(); \
} \
void PASTEF77(ch,blasname) \
     ( \
       const f77_char* side, \
       const f77_char* uploa, \
       const f77_char* transa, \
       const f77_char* diaga, \
       const f77_int*  m, \
       const f77_int*  n, \
       const ftype*    alpha, \
       const ftype*    a, const f77_int* lda, \
             ftype*    b, const f77_int* ldb  \
     ) \
{ \
    TRSM_BLIS_IMPL(ch, blasname) \
} \

#endif


void strsm_blis_impl
(
    const f77_char* side,
    const f77_char* uploa,
    const f77_char* transa,
    const f77_char* diaga,
    const f77_int*  m,
    const f77_int*  n,
    const float*    alpha,
    const float*    a, const f77_int* lda,
    float*    b, const f77_int* ldb
)
{
    AOCL_DTL_TRACE_ENTRY(AOCL_DTL_LEVEL_INFO)
    AOCL_DTL_LOG_TRSM_INPUTS(AOCL_DTL_LEVEL_TRACE_1, *MKSTR(s),
                             *side, *uploa,*transa, *diaga, *m, *n,
                            (void*)alpha,*lda, *ldb);

    side_t  blis_side;
    uplo_t  blis_uploa;
    trans_t blis_transa;
    diag_t  blis_diaga;
    dim_t   m0, n0;
    conj_t  conja = BLIS_NO_CONJUGATE ;

    /* Initialize BLIS. */
    bli_init_auto();

    /* Perform BLAS parameter checking. */
    PASTEBLACHK(trsm)
    (
      MKSTR(s),
      MKSTR(trsm),
      side,
      uploa,
      transa,
      diaga,
      m,
      n,
      lda,
      ldb
    );

    /* Quick return if possible. */
    if ( *m == 0 || *n == 0 )
    {
        AOCL_DTL_LOG_TRSM_STATS(AOCL_DTL_LEVEL_TRACE_1, *MKSTR(s), *side, *m, *n);
        AOCL_DTL_TRACE_EXIT(AOCL_DTL_LEVEL_INFO);
        /* Finalize BLIS. */
        bli_finalize_auto();
        return;
    }

    /* Map BLAS chars to their corresponding BLIS enumerated type value. */
    bli_param_map_netlib_to_blis_side( *side,  &blis_side );
    bli_param_map_netlib_to_blis_uplo( *uploa, &blis_uploa );
    bli_param_map_netlib_to_blis_trans( *transa, &blis_transa );
    bli_param_map_netlib_to_blis_diag( *diaga, &blis_diaga );

    /* Typecast BLAS integers to BLIS integers. */
    bli_convert_blas_dim1( *m, m0 );
    bli_convert_blas_dim1( *n, n0 );

    /* Set the row and column strides of the matrix operands. */
    const inc_t rs_a = 1;
    const inc_t cs_a = *lda;
    const inc_t rs_b = 1;
    const inc_t cs_b = *ldb;
    const num_t dt = BLIS_FLOAT;

	/* If alpha is zero, set B to zero and return early */
	if( PASTEMAC(s,eq0)( *alpha ) )
	{
		PASTEMAC2(s,setm,_ex)( BLIS_NO_CONJUGATE,
								0,
								BLIS_NONUNIT_DIAG,
								BLIS_DENSE,
								m0, n0,
								(float*) alpha,
								(float*) b, rs_b, cs_b,
								NULL, NULL
							  );
		AOCL_DTL_LOG_TRSM_STATS(AOCL_DTL_LEVEL_TRACE_1, *MKSTR(s), *side, *m, *n);
		AOCL_DTL_TRACE_EXIT(AOCL_DTL_LEVEL_TRACE_1)
		/* Finalize BLIS. */
		bli_finalize_auto();
		return;
	}

    if( n0 == 1 )
    {
        if( blis_side == BLIS_LEFT )
        {
            if(bli_is_notrans(blis_transa))
            {
                bli_strsv_unf_var2
                (
                    blis_uploa,
                    blis_transa,
                    blis_diaga,
                    m0,
                    (float*)alpha,
                    (float*)a, rs_a, cs_a,
                    (float*)b, rs_b,
                    NULL
                );
                AOCL_DTL_LOG_TRSM_STATS(AOCL_DTL_LEVEL_TRACE_1, *MKSTR(s), *side, *m, *n);
                AOCL_DTL_TRACE_EXIT(AOCL_DTL_LEVEL_INFO);
                return;
            }
            else if(bli_is_trans(blis_transa))
            {
                bli_strsv_unf_var1
                (
                    blis_uploa,
                    blis_transa,
                    blis_diaga,
                    m0,
                    (float*)alpha,
                    (float*)a, rs_a, cs_a,
                    (float*)b, rs_b,
                    NULL
                );
                AOCL_DTL_LOG_TRSM_STATS(AOCL_DTL_LEVEL_TRACE_1, *MKSTR(s), *side, *m, *n);
                AOCL_DTL_TRACE_EXIT(AOCL_DTL_LEVEL_INFO);
                return;
            }
        }
        else if( ( blis_side == BLIS_RIGHT ) && ( m0 != 1 ) )
        {
            /* b = alpha * b; */
            bli_sscalv_ex
            (
                conja,
                m0,
                (float*)alpha,
                b, rs_b,
                NULL,
                NULL
            );
            if(blis_diaga == BLIS_NONUNIT_DIAG)
            {
                float inva = 1.0/ *a;
                for(dim_t indx = 0; indx < m0; indx ++)
                {
                    b[indx] = ( inva * b[indx] );
                }
            }
            AOCL_DTL_LOG_TRSM_STATS(AOCL_DTL_LEVEL_TRACE_1, *MKSTR(s), *side, *m, *n);
            AOCL_DTL_TRACE_EXIT(AOCL_DTL_LEVEL_INFO);
            return;
        }
    }
    else if( m0 == 1 )
    {
        if(blis_side == BLIS_RIGHT)
        {
            if(bli_is_notrans(blis_transa))
            {
                if(blis_uploa == BLIS_UPPER)
                    blis_uploa = BLIS_LOWER;
                else
                    blis_uploa = BLIS_UPPER;

                bli_strsv_unf_var1
                (
                    blis_uploa,
                    blis_transa,
                    blis_diaga,
                    n0,
                    (float*)alpha,
                    (float*)a, cs_a, rs_a,
                    (float*)b, cs_b,
                    NULL
                );
                AOCL_DTL_LOG_TRSM_STATS(AOCL_DTL_LEVEL_TRACE_1, *MKSTR(s), *side, *m, *n);
                AOCL_DTL_TRACE_EXIT(AOCL_DTL_LEVEL_INFO);
                return;
            }
            else if(bli_is_trans(blis_transa))
            {
                if(blis_uploa == BLIS_UPPER)
                    blis_uploa = BLIS_LOWER;
                else
                    blis_uploa = BLIS_UPPER;

                bli_strsv_unf_var2
                (
                    blis_uploa,
                    blis_transa,
                    blis_diaga,
                    n0,
                    (float*)alpha,
                    (float*)a, cs_a, rs_a,
                    (float*)b, cs_b,
                    NULL
                );
                AOCL_DTL_LOG_TRSM_STATS(AOCL_DTL_LEVEL_TRACE_1, *MKSTR(s), *side, *m, *n);
                AOCL_DTL_TRACE_EXIT(AOCL_DTL_LEVEL_INFO);
                return;
            }
        }
        else if(( blis_side == BLIS_LEFT ) && ( n0 != 1 ))
        {
            /* b = alpha * b; */
            bli_sscalv_ex
            (
                conja,
                n0,
                (float*)alpha,
                b, cs_b,
                NULL,
                NULL
            );
            if(blis_diaga == BLIS_NONUNIT_DIAG)
            {
                float inva = 1.0/ *a;
                for(dim_t indx = 0; indx < n0; indx ++)
                {
                    b[indx*cs_b] = (inva * b[indx*cs_b] );
                }
            }
            AOCL_DTL_LOG_TRSM_STATS(AOCL_DTL_LEVEL_TRACE_1, *MKSTR(s), *side, *m, *n);
            AOCL_DTL_TRACE_EXIT(AOCL_DTL_LEVEL_INFO);
            return;
        }
    }
    const struc_t struca = BLIS_TRIANGULAR;

    obj_t       alphao = BLIS_OBJECT_INITIALIZER_1X1;
    obj_t       ao     = BLIS_OBJECT_INITIALIZER;
    obj_t       bo     = BLIS_OBJECT_INITIALIZER;

    dim_t       mn0_a;

    bli_set_dim_with_side( blis_side, m0, n0, &mn0_a );

    bli_obj_init_finish_1x1( dt, (float*)alpha, &alphao );

    bli_obj_init_finish( dt, mn0_a, mn0_a, (float*)a, rs_a, cs_a, &ao );
    bli_obj_init_finish( dt, m0,    n0,    (float*)b, rs_b, cs_b, &bo );

    bli_obj_set_uplo( blis_uploa, &ao );
    bli_obj_set_diag( blis_diaga, &ao );
    bli_obj_set_conjtrans( blis_transa, &ao );

    bli_obj_set_struc( struca, &ao );

#ifdef BLIS_ENABLE_SMALL_MATRIX_TRSM
    // This function is invoked on all architectures including 'generic'.
    // Non-AVX2+FMA3 platforms will use the kernels derived from the context.
    if (bli_cpuid_is_avx2fma3_supported() == TRUE)
    {
	    /* bli_strsm_small is performing better existing native
	     * implementations for [m,n]<=1000 for single thread.
	     * In case of multithread when [m,n]<=128 single thread implementation
	     * is doing better than native multithread */
	    bool is_parallel = bli_thread_get_is_parallel();
	    if((!is_parallel && m0<=1000 && n0<=1000) ||
               (is_parallel && (m0+n0)<320))
	    {
		    err_t status;
		    status = bli_trsm_small
                             (
                               blis_side,
			       &alphao,
			       &ao,
			       &bo,
			       NULL,
			       NULL,
			       is_parallel
			     );
		    if (status == BLIS_SUCCESS)
		    {
			    AOCL_DTL_LOG_TRSM_STATS(AOCL_DTL_LEVEL_TRACE_1, *MKSTR(s), *side, *m, *n);
			    AOCL_DTL_TRACE_EXIT(AOCL_DTL_LEVEL_INFO);
			    /* Finalize BLIS. */
			    bli_finalize_auto();
			    return;
		    }
	    }
    }
#endif

    //bli_trsmnat
    //(
    //    blis_side,
    //    &alphao,
    //    &ao,
    //    &bo,
    //    NULL,
    //    NULL
    //);

    /* Default to using native execution. */
    ind_t im = BLIS_NAT;

    /* Obtain a valid context from the gks using the induced
       method id determined above. */
    cntx_t* cntx = bli_gks_query_ind_cntx( im, dt );

    rntm_t rntm_l;
    bli_rntm_init_from_global( &rntm_l );

    /* Invoke the operation's front-end and request the default control tree. */
    PASTEMAC(trsm,_front)( blis_side, &alphao, &ao, &bo, cntx, &rntm_l, NULL ); \

    AOCL_DTL_LOG_TRSM_STATS(AOCL_DTL_LEVEL_TRACE_1, *MKSTR(s), *side, *m, *n);
    AOCL_DTL_TRACE_EXIT(AOCL_DTL_LEVEL_INFO)
    /* Finalize BLIS. */
    bli_finalize_auto();
}
#ifdef BLIS_ENABLE_BLAS
void strsm_
(
    const f77_char* side,
    const f77_char* uploa,
    const f77_char* transa,
    const f77_char* diaga,
    const f77_int*  m,
    const f77_int*  n,
    const float*    alpha,
    const float*    a, const f77_int* lda,
    float*    b, const f77_int* ldb
)
{
    strsm_blis_impl ( side, uploa, transa, diaga, m, n, alpha, a, lda, b, ldb );
#if defined(BLIS_KERNELS_ZEN4)
    arch_t id = bli_arch_query_id();
    if (id == BLIS_ARCH_ZEN5 || id == BLIS_ARCH_ZEN4)
    {
        bli_zero_zmm();
    }
#endif
}
#endif
void dtrsm_blis_impl
(
    const f77_char* side,
    const f77_char* uploa,
    const f77_char* transa,
    const f77_char* diaga,
    const f77_int*  m,
    const f77_int*  n,
    const double*    alpha,
    const double*    a, const f77_int* lda,
    double*    b, const f77_int* ldb
)
{
    AOCL_DTL_TRACE_ENTRY(AOCL_DTL_LEVEL_INFO)
    AOCL_DTL_LOG_TRSM_INPUTS(AOCL_DTL_LEVEL_TRACE_1, *MKSTR(d),
                             *side, *uploa,*transa, *diaga, *m, *n,
                            (void*)alpha,*lda, *ldb);

    side_t  blis_side;
    uplo_t  blis_uploa;
    trans_t blis_transa;
    diag_t  blis_diaga;
    dim_t   m0, n0;
    conj_t  conja = BLIS_NO_CONJUGATE ;

    /* Initialize BLIS. */
    bli_init_auto();

    /* Perform BLAS parameter checking. */
    PASTEBLACHK(trsm)
    (
      MKSTR(d),
      MKSTR(trsm),
      side,
      uploa,
      transa,
      diaga,
      m,
      n,
      lda,
      ldb
    );

    /* Quick return if possible. */
    if ( *m == 0 || *n == 0 )
    {
        AOCL_DTL_LOG_TRSM_STATS(AOCL_DTL_LEVEL_TRACE_1, *MKSTR(d), *side, *m, *n);
        AOCL_DTL_TRACE_EXIT(AOCL_DTL_LEVEL_INFO);
        /* Finalize BLIS. */
        bli_finalize_auto();
        return;
    }

    /* Map BLAS chars to their corresponding BLIS enumerated type value. */
    bli_param_map_netlib_to_blis_side( *side,  &blis_side );
    bli_param_map_netlib_to_blis_uplo( *uploa, &blis_uploa );
    bli_param_map_netlib_to_blis_trans( *transa, &blis_transa );
    bli_param_map_netlib_to_blis_diag( *diaga, &blis_diaga );

    /* Typecast BLAS integers to BLIS integers. */
    bli_convert_blas_dim1( *m, m0 );
    bli_convert_blas_dim1( *n, n0 );

    /* Set the row and column strides of the matrix operands. */
    const inc_t rs_a = 1;
    const inc_t cs_a = *lda;
    const inc_t rs_b = 1;
    const inc_t cs_b = *ldb;
    const num_t dt = BLIS_DOUBLE;

	/* If alpha is zero, set B to zero and return early */
	if( PASTEMAC(d,eq0)( *alpha ) )
	{
		PASTEMAC2(d,setm,_ex)( BLIS_NO_CONJUGATE,
								0,
								BLIS_NONUNIT_DIAG,
								BLIS_DENSE,
								m0, n0,
								(double*) alpha,
								(double*) b, rs_b, cs_b,
								NULL, NULL
							  );
		AOCL_DTL_LOG_TRSM_STATS(AOCL_DTL_LEVEL_TRACE_1, *MKSTR(d), *side, *m, *n);
		AOCL_DTL_TRACE_EXIT(AOCL_DTL_LEVEL_TRACE_1)
		/* Finalize BLIS. */
		bli_finalize_auto();
		return;
	}

    if( n0 == 1 )
    {
        if( blis_side == BLIS_LEFT )
        {
            if(bli_is_notrans(blis_transa))
            {
                bli_dtrsv_unf_var2
                (
                    blis_uploa,
                    blis_transa,
                    blis_diaga,
                    m0,
                    (double*)alpha,
                    (double*)a, rs_a, cs_a,
                    (double*)b, rs_b,
                    NULL
                );
                AOCL_DTL_LOG_TRSM_STATS(AOCL_DTL_LEVEL_TRACE_1, *MKSTR(d), *side, *m, *n);
                AOCL_DTL_TRACE_EXIT(AOCL_DTL_LEVEL_INFO);
                return;
            }
            else if(bli_is_trans(blis_transa))
            {
                bli_dtrsv_unf_var1
                (
                    blis_uploa,
                    blis_transa,
                    blis_diaga,
                    m0,
                    (double*)alpha,
                    (double*)a, rs_a, cs_a,
                    (double*)b, rs_b,
                    NULL
                );
                AOCL_DTL_LOG_TRSM_STATS(AOCL_DTL_LEVEL_TRACE_1, *MKSTR(d), *side, *m, *n);
                AOCL_DTL_TRACE_EXIT(AOCL_DTL_LEVEL_INFO);
                return;
            }
        }
        else if( ( blis_side == BLIS_RIGHT ) && ( m0 != 1 ) )
        {
            /* b = alpha * b; */
            bli_dscalv_ex
            (
                conja,
                m0,
                (double*)alpha,
                b, rs_b,
                NULL,
                NULL
            );
            if(blis_diaga == BLIS_NONUNIT_DIAG)
            {
                double inva = 1.0/ *a;
                for(dim_t indx = 0; indx < m0; indx ++)
                {
                    b[indx] = ( inva * b[indx] );
                }
            }
            AOCL_DTL_LOG_TRSM_STATS(AOCL_DTL_LEVEL_TRACE_1, *MKSTR(d), *side, *m, *n);
            AOCL_DTL_TRACE_EXIT(AOCL_DTL_LEVEL_INFO);
            return;
        }
    }
    else if( m0 == 1 )
    {
        if(blis_side == BLIS_RIGHT)
        {
            if(bli_is_notrans(blis_transa))
            {
                if(blis_uploa == BLIS_UPPER)
                    blis_uploa = BLIS_LOWER;
                else
                    blis_uploa = BLIS_UPPER;

                bli_dtrsv_unf_var1
                (
                    blis_uploa,
                    blis_transa,
                    blis_diaga,
                    n0,
                    (double*)alpha,
                    (double*)a, cs_a, rs_a,
                    (double*)b, cs_b,
                    NULL
                );
                AOCL_DTL_LOG_TRSM_STATS(AOCL_DTL_LEVEL_TRACE_1, *MKSTR(d), *side, *m, *n);
                AOCL_DTL_TRACE_EXIT(AOCL_DTL_LEVEL_INFO);
                return;
            }
            else if(bli_is_trans(blis_transa))
            {
                if(blis_uploa == BLIS_UPPER)
                    blis_uploa = BLIS_LOWER;
                else
                    blis_uploa = BLIS_UPPER;

                bli_dtrsv_unf_var2
                (
                    blis_uploa,
                    blis_transa,
                    blis_diaga,
                    n0,
                    (double*)alpha,
                    (double*)a, cs_a, rs_a,
                    (double*)b, cs_b,
                    NULL
                );
                AOCL_DTL_LOG_TRSM_STATS(AOCL_DTL_LEVEL_TRACE_1, *MKSTR(d), *side, *m, *n);
                AOCL_DTL_TRACE_EXIT(AOCL_DTL_LEVEL_INFO);
                return;
            }
        }
        else if(( blis_side == BLIS_LEFT ) && ( n0 != 1 ))
        {
            /* b = alpha * b; */
            bli_dscalv_ex
            (
                conja,
                n0,
                (double*)alpha,
                b, cs_b,
                NULL,
                NULL
            );
            if(blis_diaga == BLIS_NONUNIT_DIAG)
            {
                double inva = 1.0/ *a;
                for(dim_t indx = 0; indx < n0; indx ++)
                {
                    b[indx*cs_b] = (inva * b[indx*cs_b] );
                }
            }
            AOCL_DTL_LOG_TRSM_STATS(AOCL_DTL_LEVEL_TRACE_1, *MKSTR(d), *side, *m, *n);
            AOCL_DTL_TRACE_EXIT(AOCL_DTL_LEVEL_INFO);
            return;
        }
    }

    const struc_t struca = BLIS_TRIANGULAR;

    obj_t       alphao = BLIS_OBJECT_INITIALIZER_1X1;
    obj_t       ao     = BLIS_OBJECT_INITIALIZER;
    obj_t       bo     = BLIS_OBJECT_INITIALIZER;

    dim_t       mn0_a;

    bli_set_dim_with_side( blis_side, m0, n0, &mn0_a );

    bli_obj_init_finish_1x1( dt, (double*)alpha, &alphao );

    bli_obj_init_finish( dt, mn0_a, mn0_a, (double*)a, rs_a, cs_a, &ao );
    bli_obj_init_finish( dt, m0,    n0,    (double*)b, rs_b, cs_b, &bo );

    bli_obj_set_uplo( blis_uploa, &ao );
    bli_obj_set_diag( blis_diaga, &ao );
    bli_obj_set_conjtrans( blis_transa, &ao );

    bli_obj_set_struc( struca, &ao );

#ifdef BLIS_ENABLE_SMALL_MATRIX_TRSM

    // This function is invoked on all architectures including 'generic'.
    // Non-AVX2+FMA3 platforms will use the kernels derived from the context.
    if (bli_cpuid_is_avx2fma3_supported() == TRUE)
    {
        // typedef for trsm small kernel function pointer
        typedef err_t (*dtrsm_small_ker_ft)
            (
              side_t   side,
              obj_t*   alpha,
              obj_t*   a,
              obj_t*   b,
              cntx_t*  cntx,
              cntl_t*  cntl,
              bool     is_parallel
            );
        err_t status = BLIS_NOT_YET_IMPLEMENTED;
        
        // trsm small kernel function pointer definition
        dtrsm_small_ker_ft ker_ft = NULL;

        // Query the architecture ID
        arch_t id = bli_arch_query_id();

        // dimensions of triangular matrix
        // for left variants, dim_a is m0,
        // for right variants, dim_a is n0
        dim_t dim_a = n0;
        if (blis_side == BLIS_LEFT)
            dim_a = m0;

        // size of output matrix(B)
        dim_t size_b = m0*n0;

        /* bli_dtrsm_small is performing better than existing native
         * implementations for dim_a<1500 and m0*n0<5e6 for single thread.
         * In case of multithread when [m+n]<320 single thread implementation
         * is doing better than small multithread and native multithread */
        bool is_parallel = bli_thread_get_is_parallel();
        switch(id)
        {
            case BLIS_ARCH_ZEN5:
#if defined(BLIS_KERNELS_ZEN4)
                // In native code path, input buffers are packed.
                // Let's say packed buffers improve the speed of
                // computation by a factor of 'S' and it takes 'X'
                // units of time to pack buffers. If a computation
                // without packed buffer would have take 'T' time,
                // then it would take 'T/S + X' time with packed buffers
                // where S > 1.
                // Time complexity of TRSM is (M^2 * N) in left variants
                // and (N^2 * M) in right variants.
                // Therefore time taken by Small path for left variant will be
                // (M^2 * N)
                // and time taken by Native path for left variant will be
                // (M^2 * N) / S + X
                // We should take small code path when
                // (M^2 * N) < (M^2 * N) / S + X
                // solving this gives us
                // (M^2 * N) < (X * S) / ( S - 1)
                // Here RHS is constant, which can be found using empirical data
                // (X * S) / ( S - 1) is found to be around 6.3e6 on Turin
                // In order the reduce the possiblity of overflow, taking log on
                // both sides gives us
                // 2log(m) + log(n) < 6.8 for left variant
                if ( ( blis_side == BLIS_LEFT ) &&
                     ( (log10(n0) + (2*log10(m0)) ) < 6.8 ) )
                {
                    ker_ft = bli_trsm_small_AVX512;
                }
                else if ( ( blis_side == BLIS_RIGHT ) &&
                     ( (log10(m0) + (2*log10(n0)) ) < 6.8 ) )
                {
                    ker_ft = bli_trsm_small_AVX512;
                }
                break;
#endif // BLIS_KERNELS_ZEN4
            case BLIS_ARCH_ZEN4:
#if defined(BLIS_KERNELS_ZEN4)
                if ((!is_parallel && ((dim_a < 1500) && (size_b < 5e6)) ) ||
                    (is_parallel && (m0+n0)<200))
                {
                    /* For sizes where m and n < 50,avx2 kernels are performing better,
                    except for sizes where n is multiple of 8.*/
                    if (((n0 % 8 == 0) && (n0 < 50)) || ((m0 > 50) && (n0 > 50)))
                    {
                        ker_ft = bli_trsm_small_AVX512;
                    }
                    else
                    {
                        ker_ft = bli_trsm_small;
                    }
                }
                break;
#endif // BLIS_KERNELS_ZEN4
            case BLIS_ARCH_ZEN:
            case BLIS_ARCH_ZEN2:
            case BLIS_ARCH_ZEN3:
            default:
                if ((!is_parallel && ((dim_a < 1500) && (size_b < 5e6)) ) ||
                    (is_parallel && (m0+n0)<200))
                {
                    ker_ft = bli_trsm_small;
                }
                break;
        }

#ifdef BLIS_ENABLE_OPENMP
        switch(id)
        {
            case BLIS_ARCH_ZEN5:
#if defined(BLIS_KERNELS_ZEN4)
                if( (is_parallel) && n0 > 10 && m0 > 10 )
                {
                    if ( ( blis_side == BLIS_LEFT ) &&
                        ( (log10(n0) + (2*log10(m0)) ) < 6.8 ) )
                    {
                        ker_ft = bli_trsm_small_mt_AVX512;
                    }
                    else if ( ( blis_side == BLIS_RIGHT ) &&
                        ( (log10(m0) + (2*log10(n0)) ) < 6.8 ) )
                    {
                        ker_ft = bli_trsm_small_mt_AVX512;
                    }
                }
                break;
#endif// BLIS_KERNELS_ZEN4
            case BLIS_ARCH_ZEN4:
#if defined(BLIS_KERNELS_ZEN4)
                if( (ker_ft == NULL) && (is_parallel) &&
                    ((dim_a < 2500) && (size_b < 5e6)) )
                {
                    ker_ft = bli_trsm_small_mt_AVX512;
                }
                break;
#endif// BLIS_KERNELS_ZEN4
            case BLIS_ARCH_ZEN:
            case BLIS_ARCH_ZEN2:
            case BLIS_ARCH_ZEN3:
            default:
                if( (ker_ft == NULL) && (is_parallel) &&
                    ((dim_a < 2500) && (size_b < 5e6)) )
                {
                    ker_ft = bli_trsm_small_mt;
                }
                break;
            }

#endif// BLIS_ENABLE_OPENMP
        if(ker_ft)
        {
            status = ker_ft(blis_side, &alphao, &ao, &bo, NULL, NULL, is_parallel);
        }
        if (status == BLIS_SUCCESS)
        {
            AOCL_DTL_LOG_TRSM_STATS(AOCL_DTL_LEVEL_TRACE_1, *MKSTR(d), *side, *m, *n);
            AOCL_DTL_TRACE_EXIT(AOCL_DTL_LEVEL_INFO);
            /* Finalize BLIS. */
            bli_finalize_auto();
            return;
        }
    } // bli_cpuid_is_avx2fma3_supported
#endif// END of BLIS_ENABLE_SMALL_MATRIX_TRSM

    //bli_trsmnat
    //(
    //    blis_side,
    //    &alphao,
    //    &ao,
    //    &bo,
    //    NULL,
    //    NULL
    //);

    /* Default to using native execution. */
    ind_t im = BLIS_NAT;

    /* Obtain a valid context from the gks using the induced
       method id determined above. */
    cntx_t* cntx = bli_gks_query_ind_cntx( im, dt );

    rntm_t rntm_l;
    bli_rntm_init_from_global( &rntm_l );

    /* Invoke the operation's front-end and request the default control tree. */
    PASTEMAC(trsm,_front)( blis_side, &alphao, &ao, &bo, cntx, &rntm_l, NULL ); \

    AOCL_DTL_LOG_TRSM_STATS(AOCL_DTL_LEVEL_TRACE_1, *MKSTR(d), *side, *m, *n);
    AOCL_DTL_TRACE_EXIT(AOCL_DTL_LEVEL_INFO)
    /* Finalize BLIS. */
    bli_finalize_auto();
}
#ifdef BLIS_ENABLE_BLAS
void dtrsm_
(
    const f77_char* side,
    const f77_char* uploa,
    const f77_char* transa,
    const f77_char* diaga,
    const f77_int*  m,
    const f77_int*  n,
    const double*    alpha,
    const double*    a, const f77_int* lda,
    double*    b, const f77_int* ldb
)
{
    dtrsm_blis_impl ( side, uploa, transa, diaga, m, n, alpha, a, lda, b, ldb );
#if defined(BLIS_KERNELS_ZEN4)
    arch_t id = bli_arch_query_id();
    if (id == BLIS_ARCH_ZEN5 || id == BLIS_ARCH_ZEN4)
    {
        bli_zero_zmm();
    }
#endif
}
#endif

void ztrsm_blis_impl
(
    const f77_char* side,
    const f77_char* uploa,
    const f77_char* transa,
    const f77_char* diaga,
    const f77_int*  m,
    const f77_int*  n,
    const dcomplex*    alpha,
    const dcomplex*    a, const f77_int* lda,
    dcomplex*    b, const f77_int* ldb
)
{
    AOCL_DTL_TRACE_ENTRY(AOCL_DTL_LEVEL_INFO)
    AOCL_DTL_LOG_TRSM_INPUTS(AOCL_DTL_LEVEL_TRACE_1, *MKSTR(z),
                             *side, *uploa,*transa, *diaga, *m, *n,
                            (void*)alpha,*lda, *ldb);

    side_t  blis_side;
    uplo_t  blis_uploa;
    trans_t blis_transa;
    diag_t  blis_diaga;
    dim_t   m0, n0;
    conj_t  conja = BLIS_NO_CONJUGATE;

    /* Initialize BLIS. */
    bli_init_auto();

    /* Perform BLAS parameter checking. */
    PASTEBLACHK(trsm)
    (
      MKSTR(z),
      MKSTR(trsm),
      side,
      uploa,
      transa,
      diaga,
      m,
      n,
      lda,
      ldb
    );

    /* Quick return if possible. */
    if ( *m == 0 || *n == 0 )
    {
        AOCL_DTL_LOG_TRSM_STATS(AOCL_DTL_LEVEL_TRACE_1, *MKSTR(z), *side, *m, *n);
        AOCL_DTL_TRACE_EXIT(AOCL_DTL_LEVEL_INFO);
        /* Finalize BLIS. */
        bli_finalize_auto();
        return;
    }

    /* Map BLAS chars to their corresponding BLIS enumerated type value. */
    bli_param_map_netlib_to_blis_side( *side,  &blis_side );
    bli_param_map_netlib_to_blis_uplo( *uploa, &blis_uploa );
    bli_param_map_netlib_to_blis_trans( *transa, &blis_transa );
    bli_param_map_netlib_to_blis_diag( *diaga, &blis_diaga );

    /* Typecast BLAS integers to BLIS integers. */
    bli_convert_blas_dim1( *m, m0 );
    bli_convert_blas_dim1( *n, n0 );

    /* Set the row and column strides of the matrix operands. */
    const inc_t rs_a = 1;
    const inc_t cs_a = *lda;
    const inc_t rs_b = 1;
    const inc_t cs_b = *ldb;
    const num_t dt = BLIS_DCOMPLEX;

	/* If alpha is zero, set B to zero and return early */
	if( PASTEMAC(z,eq0)( *alpha ) )
	{
		PASTEMAC2(z,setm,_ex)( BLIS_NO_CONJUGATE,
								0,
								BLIS_NONUNIT_DIAG,
								BLIS_DENSE,
								m0, n0,
								(dcomplex*) alpha,
								(dcomplex*) b, rs_b, cs_b,
								NULL, NULL
							  );
		AOCL_DTL_LOG_TRSM_STATS(AOCL_DTL_LEVEL_TRACE_1, *MKSTR(z), *side, *m, *n);
		AOCL_DTL_TRACE_EXIT(AOCL_DTL_LEVEL_TRACE_1)
		/* Finalize BLIS. */
		bli_finalize_auto();
		return;
	}

    if( n0 == 1 )
    {
        if( blis_side == BLIS_LEFT )
        {
            if(bli_is_notrans(blis_transa))
            {
                bli_ztrsv_unf_var2
                (
                    blis_uploa,
                    blis_transa,
                    blis_diaga,
                    m0,
                    (dcomplex*)alpha,
                    (dcomplex*)a, rs_a, cs_a,
                    (dcomplex*)b, rs_b,
                    NULL
                );
                AOCL_DTL_LOG_TRSM_STATS(AOCL_DTL_LEVEL_TRACE_1, *MKSTR(z), *side, *m, *n);
                AOCL_DTL_TRACE_EXIT(AOCL_DTL_LEVEL_INFO);
                return;
            }
            else if(bli_is_trans(blis_transa))
            {
                bli_ztrsv_unf_var1
                (
                    blis_uploa,
                    blis_transa,
                    blis_diaga,
                    m0,
                    (dcomplex*)alpha,
                    (dcomplex*)a, rs_a, cs_a,
                    (dcomplex*)b, rs_b,
                    NULL
                );
                AOCL_DTL_LOG_TRSM_STATS(AOCL_DTL_LEVEL_TRACE_1, *MKSTR(z), *side, *m, *n);
                AOCL_DTL_TRACE_EXIT(AOCL_DTL_LEVEL_INFO);
                return;
            }
        }
        else if( ( blis_side == BLIS_RIGHT ) && ( m0 != 1 ) )
        {
            /* Avoid alpha scaling when alpha is one */
            if ( !PASTEMAC(z, eq1)(*alpha) )
            {
                bli_zscalv_ex
                (
                    conja,
                    m0,
                    (dcomplex*)alpha,
                    (dcomplex*)b, rs_b,
                    NULL,
                    NULL
                );
            }   
	    if(blis_diaga == BLIS_NONUNIT_DIAG)
	    {
		    dcomplex inva = {1.0, 0.0};
		    dcomplex a_dup;
		    /**
		     * For conjugate transpose and non-unit diagonal
		     * kernel, negating imaginary part of A.
		     * As the dimension of A is 1x1, there's going to
		     * be only one 1 element of A.
		     */
		    if(blis_transa == BLIS_CONJ_TRANSPOSE)
		    {
			    a_dup.real = a->real;
			    a_dup.imag = a->imag * -1.0;
		    }
		    else
		    {
			    a_dup.real = a->real;
			    a_dup.imag = a->imag;
		    }

#ifdef BLIS_ENABLE_TRSM_PREINVERSION
		    bli_zinvscals(a_dup, inva);
#else
		    inva.real = a_dup.real;
		    inva.imag = a_dup.imag;
#endif
		    for(dim_t indx = 0; indx < m0; indx ++)
		    {
#ifdef BLIS_ENABLE_TRSM_PREINVERSION
			    bli_zscals(inva, b[indx])
#else

			    bli_zinvscals(inva, b[indx])
#endif
		    }

	    }

	    AOCL_DTL_LOG_TRSM_STATS(AOCL_DTL_LEVEL_TRACE_1, *MKSTR(z), *side, *m, *n);
	    AOCL_DTL_TRACE_EXIT(AOCL_DTL_LEVEL_INFO);
	    return;
	}
    }
    else if( m0 == 1 )
    {
        if(blis_side == BLIS_RIGHT)
        {
            if(bli_is_notrans(blis_transa))
            {
                if(blis_uploa == BLIS_UPPER)
                    blis_uploa = BLIS_LOWER;
                else
                    blis_uploa = BLIS_UPPER;

                bli_ztrsv_unf_var1
                (
                    blis_uploa,
                    blis_transa,
                    blis_diaga,
                    n0,
                    (dcomplex*)alpha,
                    (dcomplex*)a, cs_a, rs_a,
                    (dcomplex*)b, cs_b,
                    NULL
                );
                AOCL_DTL_LOG_TRSM_STATS(AOCL_DTL_LEVEL_TRACE_1, *MKSTR(z), *side, *m, *n);
                AOCL_DTL_TRACE_EXIT(AOCL_DTL_LEVEL_INFO);
                return;
            }
            else if(bli_is_trans(blis_transa))
            {
                if(blis_uploa == BLIS_UPPER)
                    blis_uploa = BLIS_LOWER;
                else
                    blis_uploa = BLIS_UPPER;

                bli_ztrsv_unf_var2
                (
                    blis_uploa,
                    blis_transa,
                    blis_diaga,
                    n0,
                    (dcomplex*)alpha,
                    (dcomplex*)a, cs_a, rs_a,
                    (dcomplex*)b, cs_b,
                    NULL
                );
                AOCL_DTL_LOG_TRSM_STATS(AOCL_DTL_LEVEL_TRACE_1, *MKSTR(z), *side, *m, *n);
                AOCL_DTL_TRACE_EXIT(AOCL_DTL_LEVEL_INFO);
                return;
            }
        }
        else if(( blis_side == BLIS_LEFT ) && ( n0 != 1 ))
        {
            /* Avoid alpha scaling when alpha is one */
            if ( !PASTEMAC(z, eq1)(*alpha) )
            {
                bli_zscalv_ex
                (
                    conja,
                    n0,
                    (dcomplex*)alpha,
                    (dcomplex*)b, cs_b,
                    NULL,
                    NULL
                );
            }
            if(blis_diaga == BLIS_NONUNIT_DIAG)
            {
                dcomplex inva = {1.0, 0.0};
		dcomplex a_dup;
		/**
		 * For conjugate transpose and non-unit diagonal
		 * kernel, negating imaginary part of A.
		 * As the dimension of A is 1x1, there's going to
		 * be only one 1 element of A.
		 */
                if(blis_transa == BLIS_CONJ_TRANSPOSE)
                {
                        a_dup.real = a->real;
                        a_dup.imag = a->imag * -1.0;
                }
                else
                {
			a_dup.real = a->real;
                        a_dup.imag = a->imag;
                }

#ifdef BLIS_ENABLE_TRSM_PREINVERSION
		bli_zinvscals(a_dup, inva);
#else
		inva.real = a_dup.real;
		inva.imag = a_dup.imag;
#endif
                for(dim_t indx = 0; indx < n0; indx ++)
                {
#ifdef BLIS_ENABLE_TRSM_PREINVERSION
			bli_zscals(inva ,b[indx * cs_b])
#else

			bli_zinvscals(inva ,b[indx * cs_b])
#endif
                }
            }

	    AOCL_DTL_LOG_TRSM_STATS(AOCL_DTL_LEVEL_TRACE_1, *MKSTR(z), *side, *m, *n);
	    AOCL_DTL_TRACE_EXIT(AOCL_DTL_LEVEL_INFO);
	    return;

        }
    }

    const struc_t struca = BLIS_TRIANGULAR;

    obj_t       alphao = BLIS_OBJECT_INITIALIZER_1X1;
    obj_t       ao     = BLIS_OBJECT_INITIALIZER;
    obj_t       bo     = BLIS_OBJECT_INITIALIZER;

    dim_t       mn0_a;

    bli_set_dim_with_side( blis_side, m0, n0, &mn0_a );

    bli_obj_init_finish_1x1( dt, (dcomplex*)alpha, &alphao );

    bli_obj_init_finish( dt, mn0_a, mn0_a, (dcomplex*)a, rs_a, cs_a, &ao );
    bli_obj_init_finish( dt, m0,    n0,    (dcomplex*)b, rs_b, cs_b, &bo );

    bli_obj_set_uplo( blis_uploa, &ao );
    bli_obj_set_diag( blis_diaga, &ao );
    bli_obj_set_conjtrans( blis_transa, &ao );

    bli_obj_set_struc( struca, &ao );

#ifdef BLIS_ENABLE_SMALL_MATRIX_TRSM
    // This function is invoked on all architectures including 'generic'.
    // Non-AVX2+FMA3 platforms will use the kernels derived from the context.
    if ( bli_cpuid_is_avx2fma3_supported() == TRUE )
    {
        /* bli_ztrsm_small is performing better existing native
        * implementations for [m,n]<=1000 for single thread.
        * In case of multithread when [m,n]<=128 single thread implementation
        * is doing better than native multithread */
        typedef err_t (*ztrsm_small_ker_ft)
        (
            side_t   side,
            obj_t*   alpha,
            obj_t*   a,
            obj_t*   b,
            cntx_t*  cntx,
            cntl_t*  cntl,
            bool     is_parallel
        );
        err_t status = BLIS_NOT_YET_IMPLEMENTED;

        // trsm small kernel function pointer definition
        ztrsm_small_ker_ft ker_ft = NULL;
        arch_t id = bli_arch_query_id();
        bool is_parallel = bli_thread_get_is_parallel();
        dim_t dim_a = n0;
        if (blis_side == BLIS_LEFT)
            dim_a = m0;

        // size of output matrix(B)
        dim_t size_b = m0*n0;
<<<<<<< HEAD
        if((!is_parallel && m0<=500 && n0<=500) ||
           (is_parallel && (m0+n0)<128) || 
           (dim_a<35 && size_b<3500))
=======
#if defined(BLIS_ENABLE_OPENMP) && defined(BLIS_KERNELS_ZEN4)
        if (( is_parallel ) &&
            ( (dim_a > 10) && (dim_a < 2500) && (size_b > 500) && (size_b < 5e5) ) &&
            ( id == BLIS_ARCH_ZEN4 ))
>>>>>>> f3c166b0
        {
            if (!bli_obj_has_conj(&ao))
            {
                ker_ft = bli_trsm_small_mt_AVX512;
            }
            else
            {
                ker_ft = bli_trsm_small_mt;
            }
        }
#endif
        if( ( ker_ft == NULL ) &&
            ( ( ( !is_parallel ) && 
                ( (( m0 <= 500 ) && ( n0 <= 500 )) || ( (dim_a < 75) && (size_b < 3.2e5)))) ||
              ( ( is_parallel ) && 
                ( (m0 + n0 < 180) || (size_b < 5000) ) )
            )
          )
        {
            switch (id)
            {
                case BLIS_ARCH_ZEN5:
                case BLIS_ARCH_ZEN4:
#if defined(BLIS_KERNELS_ZEN4)
                    // ZTRSM AVX512 code path do not support
                    // conjugate
                    if (!bli_obj_has_conj(&ao))
                    {
                        ker_ft = bli_trsm_small_AVX512;
                    }
                    else
                    {
                        ker_ft = bli_trsm_small;
                    }
                    break;
#endif // BLIS_KERNELS_ZEN4
                case BLIS_ARCH_ZEN:
                case BLIS_ARCH_ZEN2:
                case BLIS_ARCH_ZEN3:
                default:
                    ker_ft = bli_trsm_small;
                    break;
            }
        }
        if(ker_ft)
        {
            status = ker_ft(blis_side, &alphao, &ao, &bo, NULL, NULL, is_parallel);
        }
        if (status == BLIS_SUCCESS)
        {
            AOCL_DTL_LOG_TRSM_STATS(AOCL_DTL_LEVEL_TRACE_1, *MKSTR(z), *side, *m, *n);
            AOCL_DTL_TRACE_EXIT(AOCL_DTL_LEVEL_INFO);
            /* Finalize BLIS. */
            bli_finalize_auto();
            return;
        }
    } // bli_cpuid_is_avx2fma3_supported
#endif// END of BLIS_ENABLE_SMALL_MATRIX_TRSM

    //bli_trsmnat
    //(
    //    blis_side,
    //    &alphao,
    //    &ao,
    //    &bo,
    //    NULL,
    //    NULL
    //);

    /* Default to using native execution. */
    ind_t im = BLIS_NAT;

    /* Obtain a valid context from the gks using the induced
       method id determined above. */
    cntx_t* cntx = bli_gks_query_ind_cntx( im, dt );

    rntm_t rntm_l;
    bli_rntm_init_from_global( &rntm_l );

    /* Invoke the operation's front-end and request the default control tree. */
    PASTEMAC(trsm,_front)( blis_side, &alphao, &ao, &bo, cntx, &rntm_l, NULL ); \

    AOCL_DTL_LOG_TRSM_STATS(AOCL_DTL_LEVEL_TRACE_1, *MKSTR(z), *side, *m, *n);
    AOCL_DTL_TRACE_EXIT(AOCL_DTL_LEVEL_INFO)
    /* Finalize BLIS. */
    bli_finalize_auto();
}
#ifdef BLIS_ENABLE_BLAS
void ztrsm_
(
    const f77_char* side,
    const f77_char* uploa,
    const f77_char* transa,
    const f77_char* diaga,
    const f77_int*  m,
    const f77_int*  n,
    const dcomplex*    alpha,
    const dcomplex*    a, const f77_int* lda,
    dcomplex*    b, const f77_int* ldb
)
{
    ztrsm_blis_impl ( side, uploa, transa, diaga, m, n, alpha, a, lda, b, ldb );
#if defined(BLIS_KERNELS_ZEN4)
    arch_t id = bli_arch_query_id();
    if (id == BLIS_ARCH_ZEN5 || id == BLIS_ARCH_ZEN4)
    {
        bli_zero_zmm();
    }
#endif
}
#endif

void ctrsm_blis_impl
(
    const f77_char* side,
    const f77_char* uploa,
    const f77_char* transa,
    const f77_char* diaga,
    const f77_int*  m,
    const f77_int*  n,
    const scomplex*    alpha,
    const scomplex*    a, const f77_int* lda,
    scomplex*    b, const f77_int* ldb
)
{
    AOCL_DTL_TRACE_ENTRY(AOCL_DTL_LEVEL_INFO)
    AOCL_DTL_LOG_TRSM_INPUTS(AOCL_DTL_LEVEL_TRACE_1, *MKSTR(c),
                             *side, *uploa,*transa, *diaga, *m, *n,
                            (void*)alpha,*lda, *ldb);

    side_t  blis_side;
    uplo_t  blis_uploa;
    trans_t blis_transa;
    diag_t  blis_diaga;
    dim_t   m0, n0;
    conj_t  conja = BLIS_NO_CONJUGATE;

    /* Initialize BLIS. */
    bli_init_auto();

    /* Perform BLAS parameter checking. */
    PASTEBLACHK(trsm)
    (
      MKSTR(c),
      MKSTR(trsm),
      side,
      uploa,
      transa,
      diaga,
      m,
      n,
      lda,
      ldb
    );

    /* Quick return if possible. */
    if ( *m == 0 || *n == 0 )
    {
        AOCL_DTL_LOG_TRSM_STATS(AOCL_DTL_LEVEL_TRACE_1, *MKSTR(c), *side, *m, *n);
        AOCL_DTL_TRACE_EXIT(AOCL_DTL_LEVEL_INFO);
        /* Finalize BLIS. */
        bli_finalize_auto();
        return;
    }

    /* Map BLAS chars to their corresponding BLIS enumerated type value. */
    bli_param_map_netlib_to_blis_side( *side,  &blis_side );
    bli_param_map_netlib_to_blis_uplo( *uploa, &blis_uploa );
    bli_param_map_netlib_to_blis_trans( *transa, &blis_transa );
    bli_param_map_netlib_to_blis_diag( *diaga, &blis_diaga );

    /* Typecast BLAS integers to BLIS integers. */
    bli_convert_blas_dim1( *m, m0 );
    bli_convert_blas_dim1( *n, n0 );

    /* Set the row and column strides of the matrix operands. */
    const inc_t rs_a = 1;
    const inc_t cs_a = *lda;
    const inc_t rs_b = 1;
    const inc_t cs_b = *ldb;
    const num_t dt = BLIS_SCOMPLEX;

	/* If alpha is zero, set B to zero and return early */
	if( PASTEMAC(c,eq0)( *alpha ) )
	{
		PASTEMAC2(c,setm,_ex)( BLIS_NO_CONJUGATE,
								0,
								BLIS_NONUNIT_DIAG,
								BLIS_DENSE,
								m0, n0,
								(scomplex*) alpha,
								(scomplex*) b, rs_b, cs_b,
								NULL, NULL
							  );
		AOCL_DTL_LOG_TRSM_STATS(AOCL_DTL_LEVEL_TRACE_1, *MKSTR(c), *side, *m, *n);
		AOCL_DTL_TRACE_EXIT(AOCL_DTL_LEVEL_TRACE_1)
		/* Finalize BLIS. */
		bli_finalize_auto();
		return;
	}

    if( n0 == 1 )
    {
        if( blis_side == BLIS_LEFT )
        {
            if(bli_is_notrans(blis_transa))
            {
                bli_ctrsv_unf_var2
                (
                    blis_uploa,
                    blis_transa,
                    blis_diaga,
                    m0,
                    (scomplex*)alpha,
                    (scomplex*)a, rs_a, cs_a,
                    (scomplex*)b, rs_b,
                    NULL
                );
                AOCL_DTL_LOG_TRSM_STATS(AOCL_DTL_LEVEL_TRACE_1, *MKSTR(c), *side, *m, *n);
                AOCL_DTL_TRACE_EXIT(AOCL_DTL_LEVEL_INFO);
                return;
            }
            else if(bli_is_trans(blis_transa))
            {
                bli_ctrsv_unf_var1
                (
                    blis_uploa,
                    blis_transa,
                    blis_diaga,
                    m0,
                    (scomplex*)alpha,
                    (scomplex*)a, rs_a, cs_a,
                    (scomplex*)b, rs_b,
                    NULL
                );
                AOCL_DTL_LOG_TRSM_STATS(AOCL_DTL_LEVEL_TRACE_1, *MKSTR(c), *side, *m, *n);
                AOCL_DTL_TRACE_EXIT(AOCL_DTL_LEVEL_INFO);
                return;
            }
        }
        else if( ( blis_side == BLIS_RIGHT ) && ( m0 != 1 ) )
        {
            bli_cscalv_ex
            (
                conja,
                m0,
                (scomplex*)alpha,
                (scomplex*)b, rs_b,
                NULL,
                NULL
            );
            if(blis_diaga == BLIS_NONUNIT_DIAG)
            {
                scomplex inva = {1.0, 0.0};
		scomplex a_dup;
		/**
		 * For conjugate transpose and non-unit diagonal
		 * kernel, negating imaginary part of A.
		 * As the dimension of A is 1x1, there's going to
		 * be only one 1 element of A.
		 */
                if(blis_transa == BLIS_CONJ_TRANSPOSE)
                {
                        a_dup.real = a->real;
                        a_dup.imag = a->imag * -1.0;
                }
                else
                {
			a_dup.real = a->real;
                        a_dup.imag = a->imag;
                }

#ifdef BLIS_ENABLE_TRSM_PREINVERSION
		bli_cinvscals(a_dup, inva);
#else
		inva.real = a_dup.real;
		inva.imag = a_dup.imag;
#endif

                for(dim_t indx = 0; indx < m0; indx ++)
                {
#ifdef BLIS_ENABLE_TRSM_PREINVERSION
			bli_cscals(inva ,b[indx])
#else
			bli_cinvscals(inva, b[indx])
#endif
                }
            }

	    AOCL_DTL_LOG_TRSM_STATS(AOCL_DTL_LEVEL_TRACE_1, *MKSTR(c), *side, *m, *n);
	    AOCL_DTL_TRACE_EXIT(AOCL_DTL_LEVEL_INFO);
	    return;

        }
    }
    else if( m0 == 1 )
    {
        if(blis_side == BLIS_RIGHT)
        {
            if(bli_is_notrans(blis_transa))
            {
                if(blis_uploa == BLIS_UPPER)
                    blis_uploa = BLIS_LOWER;
                else
                    blis_uploa = BLIS_UPPER;

                bli_ctrsv_unf_var1
                (
                    blis_uploa,
                    blis_transa,
                    blis_diaga,
                    n0,
                    (scomplex*)alpha,
                    (scomplex*)a, cs_a, rs_a,
                    (scomplex*)b, cs_b,
                    NULL
                );
                AOCL_DTL_LOG_TRSM_STATS(AOCL_DTL_LEVEL_TRACE_1, *MKSTR(c), *side, *m, *n);
                AOCL_DTL_TRACE_EXIT(AOCL_DTL_LEVEL_INFO);
                return;
            }
            else if(bli_is_trans(blis_transa))
            {
                if(blis_uploa == BLIS_UPPER)
                    blis_uploa = BLIS_LOWER;
                else
                    blis_uploa = BLIS_UPPER;

                bli_ctrsv_unf_var2
                (
                    blis_uploa,
                    blis_transa,
                    blis_diaga,
                    n0,
                    (scomplex*)alpha,
                    (scomplex*)a, cs_a, rs_a,
                    (scomplex*)b, cs_b,
                    NULL
                );
                AOCL_DTL_LOG_TRSM_STATS(AOCL_DTL_LEVEL_TRACE_1, *MKSTR(c), *side, *m, *n);
                AOCL_DTL_TRACE_EXIT(AOCL_DTL_LEVEL_INFO);
                return;
            }
        }
        else if(( blis_side == BLIS_LEFT ) && ( n0 != 1 ))
        {
            bli_cscalv_ex
            (
                conja,
                n0,
                (scomplex*)alpha,
                (scomplex*)b, cs_b,
                NULL,
                NULL
            );
            if(blis_diaga == BLIS_NONUNIT_DIAG)
            {
                scomplex inva = {1.0, 0.0};
		scomplex a_dup;
		/**
		 * For conjugate transpose and non-unit diagonal
		 * kernel, negating imaginary part of A.
		 * As the dimension of A is 1x1, there's going to
		 * be only one 1 element of A.
		 */
                if(blis_transa == BLIS_CONJ_TRANSPOSE)
                {
                        a_dup.real = a->real;
                        a_dup.imag = a->imag * -1.0;
                }
                else
                {
			a_dup.real = a->real;
                        a_dup.imag = a->imag;
                }

#ifdef BLIS_ENABLE_TRSM_PREINVERSION
		bli_cinvscals(a_dup, inva)
#else
		inva.real = a_dup.real;
		inva.imag = a_dup.imag;
#endif
                for(dim_t indx = 0; indx < n0; indx ++)
                {
#ifdef BLIS_ENABLE_TRSM_PREINVERSION
			bli_cscals(inva ,b[indx * cs_b])
#else
			bli_cinvscals(inva, b[indx * cs_b])
#endif

                }
            }

	    AOCL_DTL_LOG_TRSM_STATS(AOCL_DTL_LEVEL_TRACE_1, *MKSTR(c), *side, *m, *n);
	    AOCL_DTL_TRACE_EXIT(AOCL_DTL_LEVEL_INFO);
	    return;
        }
    }

    const struc_t struca = BLIS_TRIANGULAR;

    obj_t       alphao = BLIS_OBJECT_INITIALIZER_1X1;
    obj_t       ao     = BLIS_OBJECT_INITIALIZER;
    obj_t       bo     = BLIS_OBJECT_INITIALIZER;

    dim_t       mn0_a;

    bli_set_dim_with_side( blis_side, m0, n0, &mn0_a );

    bli_obj_init_finish_1x1( dt, (scomplex*)alpha, &alphao );

    bli_obj_init_finish( dt, mn0_a, mn0_a, (scomplex*)a, rs_a, cs_a, &ao );
    bli_obj_init_finish( dt, m0,    n0,    (scomplex*)b, rs_b, cs_b, &bo );

    bli_obj_set_uplo( blis_uploa, &ao );
    bli_obj_set_diag( blis_diaga, &ao );
    bli_obj_set_conjtrans( blis_transa, &ao );

    bli_obj_set_struc( struca, &ao );

#ifdef BLIS_ENABLE_SMALL_MATRIX_TRSM
    // This function is invoked on all architectures including 'generic'.
    // Non-AVX2+FMA3 platforms will use the kernels derived from the context.
    if (bli_cpuid_is_avx2fma3_supported() == TRUE)
    {
        /* bli_ztrsm_small is performing better existing native
        * implementations for [m,n]<=1000 for single thread.
        * In case of multithread when [m,n]<=128 single thread implementation
        * is doing better than native multithread */
        bool is_parallel = bli_thread_get_is_parallel();
        if((!is_parallel && m0<=1000 && n0<=1000) ||
           (is_parallel && (m0+n0)<320))
        {
            err_t status;
            status = bli_trsm_small
                    (
                        blis_side,
                        &alphao,
                        &ao,
                        &bo,
                        NULL,
                        NULL,
                        is_parallel
                    );
            if (status == BLIS_SUCCESS)
            {
                AOCL_DTL_LOG_TRSM_STATS(AOCL_DTL_LEVEL_TRACE_1, *MKSTR(c), *side, *m, *n);
                AOCL_DTL_TRACE_EXIT(AOCL_DTL_LEVEL_INFO);
                /* Finalize BLIS. */
                bli_finalize_auto();
                return;
            }
        }
    } // bli_cpuid_is_avx2fma3_supported
#endif

    //bli_trsmnat
    //(
    //    blis_side,
    //    &alphao,
    //    &ao,
    //    &bo,
    //    NULL,
    //    NULL
    //);

    /* Default to using native execution. */
    ind_t im = BLIS_NAT;

    /* Obtain a valid context from the gks using the induced
       method id determined above. */
    cntx_t* cntx = bli_gks_query_ind_cntx( im, dt );

    rntm_t rntm_l;
    bli_rntm_init_from_global( &rntm_l );

    /* Invoke the operation's front-end and request the default control tree. */
    PASTEMAC(trsm,_front)( blis_side, &alphao, &ao, &bo, cntx, &rntm_l, NULL ); \

    AOCL_DTL_LOG_TRSM_STATS(AOCL_DTL_LEVEL_TRACE_1, *MKSTR(c), *side, *m, *n);
    AOCL_DTL_TRACE_EXIT(AOCL_DTL_LEVEL_INFO)
    /* Finalize BLIS. */
    bli_finalize_auto();
}
#ifdef BLIS_ENABLE_BLAS
void ctrsm_
(
    const f77_char* side,
    const f77_char* uploa,
    const f77_char* transa,
    const f77_char* diaga,
    const f77_int*  m,
    const f77_int*  n,
    const scomplex*    alpha,
    const scomplex*    a, const f77_int* lda,
    scomplex*    b, const f77_int* ldb
)
{
    ctrsm_blis_impl ( side, uploa, transa, diaga, m, n, alpha, a, lda, b, ldb );
#if defined(BLIS_KERNELS_ZEN4)
    arch_t id = bli_arch_query_id();
    if (id == BLIS_ARCH_ZEN5 || id == BLIS_ARCH_ZEN4)
    {
        bli_zero_zmm();
    }
#endif
}

#endif<|MERGE_RESOLUTION|>--- conflicted
+++ resolved
@@ -5,11 +5,7 @@
    libraries.
 
    Copyright (C) 2014, The University of Texas at Austin
-<<<<<<< HEAD
-   Copyright (C) 2019 - 2023, Advanced Micro Devices, Inc. All rights reserved.
-=======
    Copyright (C) 2019 - 2024, Advanced Micro Devices, Inc. All rights reserved.
->>>>>>> f3c166b0
 
    Redistribution and use in source and binary forms, with or without
    modification, are permitted provided that the following conditions are
@@ -1653,16 +1649,10 @@
 
         // size of output matrix(B)
         dim_t size_b = m0*n0;
-<<<<<<< HEAD
-        if((!is_parallel && m0<=500 && n0<=500) ||
-           (is_parallel && (m0+n0)<128) || 
-           (dim_a<35 && size_b<3500))
-=======
 #if defined(BLIS_ENABLE_OPENMP) && defined(BLIS_KERNELS_ZEN4)
         if (( is_parallel ) &&
             ( (dim_a > 10) && (dim_a < 2500) && (size_b > 500) && (size_b < 5e5) ) &&
             ( id == BLIS_ARCH_ZEN4 ))
->>>>>>> f3c166b0
         {
             if (!bli_obj_has_conj(&ao))
             {
