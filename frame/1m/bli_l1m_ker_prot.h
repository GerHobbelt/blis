/*

   BLIS
   An object-based framework for developing high-performance BLAS-like
   libraries.

   Copyright (C) 2014, The University of Texas at Austin
   Copyright (C) 2021, Advanced Micro Devices, Inc. All rights reserved.

   Redistribution and use in source and binary forms, with or without
   modification, are permitted provided that the following conditions are
   met:
    - Redistributions of source code must retain the above copyright
      notice, this list of conditions and the following disclaimer.
    - Redistributions in binary form must reproduce the above copyright
      notice, this list of conditions and the following disclaimer in the
      documentation and/or other materials provided with the distribution.
    - Neither the name(s) of the copyright holder(s) nor the names of its
      contributors may be used to endorse or promote products derived
      from this software without specific prior written permission.

   THIS SOFTWARE IS PROVIDED BY THE COPYRIGHT HOLDERS AND CONTRIBUTORS
   "AS IS" AND ANY EXPRESS OR IMPLIED WARRANTIES, INCLUDING, BUT NOT
   LIMITED TO, THE IMPLIED WARRANTIES OF MERCHANTABILITY AND FITNESS FOR
   A PARTICULAR PURPOSE ARE DISCLAIMED. IN NO EVENT SHALL THE COPYRIGHT
   HOLDER OR CONTRIBUTORS BE LIABLE FOR ANY DIRECT, INDIRECT, INCIDENTAL,
   SPECIAL, EXEMPLARY, OR CONSEQUENTIAL DAMAGES (INCLUDING, BUT NOT
   LIMITED TO, PROCUREMENT OF SUBSTITUTE GOODS OR SERVICES; LOSS OF USE,
   DATA, OR PROFITS; OR BUSINESS INTERRUPTION) HOWEVER CAUSED AND ON ANY
   THEORY OF LIABILITY, WHETHER IN CONTRACT, STRICT LIABILITY, OR TORT
   (INCLUDING NEGLIGENCE OR OTHERWISE) ARISING IN ANY WAY OUT OF THE USE
   OF THIS SOFTWARE, EVEN IF ADVISED OF THE POSSIBILITY OF SUCH DAMAGE.

*/


//
// Define template prototypes for level-1m kernels.
//

// native packm kernels

#define PACKM_KER_PROT( ctype, ch, varname ) \
\
void PASTEMAC(ch,varname) \
     ( \
       conj_t           conja, \
       pack_t           schema, \
       dim_t            cdim, \
       dim_t            n, \
       dim_t            n_max, \
<<<<<<< HEAD
       ctype*   restrict kappa, \
       ctype*   restrict a, inc_t inca, inc_t lda, \
       ctype*   restrict p,             inc_t ldp, \
=======
       ctype*  restrict kappa, \
       ctype*  restrict a, inc_t inca, inc_t lda, \
       ctype*  restrict p,             inc_t ldp, \
>>>>>>> 6a4aa986
       cntx_t* restrict cntx  \
     );


// native unpackm kernels

#define UNPACKM_KER_PROT( ctype, ch, varname ) \
\
void PASTEMAC(ch,varname) \
     ( \
       conj_t           conja, \
       dim_t            n, \
       ctype*  restrict kappa, \
       ctype*  restrict p,             inc_t ldp, \
       ctype*  restrict a, inc_t inca, inc_t lda, \
       cntx_t* restrict cntx  \
     );


// 3mis packm kernels

#define PACKM_3MIS_KER_PROT( ctype, ch, varname ) \
\
void PASTEMAC(ch,varname) \
     ( \
       conj_t           conja, \
       dim_t            cdim, \
       dim_t            n, \
       dim_t            n_max, \
       ctype*  restrict kappa, \
       ctype*  restrict a, inc_t inca, inc_t lda, \
       ctype*  restrict p, inc_t is_p, inc_t ldp, \
       cntx_t* restrict cntx  \
     );


// 4mi packm kernels

#define PACKM_4MI_KER_PROT( ctype, ch, varname ) \
\
void PASTEMAC(ch,varname) \
     ( \
       conj_t           conja, \
       dim_t            cdim, \
       dim_t            n, \
       dim_t            n_max, \
       ctype*  restrict kappa, \
       ctype*  restrict a, inc_t inca, inc_t lda, \
       ctype*  restrict p, inc_t is_p, inc_t ldp, \
       cntx_t* restrict cntx  \
     );


// rih packm kernels

#define PACKM_RIH_KER_PROT( ctype, ch, varname ) \
\
void PASTEMAC(ch,varname) \
     ( \
       conj_t           conja, \
       pack_t           schema, \
       dim_t            cdim, \
       dim_t            n, \
       dim_t            n_max, \
       ctype*  restrict kappa, \
       ctype*  restrict a, inc_t inca, inc_t lda, \
       ctype*  restrict p,             inc_t ldp, \
       cntx_t* restrict cntx  \
     );


// 1e/1r packm kernels

#define PACKM_1ER_KER_PROT( ctype, ch, varname ) \
\
void PASTEMAC(ch,varname) \
     ( \
       conj_t           conja, \
       pack_t           schema, \
       dim_t            cdim, \
       dim_t            n, \
       dim_t            n_max, \
       ctype*  restrict kappa, \
       ctype*  restrict a, inc_t inca, inc_t lda, \
       ctype*  restrict p,             inc_t ldp, \
       cntx_t* restrict cntx  \
     );
<|MERGE_RESOLUTION|>--- conflicted
+++ resolved
@@ -5,7 +5,6 @@
    libraries.
 
    Copyright (C) 2014, The University of Texas at Austin
-   Copyright (C) 2021, Advanced Micro Devices, Inc. All rights reserved.
 
    Redistribution and use in source and binary forms, with or without
    modification, are permitted provided that the following conditions are
@@ -49,15 +48,9 @@
        dim_t            cdim, \
        dim_t            n, \
        dim_t            n_max, \
-<<<<<<< HEAD
-       ctype*   restrict kappa, \
-       ctype*   restrict a, inc_t inca, inc_t lda, \
-       ctype*   restrict p,             inc_t ldp, \
-=======
        ctype*  restrict kappa, \
        ctype*  restrict a, inc_t inca, inc_t lda, \
        ctype*  restrict p,             inc_t ldp, \
->>>>>>> 6a4aa986
        cntx_t* restrict cntx  \
      );
 
