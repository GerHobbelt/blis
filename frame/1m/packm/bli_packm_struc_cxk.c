/*

   BLIS
   An object-based framework for developing high-performance BLAS-like
   libraries.

   Copyright (C) 2014, The University of Texas at Austin

   Redistribution and use in source and binary forms, with or without
   modification, are permitted provided that the following conditions are
   met:
    - Redistributions of source code must retain the above copyright
      notice, this list of conditions and the following disclaimer.
    - Redistributions in binary form must reproduce the above copyright
      notice, this list of conditions and the following disclaimer in the
      documentation and/or other materials provided with the distribution.
    - Neither the name(s) of the copyright holder(s) nor the names of its
      contributors may be used to endorse or promote products derived
      from this software without specific prior written permission.

   THIS SOFTWARE IS PROVIDED BY THE COPYRIGHT HOLDERS AND CONTRIBUTORS
   "AS IS" AND ANY EXPRESS OR IMPLIED WARRANTIES, INCLUDING, BUT NOT
   LIMITED TO, THE IMPLIED WARRANTIES OF MERCHANTABILITY AND FITNESS FOR
   A PARTICULAR PURPOSE ARE DISCLAIMED. IN NO EVENT SHALL THE COPYRIGHT
   HOLDER OR CONTRIBUTORS BE LIABLE FOR ANY DIRECT, INDIRECT, INCIDENTAL,
   SPECIAL, EXEMPLARY, OR CONSEQUENTIAL DAMAGES (INCLUDING, BUT NOT
   LIMITED TO, PROCUREMENT OF SUBSTITUTE GOODS OR SERVICES; LOSS OF USE,
   DATA, OR PROFITS; OR BUSINESS INTERRUPTION) HOWEVER CAUSED AND ON ANY
   THEORY OF LIABILITY, WHETHER IN CONTRACT, STRICT LIABILITY, OR TORT
   (INCLUDING NEGLIGENCE OR OTHERWISE) ARISING IN ANY WAY OUT OF THE USE
   OF THIS SOFTWARE, EVEN IF ADVISED OF THE POSSIBILITY OF SUCH DAMAGE.

*/

#include "blis.h"

#undef  GENTFUNCR
#define GENTFUNCR( ctype, ctype_r, ch, chr, varname, cxk_kername, cxc_kername ) \
\
void PASTEMAC(ch,varname) \
     ( \
       struc_t strucc, \
       diag_t  diagc, \
       uplo_t  uploc, \
       conj_t  conjc, \
       pack_t  schema, \
       bool    invdiag, \
       dim_t   panel_dim, \
       dim_t   panel_len, \
       dim_t   panel_dim_max, \
       dim_t   panel_len_max, \
       dim_t   panel_dim_off, \
       dim_t   panel_len_off, \
       ctype*  kappa, \
       ctype*  c, inc_t incc, inc_t ldc, \
       ctype*  p,             inc_t ldp, \
                  inc_t is_p, \
       void*   params, \
       cntx_t* cntx  \
     ) \
{ \
	num_t   dt            = PASTEMAC(ch,type); \
	num_t   dt_r          = PASTEMAC(chr,type); \
	dim_t   panel_len_pad = panel_len_max - panel_len; \
\
	bszid_t bsz_id        = bli_is_col_packed( schema ) ? BLIS_NR : BLIS_MR; \
	dim_t   packmrnr      = bli_cntx_get_blksz_max_dt( dt, bsz_id, cntx ); \
	dim_t   packmrnr_r    = bli_cntx_get_blksz_max_dt( dt_r, bsz_id, cntx ); \
\
	ukr_t   cxk_ker_id    = bli_is_col_packed( schema ) ? BLIS_PACKM_NRXK_KER \
	                                                    : BLIS_PACKM_MRXK_KER; \
	ukr_t   cxc_ker_id    = bli_is_col_packed( schema ) ? BLIS_PACKM_NRXNR_DIAG_KER \
	                                                    : BLIS_PACKM_MRXMR_DIAG_KER; \
\
	if ( bli_is_1m_packed( schema ) ) \
	{ \
		cxk_ker_id = bli_is_col_packed( schema ) ? BLIS_PACKM_NRXK_1ER_KER \
		                                         : BLIS_PACKM_MRXK_1ER_KER; \
		cxc_ker_id = bli_is_col_packed( schema ) ? BLIS_PACKM_NRXNR_DIAG_1ER_KER \
		                                         : BLIS_PACKM_MRXMR_DIAG_1ER_KER; \
	} \
\
	PASTECH(cxk_kername,_ker_ft) f_cxk = bli_cntx_get_ukr_dt( dt, cxk_ker_id, cntx ); \
	PASTECH(cxc_kername,_ker_ft) f_cxc = bli_cntx_get_ukr_dt( dt, cxc_ker_id, cntx ); \
\
	/* For general matrices, pack and return early */ \
	if ( bli_is_general( strucc ) ) \
	{ \
		f_cxk \
		( \
		  conjc, \
		  schema, \
		  panel_dim, \
		  panel_len, \
		  panel_len_max, \
		  kappa, \
		  c, incc, ldc, \
		  p,       ldp, \
		  cntx  \
		); \
		return; \
	} \
\
	/* Sanity check. Diagonals should not intersect the short end of
	   a micro-panel. If they do, then somehow the constraints on
	   cache blocksizes being a whole multiple of the register
	   blocksizes was somehow violated. */ \
	doff_t diagoffc = panel_dim_off - panel_len_off; \
	if ( (          -panel_dim < diagoffc && diagoffc <         0 ) || \
		 ( panel_len-panel_dim < diagoffc && diagoffc < panel_len ) ) \
		bli_check_error_code( BLIS_NOT_YET_IMPLEMENTED ); \
\
	/* For triangular, symmetric, and hermitian matrices we need to consider
	   three parts. */ \
\
	/* Pack to p10. */ \
	if ( 0 < diagoffc ) \
	{ \
		dim_t  p10_dim     = panel_dim; \
		dim_t  p10_len     = bli_min( diagoffc, panel_len ); \
		dim_t  p10_len_max = p10_len == panel_len ? panel_len_max : p10_len; \
		ctype* p10         = p; \
		conj_t conjc10     = conjc; \
		ctype* c10         = c; \
		inc_t  incc10      = incc; \
		inc_t  ldc10       = ldc; \
\
		if ( bli_is_upper( uploc ) ) \
		{ \
			bli_reflect_to_stored_part( diagoffc, c10, incc10, ldc10 ); \
\
			if ( bli_is_hermitian( strucc ) ) \
				bli_toggle_conj( &conjc10 ); \
		} \
\
		/* If we are referencing the unstored part of a triangular matrix,
		   explicitly store zeros */ \
		if ( bli_is_upper( uploc ) && bli_is_triangular( strucc ) ) \
		{ \
			if ( bli_is_1m_packed( schema ) ) \
			{ \
				ctype_r* restrict zero = PASTEMAC(chr,0); \
\
				PASTEMAC2(chr,setm,BLIS_TAPI_EX_SUF) \
				( \
				  BLIS_NO_CONJUGATE, \
				  0, \
				  BLIS_NONUNIT_DIAG, \
				  BLIS_DENSE, \
				  packmrnr_r, \
				  p10_len_max * 2, \
				  zero, \
				  ( ctype_r* )p10, 1, ldp, \
				  cntx, \
				  NULL  \
				); \
			} \
			else \
			{ \
				ctype* restrict zero = PASTEMAC(ch,0); \
\
				PASTEMAC2(ch,setm,BLIS_TAPI_EX_SUF) \
				( \
				  BLIS_NO_CONJUGATE, \
				  0, \
				  BLIS_NONUNIT_DIAG, \
				  BLIS_DENSE, \
				  packmrnr, \
				  p10_len_max, \
				  zero, \
				  p10, 1, ldp, \
				  cntx, \
				  NULL  \
				); \
			} \
		} \
		else \
		{ \
			f_cxk \
			( \
			  conjc10, \
			  schema, \
			  p10_dim, \
			  p10_len, \
			  p10_len_max, \
			  kappa, \
			  c10, incc10, ldc10, \
			  p10,         ldp, \
			  cntx  \
			); \
		} \
	} \
\
	/* Pack to p11. */ \
	if ( 0 <= diagoffc && diagoffc + panel_dim <= panel_len ) \
	{ \
		dim_t  i           = diagoffc; \
		dim_t  p11_dim     = panel_dim; \
		dim_t  p11_len_max = panel_dim + ( diagoffc + panel_dim == panel_len \
		                                   ? panel_len_pad : 0 ); \
		ctype* p11         = p + i * ldp; \
		conj_t conjc11     = conjc; \
		ctype* c11         = c + i * ldc; \
		inc_t  incc11      = incc; \
		inc_t  ldc11       = ldc; \
\
		f_cxc \
		( \
		  strucc, \
		  diagc, \
		  uploc, \
		  conjc11, \
		  schema, \
		  invdiag, \
		  p11_dim, \
		  p11_len_max, \
		  kappa, \
		  c11, incc11, ldc11, \
		  p11,         ldp, \
		  cntx  \
		); \
	} \
\
	/* Pack to p12. */ \
	if ( diagoffc + panel_dim < panel_len ) \
	{ \
		dim_t  i           = bli_max( 0, diagoffc + panel_dim ); \
		dim_t  p12_dim     = panel_dim; \
		dim_t  p12_len     = panel_len - i; \
		/* If we are packing p12, then it is always the last partial block \
		   and so we should make sure to pad with zeros if necessary. */ \
		dim_t  p12_len_max = p12_len + panel_len_pad; \
		ctype* p12         = p + i * ldp; \
		conj_t conjc12     = conjc; \
		ctype* c12         = c + i * ldc; \
		inc_t  incc12      = incc; \
		inc_t  ldc12       = ldc; \
\
		if ( bli_is_lower( uploc ) ) \
		{ \
			bli_reflect_to_stored_part( diagoffc - i, c12, incc12, ldc12 ); \
\
			if ( bli_is_hermitian( strucc ) ) \
				bli_toggle_conj( &conjc12 ); \
		} \
\
		/* If we are referencing the unstored part of a triangular matrix,
		   explicitly store zeros */ \
		if ( bli_is_lower( uploc ) && bli_is_triangular( strucc ) ) \
		{ \
			if ( bli_is_1m_packed( schema ) ) \
			{ \
<<<<<<< HEAD
			    ctype_r* restrict zero = PASTEMAC(chr,0); \
\
				PASTEMAC2(chr,setm,BLIS_TAPI_EX_SUF) \
				( \
				  BLIS_NO_CONJUGATE, \
				  0, \
				  BLIS_NONUNIT_DIAG, \
				  BLIS_DENSE, \
				  packmrnr_r, \
				  p12_len_max * 2, \
				  zero, \
				  ( ctype_r* )p12, 1, ldp, \
				  cntx, \
				  NULL  \
				); \
=======
				ctype* restrict __attribute__ ((unused)) pi11 = p11; \
\
				for ( i = 0; i < p11_m; ++i ) \
				{ \
					PASTEMAC(ch,seti0s)( *pi11 ); \
\
					pi11 += rs_p + cs_p; \
				} \
>>>>>>> fb2a6827
			} \
			else \
			{ \
				ctype* restrict zero = PASTEMAC(ch,0); \
\
				PASTEMAC2(ch,setm,BLIS_TAPI_EX_SUF) \
				( \
				  BLIS_NO_CONJUGATE, \
				  0, \
				  BLIS_NONUNIT_DIAG, \
				  BLIS_DENSE, \
				  packmrnr, \
				  p12_len_max, \
				  zero, \
				  p12, 1, ldp, \
				  cntx, \
				  NULL  \
				); \
			} \
		} \
		else \
		{ \
			f_cxk \
			( \
			  conjc12, \
			  schema, \
			  p12_dim, \
			  p12_len, \
			  p12_len_max, \
			  kappa, \
			  c12, incc12, ldc12, \
			  p12,         ldp, \
			  cntx  \
			); \
		} \
	} \
}

INSERT_GENTFUNCR_BASIC( packm_struc_cxk, packm_cxk, packm_cxc_diag )
<|MERGE_RESOLUTION|>--- conflicted
+++ resolved
@@ -34,63 +34,75 @@
 
 #include "blis.h"
 
-#undef  GENTFUNCR
-#define GENTFUNCR( ctype, ctype_r, ch, chr, varname, cxk_kername, cxc_kername ) \
+#undef  GENTFUNC
+#define GENTFUNC( ctype, ch, varname, kername ) \
 \
 void PASTEMAC(ch,varname) \
      ( \
-       struc_t strucc, \
-       diag_t  diagc, \
-       uplo_t  uploc, \
-       conj_t  conjc, \
-       pack_t  schema, \
-       bool    invdiag, \
-       dim_t   panel_dim, \
-       dim_t   panel_len, \
-       dim_t   panel_dim_max, \
-       dim_t   panel_len_max, \
-       dim_t   panel_dim_off, \
-       dim_t   panel_len_off, \
-       ctype*  kappa, \
-       ctype*  c, inc_t incc, inc_t ldc, \
-       ctype*  p,             inc_t ldp, \
-                  inc_t is_p, \
-       void*   params, \
-       cntx_t* cntx  \
+       struc_t         strucc, \
+       doff_t          diagoffc, \
+       diag_t          diagc, \
+       uplo_t          uploc, \
+       conj_t          conjc, \
+       pack_t          schema, \
+       bool            invdiag, \
+       dim_t           m_panel, \
+       dim_t           n_panel, \
+       dim_t           m_panel_max, \
+       dim_t           n_panel_max, \
+       ctype* restrict kappa, \
+       ctype* restrict c, inc_t rs_c, inc_t cs_c, \
+       ctype* restrict p, inc_t rs_p, inc_t cs_p, \
+                          inc_t is_p, \
+       cntx_t*         cntx  \
      ) \
 { \
-	num_t   dt            = PASTEMAC(ch,type); \
-	num_t   dt_r          = PASTEMAC(chr,type); \
-	dim_t   panel_len_pad = panel_len_max - panel_len; \
-\
-	bszid_t bsz_id        = bli_is_col_packed( schema ) ? BLIS_NR : BLIS_MR; \
-	dim_t   packmrnr      = bli_cntx_get_blksz_max_dt( dt, bsz_id, cntx ); \
-	dim_t   packmrnr_r    = bli_cntx_get_blksz_max_dt( dt_r, bsz_id, cntx ); \
-\
-	ukr_t   cxk_ker_id    = bli_is_col_packed( schema ) ? BLIS_PACKM_NRXK_KER \
-	                                                    : BLIS_PACKM_MRXK_KER; \
-	ukr_t   cxc_ker_id    = bli_is_col_packed( schema ) ? BLIS_PACKM_NRXNR_DIAG_KER \
-	                                                    : BLIS_PACKM_MRXMR_DIAG_KER; \
-\
-	if ( bli_is_1m_packed( schema ) ) \
-	{ \
-		cxk_ker_id = bli_is_col_packed( schema ) ? BLIS_PACKM_NRXK_1ER_KER \
-		                                         : BLIS_PACKM_MRXK_1ER_KER; \
-		cxc_ker_id = bli_is_col_packed( schema ) ? BLIS_PACKM_NRXNR_DIAG_1ER_KER \
-		                                         : BLIS_PACKM_MRXMR_DIAG_1ER_KER; \
-	} \
-\
-	PASTECH(cxk_kername,_ker_ft) f_cxk = bli_cntx_get_ukr_dt( dt, cxk_ker_id, cntx ); \
-	PASTECH(cxc_kername,_ker_ft) f_cxc = bli_cntx_get_ukr_dt( dt, cxc_ker_id, cntx ); \
-\
-	/* For general matrices, pack and return early */ \
-	if ( bli_is_general( strucc ) ) \
-	{ \
-		f_cxk \
+	dim_t  panel_dim; \
+	dim_t  panel_dim_max; \
+	dim_t  panel_len; \
+	dim_t  panel_len_max; \
+	inc_t  incc, ldc; \
+	inc_t        ldp; \
+\
+\
+	/* Determine the dimensions and relative strides of the micro-panel
+	   based on its pack schema. */ \
+	if ( bli_is_col_packed( schema ) ) \
+	{ \
+		/* Prepare to pack to row-stored column panel. */ \
+		panel_dim     = n_panel; \
+		panel_dim_max = n_panel_max; \
+		panel_len     = m_panel; \
+		panel_len_max = m_panel_max; \
+		incc          = cs_c; \
+		ldc           = rs_c; \
+		ldp           = rs_p; \
+	} \
+	else /* if ( bli_is_row_packed( schema ) ) */ \
+	{ \
+		/* Prepare to pack to column-stored row panel. */ \
+		panel_dim     = m_panel; \
+		panel_dim_max = m_panel_max; \
+		panel_len     = n_panel; \
+		panel_len_max = n_panel_max; \
+		incc          = rs_c; \
+		ldc           = cs_c; \
+		ldp           = cs_p; \
+	} \
+\
+\
+	/* Handle micro-panel packing based on the structure of the matrix
+	   being packed. */ \
+	if      ( bli_is_general( strucc ) ) \
+	{ \
+		/* For micro-panels of general matrices, we can call the pack
+		   kernel front-end directly. */ \
+		PASTEMAC(ch,kername) \
 		( \
 		  conjc, \
 		  schema, \
 		  panel_dim, \
+		  panel_dim_max, \
 		  panel_len, \
 		  panel_len_max, \
 		  kappa, \
@@ -98,175 +110,393 @@
 		  p,       ldp, \
 		  cntx  \
 		); \
-		return; \
-	} \
-\
-	/* Sanity check. Diagonals should not intersect the short end of
-	   a micro-panel. If they do, then somehow the constraints on
-	   cache blocksizes being a whole multiple of the register
-	   blocksizes was somehow violated. */ \
-	doff_t diagoffc = panel_dim_off - panel_len_off; \
-	if ( (          -panel_dim < diagoffc && diagoffc <         0 ) || \
-		 ( panel_len-panel_dim < diagoffc && diagoffc < panel_len ) ) \
-		bli_check_error_code( BLIS_NOT_YET_IMPLEMENTED ); \
-\
-	/* For triangular, symmetric, and hermitian matrices we need to consider
-	   three parts. */ \
-\
-	/* Pack to p10. */ \
-	if ( 0 < diagoffc ) \
-	{ \
-		dim_t  p10_dim     = panel_dim; \
-		dim_t  p10_len     = bli_min( diagoffc, panel_len ); \
-		dim_t  p10_len_max = p10_len == panel_len ? panel_len_max : p10_len; \
-		ctype* p10         = p; \
-		conj_t conjc10     = conjc; \
-		ctype* c10         = c; \
-		inc_t  incc10      = incc; \
-		inc_t  ldc10       = ldc; \
-\
-		if ( bli_is_upper( uploc ) ) \
+	} \
+	else if ( bli_is_herm_or_symm( strucc ) ) \
+	{ \
+		/* Call a helper function for micro-panels of Hermitian/symmetric
+		   matrices. */ \
+		PASTEMAC(ch,packm_herm_cxk) \
+		( \
+		  strucc, \
+		  diagoffc, \
+		  uploc, \
+		  conjc, \
+		  schema, \
+		  m_panel, \
+		  n_panel, \
+		  m_panel_max, \
+		  n_panel_max, \
+		  panel_dim, \
+		  panel_dim_max, \
+		  panel_len, \
+		  panel_len_max, \
+		  kappa, \
+		  c, rs_c, cs_c, \
+		     incc, ldc, \
+		  p, rs_p, cs_p, \
+		           ldp, \
+		  cntx  \
+		); \
+	} \
+	else /* ( bli_is_triangular( strucc ) ) */ \
+	{ \
+		/* Call a helper function for micro-panels of triangular
+		   matrices. */ \
+		PASTEMAC(ch,packm_tri_cxk) \
+		( \
+		  strucc, \
+		  diagoffc, \
+		  diagc, \
+		  uploc, \
+		  conjc, \
+		  schema, \
+		  invdiag, \
+		  m_panel, \
+		  n_panel, \
+		  m_panel_max, \
+		  n_panel_max, \
+		  panel_dim, \
+		  panel_dim_max, \
+		  panel_len, \
+		  panel_len_max, \
+		  kappa, \
+		  c, rs_c, cs_c, \
+		     incc, ldc, \
+		  p, rs_p, cs_p, \
+		           ldp, \
+		  cntx  \
+		); \
+	} \
+\
+\
+	/* If m_panel < m_panel_max, or n_panel < n_panel_max, we would normally
+	   fill the edge region (the bottom m_panel_max - m_panel rows or right-
+	   side n_panel_max - n_panel columns) of the micropanel with zeros.
+	   However, this responsibility has been moved to the packm microkernel.
+	   This change allows experts to use custom kernels that pack to custom
+	   packing formats when the problem size is not a nice multiple of the
+	   register blocksize. */ \
+\
+/*
+	if ( m_panel != m_panel_max ) \
+	{ \
+		ctype* restrict zero   = PASTEMAC(ch,0); \
+		dim_t           i      = m_panel; \
+		dim_t           m_edge = m_panel_max - i; \
+		dim_t           n_edge = n_panel_max; \
+		ctype*          p_edge = p + (i  )*rs_p; \
+\
+		PASTEMAC2(ch,setm,BLIS_TAPI_EX_SUF) \
+		( \
+		  BLIS_NO_CONJUGATE, \
+		  0, \
+		  BLIS_NONUNIT_DIAG, \
+		  BLIS_DENSE, \
+		  m_edge, \
+		  n_edge, \
+		  zero, \
+		  p_edge, rs_p, cs_p, \
+		  cntx, \
+		  NULL  \
+		); \
+	} \
+\
+	if ( n_panel != n_panel_max ) \
+	{ \
+		ctype* restrict zero   = PASTEMAC(ch,0); \
+		dim_t           j      = n_panel; \
+		dim_t           m_edge = m_panel_max; \
+		dim_t           n_edge = n_panel_max - j; \
+		ctype*          p_edge = p + (j  )*cs_p; \
+\
+		PASTEMAC2(ch,setm,BLIS_TAPI_EX_SUF) \
+		( \
+		  BLIS_NO_CONJUGATE, \
+		  0, \
+		  BLIS_NONUNIT_DIAG, \
+		  BLIS_DENSE, \
+		  m_edge, \
+		  n_edge, \
+		  zero, \
+		  p_edge, rs_p, cs_p, \
+		  cntx, \
+		  NULL  \
+		); \
+	} \
+*/ \
+\
+\
+	if ( bli_is_triangular( strucc ) ) \
+	{ \
+		/* If this panel is an edge case in both panel dimension and length,
+		   then it must be a bottom-right corner case. Set the part of the
+		   diagonal that extends into the zero-padded region to identity.
+		   NOTE: This is actually only necessary when packing for trsm, as
+		   it helps prevent NaNs and Infs from creeping into the computation.
+		   However, we set the region to identity for trmm as well. Those
+		   1.0's end up getting muliplied by the 0.0's in the zero-padded
+		   region of the other matrix, so there is no harm in this. */ \
+		if ( m_panel != m_panel_max && \
+		     n_panel != n_panel_max ) \
 		{ \
-			bli_reflect_to_stored_part( diagoffc, c10, incc10, ldc10 ); \
+			ctype* restrict one    = PASTEMAC(ch,1); \
+			dim_t           i      = m_panel; \
+			dim_t           j      = n_panel; \
+			dim_t           m_br   = m_panel_max - i; \
+			dim_t           n_br   = n_panel_max - j; \
+			ctype*          p_br   = p + (i  )*rs_p + (j  )*cs_p; \
+\
+			PASTEMAC2(ch,setd,BLIS_TAPI_EX_SUF) \
+			( \
+			  BLIS_NO_CONJUGATE, \
+			  0, \
+			  m_br, \
+			  n_br, \
+			  one, \
+			  p_br, rs_p, cs_p, \
+			  cntx, \
+			  NULL  \
+			); \
+		} \
+	} \
+\
+\
+/*
+	if ( bli_is_col_packed( schema ) ) \
+	PASTEMAC(ch,fprintm)( stdout, "packm_struc_cxk: bp copied", m_panel_max, n_panel_max, \
+	                      p, rs_p, cs_p, "%4.1f", "" ); \
+	else if ( bli_is_row_packed( schema ) ) \
+	PASTEMAC(ch,fprintm)( stdout, "packm_struc_cxk: ap copied", m_panel_max, n_panel_max, \
+	                      p, rs_p, cs_p, "%4.1f", "" ); \
+*/ \
+}
+
+INSERT_GENTFUNC_BASIC( packm_struc_cxk, packm_cxk )
+
+
+
+
+#undef  GENTFUNC
+#define GENTFUNC( ctype, ch, varname, kername ) \
+\
+void PASTEMAC(ch,varname) \
+     ( \
+       struc_t         strucc, \
+       doff_t          diagoffc, \
+       uplo_t          uploc, \
+       conj_t          conjc, \
+       pack_t          schema, \
+       dim_t           m_panel, \
+       dim_t           n_panel, \
+       dim_t           m_panel_max, \
+       dim_t           n_panel_max, \
+       dim_t           panel_dim, \
+       dim_t           panel_dim_max, \
+       dim_t           panel_len, \
+       dim_t           panel_len_max, \
+       ctype* restrict kappa, \
+       ctype* restrict c, inc_t rs_c, inc_t cs_c, \
+                          inc_t incc, inc_t ldc, \
+       ctype* restrict p, inc_t rs_p, inc_t cs_p, \
+                                      inc_t ldp, \
+       cntx_t*         cntx  \
+     ) \
+{ \
+	doff_t  diagoffc_abs; \
+	dim_t   i, j; \
+	bool    row_stored; \
+	bool    col_stored; \
+\
+\
+	/* Create flags to incidate row or column storage. Note that the
+	   schema bit that encodes row or column is describing the form of
+	   micro-panel, not the storage in the micro-panel. Hence the
+	   mismatch in "row" and "column" semantics. */ \
+	row_stored = bli_is_col_packed( schema ); \
+	col_stored = bli_is_row_packed( schema ); \
+\
+	/* Handle the case where the micro-panel does NOT intersect the
+	   diagonal separately from the case where it does intersect. */ \
+	if ( !bli_intersects_diag_n( diagoffc, m_panel, n_panel ) ) \
+	{ \
+		/* If the current panel is unstored, we need to make a few
+		   adjustments so we refer to the data where it is actually
+		   stored, also taking conjugation into account. (Note this
+		   implicitly assumes we are operating on a dense panel
+		   within a larger symmetric or Hermitian matrix, since a
+		   general matrix would not contain any unstored region.) */ \
+		if ( bli_is_unstored_subpart_n( diagoffc, uploc, m_panel, n_panel ) ) \
+		{ \
+			c = c + diagoffc * ( doff_t )cs_c + \
+			       -diagoffc * ( doff_t )rs_c;  \
+			bli_swap_incs( &incc, &ldc ); \
+\
+			if ( bli_is_hermitian( strucc ) ) \
+				bli_toggle_conj( &conjc ); \
+		} \
+\
+		/* Pack the full panel. */ \
+		PASTEMAC(ch,kername) \
+		( \
+		  conjc, \
+		  schema, \
+		  panel_dim, \
+		  panel_dim_max, \
+		  panel_len, \
+		  panel_len_max, \
+		  kappa, \
+		  c, incc, ldc, \
+		  p,       ldp, \
+		  cntx  \
+		); \
+	} \
+	else /* if ( bli_intersects_diag_n( diagoffc, m_panel, n_panel ) ) */ \
+	{ \
+		ctype* restrict c10; \
+		ctype* restrict p10; \
+		dim_t           p10_dim, p10_len; \
+		inc_t           incc10, ldc10; \
+		doff_t          diagoffc10; \
+		conj_t          conjc10; \
+\
+		ctype* restrict c12; \
+		ctype* restrict p12; \
+		dim_t           p12_dim, p12_len; \
+		inc_t           incc12, ldc12; \
+		doff_t          diagoffc12; \
+		conj_t          conjc12; \
+\
+		/* Sanity check. Diagonals should not intersect the short end of
+		   a micro-panel. If they do, then somehow the constraints on
+		   cache blocksizes being a whole multiple of the register
+		   blocksizes was somehow violated. */ \
+		if ( ( col_stored && diagoffc < 0 ) || \
+		     ( row_stored && diagoffc > 0 ) ) \
+			bli_check_error_code( BLIS_NOT_YET_IMPLEMENTED ); \
+\
+		diagoffc_abs = bli_abs( diagoffc ); \
+\
+		if      ( ( row_stored && bli_is_upper( uploc ) ) || \
+		          ( col_stored && bli_is_lower( uploc ) ) ) \
+		{ \
+			p10_dim    = panel_dim; \
+			p10_len    = diagoffc_abs; \
+			p10        = p; \
+			c10        = c; \
+			incc10     = incc; \
+			ldc10      = ldc; \
+			conjc10    = conjc; \
+\
+			p12_dim    = panel_dim; \
+			p12_len    = panel_len - p10_len; \
+			j          = p10_len; \
+			diagoffc12 = diagoffc_abs - j; \
+			p12        = p + (j  )*ldp; \
+			c12        = c + (j  )*ldc; \
+			c12        = c12 + diagoffc12 * ( doff_t )cs_c + \
+			                  -diagoffc12 * ( doff_t )rs_c;  \
+			incc12     = ldc; \
+			ldc12      = incc; \
+			conjc12    = conjc; \
+\
+			if ( bli_is_hermitian( strucc ) ) \
+				bli_toggle_conj( &conjc12 ); \
+		} \
+		else /* if ( ( row_stored && bli_is_lower( uploc ) ) || \
+		             ( col_stored && bli_is_upper( uploc ) ) ) */ \
+		{ \
+			p10_dim    = panel_dim; \
+			p10_len    = diagoffc_abs + panel_dim; \
+			diagoffc10 = diagoffc; \
+			p10        = p; \
+			c10        = c; \
+			c10        = c10 + diagoffc10 * ( doff_t )cs_c + \
+			                  -diagoffc10 * ( doff_t )rs_c;  \
+			incc10     = ldc; \
+			ldc10      = incc; \
+			conjc10    = conjc; \
+\
+			p12_dim    = panel_dim; \
+			p12_len    = panel_len - p10_len; \
+			j          = p10_len; \
+			p12        = p + (j  )*ldp; \
+			c12        = c + (j  )*ldc; \
+			incc12     = incc; \
+			ldc12      = ldc; \
+			conjc12    = conjc; \
 \
 			if ( bli_is_hermitian( strucc ) ) \
 				bli_toggle_conj( &conjc10 ); \
 		} \
 \
-		/* If we are referencing the unstored part of a triangular matrix,
-		   explicitly store zeros */ \
-		if ( bli_is_upper( uploc ) && bli_is_triangular( strucc ) ) \
+		/* Pack to p10. For upper storage, this includes the unstored
+		   triangle of c11. */ \
+		/* NOTE: Since we're only packing partial panels here, we pass in
+		   p1x_len as panel_len_max; otherwise, the packm kernel will zero-
+		   fill the columns up to panel_len_max, which is not what we need
+		   or want to happen. */ \
+		PASTEMAC(ch,kername) \
+		( \
+		  conjc10, \
+		  schema, \
+		  p10_dim, \
+		  panel_dim_max, \
+		  p10_len, \
+		  p10_len, \
+		  kappa, \
+		  c10, incc10, ldc10, \
+		  p10,         ldp, \
+		  cntx  \
+		); \
+\
+		/* Pack to p12. For lower storage, this includes the unstored
+		   triangle of c11. */ \
+		/* NOTE: Since we're only packing partial panels here, we pass in
+		   p1x_len as panel_len_max; otherwise, the packm kernel will zero-
+		   fill the columns up to panel_len_max, which is not what we need
+		   or want to happen. */ \
+		PASTEMAC(ch,kername) \
+		( \
+		  conjc12, \
+		  schema, \
+		  p12_dim, \
+		  panel_dim_max, \
+		  p12_len, \
+		  p12_len, \
+		  kappa, \
+		  c12, incc12, ldc12, \
+		  p12,         ldp, \
+		  cntx  \
+		); \
+\
+		/* Pack the stored triangle of c11 to p11. */ \
 		{ \
-			if ( bli_is_1m_packed( schema ) ) \
+			dim_t           p11_m  = panel_dim; \
+			dim_t           p11_n  = panel_dim; \
+			dim_t           j2     = diagoffc_abs; \
+			ctype* restrict c11    = c + (j2 )*ldc; \
+			ctype* restrict p11    = p + (j2 )*ldp; \
+			trans_t         transc = ( trans_t )conjc; \
+\
+			PASTEMAC2(ch,copym,BLIS_TAPI_EX_SUF) \
+			( \
+			  0, \
+			  BLIS_NONUNIT_DIAG, \
+			  uploc, \
+			  transc, \
+			  p11_m, \
+			  p11_n, \
+			  c11, rs_c, cs_c, \
+			  p11, rs_p, cs_p, \
+			  cntx, \
+			  NULL  \
+			); \
+\
+			/* If source matrix c is Hermitian, we have to zero out the
+			   imaginary components of the diagonal of p11 in case the
+			   corresponding elements in c11 were not already zero. */ \
+			if ( bli_is_hermitian( strucc ) ) \
 			{ \
-				ctype_r* restrict zero = PASTEMAC(chr,0); \
-\
-				PASTEMAC2(chr,setm,BLIS_TAPI_EX_SUF) \
-				( \
-				  BLIS_NO_CONJUGATE, \
-				  0, \
-				  BLIS_NONUNIT_DIAG, \
-				  BLIS_DENSE, \
-				  packmrnr_r, \
-				  p10_len_max * 2, \
-				  zero, \
-				  ( ctype_r* )p10, 1, ldp, \
-				  cntx, \
-				  NULL  \
-				); \
-			} \
-			else \
-			{ \
-				ctype* restrict zero = PASTEMAC(ch,0); \
-\
-				PASTEMAC2(ch,setm,BLIS_TAPI_EX_SUF) \
-				( \
-				  BLIS_NO_CONJUGATE, \
-				  0, \
-				  BLIS_NONUNIT_DIAG, \
-				  BLIS_DENSE, \
-				  packmrnr, \
-				  p10_len_max, \
-				  zero, \
-				  p10, 1, ldp, \
-				  cntx, \
-				  NULL  \
-				); \
-			} \
-		} \
-		else \
-		{ \
-			f_cxk \
-			( \
-			  conjc10, \
-			  schema, \
-			  p10_dim, \
-			  p10_len, \
-			  p10_len_max, \
-			  kappa, \
-			  c10, incc10, ldc10, \
-			  p10,         ldp, \
-			  cntx  \
-			); \
-		} \
-	} \
-\
-	/* Pack to p11. */ \
-	if ( 0 <= diagoffc && diagoffc + panel_dim <= panel_len ) \
-	{ \
-		dim_t  i           = diagoffc; \
-		dim_t  p11_dim     = panel_dim; \
-		dim_t  p11_len_max = panel_dim + ( diagoffc + panel_dim == panel_len \
-		                                   ? panel_len_pad : 0 ); \
-		ctype* p11         = p + i * ldp; \
-		conj_t conjc11     = conjc; \
-		ctype* c11         = c + i * ldc; \
-		inc_t  incc11      = incc; \
-		inc_t  ldc11       = ldc; \
-\
-		f_cxc \
-		( \
-		  strucc, \
-		  diagc, \
-		  uploc, \
-		  conjc11, \
-		  schema, \
-		  invdiag, \
-		  p11_dim, \
-		  p11_len_max, \
-		  kappa, \
-		  c11, incc11, ldc11, \
-		  p11,         ldp, \
-		  cntx  \
-		); \
-	} \
-\
-	/* Pack to p12. */ \
-	if ( diagoffc + panel_dim < panel_len ) \
-	{ \
-		dim_t  i           = bli_max( 0, diagoffc + panel_dim ); \
-		dim_t  p12_dim     = panel_dim; \
-		dim_t  p12_len     = panel_len - i; \
-		/* If we are packing p12, then it is always the last partial block \
-		   and so we should make sure to pad with zeros if necessary. */ \
-		dim_t  p12_len_max = p12_len + panel_len_pad; \
-		ctype* p12         = p + i * ldp; \
-		conj_t conjc12     = conjc; \
-		ctype* c12         = c + i * ldc; \
-		inc_t  incc12      = incc; \
-		inc_t  ldc12       = ldc; \
-\
-		if ( bli_is_lower( uploc ) ) \
-		{ \
-			bli_reflect_to_stored_part( diagoffc - i, c12, incc12, ldc12 ); \
-\
-			if ( bli_is_hermitian( strucc ) ) \
-				bli_toggle_conj( &conjc12 ); \
-		} \
-\
-		/* If we are referencing the unstored part of a triangular matrix,
-		   explicitly store zeros */ \
-		if ( bli_is_lower( uploc ) && bli_is_triangular( strucc ) ) \
-		{ \
-			if ( bli_is_1m_packed( schema ) ) \
-			{ \
-<<<<<<< HEAD
-			    ctype_r* restrict zero = PASTEMAC(chr,0); \
-\
-				PASTEMAC2(chr,setm,BLIS_TAPI_EX_SUF) \
-				( \
-				  BLIS_NO_CONJUGATE, \
-				  0, \
-				  BLIS_NONUNIT_DIAG, \
-				  BLIS_DENSE, \
-				  packmrnr_r, \
-				  p12_len_max * 2, \
-				  zero, \
-				  ( ctype_r* )p12, 1, ldp, \
-				  cntx, \
-				  NULL  \
-				); \
-=======
 				ctype* restrict __attribute__ ((unused)) pi11 = p11; \
 \
 				for ( i = 0; i < p11_m; ++i ) \
@@ -275,43 +505,139 @@
 \
 					pi11 += rs_p + cs_p; \
 				} \
->>>>>>> fb2a6827
 			} \
-			else \
-			{ \
-				ctype* restrict zero = PASTEMAC(ch,0); \
-\
-				PASTEMAC2(ch,setm,BLIS_TAPI_EX_SUF) \
-				( \
-				  BLIS_NO_CONJUGATE, \
-				  0, \
-				  BLIS_NONUNIT_DIAG, \
-				  BLIS_DENSE, \
-				  packmrnr, \
-				  p12_len_max, \
-				  zero, \
-				  p12, 1, ldp, \
-				  cntx, \
-				  NULL  \
-				); \
-			} \
-		} \
-		else \
-		{ \
-			f_cxk \
+\
+			/* Now that the diagonal has been made explicitly Hermitian
+			   (if applicable), we can now safely scale the stored
+			   triangle specified by uploc. */ \
+			PASTEMAC2(ch,scalm,BLIS_TAPI_EX_SUF) \
 			( \
-			  conjc12, \
-			  schema, \
-			  p12_dim, \
-			  p12_len, \
-			  p12_len_max, \
+			  BLIS_NO_CONJUGATE, \
+			  0, \
+			  BLIS_NONUNIT_DIAG, \
+			  uploc, \
+			  p11_m, \
+			  p11_n, \
 			  kappa, \
-			  c12, incc12, ldc12, \
-			  p12,         ldp, \
-			  cntx  \
+			  p11, rs_p, cs_p, \
+			  cntx, \
+			  NULL  \
 			); \
 		} \
 	} \
 }
 
-INSERT_GENTFUNCR_BASIC( packm_struc_cxk, packm_cxk, packm_cxc_diag )
+INSERT_GENTFUNC_BASIC( packm_herm_cxk, packm_cxk )
+
+
+
+
+
+#undef  GENTFUNC
+#define GENTFUNC( ctype, ch, varname, kername ) \
+\
+void PASTEMAC(ch,varname) \
+     ( \
+       struc_t         strucc, \
+       doff_t          diagoffp, \
+       diag_t          diagc, \
+       uplo_t          uploc, \
+       conj_t          conjc, \
+       pack_t          schema, \
+       bool            invdiag, \
+       dim_t           m_panel, \
+       dim_t           n_panel, \
+       dim_t           m_panel_max, \
+       dim_t           n_panel_max, \
+       dim_t           panel_dim, \
+       dim_t           panel_dim_max, \
+       dim_t           panel_len, \
+       dim_t           panel_len_max, \
+       ctype* restrict kappa, \
+       ctype* restrict c, inc_t rs_c, inc_t cs_c, \
+                          inc_t incc, inc_t ldc, \
+       ctype* restrict p, inc_t rs_p, inc_t cs_p, \
+                                      inc_t ldp, \
+       cntx_t*         cntx  \
+     ) \
+{ \
+	/* Pack the panel. */ \
+	PASTEMAC(ch,kername) \
+	( \
+	  conjc, \
+	  schema, \
+	  panel_dim, \
+	  panel_dim_max, \
+	  panel_len, \
+	  panel_len_max, \
+	  kappa, \
+	  c, incc, ldc, \
+	  p,       ldp, \
+	  cntx  \
+	); \
+\
+\
+	/* If the diagonal of c is implicitly unit, explicitly set the
+	   the diagonal of the packed panel to kappa. */ \
+	if ( bli_is_unit_diag( diagc ) ) \
+	{ \
+		PASTEMAC2(ch,setd,BLIS_TAPI_EX_SUF) \
+		( \
+		  BLIS_NO_CONJUGATE, \
+		  diagoffp, \
+		  m_panel, \
+		  n_panel, \
+		  kappa, \
+		  p, rs_p, cs_p, \
+		  cntx, \
+		  NULL  \
+		); \
+	} \
+\
+	/* If requested, invert the diagonal of the packed panel. */ \
+	if ( invdiag == TRUE ) \
+	{ \
+		PASTEMAC2(ch,invertd,BLIS_TAPI_EX_SUF) \
+		( \
+		  diagoffp, \
+		  m_panel, \
+		  n_panel, \
+		  p, rs_p, cs_p, \
+		  cntx, \
+		  NULL  \
+		); \
+	} \
+\
+	/* Set the region opposite the diagonal of p to zero. To do this,
+	   we need to reference the "unstored" region on the other side of
+	   the diagonal. This amounts to toggling uploc and then shifting
+	   the diagonal offset to shrink the newly referenced region (by
+	   one diagonal). Note that this zero-filling is not needed for
+	   trsm, since the unstored region is not referenced by the trsm
+	   micro-kernel; however, zero-filling is needed for trmm, which
+	   uses the gemm micro-kernel.*/ \
+	{ \
+		ctype* restrict zero  = PASTEMAC(ch,0); \
+		uplo_t          uplop = uploc; \
+\
+		bli_toggle_uplo( &uplop ); \
+		bli_shift_diag_offset_to_shrink_uplo( uplop, &diagoffp ); \
+\
+		PASTEMAC2(ch,setm,BLIS_TAPI_EX_SUF) \
+		( \
+		  BLIS_NO_CONJUGATE, \
+		  diagoffp, \
+		  BLIS_NONUNIT_DIAG, \
+		  uplop, \
+		  m_panel, \
+		  n_panel, \
+		  zero, \
+		  p, rs_p, cs_p, \
+		  cntx, \
+		  NULL  \
+		); \
+	} \
+\
+}
+
+INSERT_GENTFUNC_BASIC( packm_tri_cxk, packm_cxk )
