--- conflicted
+++ resolved
@@ -169,6 +169,7 @@
 	num_t        datatype;
 
 	dim_t        m, n, k;
+	inc_t        ldap, ldbp;
 
 	char         sc_a = 'c';
 	char         sc_b = 'r';
@@ -181,7 +182,7 @@
 
 
 	// Query a context.
-	cntx = ( cntx_t* )bli_gks_query_cntx();
+	cntx = bli_gks_query_cntx();
 
 	// Use the datatype of the first char in the datatype combination string.
 	bli_param_map_char_to_blis_dt( dc_str[0], &datatype );
@@ -192,6 +193,11 @@
 	// Fix m and n to MR and NR, respectively.
 	m = bli_cntx_get_blksz_def_dt( datatype, BLIS_MR, cntx );
 	n = bli_cntx_get_blksz_def_dt( datatype, BLIS_NR, cntx );
+
+	// Also query PACKMR and PACKNR as the leading dimensions to ap and bp,
+	// respectively.
+	ldap = bli_cntx_get_blksz_max_dt( datatype, BLIS_MR, cntx );
+	ldbp = bli_cntx_get_blksz_max_dt( datatype, BLIS_NR, cntx );
 
 	// Store the register blocksizes so that the driver can retrieve the
 	// values later when printing results.
@@ -231,12 +237,10 @@
 	libblis_test_mobj_randomize( params, TRUE, &c );
 	bli_copym( &c, &c_save );
 
-	// Transpose B to B^T for packing.
-	bli_obj_induce_trans( &b );
-
+#if 0
 	// Create pack objects for a and b, and pack them to ap and bp,
 	// respectively.
-	thrinfo_t* thread_a = libblis_test_pobj_create
+	cntl_t* cntl_a = libblis_test_pobj_create
 	(
 	  BLIS_MR,
 	  BLIS_KR,
@@ -246,24 +250,16 @@
 	  &a, &ap,
 	  cntx
 	);
-	thrinfo_t* thread_b = libblis_test_pobj_create
+	cntl_t* cntl_b = libblis_test_pobj_create
 	(
+	  BLIS_KR,
 	  BLIS_NR,
-	  BLIS_KR,
 	  BLIS_NO_INVERT_DIAG,
 	  BLIS_PACKED_COL_PANELS,
 	  BLIS_BUFFER_FOR_B_PANEL,
 	  &b, &bp,
 	  cntx
 	);
-<<<<<<< HEAD
-
-	// Transpose B^T back to B and Bp^T back to Bp.
-	bli_obj_induce_trans( &b );
-	bli_obj_induce_trans( &bp );
-
-	// Repeat the experiment n_repeats times and record results.
-=======
 #endif
 
 	// Create the packed objects. Use packmr and packnr as the leading
@@ -302,7 +298,6 @@
 	bli_packm_blk_var1( &b, &bp, cntx, NULL, &BLIS_PACKM_SINGLE_THREADED );
 
 	// Repeat the experiment n_repeats times and record results. 
->>>>>>> fb2a6827
 	for ( i = 0; i < n_repeats; ++i )
 	{
 		bli_copym( &c_save, &c );
@@ -326,10 +321,16 @@
 	// Zero out performance and residual if output matrix is empty.
 	libblis_test_check_empty_problem( &c, perf, resid );
 
+#if 0
 	// Free the control tree nodes and release their cached mem_t entries
-	// back to the pba.
-	bli_thrinfo_free( thread_a );
-	bli_thrinfo_free( thread_b );
+	// back to the memory broker.
+	bli_cntl_free( cntl_a, &BLIS_PACKM_SINGLE_THREADED );
+	bli_cntl_free( cntl_b, &BLIS_PACKM_SINGLE_THREADED );
+#endif
+
+	// Free the packed objects.
+	bli_obj_free( &ap );
+	bli_obj_free( &bp );
 
 	// Free the test objects.
 	bli_obj_free( &a );
