<<<<<<< HEAD
/*

 * Copyright (C) 2020-2022, Advanced Micro Devices, Inc. All Rights Reserved

 */



#ifndef BLIS_CONFIG_H

#define BLIS_CONFIG_H



#cmakedefine AOCL_DYNAMIC



#cmakedefine AOCL_BLIS_ZEN



#cmakedefine BLIS_ENABLE_OPENMP



#cmakedefine BLIS_ENABLE_JRIR_SLAB



#cmakedefine BLIS_ENABLE_JRIR_RR



#cmakedefine BLIS_ENABLE_PBA_POOLS



#cmakedefine BLIS_ENABLE_SBA_POOLS



#cmakedefine BLIS_ENABLE_MEM_TRACING



#cmakedefine BLIS_INT_TYPE_SIZE @INT_TYPE_SIZE@



#cmakedefine BLIS_BLAS_INT_TYPE_SIZE @BLAS_INT_TYPE_SIZE@



#cmakedefine BLIS_ENABLE_BLAS



#cmakedefine BLIS_ENABLE_CBLAS



#cmakedefine BLIS_ENABLE_MIXED_DT



#cmakedefine BLIS_ENABLE_MIXED_DT_EXTRA_MEM



#cmakedefine BLIS_ENABLE_SUP_HANDLING



#cmakedefine BLIS_ENABLE_MEMKIND



#cmakedefine BLIS_ENABLE_TRSM_PREINVERSION



#cmakedefine BLIS_ENABLE_PRAGMA_OMP_SIMD



#cmakedefine BLIS_ENABLE_SANDBOX



#cmakedefine BLIS_ENABLE_SHARED



#cmakedefine BLIS_ENABLE_COMPLEX_RETURN_INTEL



#cmakedefine DISABLE_BLIS_ARCH_TYPE



#cmakedefine __blis_arch_type_name "@rename_blis_arch_type@"



#endif


=======
/*
 * Copyright (C) 2020-2023, Advanced Micro Devices, Inc. All rights reserved.
 */

#ifndef BLIS_CONFIG_H
#define BLIS_CONFIG_H

#cmakedefine AOCL_DYNAMIC

#cmakedefine AOCL_BLIS_ZEN

#cmakedefine BLIS_ENABLE_OPENMP

#cmakedefine BLIS_ENABLE_JRIR_SLAB

#cmakedefine BLIS_ENABLE_JRIR_RR

#cmakedefine BLIS_ENABLE_PBA_POOLS

#cmakedefine BLIS_ENABLE_SBA_POOLS

#cmakedefine BLIS_ENABLE_MEM_TRACING

#cmakedefine BLIS_INT_TYPE_SIZE @INT_TYPE_SIZE@

#cmakedefine BLIS_BLAS_INT_TYPE_SIZE @BLAS_INT_TYPE_SIZE@

#cmakedefine BLIS_ENABLE_BLAS

#cmakedefine BLIS_ENABLE_CBLAS

#cmakedefine BLIS_ENABLE_MIXED_DT

#cmakedefine BLIS_ENABLE_MIXED_DT_EXTRA_MEM

#cmakedefine BLIS_ENABLE_SUP_HANDLING

#cmakedefine BLIS_ENABLE_MEMKIND

#cmakedefine BLIS_ENABLE_TRSM_PREINVERSION

#cmakedefine BLIS_ENABLE_PRAGMA_OMP_SIMD

#cmakedefine BLIS_ENABLE_SANDBOX

#cmakedefine BLIS_ENABLE_SHARED

#cmakedefine BLIS_ENABLE_COMPLEX_RETURN_INTEL

#cmakedefine DISABLE_BLIS_ARCH_TYPE

#cmakedefine DISABLE_BLIS_MODEL_TYPE

#cmakedefine __blis_arch_type_name "@rename_blis_arch_type@"

#cmakedefine __blis_model_type_name "@rename_blis_model_type@"

#endif

>>>>>>> 4dcd51c9
<|MERGE_RESOLUTION|>--- conflicted
+++ resolved
@@ -1,171 +1,58 @@
-<<<<<<< HEAD
-/*
-
- * Copyright (C) 2020-2022, Advanced Micro Devices, Inc. All Rights Reserved
-
- */
-
-
-
-#ifndef BLIS_CONFIG_H
-
-#define BLIS_CONFIG_H
-
-
-
-#cmakedefine AOCL_DYNAMIC
-
-
-
-#cmakedefine AOCL_BLIS_ZEN
-
-
-
-#cmakedefine BLIS_ENABLE_OPENMP
-
-
-
-#cmakedefine BLIS_ENABLE_JRIR_SLAB
-
-
-
-#cmakedefine BLIS_ENABLE_JRIR_RR
-
-
-
-#cmakedefine BLIS_ENABLE_PBA_POOLS
-
-
-
-#cmakedefine BLIS_ENABLE_SBA_POOLS
-
-
-
-#cmakedefine BLIS_ENABLE_MEM_TRACING
-
-
-
-#cmakedefine BLIS_INT_TYPE_SIZE @INT_TYPE_SIZE@
-
-
-
-#cmakedefine BLIS_BLAS_INT_TYPE_SIZE @BLAS_INT_TYPE_SIZE@
-
-
-
-#cmakedefine BLIS_ENABLE_BLAS
-
-
-
-#cmakedefine BLIS_ENABLE_CBLAS
-
-
-
-#cmakedefine BLIS_ENABLE_MIXED_DT
-
-
-
-#cmakedefine BLIS_ENABLE_MIXED_DT_EXTRA_MEM
-
-
-
-#cmakedefine BLIS_ENABLE_SUP_HANDLING
-
-
-
-#cmakedefine BLIS_ENABLE_MEMKIND
-
-
-
-#cmakedefine BLIS_ENABLE_TRSM_PREINVERSION
-
-
-
-#cmakedefine BLIS_ENABLE_PRAGMA_OMP_SIMD
-
-
-
-#cmakedefine BLIS_ENABLE_SANDBOX
-
-
-
-#cmakedefine BLIS_ENABLE_SHARED
-
-
-
-#cmakedefine BLIS_ENABLE_COMPLEX_RETURN_INTEL
-
-
-
-#cmakedefine DISABLE_BLIS_ARCH_TYPE
-
-
-
-#cmakedefine __blis_arch_type_name "@rename_blis_arch_type@"
-
-
-
-#endif
-
-
-=======
-/*
- * Copyright (C) 2020-2023, Advanced Micro Devices, Inc. All rights reserved.
- */
-
-#ifndef BLIS_CONFIG_H
-#define BLIS_CONFIG_H
-
-#cmakedefine AOCL_DYNAMIC
-
-#cmakedefine AOCL_BLIS_ZEN
-
-#cmakedefine BLIS_ENABLE_OPENMP
-
-#cmakedefine BLIS_ENABLE_JRIR_SLAB
-
-#cmakedefine BLIS_ENABLE_JRIR_RR
-
-#cmakedefine BLIS_ENABLE_PBA_POOLS
-
-#cmakedefine BLIS_ENABLE_SBA_POOLS
-
-#cmakedefine BLIS_ENABLE_MEM_TRACING
-
-#cmakedefine BLIS_INT_TYPE_SIZE @INT_TYPE_SIZE@
-
-#cmakedefine BLIS_BLAS_INT_TYPE_SIZE @BLAS_INT_TYPE_SIZE@
-
-#cmakedefine BLIS_ENABLE_BLAS
-
-#cmakedefine BLIS_ENABLE_CBLAS
-
-#cmakedefine BLIS_ENABLE_MIXED_DT
-
-#cmakedefine BLIS_ENABLE_MIXED_DT_EXTRA_MEM
-
-#cmakedefine BLIS_ENABLE_SUP_HANDLING
-
-#cmakedefine BLIS_ENABLE_MEMKIND
-
-#cmakedefine BLIS_ENABLE_TRSM_PREINVERSION
-
-#cmakedefine BLIS_ENABLE_PRAGMA_OMP_SIMD
-
-#cmakedefine BLIS_ENABLE_SANDBOX
-
-#cmakedefine BLIS_ENABLE_SHARED
-
-#cmakedefine BLIS_ENABLE_COMPLEX_RETURN_INTEL
-
-#cmakedefine DISABLE_BLIS_ARCH_TYPE
-
-#cmakedefine DISABLE_BLIS_MODEL_TYPE
-
-#cmakedefine __blis_arch_type_name "@rename_blis_arch_type@"
-
-#cmakedefine __blis_model_type_name "@rename_blis_model_type@"
-
-#endif
-
->>>>>>> 4dcd51c9
+/*
+ * Copyright (C) 2020-2023, Advanced Micro Devices, Inc. All rights reserved.
+ */
+
+#ifndef BLIS_CONFIG_H
+#define BLIS_CONFIG_H
+
+#cmakedefine AOCL_DYNAMIC
+
+#cmakedefine AOCL_BLIS_ZEN
+
+#cmakedefine BLIS_ENABLE_OPENMP
+
+#cmakedefine BLIS_ENABLE_JRIR_SLAB
+
+#cmakedefine BLIS_ENABLE_JRIR_RR
+
+#cmakedefine BLIS_ENABLE_PBA_POOLS
+
+#cmakedefine BLIS_ENABLE_SBA_POOLS
+
+#cmakedefine BLIS_ENABLE_MEM_TRACING
+
+#cmakedefine BLIS_INT_TYPE_SIZE @INT_TYPE_SIZE@
+
+#cmakedefine BLIS_BLAS_INT_TYPE_SIZE @BLAS_INT_TYPE_SIZE@
+
+#cmakedefine BLIS_ENABLE_BLAS
+
+#cmakedefine BLIS_ENABLE_CBLAS
+
+#cmakedefine BLIS_ENABLE_MIXED_DT
+
+#cmakedefine BLIS_ENABLE_MIXED_DT_EXTRA_MEM
+
+#cmakedefine BLIS_ENABLE_SUP_HANDLING
+
+#cmakedefine BLIS_ENABLE_MEMKIND
+
+#cmakedefine BLIS_ENABLE_TRSM_PREINVERSION
+
+#cmakedefine BLIS_ENABLE_PRAGMA_OMP_SIMD
+
+#cmakedefine BLIS_ENABLE_SANDBOX
+
+#cmakedefine BLIS_ENABLE_SHARED
+
+#cmakedefine BLIS_ENABLE_COMPLEX_RETURN_INTEL
+
+#cmakedefine DISABLE_BLIS_ARCH_TYPE
+
+#cmakedefine DISABLE_BLIS_MODEL_TYPE
+
+#cmakedefine __blis_arch_type_name "@rename_blis_arch_type@"
+
+#cmakedefine __blis_model_type_name "@rename_blis_model_type@"
+
+#endif