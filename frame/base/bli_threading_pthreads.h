--- conflicted
+++ resolved
@@ -42,33 +42,22 @@
 #ifdef BLIS_USE_PTHREAD_BARRIER
 struct thread_comm_s
 {
-<<<<<<< HEAD
     void*   sent_object;
-=======
-#ifdef BLIS_USE_PTHREAD_MUTEX
-    pthread_mutex_t mutex;
-#endif
-    bool_t  sense;
-    dim_t   threads_arrived;
->>>>>>> eef37f8b
     dim_t   n_threads;
 
     pthread_barrier_t barrier;
 };
 #else
 
-#define BLIS_PTHREAD_MUTEX pthread_mutex_t
-#define BLIS_PTHREAD_MUTEX_LOCK(M) pthread_mutex_lock( M )
-#define BLIS_PTHREAD_MUTEX_UNLOCK(M) pthread_mutex_unlock( M ) 
-#define BLIS_PTHREAD_MUTEX_INIT(M) pthread_mutex_init( M, NULL )
-#define BLIS_PTHREAD_MUTEX_DESTROY(M) pthread_mutex_destroy( M );
-
 struct thread_comm_s
 {
     void*   sent_object;
     dim_t   n_threads;
 
-    BLIS_PTHREAD_MUTEX mutex;
+#ifdef BLIS_USE_PTHREAD_MUTEX
+    pthread_mutex_t mutex;
+#endif
+
     volatile bool_t  sense;
     volatile dim_t   threads_arrived;
 };
@@ -76,19 +65,6 @@
 
 typedef struct thread_comm_s thread_comm_t;
 
-/*
-#ifdef __APPLE__
-typedef int pthread_barrierattr_t;
-
-typedef struct pthread_barrier_s pthread_barrier_t;
-
-
-int pthread_barrier_init(pthread_barrier_t *barrier, const pthread_barrierattr_t *attr, unsigned int count);
-int pthread_barrier_destroy(pthread_barrier_t *barrier);
-int pthread_barrier_wait(pthread_barrier_t *barrier);
-#endif
-*/
-
 #endif
 
 #endif