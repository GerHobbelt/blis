/*===================================================================
 * File Name :  aoclfal.c
 * 
 * Description : Platform/os independent file handling API's
 *
<<<<<<< HEAD
 * Copyright (C) 2020 - 2023, Advanced Micro Devices, Inc. All rights reserved.
=======
 * Copyright (C) 2020 - 2024, Advanced Micro Devices, Inc. All rights reserved.
>>>>>>> f3c166b0
 * 
 *==================================================================*/

#include "aocltpdef.h"
#include "aocldtl.h"
#include "aoclfal.h"



/* Disable instrumentation for following function, since they are called from 
 * Auto Generated execution trace handlers. */

/* The FAL function declaration */
int32 AOCL_FAL_Close(
    AOCL_FAL_FILE *fpFilePointer) __attribute__((no_instrument_function));

int32 AOCL_FAL_Error(
    AOCL_FAL_FILE *fpFilePointer) __attribute__((no_instrument_function));

AOCL_FAL_FILE *AOCL_FAL_Open(
    const int8 *pchFileName,
    const int8 *pchMode) __attribute__((no_instrument_function));

int32 AOCL_FAL_Read(
    void *pvBuffer,
    int32 i32Size,
    int32 i32Count,
    AOCL_FAL_FILE *fpFilePointer) __attribute__((no_instrument_function));

int32 AOCL_FAL_Write(
    const void *pvBuffer,
    int32 i32Size,
    int32 iCount,
    AOCL_FAL_FILE *fpFilePointer) __attribute__((no_instrument_function));

/*=============================================================================
*  Function Name       :   AOCL_FAL_Open
*  Description         :   Used for opening a file specified by name
*  Input Parameter(s)  :   int8 *pchFileName - Stores the file name (path)
*                          int8 *pchMode - Specify the mode for opening file
*  Output Parameter(s) :   None
*  Return parameter(s) :   AOCL_FAL_FILE - If the file is opened successfully
*                          NULL - If there is any error while opening file
*============================================================================*/
AOCL_FAL_FILE *AOCL_FAL_Open(
    const int8 *pchFileName,
    const int8 *pchMode)
{
    AOCL_FAL_FILE *fpFileOpen = NULL;
    /* Open the file with provided by specified path and mode in which it should
      be opened. Refer to FILE I/O operation help for getting mode types */
    fpFileOpen = fopen(pchFileName, pchMode);
    /* If the file is not opened then NULL value should be returned */
    if (NULL == fpFileOpen)
    {
        AOCL_DTL_LOG(AOCL_DTL_LEVEL_MAJOR, "Cannot open file: AOCL_FAL_Open()");
    }
    return fpFileOpen;
} /* end of AOCL_FAL_Open */

/*=============================================================================
*  Function Name       :   AOCL_FAL_Close
*  Description         :   Used for closing a file specified by file pointer
*  Input Parameter(s)  :   AOCL_FAL_FILE *fpFilePointer - File pointer
*  Output Parameter(s) :   None
*  Return parameter(s) :   0 - If the file is closed successfully
*                          AOCL_FAL_CLOSE_ERROR - For any error while closing file
*
*============================================================================*/
int32 AOCL_FAL_Close(
    AOCL_FAL_FILE *fpFilePointer)
{
    /* Return value for the file close */
    int32 i32RetVal;
    i32RetVal = AOCL_FAL_CLOSE_ERROR;

    /* Check whether the file pointer passed is valid or not */
    if (NULL == fpFilePointer)
    {
        AOCL_DTL_LOG(AOCL_DTL_LEVEL_MAJOR, "Can not close file: AOCL_FAL_Close()");
        return i32RetVal;
    }

    /* Close the file using the FILE pointer passed */
    i32RetVal = fclose(fpFilePointer);

    /* If the return value is non zero then it indicates an error */
    if (i32RetVal)
    {
        AOCL_DTL_LOG(AOCL_DTL_LEVEL_MAJOR,
                     "Can't close file, Invalid file pointer passed");
        return i32RetVal;
    }

    /* On successful closing of the file, function should return 0 */
    return i32RetVal;

} /* End of AOCL_FAL_Close */

/*=============================================================================
*  Function Name       :   AOCL_FAL_Read
*  Description         :   Used for reading a file specified by file pointer.
*                          This function reads the specified number of bytes
*                          from the file into the buffer specified. The bytes
*                          read are returned by this function.
*  Input Parameter(s)  :   int32 i32Size - Item size in bytes
*                          int32 i32Count - Maximum number of items to be read
*                          AOCL_FAL_FILE *fpFilePointer - File ptr to read from
*  Output Parameter(s) :   void *pvBuffer - Storage location of data
*  Return parameter(s) :   i32RetVal - Number of bytes read if successful
*                          AOCL_FAL_READ_ERROR - In case of error while reading
*============================================================================*/
int32 AOCL_FAL_Read(
    void *pvBuffer,
    int32 i32Size,
    int32 i32Count,
    AOCL_FAL_FILE *fpFilePointer)
{
    /* Return value for the file read */
    int32 i32RetVal;
    i32RetVal = AOCL_FAL_READ_ERROR;

    /* Check pointer used for pointing the storage location data is valid */
    if (NULL == pvBuffer)
    {
        AOCL_DTL_LOG(AOCL_DTL_LEVEL_MAJOR,
                     "Can not read the file, Buffer pointer is NULL");
        return i32RetVal;
    }

    /* Check whether file pointer passed is valid */
    if (NULL == fpFilePointer)
    {
        AOCL_DTL_LOG(AOCL_DTL_LEVEL_MAJOR,
                     "Can not read the file, Buffer pointer is NULL");
        return i32RetVal;
    }

    /* Read the file using file pointer */
    i32RetVal = fread(pvBuffer, i32Size, i32Count, fpFilePointer);

    if (i32RetVal != i32Count)
    {
        /* Check whether this is an end of file The AOCL_FAL_Error() will return
         non-zero value to indicate an error */
        if (AOCL_FAL_Error(fpFilePointer)) /* AOCL_FAL_EndOfFile (fpFilePointer) */
        {
            AOCL_DTL_LOG(AOCL_DTL_LEVEL_MAJOR,
                         "There is an error condition while file read");
            i32RetVal = AOCL_FAL_READ_ERROR;
        }
        /* This is condition where file read has encountered an end of file */
        else
        {
            AOCL_DTL_LOG(AOCL_DTL_LEVEL_MAJOR, "End of file...");
        }
    }

    /* The number of bytes read by the file read operation.
    * This value may be less than the actual count, due to end of file
    * or an error while reading the file */
    return i32RetVal;

} /* End of AOCL_FAL_Read */

/*=============================================================================
*  Function Name       :   AOCL_FAL_Write
*  Description         :   Used for writing data to a file specified by file
*                          pointer. The number of bytes written to file are
*                          written by this function.
*  Input Parameter(s)  :   const void *pvBuffer - Pointer to data location from
*                                                 where the data to be copied
                           int32 i32Size - Item size in bytes
*                          int32 i32Count - Maximum number of items to be
*                                           written
*                          AOCL_FAL_FILE *fpFilePointer - File pointer to write to
*  Output Parameter(s) :   None
*  Return parameter(s) :   i32RetVal - Number of bytes written if successful
*                          AOCL_FAL_WRITE_ERROR - In case of error while writing
*============================================================================*/
int32 AOCL_FAL_Write(
    const void *pvBuffer,
    int32 i32Size,
    int32 iCount,
    AOCL_FAL_FILE *fpFilePointer)
{
    /* Return value for write operation */
    int32 i32RetVal;
    i32RetVal = AOCL_FAL_WRITE_ERROR;
    /* Check pointer used for pointing the storage location data is valid */
    if (NULL == pvBuffer)
    {
        AOCL_DTL_LOG(AOCL_DTL_LEVEL_MAJOR, "Can not perform file write");
        return i32RetVal;
    }

    /* Check whether the file pointer passed is valid or not */
    if (NULL == fpFilePointer)
    {
        AOCL_DTL_LOG(AOCL_DTL_LEVEL_MAJOR, "Can not perform file write");
        return i32RetVal;
    }

    /* Write into the file specified by the file pointer */
    i32RetVal = fwrite(pvBuffer, i32Size, iCount, fpFilePointer);

    /* If the number of bytes written into the file are less than specified
    * bytes then it is an error while file writing */
    if (i32RetVal != iCount)
    {
        AOCL_DTL_LOG(AOCL_DTL_LEVEL_MAJOR, "File write operation error");
        i32RetVal = AOCL_FAL_WRITE_ERROR;
    }

    /* The return value of the file write operation */
    return i32RetVal;

} /* End of AOCL_FAL_Write */

/*=============================================================================
*  Function Name       :   AOCL_FAL_Error
*  Description         :   Used for testing an error on the file specified
*  Input Parameter(s)  :   AOCL_FAL_FILE *fpFilePointer - File pointer
*  Output Parameter(s) :   None
*  Return parameter(s) :   non-zero - Indicates an end of file
*                          0 - Indicates that function is successful
*                          non-zero - Indicates that there is some error
*                          AOCL_FAL_ERROR - Indicates error during the operation
*============================================================================*/
int32 AOCL_FAL_Error(
    AOCL_FAL_FILE *fpFilePointer)
{
    /* Used for storing the return value for ferror function */
    int32 i32RetVal;
    i32RetVal = AOCL_FAL_FERROR;

    /* Check whether the file pointer is NULL */
    if (NULL == fpFilePointer)
    {
        AOCL_DTL_LOG(AOCL_DTL_LEVEL_MAJOR, "Invalid file pointer is passed");
        return i32RetVal;
    }

    /* Call the ferror function to get an error on the file */
    i32RetVal = ferror(fpFilePointer);

    /* Check for the return value, it non-zero there is an error */
    if (i32RetVal)
    {
        AOCL_DTL_LOG(AOCL_DTL_LEVEL_MAJOR, "The file has some error");
        i32RetVal = AOCL_FAL_FERROR;
    }

    /* In case of success, this function should return 0 */
    return i32RetVal;

} /* End of AOCL_FAL_Error */

/* ------------------- End of aoclfal.c ----------------------- */<|MERGE_RESOLUTION|>--- conflicted
+++ resolved
@@ -3,11 +3,7 @@
  * 
  * Description : Platform/os independent file handling API's
  *
-<<<<<<< HEAD
- * Copyright (C) 2020 - 2023, Advanced Micro Devices, Inc. All rights reserved.
-=======
  * Copyright (C) 2020 - 2024, Advanced Micro Devices, Inc. All rights reserved.
->>>>>>> f3c166b0
  * 
  *==================================================================*/
 
