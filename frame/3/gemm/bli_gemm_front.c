/*

   BLIS
   An object-based framework for developing high-performance BLAS-like
   libraries.

   Copyright (C) 2014, The University of Texas at Austin
   Copyright (C) 2018 - 2022, Advanced Micro Devices, Inc. All rights reserved.

   Redistribution and use in source and binary forms, with or without
   modification, are permitted provided that the following conditions are
   met:
    - Redistributions of source code must retain the above copyright
      notice, this list of conditions and the following disclaimer.
    - Redistributions in binary form must reproduce the above copyright
      notice, this list of conditions and the following disclaimer in the
      documentation and/or other materials provided with the distribution.
    - Neither the name(s) of the copyright holder(s) nor the names of its
      contributors may be used to endorse or promote products derived
      from this software without specific prior written permission.

   THIS SOFTWARE IS PROVIDED BY THE COPYRIGHT HOLDERS AND CONTRIBUTORS
   "AS IS" AND ANY EXPRESS OR IMPLIED WARRANTIES, INCLUDING, BUT NOT
   LIMITED TO, THE IMPLIED WARRANTIES OF MERCHANTABILITY AND FITNESS FOR
   A PARTICULAR PURPOSE ARE DISCLAIMED. IN NO EVENT SHALL THE COPYRIGHT
   HOLDER OR CONTRIBUTORS BE LIABLE FOR ANY DIRECT, INDIRECT, INCIDENTAL,
   SPECIAL, EXEMPLARY, OR CONSEQUENTIAL DAMAGES (INCLUDING, BUT NOT
   LIMITED TO, PROCUREMENT OF SUBSTITUTE GOODS OR SERVICES; LOSS OF USE,
   DATA, OR PROFITS; OR BUSINESS INTERRUPTION) HOWEVER CAUSED AND ON ANY
   THEORY OF LIABILITY, WHETHER IN CONTRACT, STRICT LIABILITY, OR TORT
   (INCLUDING NEGLIGENCE OR OTHERWISE) ARISING IN ANY WAY OUT OF THE USE
   OF THIS SOFTWARE, EVEN IF ADVISED OF THE POSSIBILITY OF SUCH DAMAGE.

*/

#include "blis.h"

void bli_gemm_front
     (
       obj_t*  alpha,
       obj_t*  a,
       obj_t*  b,
       obj_t*  beta,
       obj_t*  c,
       cntx_t* cntx,
       rntm_t* rntm,
       cntl_t* cntl
     )
{
	AOCL_DTL_TRACE_ENTRY(AOCL_DTL_LEVEL_TRACE_3);
	bli_init_once();

	obj_t   a_local;
	obj_t   b_local;
	obj_t   c_local;

	// If C has a zero dimension, return early.
	if ( bli_obj_has_zero_dim( c ) )
	{
		return;
	}

	// If alpha is zero, or if A or B has a zero dimension, scale C by beta
	// and return early.
	if ( bli_obj_equals( alpha, &BLIS_ZERO ) ||
	     bli_obj_has_zero_dim( a ) ||
	     bli_obj_has_zero_dim( b ) )
	{
		bli_scalm( beta, c );
		return;
	}

	// Alias A, B, and C in case we need to apply transformations.
	bli_obj_alias_to( a, &a_local );
	bli_obj_alias_to( b, &b_local );
	bli_obj_alias_to( c, &c_local );

#ifdef BLIS_ENABLE_GEMM_MD
	// Don't perform the following optimization for ccr or crc cases, as
	// those cases are sensitive to the ukernel storage preference (ie:
	// transposing the operation would break them).
	if ( !bli_gemm_md_is_ccr( &a_local, &b_local, &c_local ) &&
	     !bli_gemm_md_is_crc( &a_local, &b_local, &c_local ) )
#endif
	// An optimization: If C is stored by rows and the micro-kernel prefers
	// contiguous columns, or if C is stored by columns and the micro-kernel
	// prefers contiguous rows, transpose the entire operation to allow the
	// micro-kernel to access elements of C in its preferred manner.
	if ( bli_cntx_l3_vir_ukr_dislikes_storage_of( &c_local, BLIS_GEMM_UKR, cntx ) )
	{
		bli_obj_swap( &a_local, &b_local );

		bli_obj_induce_trans( &a_local );
		bli_obj_induce_trans( &b_local );
		bli_obj_induce_trans( &c_local );
	}

	// Set the pack schemas within the objects.
	bli_l3_set_schemas( &a_local, &b_local, &c_local, cntx );

#ifdef BLIS_ENABLE_GEMM_MD
	cntx_t cntx_local;

	// If any of the storage datatypes differ, or if the computation precision
	// differs from the storage precision of C, utilize the mixed datatype
	// code path.
	// NOTE: If we ever want to support the caller setting the computation
	// domain explicitly, we will need to check the computation dt against the
	// storage dt of C (instead of the computation precision against the
	// storage precision of C).
	if ( bli_obj_dt( &c_local ) != bli_obj_dt( &a_local ) ||
	     bli_obj_dt( &c_local ) != bli_obj_dt( &b_local ) ||
	     bli_obj_comp_prec( &c_local ) != bli_obj_prec( &c_local ) )
	{
		// Handle mixed datatype cases in bli_gemm_md(), which may modify
		// the objects or the context. (If the context is modified, cntx
		// is adjusted to point to cntx_local.)
		bli_gemm_md( &a_local, &b_local, beta, &c_local, &cntx_local, &cntx );
	}
#endif

	// Next, we handle the possibility of needing to typecast alpha to the
	// computation datatype and/or beta to the storage datatype of C.

	// Attach alpha to B, and in the process typecast alpha to the target
	// datatype of the matrix (which in this case is equal to the computation
	// datatype).
	bli_obj_scalar_attach( BLIS_NO_CONJUGATE, alpha, &b_local );

	// Attach beta to C, and in the process typecast beta to the target
	// datatype of the matrix (which in this case is equal to the storage
	// datatype of C).
	bli_obj_scalar_attach( BLIS_NO_CONJUGATE, beta,  &c_local );

	// Change the alpha and beta pointers to BLIS_ONE since the values have
	// now been typecast and attached to the matrices above.
	alpha = &BLIS_ONE;
	beta  = &BLIS_ONE;

<<<<<<< HEAD
#ifdef BLIS_ENABLE_GEMM_MD
	// Don't perform the following optimization for ccr or crc cases, as
	// those cases are sensitive to the ukernel storage preference (ie:
	// transposing the operation would break them).
	if ( !bli_gemm_md_is_ccr( &a_local, &b_local, &c_local ) &&
	     !bli_gemm_md_is_crc( &a_local, &b_local, &c_local ) )
#endif
	// An optimization: If C is stored by rows and the micro-kernel prefers
	// contiguous columns, or if C is stored by columns and the micro-kernel
	// prefers contiguous rows, transpose the entire operation to allow the
	// micro-kernel to access elements of C in its preferred manner.
	if ( bli_cntx_l3_vir_ukr_dislikes_storage_of( &c_local, BLIS_GEMM_UKR, cntx ) )
	{
		bli_obj_swap( &a_local, &b_local );

		bli_obj_induce_trans( &a_local );
		bli_obj_induce_trans( &b_local );
		bli_obj_induce_trans( &c_local );

		// We must also swap the pack schemas, which were set by bli_gemm_md()
		// or the inlined code above.
		bli_obj_swap_pack_schemas( &a_local, &b_local );
	}
	
=======
>>>>>>> cfa3db3f
	// Parse and interpret the contents of the rntm_t object to properly
	// set the ways of parallelism for each loop, and then make any
	// additional modifications necessary for the current operation.
	bli_rntm_set_ways_for_op
	(
	  BLIS_GEMM,
	  BLIS_LEFT, // ignored for gemm/hemm/symm
	  bli_obj_length( &c_local ),
	  bli_obj_width( &c_local ),
	  bli_obj_width_after_trans( &a_local ),
	  rntm
	);

	obj_t* cp    = &c_local;
	obj_t* betap = beta;

#ifdef BLIS_ENABLE_GEMM_MD
#ifdef BLIS_ENABLE_GEMM_MD_EXTRA_MEM
	// If any of the following conditions are met, create a temporary matrix
	// conformal to C into which we will accumulate the matrix product:
	// - the storage precision of C differs from the computation precision;
	// - the domains are mixed as crr;
	// - the storage format of C does not match the preferred orientation
	//   of the ccr or crc cases.
	// Then, after the computation is complete, this matrix will be copied
	// or accumulated back to C.
	const bool is_ccr_mismatch =
	             ( bli_gemm_md_is_ccr( &a_local, &b_local, &c_local ) &&
                   !bli_obj_is_col_stored( &c_local ) );
	const bool is_crc_mismatch =
	             ( bli_gemm_md_is_crc( &a_local, &b_local, &c_local ) &&
                   !bli_obj_is_row_stored( &c_local ) );

	obj_t ct;
	bool  use_ct = FALSE;

	// FGVZ: Consider adding another guard here that only creates and uses a
	// temporary matrix for accumulation if k < c * kc, where c is some small
	// constant like 2. And don't forget to use the same conditional for the
	// castm() and free() at the end.
	if (
	     bli_obj_prec( &c_local ) != bli_obj_comp_prec( &c_local ) ||
	     bli_gemm_md_is_crr( &a_local, &b_local, &c_local ) ||
	     is_ccr_mismatch ||
	     is_crc_mismatch
	   )
	{
		use_ct = TRUE;
	}

	// If we need a temporary matrix conformal to C for whatever reason,
	// we create it and prepare to use it now.
	if ( use_ct )
	{
		const dim_t m     = bli_obj_length( &c_local );
		const dim_t n     = bli_obj_width( &c_local );
		      inc_t rs    = bli_obj_row_stride( &c_local );
		      inc_t cs    = bli_obj_col_stride( &c_local );

		      num_t dt_ct = bli_obj_domain( &c_local ) |
		                    bli_obj_comp_prec( &c_local );

		// When performing the crr case, accumulate to a contiguously-stored
		// real matrix so we do not have to repeatedly update C with general
		// stride.
		if ( bli_gemm_md_is_crr( &a_local, &b_local, &c_local ) )
			dt_ct = BLIS_REAL | bli_obj_comp_prec( &c_local );

		// When performing the mismatched ccr or crc cases, now is the time
		// to specify the appropriate storage so the gemm_md_c2r_ref() virtual
		// microkernel can output directly to C (instead of using a temporary
		// microtile).
		if      ( is_ccr_mismatch ) { rs = 1; cs = m; }
		else if ( is_crc_mismatch ) { rs = n; cs = 1; }

		bli_obj_create( dt_ct, m, n, rs, cs, &ct );

		const num_t dt_exec = bli_obj_exec_dt( &c_local );
		const num_t dt_comp = bli_obj_comp_dt( &c_local );

		bli_obj_set_target_dt( dt_ct, &ct );
		bli_obj_set_exec_dt( dt_exec, &ct );
		bli_obj_set_comp_dt( dt_comp, &ct );

		// A naive approach would cast C to the comptuation datatype,
		// compute with beta, and then cast the result back to the
		// user-provided output matrix. However, we employ a different
		// approach that halves the number of memops on C (or its
		// typecast temporary) by writing the A*B product directly to
		// temporary storage, and then using xpbym to scale the
		// output matrix by beta and accumulate/cast the A*B product.
		//bli_castm( &c_local, &ct );
		betap = &BLIS_ZERO;

		cp = &ct;
	}
#endif
#endif

	// Invoke the internal back-end via the thread handler.
	bli_l3_thread_decorator
	(
	  bli_gemm_int,
	  BLIS_GEMM, // operation family id
	  alpha,
	  &a_local,
	  &b_local,
	  betap,
	  cp,
	  cntx,
	  rntm,
	  cntl
	);

#ifdef BLIS_ENABLE_GEMM_MD
#ifdef BLIS_ENABLE_GEMM_MD_EXTRA_MEM
	// If we created a temporary matrix conformal to C for whatever reason,
	// we copy/accumulate the result back to C and then release the object.
	if ( use_ct )
    {
		obj_t beta_local;

		bli_obj_scalar_detach( &c_local, &beta_local );

		//bli_castnzm( &ct, &c_local );
		bli_xpbym( &ct, &beta_local, &c_local );

		bli_obj_free( &ct );
	}
#endif
#endif
	AOCL_DTL_TRACE_EXIT(AOCL_DTL_LEVEL_TRACE_3);
}

// -----------------------------------------------------------------------------

<|MERGE_RESOLUTION|>--- conflicted
+++ resolved
@@ -137,7 +137,6 @@
 	alpha = &BLIS_ONE;
 	beta  = &BLIS_ONE;
 
-<<<<<<< HEAD
 #ifdef BLIS_ENABLE_GEMM_MD
 	// Don't perform the following optimization for ccr or crc cases, as
 	// those cases are sensitive to the ukernel storage preference (ie:
@@ -162,8 +161,6 @@
 		bli_obj_swap_pack_schemas( &a_local, &b_local );
 	}
 	
-=======
->>>>>>> cfa3db3f
 	// Parse and interpret the contents of the rntm_t object to properly
 	// set the ways of parallelism for each loop, and then make any
 	// additional modifications necessary for the current operation.
