--- conflicted
+++ resolved
@@ -654,8 +654,6 @@
 
 // -----------------------------------------------------------------------------
 
-<<<<<<< HEAD
-=======
 void bli_cntx_set_l3_vir_ukrs( dim_t n_ukrs, ... )
 {
 	// This function can be called from the bli_cntx_init_*() function for
@@ -778,7 +776,6 @@
 
 // -----------------------------------------------------------------------------
 
->>>>>>> bbb21fd0
 void bli_cntx_set_l3_sup_thresh( dim_t n_thresh, ... )
 {
 	// This function can be called from the bli_cntx_init_*() function for
