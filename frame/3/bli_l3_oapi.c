/*

   BLIS
   An object-based framework for developing high-performance BLAS-like
   libraries.

   Copyright (C) 2014, The University of Texas at Austin
<<<<<<< HEAD
   Copyright (C) 2020, Advanced Micro Devices, Inc. All rights reserved.
=======
   Copyright (C) 2020, Advanced Micro Devices, Inc.
>>>>>>> 6a4aa986

   Redistribution and use in source and binary forms, with or without
   modification, are permitted provided that the following conditions are
   met:
    - Redistributions of source code must retain the above copyright
      notice, this list of conditions and the following disclaimer.
    - Redistributions in binary form must reproduce the above copyright
      notice, this list of conditions and the following disclaimer in the
      documentation and/or other materials provided with the distribution.
    - Neither the name(s) of the copyright holder(s) nor the names of its
      contributors may be used to endorse or promote products derived
      from this software without specific prior written permission.

   THIS SOFTWARE IS PROVIDED BY THE COPYRIGHT HOLDERS AND CONTRIBUTORS
   "AS IS" AND ANY EXPRESS OR IMPLIED WARRANTIES, INCLUDING, BUT NOT
   LIMITED TO, THE IMPLIED WARRANTIES OF MERCHANTABILITY AND FITNESS FOR
   A PARTICULAR PURPOSE ARE DISCLAIMED. IN NO EVENT SHALL THE COPYRIGHT
   HOLDER OR CONTRIBUTORS BE LIABLE FOR ANY DIRECT, INDIRECT, INCIDENTAL,
   SPECIAL, EXEMPLARY, OR CONSEQUENTIAL DAMAGES (INCLUDING, BUT NOT
   LIMITED TO, PROCUREMENT OF SUBSTITUTE GOODS OR SERVICES; LOSS OF USE,
   DATA, OR PROFITS; OR BUSINESS INTERRUPTION) HOWEVER CAUSED AND ON ANY
   THEORY OF LIABILITY, WHETHER IN CONTRACT, STRICT LIABILITY, OR TORT
   (INCLUDING NEGLIGENCE OR OTHERWISE) ARISING IN ANY WAY OUT OF THE USE
   OF THIS SOFTWARE, EVEN IF ADVISED OF THE POSSIBILITY OF SUCH DAMAGE.

*/

// Guard the function definitions so that they are only compiled when
// #included from files that define the object API macros.
#ifdef BLIS_ENABLE_OAPI

//
// Define object-based interfaces.
//

#undef  GENFRONT
#define GENFRONT( opname ) \
\
void PASTEMAC(opname,EX_SUF) \
     ( \
       obj_t*  alpha, \
       obj_t*  a, \
       obj_t*  b, \
       obj_t*  beta, \
       obj_t*  c  \
       BLIS_OAPI_EX_PARAMS  \
     ) \
{ \
    AOCL_DTL_TRACE_ENTRY(AOCL_DTL_LEVEL_TRACE_2) \
    bli_init_once(); \
\
    BLIS_OAPI_EX_DECLS \
\
<<<<<<< HEAD
    /* If C has a zero dimension, return early.	*/	\
    if ( bli_obj_has_zero_dim( c ) ) {\
        AOCL_DTL_TRACE_EXIT(AOCL_DTL_LEVEL_TRACE_2) \
        return;									 \
    }\
\
    /* if alpha or A or B has a zero dimension, \
       scale C by beta and return early. */ \
    if ( bli_obj_equals( alpha, &BLIS_ZERO ) || \
         bli_obj_has_zero_dim( a ) || \
         bli_obj_has_zero_dim( b ) ) \
    {\
        bli_scalm( beta, c ); \
        AOCL_DTL_TRACE_EXIT(AOCL_DTL_LEVEL_TRACE_2)	\
        return;\
    }\
=======
	/* If the rntm is non-NULL, it may indicate that we should forgo sup
	   handling altogether. */ \
	bool enable_sup = TRUE; \
	if ( rntm != NULL ) enable_sup = bli_rntm_l3_sup( rntm ); \
\
	if ( enable_sup ) \
	{ \
		/* Execute the small/unpacked oapi handler. If it finds that the problem
		   does not fall within the thresholds that define "small", or for some
		   other reason decides not to use the small/unpacked implementation,
		   the function returns with BLIS_FAILURE, which causes execution to
		   proceed towards the conventional implementation. */ \
		err_t result = PASTEMAC(opname,sup)( alpha, a, b, beta, c, cntx, rntm ); \
		if ( result == BLIS_SUCCESS ) \
		{ \
			return; \
		} \
	} \
>>>>>>> 6a4aa986
\
    /* If the rntm is non-NULL, it may indicate that we should forgo sup
       handling altogether. */ \
    bool enable_sup = TRUE; \
    if ( rntm != NULL ) enable_sup = bli_rntm_l3_sup( rntm ); \
\
    if ( enable_sup ) \
    { \
        /* Execute the small/unpacked oapi handler. If it finds that the problem
           does not fall within the thresholds that define "small", or for some
           other reason decides not to use the small/unpacked implementation,
           the function returns with BLIS_FAILURE, which causes execution to
           proceed towards the conventional implementation. */ \
        err_t result = PASTEMAC(opname,sup)( alpha, a, b, beta, c, cntx, rntm ); \
        if ( result == BLIS_SUCCESS ) {\
                AOCL_DTL_TRACE_EXIT(AOCL_DTL_LEVEL_TRACE_2) \
            return;					   \
        } \
    } \
\
    /* Only proceed with an induced method if each of the operands have a
       complex storage datatype. NOTE: Allowing precisions to vary while
       using 1m, which is what we do here, is unique to gemm; other level-3
       operations use 1m only if all storage datatypes are equal (and they
       ignore the computation precision). If any operands are real, skip the
       induced method chooser function and proceed directly with native
       execution. */ \
    if ( bli_obj_is_complex( c ) && \
         bli_obj_is_complex( a ) && \
         bli_obj_is_complex( b ) ) \
    { \
        /* Invoke the operation's "ind" function--its induced method front-end.
           For complex problems, it calls the highest priority induced method
           that is available (ie: implemented and enabled), and if none are
           enabled, it calls native execution. (For real problems, it calls
           the operation's native execution interface.) */ \
        PASTEMAC(opname,ind)( alpha, a, b, beta, c, cntx, rntm ); \
    } \
    else \
    { \
        PASTEMAC(opname,nat)( alpha, a, b, beta, c, cntx, rntm ); \
    } \
 \
    AOCL_DTL_TRACE_EXIT(AOCL_DTL_LEVEL_TRACE_2) \
}

GENFRONT( gemm )

#undef  GENFRONT
#define GENFRONT( opname ) \
\
void PASTEMAC(opname,EX_SUF) \
     ( \
       obj_t*  alpha, \
       obj_t*  a, \
       obj_t*  b, \
       obj_t*  beta, \
       obj_t*  c  \
       BLIS_OAPI_EX_PARAMS  \
     ) \
{ \
    AOCL_DTL_TRACE_ENTRY(AOCL_DTL_LEVEL_TRACE_2) \
    bli_init_once(); \
\
    BLIS_OAPI_EX_DECLS \
\
    /* If C has a zero dimension, return early.	*/	\
    if ( bli_obj_has_zero_dim( c ) ) {\
        AOCL_DTL_TRACE_EXIT(AOCL_DTL_LEVEL_TRACE_2) \
        return;									 \
    }\
\
    /* if alpha or A or B has a zero dimension, \
       scale C by beta and return early. */ \
    if ( bli_obj_equals( alpha, &BLIS_ZERO ) || \
         bli_obj_has_zero_dim( a ) || \
         bli_obj_has_zero_dim( b ) ) \
    {\
        bli_scalm( beta, c ); \
        AOCL_DTL_TRACE_EXIT(AOCL_DTL_LEVEL_TRACE_2)	\
        return;\
    }\
\
    /* If the rntm is non-NULL, it may indicate that we should forgo sup
       handling altogether. */ \
    bool enable_sup = TRUE; \
    if ( rntm != NULL ) enable_sup = bli_rntm_l3_sup( rntm ); \
\
    if ( enable_sup ) \
    { \
        /* Execute the small/unpacked oapi handler. If it finds that the problem
           does not fall within the thresholds that define "small", or for some
           other reason decides not to use the small/unpacked implementation,
           the function returns with BLIS_FAILURE, which causes execution to
           proceed towards the conventional implementation. */ \
        err_t result = PASTEMAC(opname,sup)( alpha, a, b, beta, c, cntx, rntm ); \
        if ( result == BLIS_SUCCESS ) {\
                AOCL_DTL_TRACE_EXIT(AOCL_DTL_LEVEL_TRACE_2) \
            return;					   \
        } \
    } \
\
    /* Only proceed with an induced method if each of the operands have a
       complex storage datatype. NOTE: Allowing precisions to vary while
       using 1m, which is what we do here, is unique to gemm; other level-3
       operations use 1m only if all storage datatypes are equal (and they
       ignore the computation precision). If any operands are real, skip the
       induced method chooser function and proceed directly with native
       execution. */ \
    if ( bli_obj_is_complex( c ) && \
         bli_obj_is_complex( a ) && \
         bli_obj_is_complex( b ) ) \
    { \
        /* GEMMT Todo: Currently we support only native implemenation
         for complex datatypes.*/ \
        PASTEMAC(opname,nat)( alpha, a, b, beta, c, cntx, rntm ); \
    } \
    else \
    { \
        PASTEMAC(opname,nat)( alpha, a, b, beta, c, cntx, rntm ); \
    } \
 \
    AOCL_DTL_TRACE_EXIT(AOCL_DTL_LEVEL_TRACE_2) \
}
GENFRONT( gemmt )

#undef  GENFRONT
#define GENFRONT( opname ) \
\
void PASTEMAC(opname,EX_SUF) \
     ( \
       obj_t*  alpha, \
       obj_t*  a, \
       obj_t*  b, \
       obj_t*  beta, \
       obj_t*  c  \
       BLIS_OAPI_EX_PARAMS  \
     ) \
{ \
    AOCL_DTL_TRACE_ENTRY(AOCL_DTL_LEVEL_TRACE_2) \
    bli_init_once(); \
\
    BLIS_OAPI_EX_DECLS \
\
<<<<<<< HEAD
    /* Only proceed with an induced method if each of the operands have a
       complex storage datatype. NOTE: Allowing precisions to vary while
       using 1m, which is what we do here, is unique to gemm; other level-3
       operations use 1m only if all storage datatypes are equal (and they
       ignore the computation precision). If any operands are real, skip the
       induced method chooser function and proceed directly with native
       execution. */ \
    if ( bli_obj_is_complex( c ) && \
         bli_obj_is_complex( a ) && \
         bli_obj_is_complex( b ) ) \
    { \
        /* Invoke the operation's "ind" function--its induced method front-end.
           For complex problems, it calls the highest priority induced method
           that is available (ie: implemented and enabled), and if none are
           enabled, it calls native execution. (For real problems, it calls
           the operation's native execution interface.) */ \
        PASTEMAC(opname,ind)( alpha, a, b, beta, c, cntx, rntm ); \
    } \
    else \
    { \
        PASTEMAC(opname,nat)( alpha, a, b, beta, c, cntx, rntm ); \
    } \
=======
	/* If the rntm is non-NULL, it may indicate that we should forgo sup
	   handling altogether. */ \
	/*
	bool enable_sup = TRUE; \
	if ( rntm != NULL ) enable_sup = bli_rntm_l3_sup( rntm ); \
	*/ \
\
	/* NOTE: The sup handling for gemmt is disabled here because gemmtsup
	   is not yet fully implemented. */ \
	/*
	if ( enable_sup ) \
	{ \
	*/ \
		/* Execute the small/unpacked oapi handler. If it finds that the problem
		   does not fall within the thresholds that define "small", or for some
		   other reason decides not to use the small/unpacked implementation,
		   the function returns with BLIS_FAILURE, which causes execution to
		   proceed towards the conventional implementation. */ \
	/*
		err_t result = PASTEMAC(opname,sup)( alpha, a, b, beta, c, cntx, rntm ); \
		if ( result == BLIS_SUCCESS ) \
		{ \
			return; \
		} \
	} \
	*/ \
\
	/* Only proceed with an induced method if each of the operands have a
	   complex storage datatype. NOTE: Allowing precisions to vary while
	   using 1m, which is what we do here, is unique to gemm; other level-3
	   operations use 1m only if all storage datatypes are equal (and they
	   ignore the computation precision). If any operands are real, skip the
	   induced method chooser function and proceed directly with native
	   execution. */ \
	if ( bli_obj_is_complex( c ) && \
	     bli_obj_is_complex( a ) && \
	     bli_obj_is_complex( b ) ) \
	{ \
		/* FIXME: BLIS does not yet support induced methods for gemmt. Thus,
		   we call the native implementation code path for now. */ \
		/*PASTEMAC(opname,ind)( alpha, a, b, beta, c, cntx, rntm );*/ \
		PASTEMAC(opname,nat)( alpha, a, b, beta, c, cntx, rntm ); \
	} \
	else \
	{ \
		PASTEMAC(opname,nat)( alpha, a, b, beta, c, cntx, rntm ); \
	} \
}

GENFRONT( gemmt )


#undef  GENFRONT
#define GENFRONT( opname ) \
\
void PASTEMAC(opname,EX_SUF) \
     ( \
       obj_t*  alpha, \
       obj_t*  a, \
       obj_t*  b, \
       obj_t*  beta, \
       obj_t*  c  \
       BLIS_OAPI_EX_PARAMS  \
     ) \
{ \
	bli_init_once(); \
\
	BLIS_OAPI_EX_DECLS \
\
	/* Only proceed with an induced method if each of the operands have a
	   complex storage datatype. NOTE: Allowing precisions to vary while
	   using 1m, which is what we do here, is unique to gemm; other level-3
	   operations use 1m only if all storage datatypes are equal (and they
	   ignore the computation precision). If any operands are real, skip the
	   induced method chooser function and proceed directly with native
	   execution. */ \
	if ( bli_obj_is_complex( c ) && \
	     bli_obj_is_complex( a ) && \
	     bli_obj_is_complex( b ) ) \
	{ \
		/* Invoke the operation's "ind" function--its induced method front-end.
		   For complex problems, it calls the highest priority induced method
		   that is available (ie: implemented and enabled), and if none are
		   enabled, it calls native execution. (For real problems, it calls
		   the operation's native execution interface.) */ \
		PASTEMAC(opname,ind)( alpha, a, b, beta, c, cntx, rntm ); \
	} \
	else \
	{ \
		PASTEMAC(opname,nat)( alpha, a, b, beta, c, cntx, rntm ); \
	} \
>>>>>>> 6a4aa986
}

GENFRONT( her2k )
GENFRONT( syr2k )


#undef  GENFRONT
#define GENFRONT( opname ) \
\
void PASTEMAC(opname,EX_SUF) \
     ( \
       side_t  side, \
       obj_t*  alpha, \
       obj_t*  a, \
       obj_t*  b, \
       obj_t*  beta, \
       obj_t*  c  \
       BLIS_OAPI_EX_PARAMS  \
     ) \
{ \
    AOCL_DTL_TRACE_ENTRY(AOCL_DTL_LEVEL_TRACE_2) \
    bli_init_once(); \
\
    BLIS_OAPI_EX_DECLS \
\
    /* Only proceed with an induced method if all operands have the same
       (complex) datatype. If any datatypes differ, skip the induced method
       chooser function and proceed directly with native execution, which is
       where mixed datatype support will be implemented (if at all). */ \
    if ( bli_obj_dt( a ) == bli_obj_dt( c ) && \
         bli_obj_dt( b ) == bli_obj_dt( c ) && \
         bli_obj_is_complex( c ) ) \
    { \
        /* Invoke the operation's "ind" function--its induced method front-end.
           For complex problems, it calls the highest priority induced method
           that is available (ie: implemented and enabled), and if none are
           enabled, it calls native execution. (For real problems, it calls
           the operation's native execution interface.) */ \
        PASTEMAC(opname,ind)( side, alpha, a, b, beta, c, cntx, rntm ); \
    } \
    else \
    { \
        PASTEMAC(opname,nat)( side, alpha, a, b, beta, c, cntx, rntm ); \
    } \
    AOCL_DTL_TRACE_EXIT(AOCL_DTL_LEVEL_TRACE_2)\
}

GENFRONT( hemm )
GENFRONT( symm )
GENFRONT( trmm3 )


#undef  GENFRONT
#define GENFRONT( opname ) \
\
void PASTEMAC(opname,EX_SUF) \
     ( \
       obj_t*  alpha, \
       obj_t*  a, \
       obj_t*  beta, \
       obj_t*  c  \
       BLIS_OAPI_EX_PARAMS  \
     ) \
{ \
    bli_init_once(); \
\
    BLIS_OAPI_EX_DECLS \
\
    /* Only proceed with an induced method if all operands have the same
       (complex) datatype. If any datatypes differ, skip the induced method
       chooser function and proceed directly with native execution, which is
       where mixed datatype support will be implemented (if at all). */ \
    if ( bli_obj_dt( a ) == bli_obj_dt( c ) && \
         bli_obj_is_complex( c ) ) \
    { \
        /* Invoke the operation's "ind" function--its induced method front-end.
           For complex problems, it calls the highest priority induced method
           that is available (ie: implemented and enabled), and if none are
           enabled, it calls native execution. (For real problems, it calls
           the operation's native execution interface.) */ \
        PASTEMAC(opname,ind)( alpha, a, beta, c, cntx, rntm ); \
    } \
    else \
    { \
        PASTEMAC(opname,nat)( alpha, a, beta, c, cntx, rntm ); \
    } \
}

GENFRONT( herk )
GENFRONT( syrk )


#undef  GENFRONT
#define GENFRONT( opname ) \
\
void PASTEMAC(opname,EX_SUF) \
     ( \
       side_t  side, \
       obj_t*  alpha, \
       obj_t*  a, \
       obj_t*  b  \
       BLIS_OAPI_EX_PARAMS  \
     ) \
{ \
        AOCL_DTL_TRACE_ENTRY(AOCL_DTL_LEVEL_TRACE_2) \
    bli_init_once(); \
\
    BLIS_OAPI_EX_DECLS \
\
    /* Only proceed with an induced method if all operands have the same
       (complex) datatype. If any datatypes differ, skip the induced method
       chooser function and proceed directly with native execution, which is
       where mixed datatype support will be implemented (if at all). */ \
    if ( bli_obj_dt( a ) == bli_obj_dt( b ) && \
         bli_obj_is_complex( b ) ) \
    { \
        /* Invoke the operation's "ind" function--its induced method front-end.
           For complex problems, it calls the highest priority induced method
           that is available (ie: implemented and enabled), and if none are
           enabled, it calls native execution. (For real problems, it calls
           the operation's native execution interface.) */ \
        PASTEMAC(opname,ind)( side, alpha, a, b, cntx, rntm ); \
    } \
    else \
    { \
        PASTEMAC(opname,nat)( side, alpha, a, b, cntx, rntm ); \
    } \
        AOCL_DTL_TRACE_EXIT(AOCL_DTL_LEVEL_TRACE_2);	\
}

GENFRONT( trmm )
GENFRONT( trsm )


#endif
<|MERGE_RESOLUTION|>--- conflicted
+++ resolved
@@ -5,11 +5,7 @@
    libraries.
 
    Copyright (C) 2014, The University of Texas at Austin
-<<<<<<< HEAD
    Copyright (C) 2020, Advanced Micro Devices, Inc. All rights reserved.
-=======
-   Copyright (C) 2020, Advanced Micro Devices, Inc.
->>>>>>> 6a4aa986
 
    Redistribution and use in source and binary forms, with or without
    modification, are permitted provided that the following conditions are
@@ -59,11 +55,10 @@
      ) \
 { \
     AOCL_DTL_TRACE_ENTRY(AOCL_DTL_LEVEL_TRACE_2) \
-    bli_init_once(); \
-\
-    BLIS_OAPI_EX_DECLS \
-\
-<<<<<<< HEAD
+	bli_init_once(); \
+\
+	BLIS_OAPI_EX_DECLS \
+\
     /* If C has a zero dimension, return early.	*/	\
     if ( bli_obj_has_zero_dim( c ) ) {\
         AOCL_DTL_TRACE_EXIT(AOCL_DTL_LEVEL_TRACE_2) \
@@ -80,7 +75,7 @@
         AOCL_DTL_TRACE_EXIT(AOCL_DTL_LEVEL_TRACE_2)	\
         return;\
     }\
-=======
+\
 	/* If the rntm is non-NULL, it may indicate that we should forgo sup
 	   handling altogether. */ \
 	bool enable_sup = TRUE; \
@@ -94,60 +89,41 @@
 		   the function returns with BLIS_FAILURE, which causes execution to
 		   proceed towards the conventional implementation. */ \
 		err_t result = PASTEMAC(opname,sup)( alpha, a, b, beta, c, cntx, rntm ); \
-		if ( result == BLIS_SUCCESS ) \
-		{ \
+        if ( result == BLIS_SUCCESS ) {\
+                AOCL_DTL_TRACE_EXIT(AOCL_DTL_LEVEL_TRACE_2) \
 			return; \
 		} \
 	} \
->>>>>>> 6a4aa986
-\
-    /* If the rntm is non-NULL, it may indicate that we should forgo sup
-       handling altogether. */ \
-    bool enable_sup = TRUE; \
-    if ( rntm != NULL ) enable_sup = bli_rntm_l3_sup( rntm ); \
-\
-    if ( enable_sup ) \
-    { \
-        /* Execute the small/unpacked oapi handler. If it finds that the problem
-           does not fall within the thresholds that define "small", or for some
-           other reason decides not to use the small/unpacked implementation,
-           the function returns with BLIS_FAILURE, which causes execution to
-           proceed towards the conventional implementation. */ \
-        err_t result = PASTEMAC(opname,sup)( alpha, a, b, beta, c, cntx, rntm ); \
-        if ( result == BLIS_SUCCESS ) {\
-                AOCL_DTL_TRACE_EXIT(AOCL_DTL_LEVEL_TRACE_2) \
-            return;					   \
-        } \
-    } \
-\
-    /* Only proceed with an induced method if each of the operands have a
-       complex storage datatype. NOTE: Allowing precisions to vary while
-       using 1m, which is what we do here, is unique to gemm; other level-3
-       operations use 1m only if all storage datatypes are equal (and they
-       ignore the computation precision). If any operands are real, skip the
-       induced method chooser function and proceed directly with native
-       execution. */ \
-    if ( bli_obj_is_complex( c ) && \
-         bli_obj_is_complex( a ) && \
-         bli_obj_is_complex( b ) ) \
-    { \
-        /* Invoke the operation's "ind" function--its induced method front-end.
-           For complex problems, it calls the highest priority induced method
-           that is available (ie: implemented and enabled), and if none are
-           enabled, it calls native execution. (For real problems, it calls
-           the operation's native execution interface.) */ \
-        PASTEMAC(opname,ind)( alpha, a, b, beta, c, cntx, rntm ); \
-    } \
-    else \
-    { \
-        PASTEMAC(opname,nat)( alpha, a, b, beta, c, cntx, rntm ); \
-    } \
+\
+	/* Only proceed with an induced method if each of the operands have a
+	   complex storage datatype. NOTE: Allowing precisions to vary while
+	   using 1m, which is what we do here, is unique to gemm; other level-3
+	   operations use 1m only if all storage datatypes are equal (and they
+	   ignore the computation precision). If any operands are real, skip the
+	   induced method chooser function and proceed directly with native
+	   execution. */ \
+	if ( bli_obj_is_complex( c ) && \
+	     bli_obj_is_complex( a ) && \
+	     bli_obj_is_complex( b ) ) \
+	{ \
+		/* Invoke the operation's "ind" function--its induced method front-end.
+		   For complex problems, it calls the highest priority induced method
+		   that is available (ie: implemented and enabled), and if none are
+		   enabled, it calls native execution. (For real problems, it calls
+		   the operation's native execution interface.) */ \
+		PASTEMAC(opname,ind)( alpha, a, b, beta, c, cntx, rntm ); \
+	} \
+	else \
+	{ \
+		PASTEMAC(opname,nat)( alpha, a, b, beta, c, cntx, rntm ); \
+	} \
  \
     AOCL_DTL_TRACE_EXIT(AOCL_DTL_LEVEL_TRACE_2) \
 }
 
 GENFRONT( gemm )
 
+
 #undef  GENFRONT
 #define GENFRONT( opname ) \
 \
@@ -162,9 +138,9 @@
      ) \
 { \
     AOCL_DTL_TRACE_ENTRY(AOCL_DTL_LEVEL_TRACE_2) \
-    bli_init_once(); \
-\
-    BLIS_OAPI_EX_DECLS \
+	bli_init_once(); \
+\
+	BLIS_OAPI_EX_DECLS \
 \
     /* If C has a zero dimension, return early.	*/	\
     if ( bli_obj_has_zero_dim( c ) ) {\
@@ -183,117 +159,24 @@
         return;\
     }\
 \
-    /* If the rntm is non-NULL, it may indicate that we should forgo sup
-       handling altogether. */ \
-    bool enable_sup = TRUE; \
-    if ( rntm != NULL ) enable_sup = bli_rntm_l3_sup( rntm ); \
-\
-    if ( enable_sup ) \
-    { \
-        /* Execute the small/unpacked oapi handler. If it finds that the problem
-           does not fall within the thresholds that define "small", or for some
-           other reason decides not to use the small/unpacked implementation,
-           the function returns with BLIS_FAILURE, which causes execution to
-           proceed towards the conventional implementation. */ \
-        err_t result = PASTEMAC(opname,sup)( alpha, a, b, beta, c, cntx, rntm ); \
-        if ( result == BLIS_SUCCESS ) {\
-                AOCL_DTL_TRACE_EXIT(AOCL_DTL_LEVEL_TRACE_2) \
-            return;					   \
-        } \
-    } \
-\
-    /* Only proceed with an induced method if each of the operands have a
-       complex storage datatype. NOTE: Allowing precisions to vary while
-       using 1m, which is what we do here, is unique to gemm; other level-3
-       operations use 1m only if all storage datatypes are equal (and they
-       ignore the computation precision). If any operands are real, skip the
-       induced method chooser function and proceed directly with native
-       execution. */ \
-    if ( bli_obj_is_complex( c ) && \
-         bli_obj_is_complex( a ) && \
-         bli_obj_is_complex( b ) ) \
-    { \
-        /* GEMMT Todo: Currently we support only native implemenation
-         for complex datatypes.*/ \
-        PASTEMAC(opname,nat)( alpha, a, b, beta, c, cntx, rntm ); \
-    } \
-    else \
-    { \
-        PASTEMAC(opname,nat)( alpha, a, b, beta, c, cntx, rntm ); \
-    } \
- \
-    AOCL_DTL_TRACE_EXIT(AOCL_DTL_LEVEL_TRACE_2) \
-}
-GENFRONT( gemmt )
-
-#undef  GENFRONT
-#define GENFRONT( opname ) \
-\
-void PASTEMAC(opname,EX_SUF) \
-     ( \
-       obj_t*  alpha, \
-       obj_t*  a, \
-       obj_t*  b, \
-       obj_t*  beta, \
-       obj_t*  c  \
-       BLIS_OAPI_EX_PARAMS  \
-     ) \
-{ \
-    AOCL_DTL_TRACE_ENTRY(AOCL_DTL_LEVEL_TRACE_2) \
-    bli_init_once(); \
-\
-    BLIS_OAPI_EX_DECLS \
-\
-<<<<<<< HEAD
-    /* Only proceed with an induced method if each of the operands have a
-       complex storage datatype. NOTE: Allowing precisions to vary while
-       using 1m, which is what we do here, is unique to gemm; other level-3
-       operations use 1m only if all storage datatypes are equal (and they
-       ignore the computation precision). If any operands are real, skip the
-       induced method chooser function and proceed directly with native
-       execution. */ \
-    if ( bli_obj_is_complex( c ) && \
-         bli_obj_is_complex( a ) && \
-         bli_obj_is_complex( b ) ) \
-    { \
-        /* Invoke the operation's "ind" function--its induced method front-end.
-           For complex problems, it calls the highest priority induced method
-           that is available (ie: implemented and enabled), and if none are
-           enabled, it calls native execution. (For real problems, it calls
-           the operation's native execution interface.) */ \
-        PASTEMAC(opname,ind)( alpha, a, b, beta, c, cntx, rntm ); \
-    } \
-    else \
-    { \
-        PASTEMAC(opname,nat)( alpha, a, b, beta, c, cntx, rntm ); \
-    } \
-=======
 	/* If the rntm is non-NULL, it may indicate that we should forgo sup
 	   handling altogether. */ \
-	/*
 	bool enable_sup = TRUE; \
 	if ( rntm != NULL ) enable_sup = bli_rntm_l3_sup( rntm ); \
-	*/ \
-\
-	/* NOTE: The sup handling for gemmt is disabled here because gemmtsup
-	   is not yet fully implemented. */ \
-	/*
+\
 	if ( enable_sup ) \
 	{ \
-	*/ \
 		/* Execute the small/unpacked oapi handler. If it finds that the problem
 		   does not fall within the thresholds that define "small", or for some
 		   other reason decides not to use the small/unpacked implementation,
 		   the function returns with BLIS_FAILURE, which causes execution to
 		   proceed towards the conventional implementation. */ \
-	/*
 		err_t result = PASTEMAC(opname,sup)( alpha, a, b, beta, c, cntx, rntm ); \
-		if ( result == BLIS_SUCCESS ) \
-		{ \
+        if ( result == BLIS_SUCCESS ) {\
+                AOCL_DTL_TRACE_EXIT(AOCL_DTL_LEVEL_TRACE_2) \
 			return; \
 		} \
 	} \
-	*/ \
 \
 	/* Only proceed with an induced method if each of the operands have a
 	   complex storage datatype. NOTE: Allowing precisions to vary while
@@ -306,20 +189,19 @@
 	     bli_obj_is_complex( a ) && \
 	     bli_obj_is_complex( b ) ) \
 	{ \
-		/* FIXME: BLIS does not yet support induced methods for gemmt. Thus,
-		   we call the native implementation code path for now. */ \
-		/*PASTEMAC(opname,ind)( alpha, a, b, beta, c, cntx, rntm );*/ \
+        /* GEMMT Todo: Currently we support only native implemenation
+         for complex datatypes.*/ \
 		PASTEMAC(opname,nat)( alpha, a, b, beta, c, cntx, rntm ); \
 	} \
 	else \
 	{ \
 		PASTEMAC(opname,nat)( alpha, a, b, beta, c, cntx, rntm ); \
 	} \
-}
-
+ \
+    AOCL_DTL_TRACE_EXIT(AOCL_DTL_LEVEL_TRACE_2) \
+}
 GENFRONT( gemmt )
 
-
 #undef  GENFRONT
 #define GENFRONT( opname ) \
 \
@@ -333,6 +215,7 @@
        BLIS_OAPI_EX_PARAMS  \
      ) \
 { \
+    AOCL_DTL_TRACE_ENTRY(AOCL_DTL_LEVEL_TRACE_2) \
 	bli_init_once(); \
 \
 	BLIS_OAPI_EX_DECLS \
@@ -359,7 +242,6 @@
 	{ \
 		PASTEMAC(opname,nat)( alpha, a, b, beta, c, cntx, rntm ); \
 	} \
->>>>>>> 6a4aa986
 }
 
 GENFRONT( her2k )
@@ -381,29 +263,29 @@
      ) \
 { \
     AOCL_DTL_TRACE_ENTRY(AOCL_DTL_LEVEL_TRACE_2) \
-    bli_init_once(); \
-\
-    BLIS_OAPI_EX_DECLS \
-\
-    /* Only proceed with an induced method if all operands have the same
-       (complex) datatype. If any datatypes differ, skip the induced method
-       chooser function and proceed directly with native execution, which is
-       where mixed datatype support will be implemented (if at all). */ \
-    if ( bli_obj_dt( a ) == bli_obj_dt( c ) && \
-         bli_obj_dt( b ) == bli_obj_dt( c ) && \
-         bli_obj_is_complex( c ) ) \
-    { \
-        /* Invoke the operation's "ind" function--its induced method front-end.
-           For complex problems, it calls the highest priority induced method
-           that is available (ie: implemented and enabled), and if none are
-           enabled, it calls native execution. (For real problems, it calls
-           the operation's native execution interface.) */ \
-        PASTEMAC(opname,ind)( side, alpha, a, b, beta, c, cntx, rntm ); \
-    } \
-    else \
-    { \
-        PASTEMAC(opname,nat)( side, alpha, a, b, beta, c, cntx, rntm ); \
-    } \
+	bli_init_once(); \
+\
+	BLIS_OAPI_EX_DECLS \
+\
+	/* Only proceed with an induced method if all operands have the same
+	   (complex) datatype. If any datatypes differ, skip the induced method
+	   chooser function and proceed directly with native execution, which is
+	   where mixed datatype support will be implemented (if at all). */ \
+	if ( bli_obj_dt( a ) == bli_obj_dt( c ) && \
+	     bli_obj_dt( b ) == bli_obj_dt( c ) && \
+	     bli_obj_is_complex( c ) ) \
+	{ \
+		/* Invoke the operation's "ind" function--its induced method front-end.
+		   For complex problems, it calls the highest priority induced method
+		   that is available (ie: implemented and enabled), and if none are
+		   enabled, it calls native execution. (For real problems, it calls
+		   the operation's native execution interface.) */ \
+		PASTEMAC(opname,ind)( side, alpha, a, b, beta, c, cntx, rntm ); \
+	} \
+	else \
+	{ \
+		PASTEMAC(opname,nat)( side, alpha, a, b, beta, c, cntx, rntm ); \
+	} \
     AOCL_DTL_TRACE_EXIT(AOCL_DTL_LEVEL_TRACE_2)\
 }
 
@@ -424,28 +306,28 @@
        BLIS_OAPI_EX_PARAMS  \
      ) \
 { \
-    bli_init_once(); \
-\
-    BLIS_OAPI_EX_DECLS \
-\
-    /* Only proceed with an induced method if all operands have the same
-       (complex) datatype. If any datatypes differ, skip the induced method
-       chooser function and proceed directly with native execution, which is
-       where mixed datatype support will be implemented (if at all). */ \
-    if ( bli_obj_dt( a ) == bli_obj_dt( c ) && \
-         bli_obj_is_complex( c ) ) \
-    { \
-        /* Invoke the operation's "ind" function--its induced method front-end.
-           For complex problems, it calls the highest priority induced method
-           that is available (ie: implemented and enabled), and if none are
-           enabled, it calls native execution. (For real problems, it calls
-           the operation's native execution interface.) */ \
-        PASTEMAC(opname,ind)( alpha, a, beta, c, cntx, rntm ); \
-    } \
-    else \
-    { \
-        PASTEMAC(opname,nat)( alpha, a, beta, c, cntx, rntm ); \
-    } \
+	bli_init_once(); \
+\
+	BLIS_OAPI_EX_DECLS \
+\
+	/* Only proceed with an induced method if all operands have the same
+	   (complex) datatype. If any datatypes differ, skip the induced method
+	   chooser function and proceed directly with native execution, which is
+	   where mixed datatype support will be implemented (if at all). */ \
+	if ( bli_obj_dt( a ) == bli_obj_dt( c ) && \
+	     bli_obj_is_complex( c ) ) \
+	{ \
+		/* Invoke the operation's "ind" function--its induced method front-end.
+		   For complex problems, it calls the highest priority induced method
+		   that is available (ie: implemented and enabled), and if none are
+		   enabled, it calls native execution. (For real problems, it calls
+		   the operation's native execution interface.) */ \
+		PASTEMAC(opname,ind)( alpha, a, beta, c, cntx, rntm ); \
+	} \
+	else \
+	{ \
+		PASTEMAC(opname,nat)( alpha, a, beta, c, cntx, rntm ); \
+	} \
 }
 
 GENFRONT( herk )
@@ -465,28 +347,28 @@
      ) \
 { \
         AOCL_DTL_TRACE_ENTRY(AOCL_DTL_LEVEL_TRACE_2) \
-    bli_init_once(); \
-\
-    BLIS_OAPI_EX_DECLS \
-\
-    /* Only proceed with an induced method if all operands have the same
-       (complex) datatype. If any datatypes differ, skip the induced method
-       chooser function and proceed directly with native execution, which is
-       where mixed datatype support will be implemented (if at all). */ \
-    if ( bli_obj_dt( a ) == bli_obj_dt( b ) && \
-         bli_obj_is_complex( b ) ) \
-    { \
-        /* Invoke the operation's "ind" function--its induced method front-end.
-           For complex problems, it calls the highest priority induced method
-           that is available (ie: implemented and enabled), and if none are
-           enabled, it calls native execution. (For real problems, it calls
-           the operation's native execution interface.) */ \
-        PASTEMAC(opname,ind)( side, alpha, a, b, cntx, rntm ); \
-    } \
-    else \
-    { \
-        PASTEMAC(opname,nat)( side, alpha, a, b, cntx, rntm ); \
-    } \
+	bli_init_once(); \
+\
+	BLIS_OAPI_EX_DECLS \
+\
+	/* Only proceed with an induced method if all operands have the same
+	   (complex) datatype. If any datatypes differ, skip the induced method
+	   chooser function and proceed directly with native execution, which is
+	   where mixed datatype support will be implemented (if at all). */ \
+	if ( bli_obj_dt( a ) == bli_obj_dt( b ) && \
+	     bli_obj_is_complex( b ) ) \
+	{ \
+		/* Invoke the operation's "ind" function--its induced method front-end.
+		   For complex problems, it calls the highest priority induced method
+		   that is available (ie: implemented and enabled), and if none are
+		   enabled, it calls native execution. (For real problems, it calls
+		   the operation's native execution interface.) */ \
+		PASTEMAC(opname,ind)( side, alpha, a, b, cntx, rntm ); \
+	} \
+	else \
+	{ \
+		PASTEMAC(opname,nat)( side, alpha, a, b, cntx, rntm ); \
+	} \
         AOCL_DTL_TRACE_EXIT(AOCL_DTL_LEVEL_TRACE_2);	\
 }
 
