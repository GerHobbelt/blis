--- conflicted
+++ resolved
@@ -38,17 +38,14 @@
 // The global rntm_t structure, which holds the global thread settings
 // along with a few other key parameters.
 rntm_t global_rntm = BLIS_RNTM_INITIALIZER;
-<<<<<<< HEAD
-=======
 
 // Make thread settings local to each thread calling BLIS routines
 BLIS_THREAD_LOCAL rntm_t tl_rntm = BLIS_RNTM_INITIALIZER;
->>>>>>> fb2a6827
 
 // A mutex to allow synchronous access to global_rntm.
 bli_pthread_mutex_t global_rntm_mutex = BLIS_PTHREAD_MUTEX_INITIALIZER;
 
-// -----------------------------------------------------------------------------
+// ----------------------------------------------------------------------------
 
 void bli_rntm_init_from_global( rntm_t* rntm )
 {
@@ -67,76 +64,6 @@
 #if 0
 	printf( "bli_rntm_init_from_global()\n" );
 	bli_rntm_print( rntm );
-#endif
-}
-
-// -----------------------------------------------------------------------------
-
-void bli_rntm_set_num_threads
-     (
-       dim_t   nt,
-       rntm_t* rntm
-     )
-{
-#ifdef BLIS_ENABLE_MULTITHREADING
-
-	// Record the total number of threads to use.
-	bli_rntm_set_num_threads_only( nt, rntm );
-
-	// Set the individual ways of parallelism to default states. This
-	// must be done before sanitization so that the .num_threads field
-	// will prevail over any previous ways that may have been set.
-	bli_rntm_clear_ways_only( rntm );
-
-	// Ensure that the rntm_t is in a consistent state.
-	bli_rntm_sanitize( rntm );
-
-#else
-
-	// When multithreading is disabled at compile time, ignore the user's
-	// request. And just to be safe, reassert the default rntm_t values.
-	bli_rntm_clear_num_threads_only( rntm );
-	bli_rntm_clear_ways_only( rntm );
-
-#endif
-}
-
-void bli_rntm_set_ways
-     (
-       dim_t   jc,
-       dim_t   pc,
-       dim_t   ic,
-       dim_t   jr,
-       dim_t   ir,
-       rntm_t* rntm
-     )
-{
-#ifdef BLIS_ENABLE_MULTITHREADING
-
-	// Record the number of ways of parallelism per loop.
-	bli_rntm_set_jc_ways_only( jc, rntm );
-	bli_rntm_set_pc_ways_only(  1, rntm ); // Disable pc_nt values.
-	bli_rntm_set_ic_ways_only( ic, rntm );
-	bli_rntm_set_jr_ways_only( jr, rntm );
-	bli_rntm_set_ir_ways_only( ir, rntm );
-	bli_rntm_set_pr_ways_only(  1, rntm );
-
-	// Set the total number of threads to its default state. This isn't
-	// strictly necessary, but is done in case the priority of nt vs.
-	// ways ever changes. (Currently, the ways always prevail over the
-	// number of threads, if both are set.)
-	bli_rntm_clear_num_threads_only( rntm );
-
-	// Ensure that the rntm_t is in a consistent state.
-	bli_rntm_sanitize( rntm );
-
-#else
-
-	// When multithreading is disabled at compile time, ignore the user's
-	// request. And just to be safe, reassert the default rntm_t values.
-	bli_rntm_clear_num_threads_only( rntm );
-	bli_rntm_clear_ways_only( rntm );
-
 #endif
 }
 
@@ -154,53 +81,14 @@
 {
 	// Set the number of ways for each loop, if needed, depending on what
 	// kind of information is already stored in the rntm_t object.
-	bli_rntm_factorize( m, n, k, rntm );
-
-<<<<<<< HEAD
-	#if 0
-	printf( "bli_rntm_set_ways_for_op()\n" );
-	bli_rntm_print( rntm );
-	#endif
-=======
+	bli_rntm_set_ways_from_rntm( m, n, k, rntm );
+
 #ifdef PRINT_THREADING
 	printf( "bli_rntm_set_ways_for_op()\n" );
 	bli_rntm_print( rntm );
 #endif
->>>>>>> fb2a6827
 
 	// Now modify the number of ways, if necessary, based on the operation.
-
-	// Consider gemm (hemm, symm), gemmt (herk, her2k, syrk, syr2k), and
-	// trmm (trmm, trmm3).
-	if (
-#ifdef BLIS_ENABLE_JRIR_TLB
-	     l3_op == BLIS_GEMM  ||
-	     l3_op == BLIS_GEMMT ||
-	     l3_op == BLIS_TRMM  ||
-#endif
-	     FALSE
-	   )
-	{
-		dim_t jc = bli_rntm_jc_ways( rntm );
-		dim_t pc = bli_rntm_pc_ways( rntm );
-		dim_t ic = bli_rntm_ic_ways( rntm );
-		dim_t jr = bli_rntm_jr_ways( rntm );
-		dim_t ir = bli_rntm_ir_ways( rntm );
-
-		// If TLB is enabled for gemm or gemmt, redirect any ir loop parallelism
-		// into the jr loop.
-		bli_rntm_set_ways_only
-		(
-		  jc,
-		  pc,
-		  ic,
-		  jr * ir,
-		  1,
-		  rntm
-		);
-	}
-
-	// Consider trmm, trmm3, trsm.
 	if ( l3_op == BLIS_TRMM ||
 		 l3_op == BLIS_TRSM )
 	{
@@ -275,12 +163,6 @@
 	}
 }
 
-<<<<<<< HEAD
-void bli_rntm_sanitize
-     (
-       rntm_t* rntm
-     )
-=======
 void bli_rntm_set_ways_from_rntm
 	 (
 	   dim_t   m,
@@ -288,26 +170,19 @@
 	   dim_t   k,
 	   rntm_t* rntm
 	 )
->>>>>>> fb2a6827
 {
+	dim_t nt = bli_rntm_num_threads( rntm );
+
+	dim_t jc = bli_rntm_jc_ways( rntm );
+	dim_t pc = bli_rntm_pc_ways( rntm );
+	dim_t ic = bli_rntm_ic_ways( rntm );
+	dim_t jr = bli_rntm_jr_ways( rntm );
+	dim_t ir = bli_rntm_ir_ways( rntm );
+
+	bool  auto_factor = FALSE;
+
 #ifdef BLIS_ENABLE_MULTITHREADING
 
-	timpl_t ti = bli_rntm_thread_impl( rntm );
-	dim_t   nt = bli_rntm_num_threads( rntm );
-	dim_t   jc = bli_rntm_jc_ways( rntm );
-	dim_t   pc = bli_rntm_pc_ways( rntm );
-	dim_t   ic = bli_rntm_ic_ways( rntm );
-	dim_t   jr = bli_rntm_jr_ways( rntm );
-	dim_t   ir = bli_rntm_ir_ways( rntm );
-
-	bool auto_factor = FALSE;
-
-	bool nt_set   = FALSE;
-	bool ways_set = FALSE;
-
-<<<<<<< HEAD
-	if ( ti == BLIS_SINGLE )
-=======
 	bool  nt_set   = FALSE;
 	bool  ways_set = FALSE;
 
@@ -332,53 +207,31 @@
 	// then we assume the user wanted to use those positive values and
 	// default the non-positive values to 1.
 	if ( jc > 0 || pc > 0 || ic > 0 || jr > 0 || ir > 0 )
->>>>>>> fb2a6827
-	{
-		// If the threading implementation was set to BLIS_SINGLE, we ignore
-		// everything else.
-
-		nt = 1;
-		jc = pc = ic = jr = ir = 1;
-		auto_factor = FALSE;
-	}
-	else // if ( ti != BLIS_SINGLE )
-	{
-		// If the threading implementation was set to one of the true
-		// multithreading implementations (e.g. BLIS_OPENMP, BLIS_POSIX),
-		// we proceed to interpret and process the rntm_t's fields.
-
-		// Some users are mischievous/dumb. Make sure they don't cause trouble.
-		if ( nt < 1 ) nt = 1;
+	{
+		ways_set = TRUE;
+
 		if ( jc < 1 ) jc = 1;
 		if ( pc < 1 ) pc = 1;
 		if ( ic < 1 ) ic = 1;
 		if ( jr < 1 ) jr = 1;
 		if ( ir < 1 ) ir = 1;
-<<<<<<< HEAD
-=======
 
 		// auto factorization is to be disabled if BLIS_IC_NT/BLIS_JC_NT env
 		// variables are set irrespective of whether num_threads is modified
 		// or not. This ensures that preset factorization is prioritized.
 		auto_factor = FALSE;
 	}
->>>>>>> fb2a6827
-
-		// Now establish whether or not the number of threads or ways of
-		// parallelism were set to meaningful values.
-		if ( nt > 1 ) { nt_set   = TRUE; }
-		if ( jc > 1 ) { ways_set = TRUE; }
-		if ( pc > 1 ) { ways_set = TRUE; pc = 1; } // Disable pc_nt values.
-		if ( ic > 1 ) { ways_set = TRUE; }
-		if ( jr > 1 ) { ways_set = TRUE; }
-		if ( ir > 1 ) { ways_set = TRUE; }
-
-		// Next, we use the values of nt_set and ways_set to determine how to
-		// interpret the original values we found in the rntm_t object.
-
-<<<<<<< HEAD
-		if ( ways_set == TRUE )
-=======
+
+	// Now we use the values of nt_set and ways_set to determine how to
+	// interpret the original values we found in the rntm_t object.
+
+	if ( ways_set == TRUE )
+	{
+		// If the ways were set, then we use the values that were given
+		// and interpreted above (we set any non-positive value to 1).
+		// The only thing left to do is calculate the correct number of
+		// threads.
+
 		nt = jc * pc * ic * jr * ir;
 	}
 	else if ( ways_set == FALSE && nt_set == TRUE )
@@ -403,65 +256,33 @@
 								  n*BLIS_THREAD_RATIO_N, &ic, &jc );
 
 		for ( ir = BLIS_THREAD_MAX_IR ; ir > 1 ; ir-- )
->>>>>>> fb2a6827
 		{
-			// If the per-loop ways of parallelism were set, then we use the values
-			// that were given and interpreted above. Since the per-loop ways are
-			// known, we can calculate the total number of threads. Notice that if
-			// the user also happened to set the total number of threads, that value
-			// is discarded in favor of the implied value from the per-loop ways of
-			// parallelism.
-
-			nt = jc * pc * ic * jr * ir;
-			auto_factor = FALSE;
+			if ( ic % ir == 0 ) { ic /= ir; break; }
 		}
-		else if ( ways_set == FALSE && nt_set == TRUE )
+
+		for ( jr = BLIS_THREAD_MAX_JR ; jr > 1 ; jr-- )
 		{
-			// If the ways were not set but the number of thread was set, then we
-			// will attempt to automatically generate a thread factorization that
-			// will work given the problem size. This happens later, in
-			// bli_rntm_factorize().
-
-			auto_factor = TRUE;
+			if ( jc % jr == 0 ) { jc /= jr; break; }
 		}
-		else // if ( ways_set == FALSE && nt_set == FALSE )
-		{
-			// If neither the ways nor the number of threads were set, then the
-			// rntm_t was not meaningfully changed since initialization. This means
-			// the ways are already 1, which will lead to the default behavior of
-			// single-threaded execution.
-		}
-	}
-
-	// Save the results back in the rntm_t object.
-	// Note: We don't need to set the .thread_impl field of the rntm_t because
-	// it was not changed in the sanitization process.
-	//bli_rntm_set_thread_impl_only( ti, rntm );
-	bli_rntm_set_num_threads_only( nt, rntm );
-	bli_rntm_set_ways_only( jc, pc, ic, jr, ir, rntm );
-	bli_rntm_set_auto_factor_only( auto_factor, rntm );
+	}
+	else // if ( ways_set == FALSE && nt_set == FALSE )
+	{
+		// If neither the ways nor the number of threads were set, then
+		// the rntm was not meaningfully changed since initialization,
+		// and thus we'll default to single-threaded execution.
+
+		nt = 1;
+		jc = pc = ic = jr = ir = 1;
+	}
 
 #else
 
-	// When multithreading is disabled, always set the per-loop ways of
-	// parallelism to 1.
-	bli_rntm_set_thread_impl_only( BLIS_SINGLE, rntm );
-	bli_rntm_set_num_threads_only( 1, rntm );
-	bli_rntm_set_ways_only( 1, 1, 1, 1, 1, rntm );
-	bli_rntm_set_auto_factor_only( FALSE, rntm );
+	// When multithreading is disabled, always set the rntm_t ways
+	// values to 1.
+	nt = 1;
+	jc = pc = ic = jr = ir = 1;
 
 #endif
-<<<<<<< HEAD
-}
-
-void bli_rntm_factorize
-     (
-       dim_t   m,
-       dim_t   n,
-       dim_t   k,
-       rntm_t* rntm
-     )
-=======
 
 	// Save the results back in the runtime object.
 	bli_rntm_set_auto_factor_only( auto_factor, rntm );
@@ -481,15 +302,19 @@
 	   dim_t   k,
 	   rntm_t* rntm
 	 )
->>>>>>> fb2a6827
 {
+	dim_t nt = bli_rntm_num_threads( rntm );
+
+	dim_t jc = bli_rntm_jc_ways( rntm );
+	dim_t pc = bli_rntm_pc_ways( rntm );
+	dim_t ic = bli_rntm_ic_ways( rntm );
+	dim_t jr = bli_rntm_jr_ways( rntm );
+	dim_t ir = bli_rntm_ir_ways( rntm );
+
+	bool  auto_factor = FALSE;
+
 #ifdef BLIS_ENABLE_MULTITHREADING
 
-<<<<<<< HEAD
-	// The .auto_factor field would have been set either at initialization or
-	// when the rntm_t was sanitized after being updated by the user.
-	if ( bli_rntm_auto_factor( rntm ) )
-=======
 	bool  nt_set   = FALSE;
 	bool  ways_set = FALSE;
 
@@ -514,52 +339,9 @@
 	// then we assume the user wanted to use those positive values and
 	// default the non-positive values to 1.
 	if ( jc > 0 || pc > 0 || ic > 0 || jr > 0 || ir > 0 )
->>>>>>> fb2a6827
-	{
-		dim_t nt = bli_rntm_num_threads( rntm );
-		dim_t jc = bli_rntm_jc_ways( rntm );
-		dim_t pc = bli_rntm_pc_ways( rntm );
-		dim_t ic = bli_rntm_ic_ways( rntm );
-		dim_t jr = bli_rntm_jr_ways( rntm );
-		dim_t ir = bli_rntm_ir_ways( rntm );
-
-<<<<<<< HEAD
-		if ( 0 < m && 0 < n && 0 <= k )
-		{
-			#ifdef BLIS_DISABLE_AUTO_PRIME_NUM_THREADS
-			// If use of prime numbers is disallowed for automatic thread
-			// factorizations, we first check if the number of threads requested
-			// is prime. If it is prime, and it exceeds a minimum threshold, then
-			// we reduce the number of threads by one so that the number is not
-			// prime. This will allow for automatic thread factorizations to span
-			// two dimensions (loops), which tends to be more efficient.
-			if ( bli_is_prime( nt ) && BLIS_NT_MAX_PRIME < nt ) nt -= 1;
-			#endif
-
-			//printf( "m n = %d %d  BLIS_THREAD_RATIO_M _N = %d %d\n",
-			//         (int)m, (int)n, (int)BLIS_THREAD_RATIO_M,
-			//                         (int)BLIS_THREAD_RATIO_N );
-
-			bli_thread_partition_2x2( nt, m*BLIS_THREAD_RATIO_M,
-			                              n*BLIS_THREAD_RATIO_N, &ic, &jc );
-
-			//printf( "jc ic = %d %d\n", (int)jc, (int)ic );
-
-			for ( ir = BLIS_THREAD_MAX_IR ; ir > 1 ; ir-- )
-			{
-				if ( ic % ir == 0 ) { ic /= ir; break; }
-			}
-
-			for ( jr = BLIS_THREAD_MAX_JR ; jr > 1 ; jr-- )
-			{
-				if ( jc % jr == 0 ) { jc /= jr; break; }
-			}
-		}
-
-		// Save the results back in the rntm_t object.
-		bli_rntm_set_num_threads_only( nt, rntm );
-		bli_rntm_set_ways_only( jc, pc, ic, jr, ir, rntm );
-=======
+	{
+		ways_set = TRUE;
+
 		if ( jc < 1 ) jc = 1;
 		if ( pc < 1 ) pc = 1;
 		if ( ic < 1 ) ic = 1;
@@ -570,85 +352,78 @@
 		// variables are set irrespective of whether num_threads is modified
 		// or not. This ensures that preset factorization is prioritized.
 		auto_factor = FALSE;
->>>>>>> fb2a6827
-	}
-
-#else
-
-	// When multithreading is disabled at compile time, the rntm can keep its
-	// default initialization values since using one thread requires no
-	// factorization.
-
+	}
+
+	// Now we use the values of nt_set and ways_set to determine how to
+	// interpret the original values we found in the rntm_t object.
+
+	if ( ways_set == TRUE )
+	{
+		// If the ways were set, then we use the values that were given
+		// and interpreted above (we set any non-positive value to 1).
+		// The only thing left to do is calculate the correct number of
+		// threads.
+
+		nt = jc * pc * ic * jr * ir;
+	}
+	else if ( ways_set == FALSE && nt_set == TRUE )
+	{
+		// If the ways were not set but the number of thread was set, then
+		// we attempt to automatically generate a thread factorization that
+		// will work given the problem size.
+
+#ifdef BLIS_DISABLE_AUTO_PRIME_NUM_THREADS
+		// If use of prime numbers is disallowed for automatic thread
+		// factorizations, we first check if the number of threads requested
+		// is prime. If it is prime, and it exceeds a minimum threshold, then
+		// we reduce the number of threads by one so that the number is not
+		// prime. This will allow for automatic thread factorizations to span
+		// two dimensions (loops), which tends to be more efficient.
+		if ( bli_is_prime( nt ) && BLIS_NT_MAX_PRIME < nt ) nt -= 1;
 #endif
-}
-
-<<<<<<< HEAD
-void bli_rntm_factorize_sup
-     (
-       dim_t   m,
-       dim_t   n,
-       dim_t   k,
-       rntm_t* rntm
-     )
-{
-#ifdef BLIS_ENABLE_MULTITHREADING
-=======
+
 		pc = 1;
 
 		//bli_thread_partition_2x2( nt, m*BLIS_THREAD_SUP_RATIO_M,
 		//							  n*BLIS_THREAD_SUP_RATIO_N, &ic, &jc );
 		bli_thread_partition_2x2( nt, m,
 								  n, &ic, &jc );
->>>>>>> fb2a6827
-
-	// The .auto_factor field would have been set either at initialization or
-	// when the rntm_t was sanitized after being updated by the user.
-	if ( bli_rntm_auto_factor( rntm ) )
-	{
-		dim_t nt = bli_rntm_num_threads( rntm );
-		dim_t jc = bli_rntm_jc_ways( rntm );
-		dim_t pc = bli_rntm_pc_ways( rntm );
-		dim_t ic = bli_rntm_ic_ways( rntm );
-		dim_t jr = bli_rntm_jr_ways( rntm );
-		dim_t ir = bli_rntm_ir_ways( rntm );
-
-		if ( 0 < m && 0 < n && 0 <= k )
+
+//printf( "bli_rntm_set_ways_from_rntm_sup(): jc = %d  ic = %d\n", (int)jc, (int)ic );
+#if 0
+		for ( ir = BLIS_THREAD_SUP_MAX_IR ; ir > 1 ; ir-- )
 		{
-			#ifdef BLIS_DISABLE_AUTO_PRIME_NUM_THREADS
-			// If use of prime numbers is disallowed for automatic thread
-			// factorizations, we first check if the number of threads requested
-			// is prime. If it is prime, and it exceeds a minimum threshold, then
-			// we reduce the number of threads by one so that the number is not
-			// prime. This will allow for automatic thread factorizations to span
-			// two dimensions (loops), which tends to be more efficient.
-			if ( bli_is_prime( nt ) && BLIS_NT_MAX_PRIME < nt ) nt -= 1;
-			#endif
-
-			bli_thread_partition_2x2( nt, m,
-										  n, &ic, &jc );
-			ir = 1; jr = 1;
+			if ( ic % ir == 0 ) { ic /= ir; break; }
 		}
 
-		// Save the results back in the rntm_t object.
-		bli_rntm_set_num_threads_only( nt, rntm );
-		bli_rntm_set_ways_only( jc, pc, ic, jr, ir, rntm );
-	}
-
+		for ( jr = BLIS_THREAD_SUP_MAX_JR ; jr > 1 ; jr-- )
+		{
+			if ( jc % jr == 0 ) { jc /= jr; break; }
+		}
 #else
-
-	// When multithreading is disabled at compile time, the rntm can keep its
-	// default initialization values since using one thread requires no
-	// factorization.
+		ir = 1;
+		jr = 1;
 
 #endif
-<<<<<<< HEAD
-}
-
-void bli_rntm_print
-     (
-       const rntm_t* rntm
-     )
-=======
+	}
+	else // if ( ways_set == FALSE && nt_set == FALSE )
+	{
+		// If neither the ways nor the number of threads were set, then
+		// the rntm was not meaningfully changed since initialization,
+		// and thus we'll default to single-threaded execution.
+
+		nt = 1;
+		jc = pc = ic = jr = ir = 1;
+	}
+
+#else
+
+	// When multithreading is disabled, always set the rntm_t ways
+	// values to 1.
+	nt = 1;
+	jc = pc = ic = jr = ir = 1;
+
+#endif
 
 	// Save the results back in the runtime object.
 	bli_rntm_set_auto_factor_only( auto_factor, rntm );
@@ -665,27 +440,11 @@
 	 (
 	   rntm_t* rntm
 	 )
->>>>>>> fb2a6827
 {
-	timpl_t ti = bli_rntm_thread_impl( rntm );
-
-	dim_t   af = bli_rntm_auto_factor( rntm );
-
-	dim_t   nt = bli_rntm_num_threads( rntm );
-
-<<<<<<< HEAD
-	dim_t   jc = bli_rntm_jc_ways( rntm );
-	dim_t   pc = bli_rntm_pc_ways( rntm );
-	dim_t   ic = bli_rntm_ic_ways( rntm );
-	dim_t   jr = bli_rntm_jr_ways( rntm );
-	dim_t   ir = bli_rntm_ir_ways( rntm );
-
-	printf( "thread impl: %d\n", ti );
-	printf( "rntm contents    nt  jc  pc  ic  jr  ir\n" );
-	printf( "autofac? %1d | %4d%4d%4d%4d%4d%4d\n", (int)af,
-	                                               (int)nt, (int)jc, (int)pc,
-	                                               (int)ic, (int)jr, (int)ir );
-=======
+	dim_t af = bli_rntm_auto_factor( rntm );
+
+	dim_t nt = bli_rntm_num_threads( rntm );
+
 	bool mt = bli_rntm_blis_mt( rntm );
 
 	dim_t jc = bli_rntm_jc_ways( rntm );
@@ -698,23 +457,15 @@
 	printf( "autofac, blis_mt? %1d, %1d | %4d%4d%4d%4d%4d%4d\n", (int)af, (int)mt,
 							   (int)nt, (int)jc, (int)pc,
 							   (int)ic, (int)jr, (int)ir );
->>>>>>> fb2a6827
 }
 
 // -----------------------------------------------------------------------------
 
 dim_t bli_rntm_calc_num_threads_in
-<<<<<<< HEAD
-     (
-       const bszid_t* bszid_cur,
-       const rntm_t*  rntm
-     )
-=======
 	 (
 	   bszid_t* restrict bszid_cur,
 	   rntm_t*  restrict rntm
 	 )
->>>>>>> fb2a6827
 {
 	/*									 // bp algorithm:
 	   bszid_t bszids[7] = { BLIS_NC,	  // level 0: 5th loop
