/*

   BLIS
   An object-based framework for developing high-performance BLAS-like
   libraries.

   Copyright (C) 2023 - 2024, Advanced Micro Devices, Inc. All rights reserved.

   Redistribution and use in source and binary forms, with or without
   modification, are permitted provided that the following conditions are
   met:
    - Redistributions of source code must retain the above copyright
      notice, this list of conditions and the following disclaimer.
    - Redistributions in binary form must reproduce the above copyright
      notice, this list of conditions and the following disclaimer in the
      documentation and/or other materials provided with the distribution.
    - Neither the name(s) of the copyright holder(s) nor the names of its
      contributors may be used to endorse or promote products derived
      from this software without specific prior written permission.

   THIS SOFTWARE IS PROVIDED BY THE COPYRIGHT HOLDERS AND CONTRIBUTORS
   "AS IS" AND ANY EXPRESS OR IMPLIED WARRANTIES, INCLUDING, BUT NOT
   LIMITED TO, THE IMPLIED WARRANTIES OF MERCHANTABILITY AND FITNESS FOR
   A PARTICULAR PURPOSE ARE DISCLAIMED. IN NO EVENT SHALL THE COPYRIGHT
   HOLDER OR CONTRIBUTORS BE LIABLE FOR ANY DIRECT, INDIRECT, INCIDENTAL,
   SPECIAL, EXEMPLARY, OR CONSEQUENTIAL DAMAGES (INCLUDING, BUT NOT
   LIMITED TO, PROCUREMENT OF SUBSTITUTE GOODS OR SERVICES; LOSS OF USE,
   DATA, OR PROFITS; OR BUSINESS INTERRUPTION) HOWEVER CAUSED AND ON ANY
   THEORY OF LIABILITY, WHETHER IN CONTRACT, STRICT LIABILITY, OR TORT
   (INCLUDING NEGLIGENCE OR OTHERWISE) ARISING IN ANY WAY OUT OF THE USE
   OF THIS SOFTWARE, EVEN IF ADVISED OF THE POSSIBILITY OF SUCH DAMAGE.

*/

#include <immintrin.h>
#include <string.h>
#include "blis.h"

#ifdef BLIS_ADDON_LPGEMM

#include "lpgemm_s32_kern_macros.h"
#include "lpgemm_s32_memcpy_macros.h"

// This file contains micro-kernels with extended MR for n fringe kernels.
// It was observed that increasing MR resulted in better multi-thread
// performance for inputs predominantly calling n fringe kernels. However
// slight regressions were observed in single thread performance.

// 12xlt16 int8o32 fringe kernel
__attribute__((aligned(64)))
LPGEMM_N_LT_NR0_FRINGE_KERN(uint8_t,int8_t,int32_t,u8s8s32o32_12xlt16)
{
	static void* post_ops_labels[] =
				{
				  &&POST_OPS_12xLT16_DISABLE,
				  &&POST_OPS_BIAS_12xLT16,
				  &&POST_OPS_RELU_12xLT16,
				  &&POST_OPS_RELU_SCALE_12xLT16,
				  &&POST_OPS_GELU_TANH_12xLT16,
				  &&POST_OPS_GELU_ERF_12xLT16,
				  &&POST_OPS_CLIP_12xLT16,
				  &&POST_OPS_DOWNSCALE_12xLT16,
				  &&POST_OPS_MATRIX_ADD_12xLT16,
				  &&POST_OPS_SWISH_12xLT16
				};
	dim_t MR = 12;
	dim_t m_full_pieces = m0 / MR;
	dim_t m_full_pieces_loop_limit = m_full_pieces * MR;
	dim_t m_partial_pieces = m0 % MR;

	dim_t k_full_pieces = k0 / 4;
	dim_t k_partial_pieces = k0 % 4;

	// B matrix storage.
	__m512i b0 = _mm512_setzero_epi32();

	// A matrix storage.
	__m512i a_int32_0 = _mm512_setzero_epi32();
	__m512i a_int32_1 = _mm512_setzero_epi32();
	__m512i a_int32_2 = _mm512_setzero_epi32();
	__m512i a_int32_3 = _mm512_setzero_epi32();
	__m512i a_int32_4 = _mm512_setzero_epi32();
	__m512i a_int32_5 = _mm512_setzero_epi32();
	__m512i a_int32_6 = _mm512_setzero_epi32();
	__m512i a_int32_7 = _mm512_setzero_epi32();
	__m512i a_int32_8 = _mm512_setzero_epi32();
	__m512i a_int32_9 = _mm512_setzero_epi32();
	__m512i a_int32_10 = _mm512_setzero_epi32();
	__m512i a_int32_11 = _mm512_setzero_epi32();

	for ( dim_t ir = 0; ir < m_full_pieces_loop_limit; ir += MR )
	{
		_mm_prefetch( b, _MM_HINT_T0 );
		_mm_prefetch( a + ( MR * ps_a ) + ( 0 * 16 ), _MM_HINT_T1 );

		// Registers to use for accumulating C.
		__m512i c_int32_0p0 = _mm512_setzero_epi32();

		__m512i c_int32_1p0 = _mm512_setzero_epi32();

		__m512i c_int32_2p0 = _mm512_setzero_epi32();

		__m512i c_int32_3p0 = _mm512_setzero_epi32();

		__m512i c_int32_4p0 = _mm512_setzero_epi32();

		__m512i c_int32_5p0 = _mm512_setzero_epi32();

		__m512i c_int32_6p0 = _mm512_setzero_epi32();

		__m512i c_int32_7p0 = _mm512_setzero_epi32();

		__m512i c_int32_8p0 = _mm512_setzero_epi32();

		__m512i c_int32_9p0 = _mm512_setzero_epi32();

		__m512i c_int32_10p0 = _mm512_setzero_epi32();

		__m512i c_int32_11p0 = _mm512_setzero_epi32();

		for ( dim_t kr = 0; kr < k_full_pieces; kr += 1 )
		{
			// Load 4 rows with 16 extended elements each from B to 1 ZMM
			// registers. It is to be noted that the B matrix is packed for use
			// in vnni instructions and each load to ZMM register will have 4
			// elements along k direction and 16 elements across n directions,
			// so 4x16 elements to a ZMM register.
			b0 = _mm512_loadu_si512( b + ( rs_b * kr ) + ( cs_b * 0 ) );

			// Broadcast a[0,kr:kr+4].
			a_int32_0 = _mm512_set1_epi32( *( uint32_t* )( a + ( rs_a * 0 ) + ( cs_a * kr ) ) );

			// Broadcast a[1,kr:kr+4].
			a_int32_1 = _mm512_set1_epi32( *( uint32_t* )( a + ( rs_a * 1 ) + ( cs_a * kr ) ) );

			// Broadcast a[2,kr:kr+4].
			a_int32_2 = _mm512_set1_epi32( *( uint32_t* )( a + ( rs_a * 2 ) + ( cs_a * kr ) ) );

			// Broadcast a[3,kr:kr+4].
			a_int32_3 = _mm512_set1_epi32( *( uint32_t* )( a + ( rs_a * 3 ) + ( cs_a * kr ) ) );

			// Broadcast a[4,kr:kr+4].
			a_int32_4 = _mm512_set1_epi32( *( uint32_t* )( a + ( rs_a * 4 ) + ( cs_a * kr ) ) );

			// Broadcast a[5,kr:kr+4].
			a_int32_5 = _mm512_set1_epi32( *( uint32_t* )( a + ( rs_a * 5 ) + ( cs_a * kr ) ) );

			// Broadcast a[6,kr:kr+4].
			a_int32_6 = _mm512_set1_epi32( *( uint32_t* )( a + ( rs_a * 6 ) + ( cs_a * kr ) ) );

			// Broadcast a[7,kr:kr+4].
			a_int32_7 = _mm512_set1_epi32( *( uint32_t* )( a + ( rs_a * 7 ) + ( cs_a * kr ) ) );

			// Perform column direction mat-mul with k = 4.
			// c[0,0-15] = a[0,kr:kr+4]*b[kr:kr+4,0-15]
			c_int32_0p0 = _mm512_dpbusd_epi32( c_int32_0p0, a_int32_0, b0 );

			// Perform column direction mat-mul with k = 4.
			// c[1,0-15] = a[1,kr:kr+4]*b[kr:kr+4,0-15]
			c_int32_1p0 = _mm512_dpbusd_epi32( c_int32_1p0, a_int32_1, b0 );

			// Perform column direction mat-mul with k = 4.
			// c[2,0-15] = a[2,kr:kr+4]*b[kr:kr+4,0-15]
			c_int32_2p0 = _mm512_dpbusd_epi32( c_int32_2p0, a_int32_2, b0 );

			// Perform column direction mat-mul with k = 4.
			// c[3,0-15] = a[3,kr:kr+4]*b[kr:kr+4,0-15]
			c_int32_3p0 = _mm512_dpbusd_epi32( c_int32_3p0, a_int32_3, b0 );

			// Broadcast a[8,kr:kr+4].
			a_int32_8 = _mm512_set1_epi32( *( uint32_t* )( a + ( rs_a * 8 ) + ( cs_a * kr ) ) );

			// Broadcast a[9,kr:kr+4].
			a_int32_9 = _mm512_set1_epi32( *( uint32_t* )( a + ( rs_a * 9 ) + ( cs_a * kr ) ) );

			// Broadcast a[10,kr:kr+4].
			a_int32_10 = _mm512_set1_epi32( *( uint32_t* )( a + ( rs_a * 10 ) + ( cs_a * kr ) ) );

			// Broadcast a[11,kr:kr+4].
			a_int32_11 = _mm512_set1_epi32( *( uint32_t* )( a + ( rs_a * 11 ) + ( cs_a * kr ) ) );

			// Perform column direction mat-mul with k = 4.
			// c[4,0-15] = a[4,kr:kr+4]*b[kr:kr+4,0-15]
			c_int32_4p0 = _mm512_dpbusd_epi32( c_int32_4p0, a_int32_4, b0 );

			// Perform column direction mat-mul with k = 4.
			// c[5,0-15] = a[5,kr:kr+4]*b[kr:kr+4,0-15]
			c_int32_5p0 = _mm512_dpbusd_epi32( c_int32_5p0, a_int32_5, b0 );

			// Perform column direction mat-mul with k = 4.
			// c[6,0-15] = a[6,kr:kr+4]*b[kr:kr+4,0-15]
			c_int32_6p0 = _mm512_dpbusd_epi32( c_int32_6p0, a_int32_6, b0 );

			// Perform column direction mat-mul with k = 4.
			// c[7,0-15] = a[7,kr:kr+4]*b[kr:kr+4,0-15]
			c_int32_7p0 = _mm512_dpbusd_epi32( c_int32_7p0, a_int32_7, b0 );

			// Perform column direction mat-mul with k = 4.
			// c[8,0-15] = a[8,kr:kr+4]*b[kr:kr+4,0-15]
			c_int32_8p0 = _mm512_dpbusd_epi32( c_int32_8p0, a_int32_8, b0 );

			// Perform column direction mat-mul with k = 4.
			// c[9,0-15] = a[9,kr:kr+4]*b[kr:kr+4,0-15]
			c_int32_9p0 = _mm512_dpbusd_epi32( c_int32_9p0, a_int32_9, b0 );

			// Perform column direction mat-mul with k = 4.
			// c[10,0-15] = a[10,kr:kr+4]*b[kr:kr+4,0-15]
			c_int32_10p0 = _mm512_dpbusd_epi32( c_int32_10p0, a_int32_10, b0 );

			// Perform column direction mat-mul with k = 4.
			// c[11,0-15] = a[11,kr:kr+4]*b[kr:kr+4,0-15]
			c_int32_11p0 = _mm512_dpbusd_epi32( c_int32_11p0, a_int32_11, b0 );
		}
		__asm__(".p2align 6\n");
		// Handle k remainder.
		if ( k_partial_pieces > 0 )
		{
			__m128i a_kfringe_buf;
			__mmask16 load_mask = _cvtu32_mask16( 0xFFFF >> ( 16 - k_partial_pieces ) );

			b0 = _mm512_loadu_si512( b + ( rs_b * k_full_pieces ) + ( cs_b * 0 ) );

			// Broadcast a[0,kr:kr+4].
			a_kfringe_buf = _mm_maskz_loadu_epi8
			(
			  load_mask,
			  ( a + ( rs_a * 0 ) + ( cs_a * k_full_pieces ) )
			);
			a_int32_0 = _mm512_broadcastd_epi32( a_kfringe_buf );

			// Perform column direction mat-mul with k = 4.
			// c[0,0-15] = a[0,kr:kr+4]*b[kr:kr+4,0-15]
			c_int32_0p0 = _mm512_dpbusd_epi32( c_int32_0p0, a_int32_0, b0 );

			// Broadcast a[1,kr:kr+4].
			a_kfringe_buf = _mm_maskz_loadu_epi8
			(
			  load_mask,
			  ( a + ( rs_a * 1 ) + ( cs_a * k_full_pieces ) )
			);
			a_int32_1 = _mm512_broadcastd_epi32( a_kfringe_buf );

			// Perform column direction mat-mul with k = 4.
			// c[1,0-15] = a[1,kr:kr+4]*b[kr:kr+4,0-15]
			c_int32_1p0 = _mm512_dpbusd_epi32( c_int32_1p0, a_int32_1, b0 );

			// Broadcast a[2,kr:kr+4].
			a_kfringe_buf = _mm_maskz_loadu_epi8
			(
			  load_mask,
			  ( a + ( rs_a * 2 ) + ( cs_a * k_full_pieces ) )
			);
			a_int32_2 = _mm512_broadcastd_epi32( a_kfringe_buf );

			// Perform column direction mat-mul with k = 4.
			// c[2,0-15] = a[2,kr:kr+4]*b[kr:kr+4,0-15]
			c_int32_2p0 = _mm512_dpbusd_epi32( c_int32_2p0, a_int32_2, b0 );

			// Broadcast a[3,kr:kr+4].
			a_kfringe_buf = _mm_maskz_loadu_epi8
			(
			  load_mask,
			  ( a + ( rs_a * 3 ) + ( cs_a * k_full_pieces ) )
			);
			a_int32_3 = _mm512_broadcastd_epi32( a_kfringe_buf );

			// Perform column direction mat-mul with k = 4.
			// c[3,0-15] = a[3,kr:kr+4]*b[kr:kr+4,0-15]
			c_int32_3p0 = _mm512_dpbusd_epi32( c_int32_3p0, a_int32_3, b0 );

			// Broadcast a[4,kr:kr+4].
			a_kfringe_buf = _mm_maskz_loadu_epi8
			(
			  load_mask,
			  ( a + ( rs_a * 4 ) + ( cs_a * k_full_pieces ) )
			);
			a_int32_4 = _mm512_broadcastd_epi32( a_kfringe_buf );

			// Perform column direction mat-mul with k = 4.
			// c[4,0-15] = a[4,kr:kr+4]*b[kr:kr+4,0-15]
			c_int32_4p0 = _mm512_dpbusd_epi32( c_int32_4p0, a_int32_4, b0 );

			// Broadcast a[5,kr:kr+4].
			a_kfringe_buf = _mm_maskz_loadu_epi8
			(
			  load_mask,
			  ( a + ( rs_a * 5 ) + ( cs_a * k_full_pieces ) )
			);
			a_int32_5 = _mm512_broadcastd_epi32( a_kfringe_buf );

			// Perform column direction mat-mul with k = 4.
			// c[5,0-15] = a[5,kr:kr+4]*b[kr:kr+4,0-15]
			c_int32_5p0 = _mm512_dpbusd_epi32( c_int32_5p0, a_int32_5, b0 );

			// Broadcast a[6,kr:kr+4].
			a_kfringe_buf = _mm_maskz_loadu_epi8
			(
			  load_mask,
			  ( a + ( rs_a * 6 ) + ( cs_a * k_full_pieces ) )
			);
			a_int32_6 = _mm512_broadcastd_epi32( a_kfringe_buf );

			// Perform column direction mat-mul with k = 4.
			// c[6,0-15] = a[6,kr:kr+4]*b[kr:kr+4,0-15]
			c_int32_6p0 = _mm512_dpbusd_epi32( c_int32_6p0, a_int32_6, b0 );

			// Broadcast a[7,kr:kr+4].
			a_kfringe_buf = _mm_maskz_loadu_epi8
			(
			  load_mask,
			  ( a + ( rs_a * 7 ) + ( cs_a * k_full_pieces ) )
			);
			a_int32_7 = _mm512_broadcastd_epi32( a_kfringe_buf );

			// Perform column direction mat-mul with k = 4.
			// c[7,0-15] = a[7,kr:kr+4]*b[kr:kr+4,0-15]
			c_int32_7p0 = _mm512_dpbusd_epi32( c_int32_7p0, a_int32_7, b0 );

			// Broadcast a[8,kr:kr+4].
			a_kfringe_buf = _mm_maskz_loadu_epi8
			(
			  load_mask,
			  ( a + ( rs_a * 8 ) + ( cs_a * k_full_pieces ) )
			);
			a_int32_8 = _mm512_broadcastd_epi32( a_kfringe_buf );

			// Perform column direction mat-mul with k = 4.
			// c[8,0-15] = a[8,kr:kr+4]*b[kr:kr+4,0-15]
			c_int32_8p0 = _mm512_dpbusd_epi32( c_int32_8p0, a_int32_8, b0 );

			// Broadcast a[9,kr:kr+4].
			a_kfringe_buf = _mm_maskz_loadu_epi8
			(
			  load_mask,
			  ( a + ( rs_a * 9 ) + ( cs_a * k_full_pieces ) )
			);
			a_int32_9 = _mm512_broadcastd_epi32( a_kfringe_buf );

			// Perform column direction mat-mul with k = 4.
			// c[9,0-15] = a[9,kr:kr+4]*b[kr:kr+4,0-15]
			c_int32_9p0 = _mm512_dpbusd_epi32( c_int32_9p0, a_int32_9, b0 );

			// Broadcast a[10,kr:kr+4].
			a_kfringe_buf = _mm_maskz_loadu_epi8
			(
			  load_mask,
			  ( a + ( rs_a * 10 ) + ( cs_a * k_full_pieces ) )
			);
			a_int32_10 = _mm512_broadcastd_epi32( a_kfringe_buf );

			// Perform column direction mat-mul with k = 4.
			// c[10,0-15] = a[10,kr:kr+4]*b[kr:kr+4,0-15]
			c_int32_10p0 = _mm512_dpbusd_epi32( c_int32_10p0, a_int32_10, b0 );

			// Broadcast a[11,kr:kr+4].
			a_kfringe_buf = _mm_maskz_loadu_epi8
			(
			  load_mask,
			  ( a + ( rs_a * 11 ) + ( cs_a * k_full_pieces ) )
			);
			a_int32_11 = _mm512_broadcastd_epi32( a_kfringe_buf );

			// Perform column direction mat-mul with k = 4.
			// c[11,0-15] = a[11,kr:kr+4]*b[kr:kr+4,0-15]
			c_int32_11p0 = _mm512_dpbusd_epi32( c_int32_11p0, a_int32_11, b0 );
		}

		// Load alpha and beta
		__m512i selector1 = _mm512_set1_epi32( alpha );
		__m512i selector2 = _mm512_set1_epi32( beta );

		if ( alpha != 1 )
		{
			// Scale by alpha
			c_int32_0p0 = _mm512_mullo_epi32( selector1, c_int32_0p0 );

			c_int32_1p0 = _mm512_mullo_epi32( selector1, c_int32_1p0 );

			c_int32_2p0 = _mm512_mullo_epi32( selector1, c_int32_2p0 );

			c_int32_3p0 = _mm512_mullo_epi32( selector1, c_int32_3p0 );

			c_int32_4p0 = _mm512_mullo_epi32( selector1, c_int32_4p0 );

			c_int32_5p0 = _mm512_mullo_epi32( selector1, c_int32_5p0 );

			c_int32_6p0 = _mm512_mullo_epi32( selector1, c_int32_6p0 );

			c_int32_7p0 = _mm512_mullo_epi32( selector1, c_int32_7p0 );

			c_int32_8p0 = _mm512_mullo_epi32( selector1, c_int32_8p0 );

			c_int32_9p0 = _mm512_mullo_epi32( selector1, c_int32_9p0 );

			c_int32_10p0 = _mm512_mullo_epi32( selector1, c_int32_10p0 );

			c_int32_11p0 = _mm512_mullo_epi32( selector1, c_int32_11p0 );
		}

		// Scale C by beta.
		if ( beta != 0 )
		{
			if ( ( post_ops_attr.buf_downscale != NULL ) &&
				 ( post_ops_attr.is_first_k == TRUE ) )
			{
				__mmask16 load_mask = _cvtu32_mask16( 0xFFFF >> ( 16 - n0_rem ) );

				// c[0,0-15]
				S8_S32_BETA_OP_NLT16F_MASK( load_mask, c_int32_0p0, 0, 0, \
								selector1, selector2 );

				// c[1,0-15]
				S8_S32_BETA_OP_NLT16F_MASK( load_mask, c_int32_1p0, 1, 0, \
								selector1, selector2 );

				// c[2,0-15]
				S8_S32_BETA_OP_NLT16F_MASK( load_mask, c_int32_2p0, 2, 0, \
								selector1, selector2 );

				// c[3,0-15]
				S8_S32_BETA_OP_NLT16F_MASK( load_mask, c_int32_3p0, 3, 0, \
								selector1, selector2 );

				// c[4,0-15]
				S8_S32_BETA_OP_NLT16F_MASK( load_mask, c_int32_4p0, 4, 0, \
								selector1, selector2 );

				// c[5,0-15]
				S8_S32_BETA_OP_NLT16F_MASK( load_mask, c_int32_5p0, 5, 0, \
								selector1, selector2 );

				// c[6,0-15]
				S8_S32_BETA_OP_NLT16F_MASK( load_mask, c_int32_6p0, 6, 0, \
								selector1, selector2 );

				// c[7,0-15]
				S8_S32_BETA_OP_NLT16F_MASK( load_mask, c_int32_7p0, 7, 0, \
								selector1, selector2 );

				// c[8,0-15]
				S8_S32_BETA_OP_NLT16F_MASK( load_mask, c_int32_8p0, 8, 0, \
								selector1, selector2 );

				// c[9,0-15]
				S8_S32_BETA_OP_NLT16F_MASK( load_mask, c_int32_9p0, 9, 0, \
								selector1, selector2 );

				// c[10,0-15]
				S8_S32_BETA_OP_NLT16F_MASK( load_mask, c_int32_10p0, 10, 0, \
								selector1, selector2 );

				// c[11,0-15]
				S8_S32_BETA_OP_NLT16F_MASK( load_mask, c_int32_11p0, 11, 0, \
								selector1, selector2 );
			}
			else
			{
				__mmask16 load_mask = _cvtu32_mask16( 0xFFFF >> ( 16 - n0_rem ) );

				// c[0,0-15]
				S32_S32_BETA_OP_NLT16F_MASK(c, load_mask, c_int32_0p0, ir, 0, 0, \
								selector1, selector2);

				// c[1,0-15]
				S32_S32_BETA_OP_NLT16F_MASK(c, load_mask, c_int32_1p0, ir, 1, 0, \
								selector1, selector2);

				// c[2,0-15]
				S32_S32_BETA_OP_NLT16F_MASK(c, load_mask, c_int32_2p0, ir, 2, 0, \
								selector1, selector2);

				// c[3,0-15]
				S32_S32_BETA_OP_NLT16F_MASK(c, load_mask, c_int32_3p0, ir, 3, 0, \
								selector1, selector2);

				// c[4,0-15]
				S32_S32_BETA_OP_NLT16F_MASK(c, load_mask, c_int32_4p0, ir, 4, 0, \
								selector1, selector2);

				// c[5,0-15]
				S32_S32_BETA_OP_NLT16F_MASK(c, load_mask, c_int32_5p0, ir, 5, 0, \
								selector1, selector2);

				// c[6,0-15]
				S32_S32_BETA_OP_NLT16F_MASK(c, load_mask, c_int32_6p0, ir, 6, 0, \
								selector1, selector2);

				// c[7,0-15]
				S32_S32_BETA_OP_NLT16F_MASK(c, load_mask, c_int32_7p0, ir, 7, 0, \
								selector1, selector2);

				// c[8,0-15]
				S32_S32_BETA_OP_NLT16F_MASK(c, load_mask, c_int32_8p0, ir, 8, 0, \
								selector1, selector2);

				// c[9,0-15]
				S32_S32_BETA_OP_NLT16F_MASK(c, load_mask, c_int32_9p0, ir, 9, 0, \
								selector1, selector2);

				// c[10,0-15]
				S32_S32_BETA_OP_NLT16F_MASK(c, load_mask, c_int32_10p0, ir, 10, 0, \
								selector1, selector2);

				// c[11,0-15]
				S32_S32_BETA_OP_NLT16F_MASK(c, load_mask, c_int32_11p0, ir, 11, 0, \
								selector1, selector2);
			}
		}

        // Post Ops
		lpgemm_post_op* post_ops_list_temp = post_ops_list;
		POST_OP_LABEL_LASTK_SAFE_JUMP
POST_OPS_BIAS_12xLT16:
		{
			__mmask16 load_mask = _cvtu32_mask16( 0xFFFF >> ( 16 - n0_rem ) );
			selector1 = _mm512_maskz_loadu_epi32
			(
			  load_mask,
			  ( ( int32_t* )post_ops_list_temp->op_args1 +
				post_ops_attr.post_op_c_j )
			);

			// c[0,0-15]
			c_int32_0p0 = _mm512_add_epi32( selector1, c_int32_0p0 );

			// c[1,0-15]
			c_int32_1p0 = _mm512_add_epi32( selector1, c_int32_1p0 );

			// c[2,0-15]
			c_int32_2p0 = _mm512_add_epi32( selector1, c_int32_2p0 );

			// c[3,0-15]
			c_int32_3p0 = _mm512_add_epi32( selector1, c_int32_3p0 );

			// c[4,0-15]
			c_int32_4p0 = _mm512_add_epi32( selector1, c_int32_4p0 );

			// c[5,0-15]
			c_int32_5p0 = _mm512_add_epi32( selector1, c_int32_5p0 );

			// c[6,0-15]
			c_int32_6p0 = _mm512_add_epi32( selector1, c_int32_6p0 );

			// c[7,0-15]
			c_int32_7p0 = _mm512_add_epi32( selector1, c_int32_7p0 );

			// c[8,0-15]
			c_int32_8p0 = _mm512_add_epi32( selector1, c_int32_8p0 );

			// c[9,0-15]
			c_int32_9p0 = _mm512_add_epi32( selector1, c_int32_9p0 );

			// c[10,0-15]
			c_int32_10p0 = _mm512_add_epi32( selector1, c_int32_10p0 );

			// c[11,0-15]
			c_int32_11p0 = _mm512_add_epi32( selector1, c_int32_11p0 );

			POST_OP_LABEL_LASTK_SAFE_JUMP_WITH_NEXT_PTR
		}
POST_OPS_RELU_12xLT16:
		{
			selector1 = _mm512_setzero_epi32();

			// c[0,0-15]
			c_int32_0p0 = _mm512_max_epi32( selector1, c_int32_0p0 );

			// c[1,0-15]
			c_int32_1p0 = _mm512_max_epi32( selector1, c_int32_1p0 );

			// c[2,0-15]
			c_int32_2p0 = _mm512_max_epi32( selector1, c_int32_2p0 );

			// c[3,0-15]
			c_int32_3p0 = _mm512_max_epi32( selector1, c_int32_3p0 );

			// c[4,0-15]
			c_int32_4p0 = _mm512_max_epi32( selector1, c_int32_4p0 );

			// c[5,0-15]
			c_int32_5p0 = _mm512_max_epi32( selector1, c_int32_5p0 );

			// c[6,0-15]
			c_int32_6p0 = _mm512_max_epi32( selector1, c_int32_6p0 );

			// c[7,0-15]
			c_int32_7p0 = _mm512_max_epi32( selector1, c_int32_7p0 );

			// c[8,0-15]
			c_int32_8p0 = _mm512_max_epi32( selector1, c_int32_8p0 );

			// c[9,0-15]
			c_int32_9p0 = _mm512_max_epi32( selector1, c_int32_9p0 );

			// c[10,0-15]
			c_int32_10p0 = _mm512_max_epi32( selector1, c_int32_10p0 );

			// c[11,0-15]
			c_int32_11p0 = _mm512_max_epi32( selector1, c_int32_11p0 );

			POST_OP_LABEL_LASTK_SAFE_JUMP_WITH_NEXT_PTR
		}
POST_OPS_RELU_SCALE_12xLT16:
		{
			selector1 = _mm512_setzero_epi32();
			selector2 =
				_mm512_set1_epi32( *( ( int32_t* )post_ops_list_temp->op_args2 ) );

			__mmask16 relu_cmp_mask;

			// c[0, 0-15]
			RELU_SCALE_OP_S32_AVX512(c_int32_0p0)

			// c[1, 0-15]
			RELU_SCALE_OP_S32_AVX512(c_int32_1p0)

			// c[2, 0-15]
			RELU_SCALE_OP_S32_AVX512(c_int32_2p0)

			// c[3, 0-15]
			RELU_SCALE_OP_S32_AVX512(c_int32_3p0)

			// c[4, 0-15]
			RELU_SCALE_OP_S32_AVX512(c_int32_4p0)

			// c[5, 0-15]
			RELU_SCALE_OP_S32_AVX512(c_int32_5p0)

			// c[6, 0-15]
			RELU_SCALE_OP_S32_AVX512(c_int32_6p0)

			// c[7, 0-15]
			RELU_SCALE_OP_S32_AVX512(c_int32_7p0)

			// c[8, 0-15]
			RELU_SCALE_OP_S32_AVX512(c_int32_8p0)

			// c[9, 0-15]
			RELU_SCALE_OP_S32_AVX512(c_int32_9p0)

			// c[10, 0-15]
			RELU_SCALE_OP_S32_AVX512(c_int32_10p0)

			// c[11, 0-15]
			RELU_SCALE_OP_S32_AVX512(c_int32_11p0)

			POST_OP_LABEL_LASTK_SAFE_JUMP_WITH_NEXT_PTR
		}
POST_OPS_GELU_TANH_12xLT16:
		{
			__m512 dn, z, x, r2, r, y, x_tanh;
			__m512i q;

			// c[0, 0-15]
			GELU_TANH_S32_AVX512(c_int32_0p0, y, r, r2, x, z, dn, x_tanh, q)

			// c[1, 0-15]
			GELU_TANH_S32_AVX512(c_int32_1p0, y, r, r2, x, z, dn, x_tanh, q)

			// c[2, 0-15]
			GELU_TANH_S32_AVX512(c_int32_2p0, y, r, r2, x, z, dn, x_tanh, q)

			// c[3, 0-15]
			GELU_TANH_S32_AVX512(c_int32_3p0, y, r, r2, x, z, dn, x_tanh, q)

			// c[4, 0-15]
			GELU_TANH_S32_AVX512(c_int32_4p0, y, r, r2, x, z, dn, x_tanh, q)

			// c[5, 0-15]
			GELU_TANH_S32_AVX512(c_int32_5p0, y, r, r2, x, z, dn, x_tanh, q)

			// c[6, 0-15]
			GELU_TANH_S32_AVX512(c_int32_6p0, y, r, r2, x, z, dn, x_tanh, q)

			// c[7, 0-15]
			GELU_TANH_S32_AVX512(c_int32_7p0, y, r, r2, x, z, dn, x_tanh, q)

			// c[8, 0-15]
			GELU_TANH_S32_AVX512(c_int32_8p0, y, r, r2, x, z, dn, x_tanh, q)

			// c[9, 0-15]
			GELU_TANH_S32_AVX512(c_int32_9p0, y, r, r2, x, z, dn, x_tanh, q)

			// c[10, 0-15]
			GELU_TANH_S32_AVX512(c_int32_10p0, y, r, r2, x, z, dn, x_tanh, q)

			// c[11, 0-15]
			GELU_TANH_S32_AVX512(c_int32_11p0, y, r, r2, x, z, dn, x_tanh, q)

			POST_OP_LABEL_LASTK_SAFE_JUMP_WITH_NEXT_PTR
		}
POST_OPS_GELU_ERF_12xLT16:
		{
			__m512 x, r, y, x_erf;

			// c[0, 0-15]
			GELU_ERF_S32_AVX512(c_int32_0p0, y, r, x, x_erf)

			// c[1, 0-15]
			GELU_ERF_S32_AVX512(c_int32_1p0, y, r, x, x_erf)

			// c[2, 0-15]
			GELU_ERF_S32_AVX512(c_int32_2p0, y, r, x, x_erf)

			// c[3, 0-15]
			GELU_ERF_S32_AVX512(c_int32_3p0, y, r, x, x_erf)

			// c[4, 0-15]
			GELU_ERF_S32_AVX512(c_int32_4p0, y, r, x, x_erf)

			// c[5, 0-15]
			GELU_ERF_S32_AVX512(c_int32_5p0, y, r, x, x_erf)

			// c[6, 0-15]
			GELU_ERF_S32_AVX512(c_int32_6p0, y, r, x, x_erf)

			// c[7, 0-15]
			GELU_ERF_S32_AVX512(c_int32_7p0, y, r, x, x_erf)

			// c[8, 0-15]
			GELU_ERF_S32_AVX512(c_int32_8p0, y, r, x, x_erf)

			// c[9, 0-15]
			GELU_ERF_S32_AVX512(c_int32_9p0, y, r, x, x_erf)

			// c[10, 0-15]
			GELU_ERF_S32_AVX512(c_int32_10p0, y, r, x, x_erf)

			// c[11, 0-15]
			GELU_ERF_S32_AVX512(c_int32_11p0, y, r, x, x_erf)

			POST_OP_LABEL_LASTK_SAFE_JUMP_WITH_NEXT_PTR
		}
POST_OPS_CLIP_12xLT16:
		{
			__m512i min = _mm512_set1_epi32( *( int32_t* )post_ops_list_temp->op_args2 );
			__m512i max = _mm512_set1_epi32( *( int32_t* )post_ops_list_temp->op_args3 );

			// c[0, 0-15]
			CLIP_S32_AVX512(c_int32_0p0, min, max)

			// c[1, 0-15]
			CLIP_S32_AVX512(c_int32_1p0, min, max)

			// c[2, 0-15]
			CLIP_S32_AVX512(c_int32_2p0, min, max)

			// c[3, 0-15]
			CLIP_S32_AVX512(c_int32_3p0, min, max)

			// c[4, 0-15]
			CLIP_S32_AVX512(c_int32_4p0, min, max)

			// c[5, 0-15]
			CLIP_S32_AVX512(c_int32_5p0, min, max)

			// c[6, 0-15]
			CLIP_S32_AVX512(c_int32_6p0, min, max)

			// c[7, 0-15]
			CLIP_S32_AVX512(c_int32_7p0, min, max)

			// c[8, 0-15]
			CLIP_S32_AVX512(c_int32_8p0, min, max)

			// c[9, 0-15]
			CLIP_S32_AVX512(c_int32_9p0, min, max)

			// c[10, 0-15]
			CLIP_S32_AVX512(c_int32_10p0, min, max)

			// c[11, 0-15]
			CLIP_S32_AVX512(c_int32_11p0, min, max)

			POST_OP_LABEL_LASTK_SAFE_JUMP_WITH_NEXT_PTR
		}
POST_OPS_DOWNSCALE_12xLT16:
		{
			// Typecast without data modification, safe operation.
			__mmask16 load_mask = _cvtu32_mask16( 0xFFFF >> ( 16 - n0_rem ) );
			if ( post_ops_list_temp->scale_factor_len > 1 )
			{
				selector1 = _mm512_maskz_loadu_epi32
							(
							  load_mask,
							  ( ( float* )post_ops_list_temp->scale_factor +
								post_ops_attr.post_op_c_j )
							);
			}
			else if ( post_ops_list_temp->scale_factor_len == 1 )
			{
				selector1 =
					( __m512i )_mm512_set1_ps( *( ( float* )post_ops_list_temp->scale_factor ) );
			}

			// Need to ensure sse not used to avoid avx512 -> sse transition.
			__m128i zero_point = _mm512_castsi512_si128( _mm512_setzero_si512() );
			if ( *( ( dim_t* )post_ops_list_temp->op_args3 ) > 1 )
			{
				zero_point = _mm_maskz_loadu_epi8
							(
							  load_mask,
							  ( ( int8_t* )post_ops_list_temp->op_args1 +
								post_ops_attr.post_op_c_j )
							);
			}
			else if ( *( ( dim_t* )post_ops_list_temp->op_args3 ) == 1 )
			{
				zero_point = _mm_maskz_set1_epi8( 0xFFFF,
							*( ( int8_t* )post_ops_list_temp->op_args1 ) );
			}

			// c[0, 0-15]
			CVT_MULRND_CVT32_LT16(c_int32_0p0,selector1,zero_point);

			// c[1, 0-15]
			CVT_MULRND_CVT32_LT16(c_int32_1p0,selector1,zero_point);

			// c[2, 0-15]
			CVT_MULRND_CVT32_LT16(c_int32_2p0,selector1,zero_point);

			// c[3, 0-15]
			CVT_MULRND_CVT32_LT16(c_int32_3p0,selector1,zero_point);

			// c[4, 0-15]
			CVT_MULRND_CVT32_LT16(c_int32_4p0,selector1,zero_point);

			// c[5, 0-15]
			CVT_MULRND_CVT32_LT16(c_int32_5p0,selector1,zero_point);

			// c[6, 0-15]
			CVT_MULRND_CVT32_LT16(c_int32_6p0,selector1,zero_point);

			// c[7, 0-15]
			CVT_MULRND_CVT32_LT16(c_int32_7p0,selector1,zero_point);

			// c[8, 0-15]
			CVT_MULRND_CVT32_LT16(c_int32_8p0,selector1,zero_point);

			// c[9, 0-15]
			CVT_MULRND_CVT32_LT16(c_int32_9p0,selector1,zero_point);

			// c[10, 0-15]
			CVT_MULRND_CVT32_LT16(c_int32_10p0,selector1,zero_point);

			// c[11, 0-15]
			CVT_MULRND_CVT32_LT16(c_int32_11p0,selector1,zero_point);

			POST_OP_LABEL_LASTK_SAFE_JUMP_WITH_NEXT_PTR
		}
POST_OPS_MATRIX_ADD_12xLT16:
		{
			__mmask16 load_mask = _cvtu32_mask16( 0xFFFF >> ( 16 - n0_rem ) );
			dim_t ldm = *( dim_t* )post_ops_list_temp->op_args3;
			if ( post_ops_attr.c_stor_type == S8 )
			{
				int8_t* matptr = ( int8_t* )post_ops_list_temp->op_args1;

				// c[0:0-15]
				S8_S32_MATRIX_ADD_1COL_PAR(load_mask,selector1,0);

				// c[1:0-15]
				S8_S32_MATRIX_ADD_1COL_PAR(load_mask,selector1,1);

				// c[2:0-15]
				S8_S32_MATRIX_ADD_1COL_PAR(load_mask,selector1,2);

				// c[3:0-15]
				S8_S32_MATRIX_ADD_1COL_PAR(load_mask,selector1,3);

				// c[4:0-15]
				S8_S32_MATRIX_ADD_1COL_PAR(load_mask,selector1,4);

				// c[5:0-15]
				S8_S32_MATRIX_ADD_1COL_PAR(load_mask,selector1,5);

				// c[6:0-15]
				S8_S32_MATRIX_ADD_1COL_PAR(load_mask,selector1,6);

				// c[7:0-15]
				S8_S32_MATRIX_ADD_1COL_PAR(load_mask,selector1,7);

				// c[8:0-15]
				S8_S32_MATRIX_ADD_1COL_PAR(load_mask,selector1,8);

				// c[9:0-15]
				S8_S32_MATRIX_ADD_1COL_PAR(load_mask,selector1,9);

				// c[10:0-15]
				S8_S32_MATRIX_ADD_1COL_PAR(load_mask,selector1,10);

				// c[11:0-15]
				S8_S32_MATRIX_ADD_1COL_PAR(load_mask,selector1,11);
			}
			else
			{
				int32_t* matptr = ( int32_t* )post_ops_list_temp->op_args1;

				// c[0:0-15]
				S32_S32_MATRIX_ADD_1COL_PAR(load_mask,selector1,0);

				// c[1:0-15]
				S32_S32_MATRIX_ADD_1COL_PAR(load_mask,selector1,1);

				// c[2:0-15]
				S32_S32_MATRIX_ADD_1COL_PAR(load_mask,selector1,2);

				// c[3:0-15]
				S32_S32_MATRIX_ADD_1COL_PAR(load_mask,selector1,3);

				// c[4:0-15]
				S32_S32_MATRIX_ADD_1COL_PAR(load_mask,selector1,4);

				// c[5:0-15]
				S32_S32_MATRIX_ADD_1COL_PAR(load_mask,selector1,5);

				// c[6:0-15]
				S32_S32_MATRIX_ADD_1COL_PAR(load_mask,selector1,6);

				// c[7:0-15]
				S32_S32_MATRIX_ADD_1COL_PAR(load_mask,selector1,7);

				// c[8:0-15]
				S32_S32_MATRIX_ADD_1COL_PAR(load_mask,selector1,8);

				// c[9:0-15]
				S32_S32_MATRIX_ADD_1COL_PAR(load_mask,selector1,9);

				// c[10:0-15]
				S32_S32_MATRIX_ADD_1COL_PAR(load_mask,selector1,10);

				// c[11:0-15]
				S32_S32_MATRIX_ADD_1COL_PAR(load_mask,selector1,11);
			}

			POST_OP_LABEL_LASTK_SAFE_JUMP_WITH_NEXT_PTR
		}
POST_OPS_SWISH_12xLT16:
		{
			selector1 =
				_mm512_set1_epi32( *( ( int32_t* )post_ops_list_temp->op_args2 ) );
			__m512 al = _mm512_cvtepi32_ps( selector1 );

			__m512 fl_reg, al_in, r, r2, z, dn;

			// c[0, 0-15]
			SWISH_S32_AVX512(c_int32_0p0, fl_reg, al, al_in, r, r2, z, dn, selector2);

			// c[1, 0-15]
			SWISH_S32_AVX512(c_int32_1p0, fl_reg, al, al_in, r, r2, z, dn, selector2);

			// c[2, 0-15]
			SWISH_S32_AVX512(c_int32_2p0, fl_reg, al, al_in, r, r2, z, dn, selector2);

			// c[3, 0-15]
			SWISH_S32_AVX512(c_int32_3p0, fl_reg, al, al_in, r, r2, z, dn, selector2);

			// c[4, 0-15]
			SWISH_S32_AVX512(c_int32_4p0, fl_reg, al, al_in, r, r2, z, dn, selector2);

			// c[5, 0-15]
			SWISH_S32_AVX512(c_int32_5p0, fl_reg, al, al_in, r, r2, z, dn, selector2);

			// c[6, 0-15]
			SWISH_S32_AVX512(c_int32_6p0, fl_reg, al, al_in, r, r2, z, dn, selector2);

			// c[7, 0-15]
			SWISH_S32_AVX512(c_int32_7p0, fl_reg, al, al_in, r, r2, z, dn, selector2);

			// c[8, 0-15]
			SWISH_S32_AVX512(c_int32_8p0, fl_reg, al, al_in, r, r2, z, dn, selector2);

			// c[9, 0-15]
			SWISH_S32_AVX512(c_int32_9p0, fl_reg, al, al_in, r, r2, z, dn, selector2);

			// c[10, 0-15]
			SWISH_S32_AVX512(c_int32_10p0, fl_reg, al, al_in, r, r2, z, dn, selector2);

			// c[11, 0-15]
			SWISH_S32_AVX512(c_int32_11p0, fl_reg, al, al_in, r, r2, z, dn, selector2);

			POST_OP_LABEL_LASTK_SAFE_JUMP_WITH_NEXT_PTR
		}
POST_OPS_12xLT16_DISABLE:
		;

		// Store the results.
		if ( ( post_ops_attr.buf_downscale != NULL ) &&
			 ( post_ops_attr.is_last_k == TRUE ) )
		{
			__mmask16 mask_all1 = _cvtu32_mask16( 0xFFFF >> ( 16 - n0_rem ) );

			// Store the results in downscaled type (int8 instead of int32).
			// c[0,0-15]
			CVT_STORE_S32_S8(c_int32_0p0,0,0);

			// c[1,0-15]
			CVT_STORE_S32_S8(c_int32_1p0,1,0);

			// c[2,0-15]
			CVT_STORE_S32_S8(c_int32_2p0,2,0);

			// c[3,0-15]
			CVT_STORE_S32_S8(c_int32_3p0,3,0);

			// c[4,0-15]
			CVT_STORE_S32_S8(c_int32_4p0,4,0);

			// c[5,0-15]
			CVT_STORE_S32_S8(c_int32_5p0,5,0);

			// c[6,0-15]
			CVT_STORE_S32_S8(c_int32_6p0,6,0);

			// c[7,0-15]
			CVT_STORE_S32_S8(c_int32_7p0,7,0);

			// c[8,0-15]
			CVT_STORE_S32_S8(c_int32_8p0,8,0);

			// c[9,0-15]
			CVT_STORE_S32_S8(c_int32_9p0,9,0);

			// c[10,0-15]
			CVT_STORE_S32_S8(c_int32_10p0,10,0);

			// c[11,0-15]
			CVT_STORE_S32_S8(c_int32_11p0,11,0);
		}
		else
		{
			__mmask16 load_mask = _cvtu32_mask16( 0xFFFF >> ( 16 - n0_rem ) );

			// Store the results.
			// c[0,0-15]
			_mm512_mask_storeu_epi32
			(
			  c + ( rs_c * ( ir + 0 ) ), load_mask, c_int32_0p0
			);

			// c[1,0-15]
			_mm512_mask_storeu_epi32
			(
			  c + ( rs_c * ( ir + 1 ) ), load_mask, c_int32_1p0
			);

			// c[2,0-15]
			_mm512_mask_storeu_epi32
			(
			  c + ( rs_c * ( ir + 2 ) ), load_mask, c_int32_2p0
			);

			// c[3,0-15]
			_mm512_mask_storeu_epi32
			(
			  c + ( rs_c * ( ir + 3 ) ), load_mask, c_int32_3p0
			);

			// c[4,0-15]
			_mm512_mask_storeu_epi32
			(
			  c + ( rs_c * ( ir + 4 ) ), load_mask, c_int32_4p0
			);

			// c[5,0-15]
			_mm512_mask_storeu_epi32
			(
			  c + ( rs_c * ( ir + 5 ) ), load_mask, c_int32_5p0
			);

			// c[6,0-15]
			_mm512_mask_storeu_epi32
			(
			  c + ( rs_c * ( ir + 6 ) ), load_mask, c_int32_6p0
			);

			// c[7,0-15]
			_mm512_mask_storeu_epi32
			(
			  c + ( rs_c * ( ir + 7 ) ), load_mask, c_int32_7p0
			);

			// c[8,0-15]
			_mm512_mask_storeu_epi32
			(
			  c + ( rs_c * ( ir + 8 ) ), load_mask, c_int32_8p0
			);

			// c[9,0-15]
			_mm512_mask_storeu_epi32
			(
			  c + ( rs_c * ( ir + 9 ) ), load_mask, c_int32_9p0
			);

			// c[10,0-15]
			_mm512_mask_storeu_epi32
			(
			  c + ( rs_c * ( ir + 10 ) ), load_mask, c_int32_10p0
			);

			// c[11,0-15]
			_mm512_mask_storeu_epi32
			(
			  c + ( rs_c * ( ir + 11 ) ), load_mask, c_int32_11p0
			);
		}

		a = a + ( MR * ps_a );
		post_ops_attr.post_op_c_i += MR;
	}

	if ( m_partial_pieces > 0 )
	{
		lpgemm_rowvar_u8s8s32o32_6xlt16
		(
		  m_partial_pieces, k0,
		  a, rs_a, cs_a, ps_a,
		  b, rs_b, cs_b,
		  ( c + ( rs_c * m_full_pieces_loop_limit ) ), rs_c,
		  alpha, beta, n0_rem,
		  post_ops_list, post_ops_attr
		);
	}
}

// 12x16 int8o32 fringe kernel
__attribute__((aligned(64)))
LPGEMM_N_FRINGE_KERN(uint8_t,int8_t,int32_t,u8s8s32o32_12x16)
{
	static void* post_ops_labels[] =
				{
				  &&POST_OPS_12x16_DISABLE,
				  &&POST_OPS_BIAS_12x16,
				  &&POST_OPS_RELU_12x16,
				  &&POST_OPS_RELU_SCALE_12x16,
				  &&POST_OPS_GELU_TANH_12x16,
				  &&POST_OPS_GELU_ERF_12x16,
				  &&POST_OPS_CLIP_12x16,
				  &&POST_OPS_DOWNSCALE_12x16,
				  &&POST_OPS_MATRIX_ADD_12x16,
				  &&POST_OPS_SWISH_12x16
				};
	dim_t MR = 12;
	dim_t m_full_pieces = m0 / MR;
	dim_t m_full_pieces_loop_limit = m_full_pieces * MR;
	dim_t m_partial_pieces = m0 % MR;

	dim_t k_full_pieces = k0 / 4;
	dim_t k_partial_pieces = k0 % 4;

	// B matrix storage.
	__m512i b0 = _mm512_setzero_epi32();

	// A matrix storage.
	__m512i a_int32_0 = _mm512_setzero_epi32();
	__m512i a_int32_1 = _mm512_setzero_epi32();
	__m512i a_int32_2 = _mm512_setzero_epi32();
	__m512i a_int32_3 = _mm512_setzero_epi32();
	__m512i a_int32_4 = _mm512_setzero_epi32();
	__m512i a_int32_5 = _mm512_setzero_epi32();
	__m512i a_int32_6 = _mm512_setzero_epi32();
	__m512i a_int32_7 = _mm512_setzero_epi32();
	__m512i a_int32_8 = _mm512_setzero_epi32();
	__m512i a_int32_9 = _mm512_setzero_epi32();
	__m512i a_int32_10 = _mm512_setzero_epi32();
	__m512i a_int32_11 = _mm512_setzero_epi32();

	for ( dim_t ir = 0; ir < m_full_pieces_loop_limit; ir += MR )
	{
		_mm_prefetch( b, _MM_HINT_T0 );
		_mm_prefetch( a + ( MR * ps_a ) + ( 0 * 16 ), _MM_HINT_T1 );

		// Registers to use for accumulating C.
		__m512i c_int32_0p0 = _mm512_setzero_epi32();

		__m512i c_int32_1p0 = _mm512_setzero_epi32();

		__m512i c_int32_2p0 = _mm512_setzero_epi32();

		__m512i c_int32_3p0 = _mm512_setzero_epi32();

		__m512i c_int32_4p0 = _mm512_setzero_epi32();

		__m512i c_int32_5p0 = _mm512_setzero_epi32();

		__m512i c_int32_6p0 = _mm512_setzero_epi32();

		__m512i c_int32_7p0 = _mm512_setzero_epi32();

		__m512i c_int32_8p0 = _mm512_setzero_epi32();

		__m512i c_int32_9p0 = _mm512_setzero_epi32();

		__m512i c_int32_10p0 = _mm512_setzero_epi32();

		__m512i c_int32_11p0 = _mm512_setzero_epi32();

		for ( dim_t kr = 0; kr < k_full_pieces; kr += 1 )
		{
			// Load 4 rows with 16 elements each from B to 1 ZMM registers. It
			// is to be noted that the B matrix is packed for use in vnni
			// instructions and each load to ZMM register will have 4 elements
			// along k direction and 16 elements across n directions, so 4x16
			// elements to a ZMM register.
			b0 = _mm512_loadu_si512( b + ( rs_b * kr ) + ( cs_b * 0 ) );

			// Broadcast a[0,kr:kr+4].
			a_int32_0 = _mm512_set1_epi32( *( uint32_t* )( a + ( rs_a * 0 ) + ( cs_a * kr ) ) );

			// Broadcast a[1,kr:kr+4].
			a_int32_1 = _mm512_set1_epi32( *( uint32_t* )( a + ( rs_a * 1 ) + ( cs_a * kr ) ) );

			// Broadcast a[2,kr:kr+4].
			a_int32_2 = _mm512_set1_epi32( *( uint32_t* )( a + ( rs_a * 2 ) + ( cs_a * kr ) ) );

			// Broadcast a[3,kr:kr+4].
			a_int32_3 = _mm512_set1_epi32( *( uint32_t* )( a + ( rs_a * 3 ) + ( cs_a * kr ) ) );

			// Broadcast a[4,kr:kr+4].
			a_int32_4 = _mm512_set1_epi32( *( uint32_t* )( a + ( rs_a * 4 ) + ( cs_a * kr ) ) );

			// Broadcast a[5,kr:kr+4].
			a_int32_5 = _mm512_set1_epi32( *( uint32_t* )( a + ( rs_a * 5 ) + ( cs_a * kr ) ) );

			// Broadcast a[0,kr:kr+4].
			a_int32_6 = _mm512_set1_epi32( *( uint32_t* )( a + ( rs_a * 6 ) + ( cs_a * kr ) ) );

			// Broadcast a[1,kr:kr+4].
			a_int32_7 = _mm512_set1_epi32( *( uint32_t* )( a + ( rs_a * 7 ) + ( cs_a * kr ) ) );

			// Perform column direction mat-mul with k = 4.
			// c[0,0-15] = a[0,kr:kr+4]*b[kr:kr+4,0-15]
			c_int32_0p0 = _mm512_dpbusd_epi32( c_int32_0p0, a_int32_0, b0 );

			// Perform column direction mat-mul with k = 4.
			// c[1,0-15] = a[1,kr:kr+4]*b[kr:kr+4,0-15]
			c_int32_1p0 = _mm512_dpbusd_epi32( c_int32_1p0, a_int32_1, b0 );

			// Perform column direction mat-mul with k = 4.
			// c[2,0-15] = a[2,kr:kr+4]*b[kr:kr+4,0-15]
			c_int32_2p0 = _mm512_dpbusd_epi32( c_int32_2p0, a_int32_2, b0 );

			// Perform column direction mat-mul with k = 4.
			// c[3,0-15] = a[3,kr:kr+4]*b[kr:kr+4,0-15]
			c_int32_3p0 = _mm512_dpbusd_epi32( c_int32_3p0, a_int32_3, b0 );

			// Broadcast a[2,kr:kr+4].
			a_int32_8 = _mm512_set1_epi32( *( uint32_t* )( a + ( rs_a * 8 ) + ( cs_a * kr ) ) );

			// Broadcast a[3,kr:kr+4].
			a_int32_9 = _mm512_set1_epi32( *( uint32_t* )( a + ( rs_a * 9 ) + ( cs_a * kr ) ) );

			// Broadcast a[4,kr:kr+4].
			a_int32_10 = _mm512_set1_epi32( *( uint32_t* )( a + ( rs_a * 10 ) + ( cs_a * kr ) ) );

			// Broadcast a[5,kr:kr+4].
			a_int32_11 = _mm512_set1_epi32( *( uint32_t* )( a + ( rs_a * 11 ) + ( cs_a * kr ) ) );

			// Perform column direction mat-mul with k = 4.
			// c[4,0-15] = a[4,kr:kr+4]*b[kr:kr+4,0-15]
			c_int32_4p0 = _mm512_dpbusd_epi32( c_int32_4p0, a_int32_4, b0 );

			// Perform column direction mat-mul with k = 4.
			// c[5,0-15] = a[5,kr:kr+4]*b[kr:kr+4,0-15]
			c_int32_5p0 = _mm512_dpbusd_epi32( c_int32_5p0, a_int32_5, b0 );

			// Perform column direction mat-mul with k = 4.
			// c[6,0-15] = a[6,kr:kr+4]*b[kr:kr+4,0-15]
			c_int32_6p0 = _mm512_dpbusd_epi32( c_int32_6p0, a_int32_6, b0 );

			// Perform column direction mat-mul with k = 4.
			// c[7,0-15] = a[7,kr:kr+4]*b[kr:kr+4,0-15]
			c_int32_7p0 = _mm512_dpbusd_epi32( c_int32_7p0, a_int32_7, b0 );

			// Perform column direction mat-mul with k = 4.
			// c[8,0-15] = a[8,kr:kr+4]*b[kr:kr+4,0-15]
			c_int32_8p0 = _mm512_dpbusd_epi32( c_int32_8p0, a_int32_8, b0 );

			// Perform column direction mat-mul with k = 4.
			// c[9,0-15] = a[9,kr:kr+4]*b[kr:kr+4,0-15]
			c_int32_9p0 = _mm512_dpbusd_epi32( c_int32_9p0, a_int32_9, b0 );

			// Perform column direction mat-mul with k = 4.
			// c[10,0-15] = a[10,kr:kr+4]*b[kr:kr+4,0-15]
			c_int32_10p0 = _mm512_dpbusd_epi32( c_int32_10p0, a_int32_10, b0 );

			// Perform column direction mat-mul with k = 4.
			// c[11,0-15] = a[11,kr:kr+4]*b[kr:kr+4,0-15]
			c_int32_11p0 = _mm512_dpbusd_epi32( c_int32_11p0, a_int32_11, b0 );
		}
		__asm__(".p2align 6\n");
		// Handle k remainder.
		if ( k_partial_pieces > 0 )
		{
			__m128i a_kfringe_buf;
			__mmask16 load_mask = _cvtu32_mask16( 0xFFFF >> ( 16 - k_partial_pieces ) );

			b0 = _mm512_loadu_si512( b + ( rs_b * k_full_pieces ) + ( cs_b * 0 ) );

			// Broadcast a[0,kr:kr+4].
			a_kfringe_buf = _mm_maskz_loadu_epi8
			(
			  load_mask,
			  ( a + ( rs_a * 0 ) + ( cs_a * k_full_pieces ) )
			);
			a_int32_0 = _mm512_broadcastd_epi32( a_kfringe_buf );

			// Perform column direction mat-mul with k = 4.
			// c[0,0-15] = a[0,kr:kr+4]*b[kr:kr+4,0-15]
			c_int32_0p0 = _mm512_dpbusd_epi32( c_int32_0p0, a_int32_0, b0 );

			// Broadcast a[1,kr:kr+4].
			a_kfringe_buf = _mm_maskz_loadu_epi8
			(
			  load_mask,
			  ( a + ( rs_a * 1 ) + ( cs_a * k_full_pieces ) )
			);
			a_int32_1 = _mm512_broadcastd_epi32( a_kfringe_buf );

			// Perform column direction mat-mul with k = 4.
			// c[1,0-15] = a[1,kr:kr+4]*b[kr:kr+4,0-15]
			c_int32_1p0 = _mm512_dpbusd_epi32( c_int32_1p0, a_int32_1, b0 );

			// Broadcast a[2,kr:kr+4].
			a_kfringe_buf = _mm_maskz_loadu_epi8
			(
			  load_mask,
			  ( a + ( rs_a * 2 ) + ( cs_a * k_full_pieces ) )
			);
			a_int32_2 = _mm512_broadcastd_epi32( a_kfringe_buf );

			// Perform column direction mat-mul with k = 4.
			// c[2,0-15] = a[2,kr:kr+4]*b[kr:kr+4,0-15]
			c_int32_2p0 = _mm512_dpbusd_epi32( c_int32_2p0, a_int32_2, b0 );

			// Broadcast a[3,kr:kr+4].
			a_kfringe_buf = _mm_maskz_loadu_epi8
			(
			  load_mask,
			  ( a + ( rs_a * 3 ) + ( cs_a * k_full_pieces ) )
			);
			a_int32_3 = _mm512_broadcastd_epi32( a_kfringe_buf );

			// Perform column direction mat-mul with k = 4.
			// c[3,0-15] = a[3,kr:kr+4]*b[kr:kr+4,0-15]
			c_int32_3p0 = _mm512_dpbusd_epi32( c_int32_3p0, a_int32_3, b0 );

			// Broadcast a[4,kr:kr+4].
			a_kfringe_buf = _mm_maskz_loadu_epi8
			(
			  load_mask,
			  ( a + ( rs_a * 4 ) + ( cs_a * k_full_pieces ) )
			);
			a_int32_4 = _mm512_broadcastd_epi32( a_kfringe_buf );

			// Perform column direction mat-mul with k = 4.
			// c[4,0-15] = a[4,kr:kr+4]*b[kr:kr+4,0-15]
			c_int32_4p0 = _mm512_dpbusd_epi32( c_int32_4p0, a_int32_4, b0 );

			// Broadcast a[5,kr:kr+4].
			a_kfringe_buf = _mm_maskz_loadu_epi8
			(
			  load_mask,
			  ( a + ( rs_a * 5 ) + ( cs_a * k_full_pieces ) )
			);
			a_int32_5 = _mm512_broadcastd_epi32( a_kfringe_buf );

			// Perform column direction mat-mul with k = 4.
			// c[5,0-15] = a[5,kr:kr+4]*b[kr:kr+4,0-15]
			c_int32_5p0 = _mm512_dpbusd_epi32( c_int32_5p0, a_int32_5, b0 );

			// Broadcast a[6,kr:kr+4].
			a_kfringe_buf = _mm_maskz_loadu_epi8
			(
			  load_mask,
			  ( a + ( rs_a * 6 ) + ( cs_a * k_full_pieces ) )
			);
			a_int32_6 = _mm512_broadcastd_epi32( a_kfringe_buf );

			// Perform column direction mat-mul with k = 4.
			// c[6,0-15] = a[6,kr:kr+4]*b[kr:kr+4,0-15]
			c_int32_6p0 = _mm512_dpbusd_epi32( c_int32_6p0, a_int32_6, b0 );

			// Broadcast a[7,kr:kr+4].
			a_kfringe_buf = _mm_maskz_loadu_epi8
			(
			  load_mask,
			  ( a + ( rs_a * 7 ) + ( cs_a * k_full_pieces ) )
			);
			a_int32_7 = _mm512_broadcastd_epi32( a_kfringe_buf );

			// Perform column direction mat-mul with k = 4.
			// c[7,0-15] = a[7,kr:kr+4]*b[kr:kr+4,0-15]
			c_int32_7p0 = _mm512_dpbusd_epi32( c_int32_7p0, a_int32_7, b0 );

			// Broadcast a[8,kr:kr+4].
			a_kfringe_buf = _mm_maskz_loadu_epi8
			(
			  load_mask,
			  ( a + ( rs_a * 8 ) + ( cs_a * k_full_pieces ) )
			);
			a_int32_8 = _mm512_broadcastd_epi32( a_kfringe_buf );

			// Perform column direction mat-mul with k = 4.
			// c[8,0-15] = a[8,kr:kr+4]*b[kr:kr+4,0-15]
			c_int32_8p0 = _mm512_dpbusd_epi32( c_int32_8p0, a_int32_8, b0 );

			// Broadcast a[9,kr:kr+4].
			a_kfringe_buf = _mm_maskz_loadu_epi8
			(
			  load_mask,
			  ( a + ( rs_a * 9 ) + ( cs_a * k_full_pieces ) )
			);
			a_int32_9 = _mm512_broadcastd_epi32( a_kfringe_buf );

			// Perform column direction mat-mul with k = 4.
			// c[9,0-15] = a[9,kr:kr+4]*b[kr:kr+4,0-15]
			c_int32_9p0 = _mm512_dpbusd_epi32( c_int32_9p0, a_int32_9, b0 );

			// Broadcast a[10,kr:kr+4].
			a_kfringe_buf = _mm_maskz_loadu_epi8
			(
			  load_mask,
			  ( a + ( rs_a * 10 ) + ( cs_a * k_full_pieces ) )
			);
			a_int32_10 = _mm512_broadcastd_epi32( a_kfringe_buf );

			// Perform column direction mat-mul with k = 4.
			// c[10,0-15] = a[10,kr:kr+4]*b[kr:kr+4,0-15]
			c_int32_10p0 = _mm512_dpbusd_epi32( c_int32_10p0, a_int32_10, b0 );

			// Broadcast a[11,kr:kr+4].
			a_kfringe_buf = _mm_maskz_loadu_epi8
			(
			  load_mask,
			  ( a + ( rs_a * 11 ) + ( cs_a * k_full_pieces ) )
			);
			a_int32_11 = _mm512_broadcastd_epi32( a_kfringe_buf );

			// Perform column direction mat-mul with k = 4.
			// c[11,0-15] = a[11,kr:kr+4]*b[kr:kr+4,0-15]
			c_int32_11p0 = _mm512_dpbusd_epi32( c_int32_11p0, a_int32_11, b0 );
		}

		// Load alpha and beta
		__m512i selector1 = _mm512_set1_epi32( alpha );
		__m512i selector2 = _mm512_set1_epi32( beta );

		if ( alpha != 1 )
		{
			// Scale by alpha
			c_int32_0p0 = _mm512_mullo_epi32( selector1, c_int32_0p0 );

			c_int32_1p0 = _mm512_mullo_epi32( selector1, c_int32_1p0 );

			c_int32_2p0 = _mm512_mullo_epi32( selector1, c_int32_2p0 );

			c_int32_3p0 = _mm512_mullo_epi32( selector1, c_int32_3p0 );

			c_int32_4p0 = _mm512_mullo_epi32( selector1, c_int32_4p0 );

			c_int32_5p0 = _mm512_mullo_epi32( selector1, c_int32_5p0 );

			c_int32_6p0 = _mm512_mullo_epi32( selector1, c_int32_6p0 );

			c_int32_7p0 = _mm512_mullo_epi32( selector1, c_int32_7p0 );

			c_int32_8p0 = _mm512_mullo_epi32( selector1, c_int32_8p0 );

			c_int32_9p0 = _mm512_mullo_epi32( selector1, c_int32_9p0 );

			c_int32_10p0 = _mm512_mullo_epi32( selector1, c_int32_10p0 );

			c_int32_11p0 = _mm512_mullo_epi32( selector1, c_int32_11p0 );
		}

		// Scale C by beta.
		if ( beta != 0 )
		{
			if ( ( post_ops_attr.buf_downscale != NULL ) &&
				 ( post_ops_attr.is_first_k == TRUE ) )
			{
				// c[0:0-15]
				S8_S32_BETA_OP(c_int32_0p0,ir,0,0,selector1,selector2);

				// c[1:0-15]
				S8_S32_BETA_OP(c_int32_1p0,ir,1,0,selector1,selector2);

				// c[2:0-15]
				S8_S32_BETA_OP(c_int32_2p0,ir,2,0,selector1,selector2);

				// c[3:0-15]
				S8_S32_BETA_OP(c_int32_3p0,ir,3,0,selector1,selector2);

				// c[4:0-15]
				S8_S32_BETA_OP(c_int32_4p0,ir,4,0,selector1,selector2);

				// c[5:0-15]
				S8_S32_BETA_OP(c_int32_5p0,ir,5,0,selector1,selector2);

				// c[6:0-15]
				S8_S32_BETA_OP(c_int32_6p0,ir,6,0,selector1,selector2);

				// c[7:0-15]
				S8_S32_BETA_OP(c_int32_7p0,ir,7,0,selector1,selector2);

				// c[8:0-15]
				S8_S32_BETA_OP(c_int32_8p0,ir,8,0,selector1,selector2);

				// c[9:0-15]
				S8_S32_BETA_OP(c_int32_9p0,ir,9,0,selector1,selector2);

				// c[10:0-15]
				S8_S32_BETA_OP(c_int32_10p0,ir,10,0,selector1,selector2);

				// c[11:0-15]
				S8_S32_BETA_OP(c_int32_11p0,ir,11,0,selector1,selector2);
			}
			else
			{
				// c[0:0-15]
				S32_S32_BETA_OP(c_int32_0p0,ir,0,0,selector1,selector2);

				// c[1:0-15]
				S32_S32_BETA_OP(c_int32_1p0,ir,1,0,selector1,selector2);

				// c[2:0-15]
				S32_S32_BETA_OP(c_int32_2p0,ir,2,0,selector1,selector2);

				// c[3:0-15]
				S32_S32_BETA_OP(c_int32_3p0,ir,3,0,selector1,selector2);

				// c[4:0-15]
				S32_S32_BETA_OP(c_int32_4p0,ir,4,0,selector1,selector2);

				// c[5:0-15]
				S32_S32_BETA_OP(c_int32_5p0,ir,5,0,selector1,selector2);

				// c[6:0-15]
				S32_S32_BETA_OP(c_int32_6p0,ir,6,0,selector1,selector2);

				// c[7:0-15]
				S32_S32_BETA_OP(c_int32_7p0,ir,7,0,selector1,selector2);

				// c[8:0-15]
				S32_S32_BETA_OP(c_int32_8p0,ir,8,0,selector1,selector2);

				// c[9:0-15]
				S32_S32_BETA_OP(c_int32_9p0,ir,9,0,selector1,selector2);

				// c[10:0-15]
				S32_S32_BETA_OP(c_int32_10p0,ir,10,0,selector1,selector2);

				// c[11:0-15]
				S32_S32_BETA_OP(c_int32_11p0,ir,11,0,selector1,selector2);
			}
		}

        // Post Ops
		lpgemm_post_op* post_ops_list_temp = post_ops_list;
		POST_OP_LABEL_LASTK_SAFE_JUMP
POST_OPS_BIAS_12x16:
		{
			selector1 =
					_mm512_loadu_si512( ( int32_t* )post_ops_list_temp->op_args1 +
									post_ops_attr.post_op_c_j );

			// c[0,0-15]
			c_int32_0p0 = _mm512_add_epi32( selector1, c_int32_0p0 );

			// c[1,0-15]
			c_int32_1p0 = _mm512_add_epi32( selector1, c_int32_1p0 );

			// c[2,0-15]
			c_int32_2p0 = _mm512_add_epi32( selector1, c_int32_2p0 );

			// c[3,0-15]
			c_int32_3p0 = _mm512_add_epi32( selector1, c_int32_3p0 );

			// c[4,0-15]
			c_int32_4p0 = _mm512_add_epi32( selector1, c_int32_4p0 );

			// c[5,0-15]
			c_int32_5p0 = _mm512_add_epi32( selector1, c_int32_5p0 );

			// c[6,0-15]
			c_int32_6p0 = _mm512_add_epi32( selector1, c_int32_6p0 );

			// c[7,0-15]
			c_int32_7p0 = _mm512_add_epi32( selector1, c_int32_7p0 );

			// c[8,0-15]
			c_int32_8p0 = _mm512_add_epi32( selector1, c_int32_8p0 );

			// c[9,0-15]
			c_int32_9p0 = _mm512_add_epi32( selector1, c_int32_9p0 );

			// c[10,0-15]
			c_int32_10p0 = _mm512_add_epi32( selector1, c_int32_10p0 );

			// c[11,0-15]
			c_int32_11p0 = _mm512_add_epi32( selector1, c_int32_11p0 );

			POST_OP_LABEL_LASTK_SAFE_JUMP_WITH_NEXT_PTR
		}
POST_OPS_RELU_12x16:
		{
			selector1 = _mm512_setzero_epi32();

			// c[0,0-15]
			c_int32_0p0 = _mm512_max_epi32( selector1, c_int32_0p0 );

			// c[1,0-15]
			c_int32_1p0 = _mm512_max_epi32( selector1, c_int32_1p0 );

			// c[2,0-15]
			c_int32_2p0 = _mm512_max_epi32( selector1, c_int32_2p0 );

			// c[3,0-15]
			c_int32_3p0 = _mm512_max_epi32( selector1, c_int32_3p0 );

			// c[4,0-15]
			c_int32_4p0 = _mm512_max_epi32( selector1, c_int32_4p0 );

			// c[5,0-15]
			c_int32_5p0 = _mm512_max_epi32( selector1, c_int32_5p0 );

			// c[6,0-15]
			c_int32_6p0 = _mm512_max_epi32( selector1, c_int32_6p0 );

			// c[7,0-15]
			c_int32_7p0 = _mm512_max_epi32( selector1, c_int32_7p0 );

			// c[8,0-15]
			c_int32_8p0 = _mm512_max_epi32( selector1, c_int32_8p0 );

			// c[9,0-15]
			c_int32_9p0 = _mm512_max_epi32( selector1, c_int32_9p0 );

			// c[10,0-15]
			c_int32_10p0 = _mm512_max_epi32( selector1, c_int32_10p0 );

			// c[11,0-15]
			c_int32_11p0 = _mm512_max_epi32( selector1, c_int32_11p0 );

			POST_OP_LABEL_LASTK_SAFE_JUMP_WITH_NEXT_PTR
		}
POST_OPS_RELU_SCALE_12x16:
		{
			selector1 = _mm512_setzero_epi32();
			selector2 =
				_mm512_set1_epi32( *( ( int32_t* )post_ops_list_temp->op_args2 ) );

			__mmask16 relu_cmp_mask;

			// c[0, 0-15]
			RELU_SCALE_OP_S32_AVX512(c_int32_0p0)

			// c[1, 0-15]
			RELU_SCALE_OP_S32_AVX512(c_int32_1p0)

			// c[2, 0-15]
			RELU_SCALE_OP_S32_AVX512(c_int32_2p0)

			// c[3, 0-15]
			RELU_SCALE_OP_S32_AVX512(c_int32_3p0)

			// c[4, 0-15]
			RELU_SCALE_OP_S32_AVX512(c_int32_4p0)

			// c[5, 0-15]
			RELU_SCALE_OP_S32_AVX512(c_int32_5p0)

			// c[6, 0-15]
			RELU_SCALE_OP_S32_AVX512(c_int32_6p0)

			// c[7, 0-15]
			RELU_SCALE_OP_S32_AVX512(c_int32_7p0)

			// c[8, 0-15]
			RELU_SCALE_OP_S32_AVX512(c_int32_8p0)

			// c[9, 0-15]
			RELU_SCALE_OP_S32_AVX512(c_int32_9p0)

			// c[10, 0-15]
			RELU_SCALE_OP_S32_AVX512(c_int32_10p0)

			// c[11, 0-15]
			RELU_SCALE_OP_S32_AVX512(c_int32_11p0)

			POST_OP_LABEL_LASTK_SAFE_JUMP_WITH_NEXT_PTR
		}
POST_OPS_GELU_TANH_12x16:
		{
			__m512 dn, z, x, r2, r, y, x_tanh;
			__m512i q;

			// c[0, 0-15]
			GELU_TANH_S32_AVX512(c_int32_0p0, y, r, r2, x, z, dn, x_tanh, q)

			// c[1, 0-15]
			GELU_TANH_S32_AVX512(c_int32_1p0, y, r, r2, x, z, dn, x_tanh, q)

			// c[2, 0-15]
			GELU_TANH_S32_AVX512(c_int32_2p0, y, r, r2, x, z, dn, x_tanh, q)

			// c[3, 0-15]
			GELU_TANH_S32_AVX512(c_int32_3p0, y, r, r2, x, z, dn, x_tanh, q)

			// c[4, 0-15]
			GELU_TANH_S32_AVX512(c_int32_4p0, y, r, r2, x, z, dn, x_tanh, q)

			// c[5, 0-15]
			GELU_TANH_S32_AVX512(c_int32_5p0, y, r, r2, x, z, dn, x_tanh, q)

			// c[6, 0-15]
			GELU_TANH_S32_AVX512(c_int32_6p0, y, r, r2, x, z, dn, x_tanh, q)

			// c[7, 0-15]
			GELU_TANH_S32_AVX512(c_int32_7p0, y, r, r2, x, z, dn, x_tanh, q)

			// c[8, 0-15]
			GELU_TANH_S32_AVX512(c_int32_8p0, y, r, r2, x, z, dn, x_tanh, q)

			// c[9, 0-15]
			GELU_TANH_S32_AVX512(c_int32_9p0, y, r, r2, x, z, dn, x_tanh, q)

			// c[10, 0-15]
			GELU_TANH_S32_AVX512(c_int32_10p0, y, r, r2, x, z, dn, x_tanh, q)

			// c[11, 0-15]
			GELU_TANH_S32_AVX512(c_int32_11p0, y, r, r2, x, z, dn, x_tanh, q)

			POST_OP_LABEL_LASTK_SAFE_JUMP_WITH_NEXT_PTR
		}
POST_OPS_GELU_ERF_12x16:
		{
			__m512 x, r, y, x_erf;

			// c[0, 0-15]
			GELU_ERF_S32_AVX512(c_int32_0p0, y, r, x, x_erf)

			// c[1, 0-15]
			GELU_ERF_S32_AVX512(c_int32_1p0, y, r, x, x_erf)

			// c[2, 0-15]
			GELU_ERF_S32_AVX512(c_int32_2p0, y, r, x, x_erf)

			// c[3, 0-15]
			GELU_ERF_S32_AVX512(c_int32_3p0, y, r, x, x_erf)

			// c[4, 0-15]
			GELU_ERF_S32_AVX512(c_int32_4p0, y, r, x, x_erf)

			// c[5, 0-15]
			GELU_ERF_S32_AVX512(c_int32_5p0, y, r, x, x_erf)

			// c[6, 0-15]
			GELU_ERF_S32_AVX512(c_int32_6p0, y, r, x, x_erf)

			// c[7, 0-15]
			GELU_ERF_S32_AVX512(c_int32_7p0, y, r, x, x_erf)

			// c[8, 0-15]
			GELU_ERF_S32_AVX512(c_int32_8p0, y, r, x, x_erf)

			// c[9, 0-15]
			GELU_ERF_S32_AVX512(c_int32_9p0, y, r, x, x_erf)

			// c[10, 0-15]
			GELU_ERF_S32_AVX512(c_int32_10p0, y, r, x, x_erf)

			// c[11, 0-15]
			GELU_ERF_S32_AVX512(c_int32_11p0, y, r, x, x_erf)

			POST_OP_LABEL_LASTK_SAFE_JUMP_WITH_NEXT_PTR
		}
POST_OPS_CLIP_12x16:
		{
			__m512i min = _mm512_set1_epi32( *( int32_t* )post_ops_list_temp->op_args2 );
			__m512i max = _mm512_set1_epi32( *( int32_t* )post_ops_list_temp->op_args3 );

			// c[0, 0-15]
			CLIP_S32_AVX512(c_int32_0p0, min, max)

			// c[1, 0-15]
			CLIP_S32_AVX512(c_int32_1p0, min, max)

			// c[2, 0-15]
			CLIP_S32_AVX512(c_int32_2p0, min, max)

			// c[3, 0-15]
			CLIP_S32_AVX512(c_int32_3p0, min, max)

			// c[4, 0-15]
			CLIP_S32_AVX512(c_int32_4p0, min, max)

			// c[5, 0-15]
			CLIP_S32_AVX512(c_int32_5p0, min, max)

			// c[6, 0-15]
			CLIP_S32_AVX512(c_int32_6p0, min, max)

			// c[7, 0-15]
			CLIP_S32_AVX512(c_int32_7p0, min, max)

			// c[8, 0-15]
			CLIP_S32_AVX512(c_int32_8p0, min, max)

			// c[9, 0-15]
			CLIP_S32_AVX512(c_int32_9p0, min, max)

			// c[10, 0-15]
			CLIP_S32_AVX512(c_int32_10p0, min, max)

			// c[11, 0-15]
			CLIP_S32_AVX512(c_int32_11p0, min, max)

			POST_OP_LABEL_LASTK_SAFE_JUMP_WITH_NEXT_PTR
		}
POST_OPS_DOWNSCALE_12x16:
	{
<<<<<<< HEAD
		selector1 =
			_mm512_loadu_si512( ( float* )post_ops_list_temp->scale_factor +
							post_ops_attr.post_op_c_j + ( 0 * 16 ) );
		__m128i zero_point0 =
			_mm_loadu_si128( ( __m128i const* )
					( ( int8_t* )post_ops_list_temp->op_args1 +
					post_ops_attr.post_op_c_j + ( 0 * 16 ) ) );
=======
		if ( post_ops_list_temp->scale_factor_len > 1 )
		{
			selector1 =
				_mm512_loadu_si512( ( float* )post_ops_list_temp->scale_factor +
					post_ops_attr.post_op_c_j + ( 0 * 16 ) );
		}
		else if ( post_ops_list_temp->scale_factor_len == 1 )
		{
			selector1 =
				( __m512i )_mm512_set1_ps( *( ( float* )post_ops_list_temp->scale_factor ) );
		}

		// Need to ensure sse not used to avoid avx512 -> sse transition.
		__m128i zero_point0 = _mm512_castsi512_si128( _mm512_setzero_si512() );
		if ( *( ( dim_t* )post_ops_list_temp->op_args3 ) > 1 )
		{
			zero_point0 = _mm_loadu_si128( ( __m128i const* )
							( ( int8_t* )post_ops_list_temp->op_args1 +
							post_ops_attr.post_op_c_j + ( 0 * 16 ) ) );
		}
		else if ( *( ( dim_t* )post_ops_list_temp->op_args3 ) == 1 )
		{
			zero_point0 = _mm_maskz_set1_epi8( 0xFFFF,
							*( ( int8_t* )post_ops_list_temp->op_args1 ) );
		}
>>>>>>> f3c166b0

		// c[0, 0-15]
		CVT_MULRND_CVT32(c_int32_0p0,selector1,zero_point0);

		// c[1, 0-15]
		CVT_MULRND_CVT32(c_int32_1p0,selector1,zero_point0);

		// c[2, 0-15]
		CVT_MULRND_CVT32(c_int32_2p0,selector1,zero_point0);

		// c[3, 0-15]
		CVT_MULRND_CVT32(c_int32_3p0,selector1,zero_point0);

		// c[4, 0-15]
		CVT_MULRND_CVT32(c_int32_4p0,selector1,zero_point0);

		// c[5, 0-15]
		CVT_MULRND_CVT32(c_int32_5p0,selector1,zero_point0);

		// c[6, 0-15]
		CVT_MULRND_CVT32(c_int32_6p0,selector1,zero_point0);

		// c[7, 0-15]
		CVT_MULRND_CVT32(c_int32_7p0,selector1,zero_point0);

		// c[8, 0-15]
		CVT_MULRND_CVT32(c_int32_8p0,selector1,zero_point0);

		// c[9, 0-15]
		CVT_MULRND_CVT32(c_int32_9p0,selector1,zero_point0);

		// c[10, 0-15]
		CVT_MULRND_CVT32(c_int32_10p0,selector1,zero_point0);

		// c[11, 0-15]
		CVT_MULRND_CVT32(c_int32_11p0,selector1,zero_point0);

		POST_OP_LABEL_LASTK_SAFE_JUMP_WITH_NEXT_PTR
	}
POST_OPS_MATRIX_ADD_12x16:
		{
			dim_t ldm = *( dim_t* )post_ops_list_temp->op_args3;
			if ( post_ops_attr.c_stor_type == S8 )
			{
				int8_t* matptr = ( int8_t* )post_ops_list_temp->op_args1;

				// c[0:0-15]
				S8_S32_MATRIX_ADD_1COL(selector1,0);

				// c[1:0-15]
				S8_S32_MATRIX_ADD_1COL(selector1,1);

				// c[2:0-15]
				S8_S32_MATRIX_ADD_1COL(selector1,2);

				// c[3:0-15]
				S8_S32_MATRIX_ADD_1COL(selector1,3);

				// c[4:0-15]
				S8_S32_MATRIX_ADD_1COL(selector1,4);

				// c[5:0-15]
				S8_S32_MATRIX_ADD_1COL(selector1,5);

				// c[6:0-15]
				S8_S32_MATRIX_ADD_1COL(selector1,6);

				// c[7:0-15]
				S8_S32_MATRIX_ADD_1COL(selector1,7);

				// c[8:0-15]
				S8_S32_MATRIX_ADD_1COL(selector1,8);

				// c[9:0-15]
				S8_S32_MATRIX_ADD_1COL(selector1,9);

				// c[10:0-15]
				S8_S32_MATRIX_ADD_1COL(selector1,10);

				// c[11:0-15]
				S8_S32_MATRIX_ADD_1COL(selector1,11);
			}
			else
			{
				int32_t* matptr = ( int32_t* )post_ops_list_temp->op_args1;

				// c[0:0-15]
				S32_S32_MATRIX_ADD_1COL(selector1,0);

				// c[1:0-15]
				S32_S32_MATRIX_ADD_1COL(selector1,1);

				// c[2:0-15]
				S32_S32_MATRIX_ADD_1COL(selector1,2);

				// c[3:0-15]
				S32_S32_MATRIX_ADD_1COL(selector1,3);

				// c[4:0-15]
				S32_S32_MATRIX_ADD_1COL(selector1,4);

				// c[5:0-15]
				S32_S32_MATRIX_ADD_1COL(selector1,5);

				// c[6:0-15]
				S32_S32_MATRIX_ADD_1COL(selector1,6);

				// c[7:0-15]
				S32_S32_MATRIX_ADD_1COL(selector1,7);

				// c[8:0-15]
				S32_S32_MATRIX_ADD_1COL(selector1,8);

				// c[9:0-15]
				S32_S32_MATRIX_ADD_1COL(selector1,9);

				// c[10:0-15]
				S32_S32_MATRIX_ADD_1COL(selector1,10);

				// c[11:0-15]
				S32_S32_MATRIX_ADD_1COL(selector1,11);
			}

			POST_OP_LABEL_LASTK_SAFE_JUMP_WITH_NEXT_PTR
		}
POST_OPS_SWISH_12x16:
		{
			selector1 =
				_mm512_set1_epi32( *( ( int32_t* )post_ops_list_temp->op_args2 ) );
			__m512 al = _mm512_cvtepi32_ps( selector1 );

			__m512 fl_reg, al_in, r, r2, z, dn;

			// c[0, 0-15]
			SWISH_S32_AVX512(c_int32_0p0, fl_reg, al, al_in, r, r2, z, dn, selector2);

			// c[1, 0-15]
			SWISH_S32_AVX512(c_int32_1p0, fl_reg, al, al_in, r, r2, z, dn, selector2);

			// c[2, 0-15]
			SWISH_S32_AVX512(c_int32_2p0, fl_reg, al, al_in, r, r2, z, dn, selector2);

			// c[3, 0-15]
			SWISH_S32_AVX512(c_int32_3p0, fl_reg, al, al_in, r, r2, z, dn, selector2);

			// c[4, 0-15]
			SWISH_S32_AVX512(c_int32_4p0, fl_reg, al, al_in, r, r2, z, dn, selector2);

			// c[5, 0-15]
			SWISH_S32_AVX512(c_int32_5p0, fl_reg, al, al_in, r, r2, z, dn, selector2);

			// c[6, 0-15]
			SWISH_S32_AVX512(c_int32_6p0, fl_reg, al, al_in, r, r2, z, dn, selector2);

			// c[7, 0-15]
			SWISH_S32_AVX512(c_int32_7p0, fl_reg, al, al_in, r, r2, z, dn, selector2);

			// c[8, 0-15]
			SWISH_S32_AVX512(c_int32_8p0, fl_reg, al, al_in, r, r2, z, dn, selector2);

			// c[9, 0-15]
			SWISH_S32_AVX512(c_int32_9p0, fl_reg, al, al_in, r, r2, z, dn, selector2);

			// c[10, 0-15]
			SWISH_S32_AVX512(c_int32_10p0, fl_reg, al, al_in, r, r2, z, dn, selector2);

			// c[11, 0-15]
			SWISH_S32_AVX512(c_int32_11p0, fl_reg, al, al_in, r, r2, z, dn, selector2);

			POST_OP_LABEL_LASTK_SAFE_JUMP_WITH_NEXT_PTR
		}
POST_OPS_12x16_DISABLE:
		;

		if ( ( post_ops_attr.buf_downscale != NULL ) && ( post_ops_attr.is_last_k == TRUE ) )
		{
			// Generate a mask16 of all 1's.
			selector1 = _mm512_setzero_epi32();
			selector2 = _mm512_set1_epi32( 10 );
			__mmask16 mask_all1 = _mm512_cmplt_epi32_mask( selector1, selector2 );

			// Store the results in downscaled type (int8 instead of int32).
			// c[0,0-15]
			CVT_STORE_S32_S8(c_int32_0p0,0,0);

			// c[1,0-15]
			CVT_STORE_S32_S8(c_int32_1p0,1,0);

			// c[2,0-15]
			CVT_STORE_S32_S8(c_int32_2p0,2,0);

			// c[3,0-15]
			CVT_STORE_S32_S8(c_int32_3p0,3,0);

			// c[4,0-15]
			CVT_STORE_S32_S8(c_int32_4p0,4,0);

			// c[5,0-15]
			CVT_STORE_S32_S8(c_int32_5p0,5,0);

			// c[6,0-15]
			CVT_STORE_S32_S8(c_int32_6p0,6,0);

			// c[7,0-15]
			CVT_STORE_S32_S8(c_int32_7p0,7,0);

			// c[8,0-15]
			CVT_STORE_S32_S8(c_int32_8p0,8,0);

			// c[9,0-15]
			CVT_STORE_S32_S8(c_int32_9p0,9,0);

			// c[10,0-15]
			CVT_STORE_S32_S8(c_int32_10p0,10,0);

			// c[11,0-15]
			CVT_STORE_S32_S8(c_int32_11p0,11,0);
		}
		else
		{
			// Store the results.
			// c[0,0-15]
			_mm512_storeu_si512( c + ( rs_c * ( ir + 0 ) ) + ( 0*16 ), c_int32_0p0 );

			// c[1,0-15]
			_mm512_storeu_si512( c + ( rs_c * ( ir + 1 ) ) + ( 0*16 ), c_int32_1p0 );

			// c[2,0-15]
			_mm512_storeu_si512( c + ( rs_c * ( ir + 2 ) ) + ( 0*16 ), c_int32_2p0 );

			// c[3,0-15]
			_mm512_storeu_si512( c + ( rs_c * ( ir + 3 ) ) + ( 0*16 ), c_int32_3p0 );

			// c[4,0-15]
			_mm512_storeu_si512( c + ( rs_c * ( ir + 4 ) ) + ( 0*16 ), c_int32_4p0 );

			// c[5,0-15]
			_mm512_storeu_si512( c + ( rs_c * ( ir + 5 ) ) + ( 0*16 ), c_int32_5p0 );

			// c[6,0-15]
			_mm512_storeu_si512( c + ( rs_c * ( ir + 6 ) ) + ( 0*16 ), c_int32_6p0 );

			// c[7,0-15]
			_mm512_storeu_si512( c + ( rs_c * ( ir + 7 ) ) + ( 0*16 ), c_int32_7p0 );

			// c[8,0-15]
			_mm512_storeu_si512( c + ( rs_c * ( ir + 8 ) ) + ( 0*16 ), c_int32_8p0 );

			// c[9,0-15]
			_mm512_storeu_si512( c + ( rs_c * ( ir + 9 ) ) + ( 0*16 ), c_int32_9p0 );

			// c[10,0-15]
			_mm512_storeu_si512( c + ( rs_c * ( ir + 10 ) ) + ( 0*16 ), c_int32_10p0 );

			// c[11,0-15]
			_mm512_storeu_si512( c + ( rs_c * ( ir + 11 ) ) + ( 0*16 ), c_int32_11p0 );
		}

		a = a + ( MR * ps_a );
		post_ops_attr.post_op_c_i += MR;
	}

	if ( m_partial_pieces > 0 )
	{
		lpgemm_rowvar_u8s8s32o32_6x16
		(
		  m_partial_pieces, k0,
		  a, rs_a, cs_a, ps_a,
		  b, rs_b, cs_b,
		  ( c + ( rs_c * m_full_pieces_loop_limit ) ), rs_c,
		  alpha, beta,
		  post_ops_list, post_ops_attr
		);
	}
}

// 9x32 int8o32 fringe kernel
__attribute__((aligned(64)))
LPGEMM_N_FRINGE_KERN(uint8_t,int8_t,int32_t,u8s8s32o32_9x32)
{
	static void* post_ops_labels[] =
				{
				  &&POST_OPS_9x32_DISABLE,
				  &&POST_OPS_BIAS_9x32,
				  &&POST_OPS_RELU_9x32,
				  &&POST_OPS_RELU_SCALE_9x32,
				  &&POST_OPS_GELU_TANH_9x32,
				  &&POST_OPS_GELU_ERF_9x32,
				  &&POST_OPS_CLIP_9x32,
				  &&POST_OPS_DOWNSCALE_9x32,
				  &&POST_OPS_MATRIX_ADD_9x32,
				  &&POST_OPS_SWISH_9x32
				};
	dim_t MR = 9;
	dim_t m_full_pieces = m0 / MR;
	dim_t m_full_pieces_loop_limit = m_full_pieces * MR;
	dim_t m_partial_pieces = m0 % MR;

	dim_t k_full_pieces = k0 / 4;
	dim_t k_partial_pieces = k0 % 4;

	// B matrix storage.
	__m512i b0 = _mm512_setzero_epi32();
	__m512i b1 = _mm512_setzero_epi32();

	// A matrix storage.
	__m512i a_int32_0 = _mm512_setzero_epi32();
	__m512i a_int32_1 = _mm512_setzero_epi32();
	__m512i a_int32_2 = _mm512_setzero_epi32();
	__m512i a_int32_3 = _mm512_setzero_epi32();

	__m512i selector1;
	__m512i selector2;

	for ( dim_t ir = 0; ir < m_full_pieces_loop_limit; ir += MR )
	{
		_mm_prefetch( b, _MM_HINT_T0 );
		_mm_prefetch( a + ( MR * ps_a ) + ( 0 * 16 ), _MM_HINT_T1 );

		// Registers to use for accumulating C.
		__m512i c_int32_0p0 = _mm512_setzero_epi32();
		__m512i c_int32_0p1 = _mm512_setzero_epi32();

		__m512i c_int32_1p0 = _mm512_setzero_epi32();
		__m512i c_int32_1p1 = _mm512_setzero_epi32();

		__m512i c_int32_2p0 = _mm512_setzero_epi32();
		__m512i c_int32_2p1 = _mm512_setzero_epi32();

		__m512i c_int32_3p0 = _mm512_setzero_epi32();
		__m512i c_int32_3p1 = _mm512_setzero_epi32();

		__m512i c_int32_4p0 = _mm512_setzero_epi32();
		__m512i c_int32_4p1 = _mm512_setzero_epi32();

		__m512i c_int32_5p0 = _mm512_setzero_epi32();
		__m512i c_int32_5p1 = _mm512_setzero_epi32();

		__m512i c_int32_6p0 = _mm512_setzero_epi32();
		__m512i c_int32_6p1 = _mm512_setzero_epi32();

		__m512i c_int32_7p0 = _mm512_setzero_epi32();
		__m512i c_int32_7p1 = _mm512_setzero_epi32();

		__m512i c_int32_8p0 = _mm512_setzero_epi32();
		__m512i c_int32_8p1 = _mm512_setzero_epi32();

		for ( dim_t kr = 0; kr < k_full_pieces; kr += 1 )
		{
			// Load 4 rows with 32 elements each from B to 2 ZMM registers. It
			// is to be noted that the B matrix is packed for use in vnni
			// instructions and each load to ZMM register will have 4 elements
			// along k direction and 16 elements across n directions, so 4x16
			// elements to a ZMM register.
			b0 = _mm512_loadu_si512( b + ( rs_b * kr ) + ( cs_b * 0 ) );
			b1 = _mm512_loadu_si512( b + ( rs_b * kr ) + ( cs_b * 1 ) );

			// Broadcast a[0,kr:kr+4].
			a_int32_0 = _mm512_set1_epi32( *( uint32_t* )( a + ( rs_a * 0 ) + ( cs_a * kr ) ) );

			// Broadcast a[1,kr:kr+4].
			a_int32_1 = _mm512_set1_epi32( *( uint32_t* )( a + ( rs_a * 1 ) + ( cs_a * kr ) ) );

			// Broadcast a[2,kr:kr+4].
			a_int32_2 = _mm512_set1_epi32( *( uint32_t* )( a + ( rs_a * 2 ) + ( cs_a * kr ) ) );

			// Broadcast a[3,kr:kr+4].
			a_int32_3 = _mm512_set1_epi32( *( uint32_t* )( a + ( rs_a * 3 ) + ( cs_a * kr ) ) );

			// Broadcast a[4,kr:kr+4].
			selector1 = _mm512_set1_epi32( *( uint32_t* )( a + ( rs_a * 4 ) + ( cs_a * kr ) ) );

			// Broadcast a[5,kr:kr+4].
			selector2 = _mm512_set1_epi32( *( uint32_t* )( a + ( rs_a * 5 ) + ( cs_a * kr ) ) );

			// Perform column direction mat-mul with k = 4.
			// c[0,0-31] = a[0,kr:kr+4]*b[kr:kr+4,0-31]
			c_int32_0p0 = _mm512_dpbusd_epi32( c_int32_0p0, a_int32_0, b0 );
			c_int32_0p1 = _mm512_dpbusd_epi32( c_int32_0p1, a_int32_0, b1 );

			// Perform column direction mat-mul with k = 4.
			// c[1,0-31] = a[1,kr:kr+4]*b[kr:kr+4,0-31]
			c_int32_1p0 = _mm512_dpbusd_epi32( c_int32_1p0, a_int32_1, b0 );
			c_int32_1p1 = _mm512_dpbusd_epi32( c_int32_1p1, a_int32_1, b1 );

			// Perform column direction mat-mul with k = 4.
			// c[2,0-31] = a[2,kr:kr+4]*b[kr:kr+4,0-31]
			c_int32_2p0 = _mm512_dpbusd_epi32( c_int32_2p0, a_int32_2, b0 );
			c_int32_2p1 = _mm512_dpbusd_epi32( c_int32_2p1, a_int32_2, b1 );

			// Perform column direction mat-mul with k = 4.
			// c[3,0-31] = a[3,kr:kr+4]*b[kr:kr+4,0-31]
			c_int32_3p0 = _mm512_dpbusd_epi32( c_int32_3p0, a_int32_3, b0 );
			c_int32_3p1 = _mm512_dpbusd_epi32( c_int32_3p1, a_int32_3, b1 );

			// Perform column direction mat-mul with k = 4.
			// c[4,0-31] = a[4,kr:kr+4]*b[kr:kr+4,0-31]
			c_int32_4p0 = _mm512_dpbusd_epi32( c_int32_4p0, selector1, b0 );
			c_int32_4p1 = _mm512_dpbusd_epi32( c_int32_4p1, selector1, b1 );

			// Perform column direction mat-mul with k = 4.
			// c[5,0-31] = a[5,kr:kr+4]*b[kr:kr+4,0-31]
			c_int32_5p0 = _mm512_dpbusd_epi32( c_int32_5p0, selector2, b0 );
			c_int32_5p1 = _mm512_dpbusd_epi32( c_int32_5p1, selector2, b1 );

			// Broadcast a[6,kr:kr+4].
			a_int32_0 = _mm512_set1_epi32( *( uint32_t* )( a + ( rs_a * 6 ) + ( cs_a * kr ) ) );

			// Broadcast a[7,kr:kr+4].
			a_int32_1 = _mm512_set1_epi32( *( uint32_t* )( a + ( rs_a * 7 ) + ( cs_a * kr ) ) );

			// Broadcast a[8,kr:kr+4].
			a_int32_2 = _mm512_set1_epi32( *( uint32_t* )( a + ( rs_a * 8 ) + ( cs_a * kr ) ) );

			// Perform column direction mat-mul with k = 4.
			// c[6,0-31] = a[6,kr:kr+4]*b[kr:kr+4,0-31]
			c_int32_6p0 = _mm512_dpbusd_epi32( c_int32_6p0, a_int32_0, b0 );
			c_int32_6p1 = _mm512_dpbusd_epi32( c_int32_6p1, a_int32_0, b1 );

			// Perform column direction mat-mul with k = 4.
			// c[7,0-31] = a[7,kr:kr+4]*b[kr:kr+4,0-31]
			c_int32_7p0 = _mm512_dpbusd_epi32( c_int32_7p0, a_int32_1, b0 );
			c_int32_7p1 = _mm512_dpbusd_epi32( c_int32_7p1, a_int32_1, b1 );

			// Perform column direction mat-mul with k = 4.
			// c[8,0-31] = a[8,kr:kr+4]*b[kr:kr+4,0-31]
			c_int32_8p0 = _mm512_dpbusd_epi32( c_int32_8p0, a_int32_2, b0 );
			c_int32_8p1 = _mm512_dpbusd_epi32( c_int32_8p1, a_int32_2, b1 );
		}
		__asm__(".p2align 6\n");
		// Handle k remainder.
		if ( k_partial_pieces > 0 )
		{
			__m128i a_kfringe_buf;
			__mmask16 load_mask = _cvtu32_mask16( 0xFFFF >> ( 16 - k_partial_pieces ) );

			b0 = _mm512_loadu_si512( b + ( rs_b * k_full_pieces ) + ( cs_b * 0 ) );
			b1 = _mm512_loadu_si512( b + ( rs_b * k_full_pieces ) + ( cs_b * 1 ) );

			// Broadcast a[0,kr:kr+4].
			a_kfringe_buf = _mm_maskz_loadu_epi8
			(
			  load_mask,
			  ( a + ( rs_a * 0 ) + ( cs_a * k_full_pieces ) )
			);
			a_int32_0 = _mm512_broadcastd_epi32( a_kfringe_buf );

			// Perform column direction mat-mul with k = 4.
			// c[0,0-31] = a[0,kr:kr+4]*b[kr:kr+4,0-31]
			c_int32_0p0 = _mm512_dpbusd_epi32( c_int32_0p0, a_int32_0, b0 );
			c_int32_0p1 = _mm512_dpbusd_epi32( c_int32_0p1, a_int32_0, b1 );

			// Broadcast a[1,kr:kr+4].
			a_kfringe_buf = _mm_maskz_loadu_epi8
			(
			  load_mask,
			  ( a + ( rs_a * 1 ) + ( cs_a * k_full_pieces ) )
			);
			a_int32_1 = _mm512_broadcastd_epi32( a_kfringe_buf );

			// Perform column direction mat-mul with k = 4.
			// c[1,0-31] = a[1,kr:kr+4]*b[kr:kr+4,0-31]
			c_int32_1p0 = _mm512_dpbusd_epi32( c_int32_1p0, a_int32_1, b0 );
			c_int32_1p1 = _mm512_dpbusd_epi32( c_int32_1p1, a_int32_1, b1 );

			// Broadcast a[2,kr:kr+4].
			a_kfringe_buf = _mm_maskz_loadu_epi8
			(
			  load_mask,
			  ( a + ( rs_a * 2 ) + ( cs_a * k_full_pieces ) )
			);
			a_int32_2 = _mm512_broadcastd_epi32( a_kfringe_buf );

			// Perform column direction mat-mul with k = 4.
			// c[2,0-31] = a[2,kr:kr+4]*b[kr:kr+4,0-31]
			c_int32_2p0 = _mm512_dpbusd_epi32( c_int32_2p0, a_int32_2, b0 );
			c_int32_2p1 = _mm512_dpbusd_epi32( c_int32_2p1, a_int32_2, b1 );

			// Broadcast a[3,kr:kr+4].
			a_kfringe_buf = _mm_maskz_loadu_epi8
			(
			  load_mask,
			  ( a + ( rs_a * 3 ) + ( cs_a * k_full_pieces ) )
			);
			a_int32_3 = _mm512_broadcastd_epi32( a_kfringe_buf );

			// Perform column direction mat-mul with k = 4.
			// c[3,0-31] = a[3,kr:kr+4]*b[kr:kr+4,0-31]
			c_int32_3p0 = _mm512_dpbusd_epi32( c_int32_3p0, a_int32_3, b0 );
			c_int32_3p1 = _mm512_dpbusd_epi32( c_int32_3p1, a_int32_3, b1 );

			// Broadcast a[4,kr:kr+4].
			a_kfringe_buf = _mm_maskz_loadu_epi8
			(
			  load_mask,
			  ( a + ( rs_a * 4 ) + ( cs_a * k_full_pieces ) )
			);
			selector1 = _mm512_broadcastd_epi32( a_kfringe_buf );

			// Perform column direction mat-mul with k = 4.
			// c[4,0-31] = a[4,kr:kr+4]*b[kr:kr+4,0-31]
			c_int32_4p0 = _mm512_dpbusd_epi32( c_int32_4p0, selector1, b0 );
			c_int32_4p1 = _mm512_dpbusd_epi32( c_int32_4p1, selector1, b1 );

			// Broadcast a[5,kr:kr+4].
			a_kfringe_buf = _mm_maskz_loadu_epi8
			(
			  load_mask,
			  ( a + ( rs_a * 5 ) + ( cs_a * k_full_pieces ) )
			);
			selector2 = _mm512_broadcastd_epi32( a_kfringe_buf );

			// Perform column direction mat-mul with k = 4.
			// c[5,0-31] = a[5,kr:kr+4]*b[kr:kr+4,0-31]
			c_int32_5p0 = _mm512_dpbusd_epi32( c_int32_5p0, selector2, b0 );
			c_int32_5p1 = _mm512_dpbusd_epi32( c_int32_5p1, selector2, b1 );

			// Broadcast a[6,kr:kr+4].
			a_kfringe_buf = _mm_maskz_loadu_epi8
			(
			  load_mask,
			  ( a + ( rs_a * 6 ) + ( cs_a * k_full_pieces ) )
			);
			a_int32_0 = _mm512_broadcastd_epi32( a_kfringe_buf );

			// Perform column direction mat-mul with k = 4.
			// c[6,0-31] = a[6,kr:kr+4]*b[kr:kr+4,0-31]
			c_int32_6p0 = _mm512_dpbusd_epi32( c_int32_6p0, a_int32_0, b0 );
			c_int32_6p1 = _mm512_dpbusd_epi32( c_int32_6p1, a_int32_0, b1 );

			// Broadcast a[7,kr:kr+4].
			a_kfringe_buf = _mm_maskz_loadu_epi8
			(
			  load_mask,
			  ( a + ( rs_a * 7 ) + ( cs_a * k_full_pieces ) )
			);
			a_int32_1 = _mm512_broadcastd_epi32( a_kfringe_buf );

			// Perform column direction mat-mul with k = 4.
			// c[7,0-31] = a[7,kr:kr+4]*b[kr:kr+4,0-31]
			c_int32_7p0 = _mm512_dpbusd_epi32( c_int32_7p0, a_int32_1, b0 );
			c_int32_7p1 = _mm512_dpbusd_epi32( c_int32_7p1, a_int32_1, b1 );

			// Broadcast a[8,kr:kr+4].
			a_kfringe_buf = _mm_maskz_loadu_epi8
			(
			  load_mask,
			  ( a + ( rs_a * 8 ) + ( cs_a * k_full_pieces ) )
			);
			a_int32_2 = _mm512_broadcastd_epi32( a_kfringe_buf );

			// Perform column direction mat-mul with k = 4.
			// c[8,0-31] = a[8,kr:kr+4]*b[kr:kr+4,0-31]
			c_int32_8p0 = _mm512_dpbusd_epi32( c_int32_8p0, a_int32_2, b0 );
			c_int32_8p1 = _mm512_dpbusd_epi32( c_int32_8p1, a_int32_2, b1 );
		}

		// Load alpha and beta
		selector1 = _mm512_set1_epi32( alpha );
		selector2 = _mm512_set1_epi32( beta );

		if ( alpha != 1 )
		{
			// Scale by alpha
			c_int32_0p0 = _mm512_mullo_epi32( selector1, c_int32_0p0 );
			c_int32_0p1 = _mm512_mullo_epi32( selector1, c_int32_0p1 );

			c_int32_1p0 = _mm512_mullo_epi32( selector1, c_int32_1p0 );
			c_int32_1p1 = _mm512_mullo_epi32( selector1, c_int32_1p1 );

			c_int32_2p0 = _mm512_mullo_epi32( selector1, c_int32_2p0 );
			c_int32_2p1 = _mm512_mullo_epi32( selector1, c_int32_2p1 );

			c_int32_3p0 = _mm512_mullo_epi32( selector1, c_int32_3p0 );
			c_int32_3p1 = _mm512_mullo_epi32( selector1, c_int32_3p1 );

			c_int32_4p0 = _mm512_mullo_epi32( selector1, c_int32_4p0 );
			c_int32_4p1 = _mm512_mullo_epi32( selector1, c_int32_4p1 );

			c_int32_5p0 = _mm512_mullo_epi32( selector1, c_int32_5p0 );
			c_int32_5p1 = _mm512_mullo_epi32( selector1, c_int32_5p1 );

			c_int32_6p0 = _mm512_mullo_epi32( selector1, c_int32_6p0 );
			c_int32_6p1 = _mm512_mullo_epi32( selector1, c_int32_6p1 );

			c_int32_7p0 = _mm512_mullo_epi32( selector1, c_int32_7p0 );
			c_int32_7p1 = _mm512_mullo_epi32( selector1, c_int32_7p1 );

			c_int32_8p0 = _mm512_mullo_epi32( selector1, c_int32_8p0 );
			c_int32_8p1 = _mm512_mullo_epi32( selector1, c_int32_8p1 );
		}

		// Scale C by beta.
		if ( beta != 0 )
		{
			if ( ( post_ops_attr.buf_downscale != NULL ) &&
				 ( post_ops_attr.is_first_k == TRUE ) )
			{
				// c[0:0-15,16-31]
				S8_S32_BETA_OP2(ir,0,selector1,selector2);

				// c[1:0-15,16-31]
				S8_S32_BETA_OP2(ir,1,selector1,selector2);

				// c[2:0-15,16-31]
				S8_S32_BETA_OP2(ir,2,selector1,selector2);

				// c[3:0-15,16-31]
				S8_S32_BETA_OP2(ir,3,selector1,selector2);

				// c[4:0-15,16-31]
				S8_S32_BETA_OP2(ir,4,selector1,selector2);

				// c[5:0-15,16-31]
				S8_S32_BETA_OP2(ir,5,selector1,selector2);

				// c[6:0-15,16-31]
				S8_S32_BETA_OP2(ir,6,selector1,selector2);

				// c[7:0-15,16-31]
				S8_S32_BETA_OP2(ir,7,selector1,selector2);

				// c[8:0-15,16-31]
				S8_S32_BETA_OP2(ir,8,selector1,selector2);
			}
			else
			{
				// c[0:0-15,16-31]
				S32_S32_BETA_OP2(ir,0,selector1,selector2);

				// c[1:0-15,16-31]
				S32_S32_BETA_OP2(ir,1,selector1,selector2);

				// c[2:0-15,16-31]
				S32_S32_BETA_OP2(ir,2,selector1,selector2);

				// c[3:0-15,16-31]
				S32_S32_BETA_OP2(ir,3,selector1,selector2);

				// c[4:0-15,16-31]
				S32_S32_BETA_OP2(ir,4,selector1,selector2);

				// c[5:0-15,16-31]
				S32_S32_BETA_OP2(ir,5,selector1,selector2);

				// c[6:0-15,16-31]
				S32_S32_BETA_OP2(ir,6,selector1,selector2);

				// c[7:0-15,16-31]
				S32_S32_BETA_OP2(ir,7,selector1,selector2);

				// c[8:0-15,16-31]
				S32_S32_BETA_OP2(ir,8,selector1,selector2);
			}
		}

        // Post Ops
		lpgemm_post_op* post_ops_list_temp = post_ops_list;
		POST_OP_LABEL_LASTK_SAFE_JUMP
POST_OPS_BIAS_9x32:
		{
			selector1 =
					_mm512_loadu_si512( ( int32_t* )post_ops_list_temp->op_args1 +
									post_ops_attr.post_op_c_j + ( 0 * 16 ) );
			selector2 =
					_mm512_loadu_si512( ( int32_t* )post_ops_list_temp->op_args1 +
									post_ops_attr.post_op_c_j + ( 1 * 16 ) );

			// c[0,0-15]
			c_int32_0p0 = _mm512_add_epi32( selector1, c_int32_0p0 );

			// c[0, 16-31]
			c_int32_0p1 = _mm512_add_epi32( selector2, c_int32_0p1 );

			// c[1,0-15]
			c_int32_1p0 = _mm512_add_epi32( selector1, c_int32_1p0 );

			// c[1, 16-31]
			c_int32_1p1 = _mm512_add_epi32( selector2, c_int32_1p1 );

			// c[2,0-15]
			c_int32_2p0 = _mm512_add_epi32( selector1, c_int32_2p0 );

			// c[2, 16-31]
			c_int32_2p1 = _mm512_add_epi32( selector2, c_int32_2p1 );

			// c[3,0-15]
			c_int32_3p0 = _mm512_add_epi32( selector1, c_int32_3p0 );

			// c[3, 16-31]
			c_int32_3p1 = _mm512_add_epi32( selector2, c_int32_3p1 );

			// c[4,0-15]
			c_int32_4p0 = _mm512_add_epi32( selector1, c_int32_4p0 );

			// c[4, 16-31]
			c_int32_4p1 = _mm512_add_epi32( selector2, c_int32_4p1 );

			// c[5,0-15]
			c_int32_5p0 = _mm512_add_epi32( selector1, c_int32_5p0 );

			// c[5, 16-31]
			c_int32_5p1 = _mm512_add_epi32( selector2, c_int32_5p1 );

			// c[6,0-15]
			c_int32_6p0 = _mm512_add_epi32( selector1, c_int32_6p0 );

			// c[6, 16-31]
			c_int32_6p1 = _mm512_add_epi32( selector2, c_int32_6p1 );

			// c[7,0-15]
			c_int32_7p0 = _mm512_add_epi32( selector1, c_int32_7p0 );

			// c[7, 16-31]
			c_int32_7p1 = _mm512_add_epi32( selector2, c_int32_7p1 );

			// c[8,0-15]
			c_int32_8p0 = _mm512_add_epi32( selector1, c_int32_8p0 );

			// c[8, 16-31]
			c_int32_8p1 = _mm512_add_epi32( selector2, c_int32_8p1 );

			POST_OP_LABEL_LASTK_SAFE_JUMP_WITH_NEXT_PTR
		}
POST_OPS_RELU_9x32:
		{
			selector1 = _mm512_setzero_epi32();

			// c[0,0-15]
			c_int32_0p0 = _mm512_max_epi32( selector1, c_int32_0p0 );

			// c[0, 16-31]
			c_int32_0p1 = _mm512_max_epi32( selector1, c_int32_0p1 );

			// c[1,0-15]
			c_int32_1p0 = _mm512_max_epi32( selector1, c_int32_1p0 );

			// c[1,16-31]
			c_int32_1p1 = _mm512_max_epi32( selector1, c_int32_1p1 );

			// c[2,0-15]
			c_int32_2p0 = _mm512_max_epi32( selector1, c_int32_2p0 );

			// c[2,16-31]
			c_int32_2p1 = _mm512_max_epi32( selector1, c_int32_2p1 );

			// c[3,0-15]
			c_int32_3p0 = _mm512_max_epi32( selector1, c_int32_3p0 );

			// c[3,16-31]
			c_int32_3p1 = _mm512_max_epi32( selector1, c_int32_3p1 );

			// c[4,0-15]
			c_int32_4p0 = _mm512_max_epi32( selector1, c_int32_4p0 );

			// c[4,16-31]
			c_int32_4p1 = _mm512_max_epi32( selector1, c_int32_4p1 );

			// c[5,0-15]
			c_int32_5p0 = _mm512_max_epi32( selector1, c_int32_5p0 );

			// c[5,16-31]
			c_int32_5p1 = _mm512_max_epi32( selector1, c_int32_5p1 );

			// c[6,0-15]
			c_int32_6p0 = _mm512_max_epi32( selector1, c_int32_6p0 );

			// c[6, 16-31]
			c_int32_6p1 = _mm512_max_epi32( selector1, c_int32_6p1 );

			// c[7,0-15]
			c_int32_7p0 = _mm512_max_epi32( selector1, c_int32_7p0 );

			// c[7,16-31]
			c_int32_7p1 = _mm512_max_epi32( selector1, c_int32_7p1 );

			// c[8,0-15]
			c_int32_8p0 = _mm512_max_epi32( selector1, c_int32_8p0 );

			// c[8,16-31]
			c_int32_8p1 = _mm512_max_epi32( selector1, c_int32_8p1 );

			POST_OP_LABEL_LASTK_SAFE_JUMP_WITH_NEXT_PTR
		}
POST_OPS_RELU_SCALE_9x32:
		{
			selector1 = _mm512_setzero_epi32();
			selector2 =
				_mm512_set1_epi32( *( ( int32_t* )post_ops_list_temp->op_args2 ) );

			__mmask16 relu_cmp_mask;

			// c[0, 0-15]
			RELU_SCALE_OP_S32_AVX512(c_int32_0p0)

			// c[0, 16-31]
			RELU_SCALE_OP_S32_AVX512(c_int32_0p1)

			// c[1, 0-15]
			RELU_SCALE_OP_S32_AVX512(c_int32_1p0)

			// c[1, 16-31]
			RELU_SCALE_OP_S32_AVX512(c_int32_1p1)

			// c[2, 0-15]
			RELU_SCALE_OP_S32_AVX512(c_int32_2p0)

			// c[2, 16-31]
			RELU_SCALE_OP_S32_AVX512(c_int32_2p1)

			// c[3, 0-15]
			RELU_SCALE_OP_S32_AVX512(c_int32_3p0)

			// c[3, 16-31]
			RELU_SCALE_OP_S32_AVX512(c_int32_3p1)

			// c[4, 0-15]
			RELU_SCALE_OP_S32_AVX512(c_int32_4p0)

			// c[4, 16-31]
			RELU_SCALE_OP_S32_AVX512(c_int32_4p1)

			// c[5, 0-15]
			RELU_SCALE_OP_S32_AVX512(c_int32_5p0)

			// c[5, 16-31]
			RELU_SCALE_OP_S32_AVX512(c_int32_5p1)

			// c[6, 0-15]
			RELU_SCALE_OP_S32_AVX512(c_int32_6p0)

			// c[6, 16-31]
			RELU_SCALE_OP_S32_AVX512(c_int32_6p1)

			// c[7, 0-15]
			RELU_SCALE_OP_S32_AVX512(c_int32_7p0)

			// c[7, 16-31]
			RELU_SCALE_OP_S32_AVX512(c_int32_7p1)

			// c[8, 0-15]
			RELU_SCALE_OP_S32_AVX512(c_int32_8p0)

			// c[8, 16-31]
			RELU_SCALE_OP_S32_AVX512(c_int32_8p1)

			POST_OP_LABEL_LASTK_SAFE_JUMP_WITH_NEXT_PTR
		}
POST_OPS_GELU_TANH_9x32:
		{
			__m512 dn, z, x, r2, r, y, x_tanh;
			__m512i q;

			// c[0, 0-15]
			GELU_TANH_S32_AVX512(c_int32_0p0, y, r, r2, x, z, dn, x_tanh, q)

			// c[0, 16-31]
			GELU_TANH_S32_AVX512(c_int32_0p1, y, r, r2, x, z, dn, x_tanh, q)

			// c[1, 0-15]
			GELU_TANH_S32_AVX512(c_int32_1p0, y, r, r2, x, z, dn, x_tanh, q)

			// c[1, 16-31]
			GELU_TANH_S32_AVX512(c_int32_1p1, y, r, r2, x, z, dn, x_tanh, q)

			// c[2, 0-15]
			GELU_TANH_S32_AVX512(c_int32_2p0, y, r, r2, x, z, dn, x_tanh, q)

			// c[2, 16-31]
			GELU_TANH_S32_AVX512(c_int32_2p1, y, r, r2, x, z, dn, x_tanh, q)

			// c[3, 0-15]
			GELU_TANH_S32_AVX512(c_int32_3p0, y, r, r2, x, z, dn, x_tanh, q)

			// c[3, 16-31]
			GELU_TANH_S32_AVX512(c_int32_3p1, y, r, r2, x, z, dn, x_tanh, q)

			// c[4, 0-15]
			GELU_TANH_S32_AVX512(c_int32_4p0, y, r, r2, x, z, dn, x_tanh, q)

			// c[4, 16-31]
			GELU_TANH_S32_AVX512(c_int32_4p1, y, r, r2, x, z, dn, x_tanh, q)

			// c[5, 0-15]
			GELU_TANH_S32_AVX512(c_int32_5p0, y, r, r2, x, z, dn, x_tanh, q)

			// c[5, 16-31]
			GELU_TANH_S32_AVX512(c_int32_5p1, y, r, r2, x, z, dn, x_tanh, q)

			// c[6, 0-15]
			GELU_TANH_S32_AVX512(c_int32_6p0, y, r, r2, x, z, dn, x_tanh, q)

			// c[6, 16-31]
			GELU_TANH_S32_AVX512(c_int32_6p1, y, r, r2, x, z, dn, x_tanh, q)

			// c[7, 0-15]
			GELU_TANH_S32_AVX512(c_int32_7p0, y, r, r2, x, z, dn, x_tanh, q)

			// c[7, 16-31]
			GELU_TANH_S32_AVX512(c_int32_7p1, y, r, r2, x, z, dn, x_tanh, q)

			// c[8, 0-15]
			GELU_TANH_S32_AVX512(c_int32_8p0, y, r, r2, x, z, dn, x_tanh, q)

			// c[8, 16-31]
			GELU_TANH_S32_AVX512(c_int32_8p1, y, r, r2, x, z, dn, x_tanh, q)

			POST_OP_LABEL_LASTK_SAFE_JUMP_WITH_NEXT_PTR
		}
POST_OPS_GELU_ERF_9x32:
		{
			__m512 x, r, y, x_erf;

			// c[0, 0-15]
			GELU_ERF_S32_AVX512(c_int32_0p0, y, r, x, x_erf)

			// c[0, 16-31]
			GELU_ERF_S32_AVX512(c_int32_0p1, y, r, x, x_erf)

			// c[1, 0-15]
			GELU_ERF_S32_AVX512(c_int32_1p0, y, r, x, x_erf)

			// c[1, 16-31]
			GELU_ERF_S32_AVX512(c_int32_1p1, y, r, x, x_erf)

			// c[2, 0-15]
			GELU_ERF_S32_AVX512(c_int32_2p0, y, r, x, x_erf)

			// c[2, 16-31]
			GELU_ERF_S32_AVX512(c_int32_2p1, y, r, x, x_erf)

			// c[3, 0-15]
			GELU_ERF_S32_AVX512(c_int32_3p0, y, r, x, x_erf)

			// c[3, 16-31]
			GELU_ERF_S32_AVX512(c_int32_3p1, y, r, x, x_erf)

			// c[4, 0-15]
			GELU_ERF_S32_AVX512(c_int32_4p0, y, r, x, x_erf)

			// c[4, 16-31]
			GELU_ERF_S32_AVX512(c_int32_4p1, y, r, x, x_erf)

			// c[5, 0-15]
			GELU_ERF_S32_AVX512(c_int32_5p0, y, r, x, x_erf)

			// c[5, 16-31]
			GELU_ERF_S32_AVX512(c_int32_5p1, y, r, x, x_erf)

			// c[6, 0-15]
			GELU_ERF_S32_AVX512(c_int32_6p0, y, r, x, x_erf)

			// c[6, 16-31]
			GELU_ERF_S32_AVX512(c_int32_6p1, y, r, x, x_erf)

			// c[7, 0-15]
			GELU_ERF_S32_AVX512(c_int32_7p0, y, r, x, x_erf)

			// c[7, 16-31]
			GELU_ERF_S32_AVX512(c_int32_7p1, y, r, x, x_erf)

			// c[8, 0-15]
			GELU_ERF_S32_AVX512(c_int32_8p0, y, r, x, x_erf)

			// c[8, 16-31]
			GELU_ERF_S32_AVX512(c_int32_8p1, y, r, x, x_erf)

			POST_OP_LABEL_LASTK_SAFE_JUMP_WITH_NEXT_PTR
		}
POST_OPS_CLIP_9x32:
		{
			__m512i min = _mm512_set1_epi32( *( int32_t* )post_ops_list_temp->op_args2 );
			__m512i max = _mm512_set1_epi32( *( int32_t* )post_ops_list_temp->op_args3 );

			// c[0, 0-15]
			CLIP_S32_AVX512(c_int32_0p0, min, max)

			// c[0, 16-31]
			CLIP_S32_AVX512(c_int32_0p1, min, max)

			// c[1, 0-15]
			CLIP_S32_AVX512(c_int32_1p0, min, max)

			// c[1, 16-31]
			CLIP_S32_AVX512(c_int32_1p1, min, max)

			// c[2, 0-15]
			CLIP_S32_AVX512(c_int32_2p0, min, max)

			// c[2, 16-31]
			CLIP_S32_AVX512(c_int32_2p1, min, max)

			// c[3, 0-15]
			CLIP_S32_AVX512(c_int32_3p0, min, max)

			// c[3, 16-31]
			CLIP_S32_AVX512(c_int32_3p1, min, max)

			// c[4, 0-15]
			CLIP_S32_AVX512(c_int32_4p0, min, max)

			// c[4, 16-31]
			CLIP_S32_AVX512(c_int32_4p1, min, max)

			// c[5, 0-15]
			CLIP_S32_AVX512(c_int32_5p0, min, max)

			// c[5, 16-31]
			CLIP_S32_AVX512(c_int32_5p1, min, max)

			// c[6, 0-15]
			CLIP_S32_AVX512(c_int32_6p0, min, max)

			// c[6, 16-31]
			CLIP_S32_AVX512(c_int32_6p1, min, max)

			// c[7, 0-15]
			CLIP_S32_AVX512(c_int32_7p0, min, max)

			// c[7, 16-31]
			CLIP_S32_AVX512(c_int32_7p1, min, max)

			// c[8, 0-15]
			CLIP_S32_AVX512(c_int32_8p0, min, max)

			// c[8, 16-31]
			CLIP_S32_AVX512(c_int32_8p1, min, max)

			POST_OP_LABEL_LASTK_SAFE_JUMP_WITH_NEXT_PTR
		}
POST_OPS_DOWNSCALE_9x32:
	{
<<<<<<< HEAD
		selector1 =
			_mm512_loadu_si512( ( float* )post_ops_list_temp->scale_factor +
							post_ops_attr.post_op_c_j + ( 0 * 16 ) );
		selector2 =
			_mm512_loadu_si512( ( float* )post_ops_list_temp->scale_factor +
							post_ops_attr.post_op_c_j + ( 1 * 16 ) );
		__m128i zero_point0 =
			_mm_loadu_si128( ( __m128i const* )
					( ( int8_t* )post_ops_list_temp->op_args1 +
					post_ops_attr.post_op_c_j + ( 0 * 16 ) ) );
		__m128i zero_point1 =
			_mm_loadu_si128( ( __m128i const* )
					( ( int8_t* )post_ops_list_temp->op_args1 +
					post_ops_attr.post_op_c_j + ( 1 * 16 ) ) );
=======
		if ( post_ops_list_temp->scale_factor_len > 1 )
		{
			selector1 =
				_mm512_loadu_si512( ( float* )post_ops_list_temp->scale_factor +
								post_ops_attr.post_op_c_j + ( 0 * 16 ) );
			selector2 =
				_mm512_loadu_si512( ( float* )post_ops_list_temp->scale_factor +
								post_ops_attr.post_op_c_j + ( 1 * 16 ) );
		}
		else if ( post_ops_list_temp->scale_factor_len == 1 )
		{
			selector1 =
				( __m512i )_mm512_set1_ps( *( ( float* )post_ops_list_temp->scale_factor ) );
			selector2 =
				( __m512i )_mm512_set1_ps( *( ( float* )post_ops_list_temp->scale_factor ) );
		}

		// Need to ensure sse not used to avoid avx512 -> sse transition.
		__m128i zero_point0 = _mm512_castsi512_si128( _mm512_setzero_si512() );
		__m128i zero_point1 = _mm512_castsi512_si128( _mm512_setzero_si512() );
		if ( *( ( dim_t* )post_ops_list_temp->op_args3 ) > 1 )
		{
			zero_point0 = _mm_loadu_si128( ( __m128i const* )
							( ( int8_t* )post_ops_list_temp->op_args1 +
							post_ops_attr.post_op_c_j + ( 0 * 16 ) ) );
			zero_point1 = _mm_loadu_si128( ( __m128i const* )
							( ( int8_t* )post_ops_list_temp->op_args1 +
							post_ops_attr.post_op_c_j + ( 1 * 16 ) ) );
		}
		else if ( *( ( dim_t* )post_ops_list_temp->op_args3 ) == 1 )
		{
			zero_point0 = _mm_maskz_set1_epi8( 0xFFFF,
							*( ( int8_t* )post_ops_list_temp->op_args1 ) );
			zero_point1 = _mm_maskz_set1_epi8( 0xFFFF,
							*( ( int8_t* )post_ops_list_temp->op_args1 ) );
		}
>>>>>>> f3c166b0

		// c[0, 0-15]
		CVT_MULRND_CVT32(c_int32_0p0,selector1,zero_point0);

		// c[0, 16-31]
		CVT_MULRND_CVT32(c_int32_0p1,selector2,zero_point1);

		// c[1, 0-15]
		CVT_MULRND_CVT32(c_int32_1p0,selector1,zero_point0);

		// c[1, 16-31]
		CVT_MULRND_CVT32(c_int32_1p1,selector2,zero_point1);

		// c[2, 0-15]
		CVT_MULRND_CVT32(c_int32_2p0,selector1,zero_point0);

		// c[2, 16-31]
		CVT_MULRND_CVT32(c_int32_2p1,selector2,zero_point1);

		// c[3, 0-15]
		CVT_MULRND_CVT32(c_int32_3p0,selector1,zero_point0);

		// c[3, 16-31]
		CVT_MULRND_CVT32(c_int32_3p1,selector2,zero_point1);

		// c[4, 0-15]
		CVT_MULRND_CVT32(c_int32_4p0,selector1,zero_point0);

		// c[4, 16-31]
		CVT_MULRND_CVT32(c_int32_4p1,selector2,zero_point1);

		// c[5, 0-15]
		CVT_MULRND_CVT32(c_int32_5p0,selector1,zero_point0);

		// c[5, 16-31]
		CVT_MULRND_CVT32(c_int32_5p1,selector2,zero_point1);

		// c[6, 0-15]
		CVT_MULRND_CVT32(c_int32_6p0,selector1,zero_point0);

		// c[6, 16-31]
		CVT_MULRND_CVT32(c_int32_6p1,selector2,zero_point1);

		// c[7, 0-15]
		CVT_MULRND_CVT32(c_int32_7p0,selector1,zero_point0);

		// c[7, 16-31]
		CVT_MULRND_CVT32(c_int32_7p1,selector2,zero_point1);

		// c[8, 0-15]
		CVT_MULRND_CVT32(c_int32_8p0,selector1,zero_point0);

		// c[8, 16-31]
		CVT_MULRND_CVT32(c_int32_8p1,selector2,zero_point1);

		POST_OP_LABEL_LASTK_SAFE_JUMP_WITH_NEXT_PTR
	}
POST_OPS_MATRIX_ADD_9x32:
		{
			dim_t ldm = *( dim_t* )post_ops_list_temp->op_args3;
			if ( post_ops_attr.c_stor_type == S8 )
			{
				int8_t* matptr = ( int8_t* )post_ops_list_temp->op_args1;

				// c[0:0-15,16-31]
				S8_S32_MATRIX_ADD_2COL(selector1,selector2,0);

				// c[1:0-15,16-31]
				S8_S32_MATRIX_ADD_2COL(selector1,selector2,1);

				// c[2:0-15,16-31]
				S8_S32_MATRIX_ADD_2COL(selector1,selector2,2);

				// c[3:0-15,16-31]
				S8_S32_MATRIX_ADD_2COL(selector1,selector2,3);

				// c[4:0-15,16-31]
				S8_S32_MATRIX_ADD_2COL(selector1,selector2,4);

				// c[5:0-15,16-31]
				S8_S32_MATRIX_ADD_2COL(selector1,selector2,5);

				// c[6:0-15,16-31]
				S8_S32_MATRIX_ADD_2COL(selector1,selector2,6);

				// c[7:0-15,16-31]
				S8_S32_MATRIX_ADD_2COL(selector1,selector2,7);

				// c[8:0-15,16-31]
				S8_S32_MATRIX_ADD_2COL(selector1,selector2,8);
			}
			else
			{
				int32_t* matptr = ( int32_t* )post_ops_list_temp->op_args1;

				// c[0:0-15,16-31]
				S32_S32_MATRIX_ADD_2COL(selector1,selector2,0);

				// c[1:0-15,16-31]
				S32_S32_MATRIX_ADD_2COL(selector1,selector2,1);

				// c[2:0-15,16-31]
				S32_S32_MATRIX_ADD_2COL(selector1,selector2,2);

				// c[3:0-15,16-31]
				S32_S32_MATRIX_ADD_2COL(selector1,selector2,3);

				// c[4:0-15,16-31]
				S32_S32_MATRIX_ADD_2COL(selector1,selector2,4);

				// c[5:0-15,16-31]
				S32_S32_MATRIX_ADD_2COL(selector1,selector2,5);

				// c[6:0-15,16-31]
				S32_S32_MATRIX_ADD_2COL(selector1,selector2,6);

				// c[7:0-15,16-31]
				S32_S32_MATRIX_ADD_2COL(selector1,selector2,7);

				// c[8:0-15,16-31]
				S32_S32_MATRIX_ADD_2COL(selector1,selector2,8);
			}

			POST_OP_LABEL_LASTK_SAFE_JUMP_WITH_NEXT_PTR
		}
POST_OPS_SWISH_9x32:
		{
			selector1 =
				_mm512_set1_epi32( *( ( int32_t* )post_ops_list_temp->op_args2 ) );
			__m512 al = _mm512_cvtepi32_ps( selector1 );

			__m512 fl_reg, al_in, r, r2, z, dn;

			// c[0, 0-15]
			SWISH_S32_AVX512(c_int32_0p0, fl_reg, al, al_in, r, r2, z, dn, selector2);

			// c[0, 16-31]
			SWISH_S32_AVX512(c_int32_0p1, fl_reg, al, al_in, r, r2, z, dn, selector2);

			// c[1, 0-15]
			SWISH_S32_AVX512(c_int32_1p0, fl_reg, al, al_in, r, r2, z, dn, selector2);

			// c[1, 16-31]
			SWISH_S32_AVX512(c_int32_1p1, fl_reg, al, al_in, r, r2, z, dn, selector2);

			// c[2, 0-15]
			SWISH_S32_AVX512(c_int32_2p0, fl_reg, al, al_in, r, r2, z, dn, selector2);

			// c[2, 16-31]
			SWISH_S32_AVX512(c_int32_2p1, fl_reg, al, al_in, r, r2, z, dn, selector2);

			// c[3, 0-15]
			SWISH_S32_AVX512(c_int32_3p0, fl_reg, al, al_in, r, r2, z, dn, selector2);

			// c[3, 16-31]
			SWISH_S32_AVX512(c_int32_3p1, fl_reg, al, al_in, r, r2, z, dn, selector2);

			// c[4, 0-15]
			SWISH_S32_AVX512(c_int32_4p0, fl_reg, al, al_in, r, r2, z, dn, selector2);

			// c[4, 16-31]
			SWISH_S32_AVX512(c_int32_4p1, fl_reg, al, al_in, r, r2, z, dn, selector2);

			// c[5, 0-15]
			SWISH_S32_AVX512(c_int32_5p0, fl_reg, al, al_in, r, r2, z, dn, selector2);

			// c[5, 16-31]
			SWISH_S32_AVX512(c_int32_5p1, fl_reg, al, al_in, r, r2, z, dn, selector2);

			// c[6, 0-15]
			SWISH_S32_AVX512(c_int32_6p0, fl_reg, al, al_in, r, r2, z, dn, selector2);

			// c[6, 16-31]
			SWISH_S32_AVX512(c_int32_6p1, fl_reg, al, al_in, r, r2, z, dn, selector2);

			// c[7, 0-15]
			SWISH_S32_AVX512(c_int32_7p0, fl_reg, al, al_in, r, r2, z, dn, selector2);

			// c[7, 16-31]
			SWISH_S32_AVX512(c_int32_7p1, fl_reg, al, al_in, r, r2, z, dn, selector2);

			// c[8, 0-15]
			SWISH_S32_AVX512(c_int32_8p0, fl_reg, al, al_in, r, r2, z, dn, selector2);

			// c[8, 16-31]
			SWISH_S32_AVX512(c_int32_8p1, fl_reg, al, al_in, r, r2, z, dn, selector2);

			POST_OP_LABEL_LASTK_SAFE_JUMP_WITH_NEXT_PTR
		}
POST_OPS_9x32_DISABLE:
		;

		if ( ( post_ops_attr.buf_downscale != NULL ) && ( post_ops_attr.is_last_k == TRUE ) )
		{
			// Generate a mask16 of all 1's.
			selector1 = _mm512_setzero_epi32();
			selector2 = _mm512_set1_epi32( 10 );
			__mmask16 mask_all1 = _mm512_cmplt_epi32_mask( selector1, selector2 );

			// Store the results in downscaled type (int8 instead of int32).
			// c[0,0-15]
			CVT_STORE_S32_S8(c_int32_0p0,0,0);

			// c[0,16-31]
			CVT_STORE_S32_S8(c_int32_0p1,0,1);

			// c[1,0-15]
			CVT_STORE_S32_S8(c_int32_1p0,1,0);

			// c[1,16-31]
			CVT_STORE_S32_S8(c_int32_1p1,1,1);

			// c[2,0-15]
			CVT_STORE_S32_S8(c_int32_2p0,2,0);

			// c[2,16-31]
			CVT_STORE_S32_S8(c_int32_2p1,2,1);

			// c[3,0-15]
			CVT_STORE_S32_S8(c_int32_3p0,3,0);

			// c[3,16-31]
			CVT_STORE_S32_S8(c_int32_3p1,3,1);

			// c[4,0-15]
			CVT_STORE_S32_S8(c_int32_4p0,4,0);

			// c[4,16-31]
			CVT_STORE_S32_S8(c_int32_4p1,4,1);

			// c[5,0-15]
			CVT_STORE_S32_S8(c_int32_5p0,5,0);

			// c[5,16-31]
			CVT_STORE_S32_S8(c_int32_5p1,5,1);

			// c[6,0-15]
			CVT_STORE_S32_S8(c_int32_6p0,6,0);

			// c[6,16-31]
			CVT_STORE_S32_S8(c_int32_6p1,6,1);

			// c[7,0-15]
			CVT_STORE_S32_S8(c_int32_7p0,7,0);

			// c[7,16-31]
			CVT_STORE_S32_S8(c_int32_7p1,7,1);

			// c[8,0-15]
			CVT_STORE_S32_S8(c_int32_8p0,8,0);

			// c[8,16-31]
			CVT_STORE_S32_S8(c_int32_8p1,8,1);
		}
		else
		{
			// Store the results.
			// c[0,0-15]
			_mm512_storeu_si512( c + ( rs_c * ( ir + 0 ) ) + ( 0*16 ), c_int32_0p0 );

			// c[0, 16-31]
			_mm512_storeu_si512( c + ( rs_c * ( ir + 0 ) ) + ( 1*16 ), c_int32_0p1 );

			// c[1,0-15]
			_mm512_storeu_si512( c + ( rs_c * ( ir + 1 ) ) + ( 0*16 ), c_int32_1p0 );

			// c[1,16-31]
			_mm512_storeu_si512( c + ( rs_c * ( ir + 1 ) ) + ( 1*16 ), c_int32_1p1 );

			// c[2,0-15]
			_mm512_storeu_si512( c + ( rs_c * ( ir + 2 ) ) + ( 0*16 ), c_int32_2p0 );

			// c[2,16-31]
			_mm512_storeu_si512( c + ( rs_c * ( ir + 2 ) ) + ( 1*16 ), c_int32_2p1 );

			// c[3,0-15]
			_mm512_storeu_si512( c + ( rs_c * ( ir + 3 ) ) + ( 0*16 ), c_int32_3p0 );

			// c[3,16-31]
			_mm512_storeu_si512( c + ( rs_c * ( ir + 3 ) ) + ( 1*16 ), c_int32_3p1 );

			// c[4,0-15]
			_mm512_storeu_si512( c + ( rs_c * ( ir + 4 ) ) + ( 0*16 ), c_int32_4p0 );

			// c[4,16-31]
			_mm512_storeu_si512( c + ( rs_c * ( ir + 4 ) ) + ( 1*16 ), c_int32_4p1 );

			// c[5,0-15]
			_mm512_storeu_si512( c + ( rs_c * ( ir + 5 ) ) + ( 0*16 ), c_int32_5p0 );

			// c[5,16-31]
			_mm512_storeu_si512( c + ( rs_c * ( ir + 5 ) ) + ( 1*16 ), c_int32_5p1 );

			// c[6,0-15]
			_mm512_storeu_si512( c + ( rs_c * ( ir + 6 ) ) + ( 0*16 ), c_int32_6p0 );

			// c[6, 16-31]
			_mm512_storeu_si512( c + ( rs_c * ( ir + 6 ) ) + ( 1*16 ), c_int32_6p1 );

			// c[7,0-15]
			_mm512_storeu_si512( c + ( rs_c * ( ir + 7 ) ) + ( 0*16 ), c_int32_7p0 );

			// c[7,16-31]
			_mm512_storeu_si512( c + ( rs_c * ( ir + 7 ) ) + ( 1*16 ), c_int32_7p1 );

			// c[8,0-15]
			_mm512_storeu_si512( c + ( rs_c * ( ir + 8 ) ) + ( 0*16 ), c_int32_8p0 );

			// c[8,16-31]
			_mm512_storeu_si512( c + ( rs_c * ( ir + 8 ) ) + ( 1*16 ), c_int32_8p1 );
		}

		a = a + ( MR * ps_a );
		post_ops_attr.post_op_c_i += MR;
	}

	if ( m_partial_pieces > 0 )
	{
		lpgemm_rowvar_u8s8s32o32_6x32
		(
		  m_partial_pieces, k0,
		  a, rs_a, cs_a, ps_a,
		  b, rs_b, cs_b,
		  ( c + ( rs_c * m_full_pieces_loop_limit ) ), rs_c,
		  alpha, beta,
		  post_ops_list, post_ops_attr
		);
	}
}

#endif<|MERGE_RESOLUTION|>--- conflicted
+++ resolved
@@ -1821,15 +1821,6 @@
 		}
 POST_OPS_DOWNSCALE_12x16:
 	{
-<<<<<<< HEAD
-		selector1 =
-			_mm512_loadu_si512( ( float* )post_ops_list_temp->scale_factor +
-							post_ops_attr.post_op_c_j + ( 0 * 16 ) );
-		__m128i zero_point0 =
-			_mm_loadu_si128( ( __m128i const* )
-					( ( int8_t* )post_ops_list_temp->op_args1 +
-					post_ops_attr.post_op_c_j + ( 0 * 16 ) ) );
-=======
 		if ( post_ops_list_temp->scale_factor_len > 1 )
 		{
 			selector1 =
@@ -1855,7 +1846,6 @@
 			zero_point0 = _mm_maskz_set1_epi8( 0xFFFF,
 							*( ( int8_t* )post_ops_list_temp->op_args1 ) );
 		}
->>>>>>> f3c166b0
 
 		// c[0, 0-15]
 		CVT_MULRND_CVT32(c_int32_0p0,selector1,zero_point0);
@@ -2888,22 +2878,6 @@
 		}
 POST_OPS_DOWNSCALE_9x32:
 	{
-<<<<<<< HEAD
-		selector1 =
-			_mm512_loadu_si512( ( float* )post_ops_list_temp->scale_factor +
-							post_ops_attr.post_op_c_j + ( 0 * 16 ) );
-		selector2 =
-			_mm512_loadu_si512( ( float* )post_ops_list_temp->scale_factor +
-							post_ops_attr.post_op_c_j + ( 1 * 16 ) );
-		__m128i zero_point0 =
-			_mm_loadu_si128( ( __m128i const* )
-					( ( int8_t* )post_ops_list_temp->op_args1 +
-					post_ops_attr.post_op_c_j + ( 0 * 16 ) ) );
-		__m128i zero_point1 =
-			_mm_loadu_si128( ( __m128i const* )
-					( ( int8_t* )post_ops_list_temp->op_args1 +
-					post_ops_attr.post_op_c_j + ( 1 * 16 ) ) );
-=======
 		if ( post_ops_list_temp->scale_factor_len > 1 )
 		{
 			selector1 =
@@ -2940,7 +2914,6 @@
 			zero_point1 = _mm_maskz_set1_epi8( 0xFFFF,
 							*( ( int8_t* )post_ops_list_temp->op_args1 ) );
 		}
->>>>>>> f3c166b0
 
 		// c[0, 0-15]
 		CVT_MULRND_CVT32(c_int32_0p0,selector1,zero_point0);
