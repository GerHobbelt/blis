/*

   BLIS
   An object-based framework for developing high-performance BLAS-like
   libraries.

   Copyright (C) 2014, The University of Texas at Austin
   Copyright (C) 2020 - 2023, Advanced Micro Devices, Inc. All rights reserved.

   Redistribution and use in source and binary forms, with or without
   modification, are permitted provided that the following conditions are
   met:
    - Redistributions of source code must retain the above copyright
      notice, this list of conditions and the following disclaimer.
    - Redistributions in binary form must reproduce the above copyright
      notice, this list of conditions and the following disclaimer in the
      documentation and/or other materials provided with the distribution.
    - Neither the name(s) of the copyright holder(s) nor the names of its
      contributors may be used to endorse or promote products derived
      from this software without specific prior written permission.

   THIS SOFTWARE IS PROVIDED BY THE COPYRIGHT HOLDERS AND CONTRIBUTORS
   "AS IS" AND ANY EXPRESS OR IMPLIED WARRANTIES, INCLUDING, BUT NOT
   LIMITED TO, THE IMPLIED WARRANTIES OF MERCHANTABILITY AND FITNESS FOR
   A PARTICULAR PURPOSE ARE DISCLAIMED. IN NO EVENT SHALL THE COPYRIGHT
   HOLDER OR CONTRIBUTORS BE LIABLE FOR ANY DIRECT, INDIRECT, INCIDENTAL,
   SPECIAL, EXEMPLARY, OR CONSEQUENTIAL DAMAGES (INCLUDING, BUT NOT
   LIMITED TO, PROCUREMENT OF SUBSTITUTE GOODS OR SERVICES; LOSS OF USE,
   DATA, OR PROFITS; OR BUSINESS INTERRUPTION) HOWEVER CAUSED AND ON ANY
   THEORY OF LIABILITY, WHETHER IN CONTRACT, STRICT LIABILITY, OR TORT
   (INCLUDING NEGLIGENCE OR OTHERWISE) ARISING IN ANY WAY OUT OF THE USE
   OF THIS SOFTWARE, EVEN IF ADVISED OF THE POSSIBILITY OF SUCH DAMAGE.

*/

#include "blis.h"
#define BLIS_DGEMV_VAR2_FUSE 4

#undef  GENTFUNC
#define GENTFUNC( ctype, ch, varname ) \
\
void PASTEMAC(ch,varname) \
     ( \
       trans_t transa, \
       conj_t  conjx, \
       dim_t   m, \
       dim_t   n, \
       ctype*  alpha, \
       ctype*  a, inc_t rs_a, inc_t cs_a, \
       ctype*  x, inc_t incx, \
       ctype*  beta, \
       ctype*  y, inc_t incy, \
       cntx_t* cntx  \
     ) \
{ \
<<<<<<< HEAD
	const num_t dt = PASTEMAC(ch,type); \
\
	ctype*  zero       = PASTEMAC(ch,0); \
	ctype*  A1; \
	ctype*  x1; \
	ctype*  y1; \
	dim_t   i; \
	dim_t   b_fuse, f; \
	dim_t   n_elem, n_iter; \
	inc_t   rs_at, cs_at; \
	conj_t  conja; \
\
	bli_set_dims_incs_with_trans( transa, \
	                              m, n, rs_a, cs_a, \
	                              &n_elem, &n_iter, &rs_at, &cs_at ); \
\
	conja = bli_extract_conj( transa ); \
\
	/* If beta is zero, use setv. Otherwise, scale by beta. */ \
	if ( PASTEMAC(ch,eq0)( *beta ) ) \
	{ \
		/* y = 0; */ \
		PASTEMAC2(ch,setv,BLIS_TAPI_EX_SUF) \
		( \
		  BLIS_NO_CONJUGATE, \
		  n_elem, \
		  zero, \
		  y, incy, \
		  cntx, \
		  NULL  \
		); \
	} \
	else \
	{ \
		/* y = beta * y; */ \
		PASTEMAC2(ch,scalv,BLIS_TAPI_EX_SUF) \
		( \
		  BLIS_NO_CONJUGATE, \
		  n_elem, \
		  beta, \
		  y, incy, \
		  cntx, \
		  NULL  \
		); \
	} \
\
	/* Query the context for the kernel function pointer and fusing factor. */ \
	axpyf_ker_ft kfp_af = bli_cntx_get_ukr_dt( dt, BLIS_AXPYF_KER, cntx ); \
	b_fuse = bli_cntx_get_blksz_def_dt( dt, BLIS_AF, cntx ); \
\
	for ( i = 0; i < n_iter; i += f ) \
	{ \
		f  = bli_determine_blocksize_dim_f( i, n_iter, b_fuse ); \
\
		A1 = a + (0  )*rs_at + (i  )*cs_at; \
		x1 = x + (i  )*incx; \
		y1 = y + (0  )*incy; \
\
		/* y = y + alpha * A1 * x1; */ \
		kfp_af \
		( \
		  conja, \
		  conjx, \
		  n_elem, \
		  f, \
		  alpha, \
		  A1, rs_at, cs_at, \
		  x1, incx, \
		  y1, incy, \
		  cntx  \
		); \
	} \
}

INSERT_GENTFUNC_BASIC( gemv_unf_var2 )
=======
\
    AOCL_DTL_TRACE_ENTRY(AOCL_DTL_LEVEL_TRACE_3); \
\
    bli_init_once(); \
\
    if(cntx == NULL) cntx = bli_gks_query_cntx(); \
\
    const num_t dt = PASTEMAC(ch,type); \
\
    ctype*  A1; \
    ctype*  x1; \
    ctype*  y1; \
    dim_t   i; \
    dim_t   b_fuse, f; \
    dim_t   n_elem, n_iter; \
    inc_t   rs_at, cs_at; \
    conj_t  conja; \
\
    bli_set_dims_incs_with_trans( transa, \
                                  m, n, rs_a, cs_a, \
                                  &n_elem, &n_iter, &rs_at, &cs_at ); \
\
    conja = bli_extract_conj( transa ); \
\
    /*
        Memory pool declarations for packing vector Y.
    */\
    mem_t mem_bufY;\
    rntm_t rntm;\
    ctype* y_buf = y;\
    inc_t buf_incy = incy;\
\
    /*
        Boolean to check if the y has been packed
        and memory needs to be freed in the end
    */\
    bool is_y_temp_buf_created = FALSE;\
\
    /*
        If alpha is equal to zero, y = beta * y + alpha * A * x
        becomes y = beat * y in that case packing will be costly.
        y is only scaled with SCALV and returned.
    */\
    if (incy > 1 && (!PASTEMAC(ch,eq0)( *alpha )))\
    {\
        /*
            Initialize mem pool buffer to NULL and size to 0
            "buf" and "size" fields are assigned once memory
            is allocated from the pool in bli_pba_acquire_m().
            This will ensure bli_mem_is_alloc() will be passed on
            an allocated memory if created or a NULL .
        */\
        mem_bufY.pblk.buf = NULL;\
        mem_bufY.pblk.block_size = 0;\
        mem_bufY.buf_type = 0;\
        mem_bufY.size = 0;\
        mem_bufY.pool = NULL;\
\
        /*
        In order to get the buffer from pool via rntm access to memory broker
        is needed.Following are initializations for rntm
        */\
\
        bli_rntm_init_from_global(&rntm);\
        bli_rntm_set_num_threads_only(1, &rntm);\
        bli_pba_rntm_set_pba(&rntm);\
\
        /*
            Calculate the size required for n_elem double elements in vector Y.
        */\
        size_t buffer_size = n_elem * sizeof(ctype);\
\
        /*
            Acquire a Buffer(n_elem*size(double)) from the memory broker
            and save the associated mem_t entry to mem_bufY.
        */\
        bli_pba_acquire_m(&rntm,\
                            buffer_size,\
                            BLIS_BUFFER_FOR_B_PANEL,\
                            &mem_bufY);\
\
        /*
            Continue packing Y if buffer memory is allocated
        */\
        if ((bli_mem_is_alloc(&mem_bufY)))\
        {\
            y_buf = bli_mem_buffer(&mem_bufY);\
            buf_incy = 1;\
            PASTECH(ch,scal2v_ker_ft) scal2v_kr_ptr;\
            scal2v_kr_ptr = bli_cntx_get_l1v_ker_dt( dt, BLIS_SCAL2V_KER, cntx );\
\
            /*
                Invoke the SCAL2V function using the function pointer
            */\
            scal2v_kr_ptr\
            (\
                BLIS_NO_CONJUGATE,\
                n_elem,\
                beta,\
                y, incy,\
                y_buf, buf_incy,\
                cntx\
            );\
\
            /*
                Set y is packed as the memory allocation was
                successful and contents have been copied
            */\
            is_y_temp_buf_created = TRUE;\
        }\
    }\
    else\
    {\
        /*
            Invoke the SCALV function using the function pointer
        */\
        PASTECH(ch,scalv_ker_ft) scalv_kr_ptr;\
        scalv_kr_ptr = bli_cntx_get_l1v_ker_dt(dt, BLIS_SCALV_KER, cntx);\
\
        scalv_kr_ptr\
        (\
            BLIS_NO_CONJUGATE,\
            n_elem,\
            beta,\
            y_buf, buf_incy,\
            cntx\
        );\
    }\
\
    /*
        If alpha is zero(0), we only need to scalv y and return
    */\
    if (PASTEMAC(ch,eq0)( *alpha ))\
    {\
        /*
            Return early for alpha is zero(0)
        */\
        return;\
    }\
\
    PASTECH(ch,axpyf_ker_ft) kfp_af; \
\
    /* Query the context for the kernel function pointer and fusing factor. */ \
    kfp_af = bli_cntx_get_l1f_ker_dt( dt, BLIS_AXPYF_KER, cntx ); \
    b_fuse = bli_cntx_get_blksz_def_dt( dt, BLIS_AF, cntx ); \
\
    for ( i = 0; i < n_iter; i += f ) \
    { \
        f  = bli_determine_blocksize_dim_f( i, n_iter, b_fuse ); \
\
        A1 = a + (0  )*rs_at + (i  )*cs_at; \
        x1 = x + (i  )*incx; \
        y1 = y_buf + (0  )* buf_incy; \
\
        /* y = y + alpha * A1 * x1; */ \
        kfp_af \
        ( \
          conja, \
          conjx, \
          n_elem, \
          f, \
          alpha, \
          A1, rs_at, cs_at, \
          x1, incx, \
          y1, buf_incy, \
          cntx  \
        ); \
    } \
\
    /*
        Check if temp y buffer was used for compute
    */\
    if (is_y_temp_buf_created)\
    {\
        /*
            Store the result from unit strided y_buf to non-unit strided Y
            Invoke the COPYV function using the function pointer
        */\
        PASTECH(ch,copyv_ker_ft) copyv_kr_ptr;\
        copyv_kr_ptr = bli_cntx_get_l1v_ker_dt(dt, BLIS_COPYV_KER, cntx);\
\
        copyv_kr_ptr\
        (\
            BLIS_NO_CONJUGATE,\
            n_elem,\
            y_buf, buf_incy,\
            y, incy,\
            cntx\
        );\
\
        /* Return the buffer to pool */\
        bli_pba_release(&rntm, &mem_bufY);\
  }\
\
    AOCL_DTL_TRACE_EXIT(AOCL_DTL_LEVEL_TRACE_3); \
}

INSERT_GENTFUNC_BASIC0( gemv_unf_var2 )
>>>>>>> fb2a6827
<|MERGE_RESOLUTION|>--- conflicted
+++ resolved
@@ -53,83 +53,6 @@
        cntx_t* cntx  \
      ) \
 { \
-<<<<<<< HEAD
-	const num_t dt = PASTEMAC(ch,type); \
-\
-	ctype*  zero       = PASTEMAC(ch,0); \
-	ctype*  A1; \
-	ctype*  x1; \
-	ctype*  y1; \
-	dim_t   i; \
-	dim_t   b_fuse, f; \
-	dim_t   n_elem, n_iter; \
-	inc_t   rs_at, cs_at; \
-	conj_t  conja; \
-\
-	bli_set_dims_incs_with_trans( transa, \
-	                              m, n, rs_a, cs_a, \
-	                              &n_elem, &n_iter, &rs_at, &cs_at ); \
-\
-	conja = bli_extract_conj( transa ); \
-\
-	/* If beta is zero, use setv. Otherwise, scale by beta. */ \
-	if ( PASTEMAC(ch,eq0)( *beta ) ) \
-	{ \
-		/* y = 0; */ \
-		PASTEMAC2(ch,setv,BLIS_TAPI_EX_SUF) \
-		( \
-		  BLIS_NO_CONJUGATE, \
-		  n_elem, \
-		  zero, \
-		  y, incy, \
-		  cntx, \
-		  NULL  \
-		); \
-	} \
-	else \
-	{ \
-		/* y = beta * y; */ \
-		PASTEMAC2(ch,scalv,BLIS_TAPI_EX_SUF) \
-		( \
-		  BLIS_NO_CONJUGATE, \
-		  n_elem, \
-		  beta, \
-		  y, incy, \
-		  cntx, \
-		  NULL  \
-		); \
-	} \
-\
-	/* Query the context for the kernel function pointer and fusing factor. */ \
-	axpyf_ker_ft kfp_af = bli_cntx_get_ukr_dt( dt, BLIS_AXPYF_KER, cntx ); \
-	b_fuse = bli_cntx_get_blksz_def_dt( dt, BLIS_AF, cntx ); \
-\
-	for ( i = 0; i < n_iter; i += f ) \
-	{ \
-		f  = bli_determine_blocksize_dim_f( i, n_iter, b_fuse ); \
-\
-		A1 = a + (0  )*rs_at + (i  )*cs_at; \
-		x1 = x + (i  )*incx; \
-		y1 = y + (0  )*incy; \
-\
-		/* y = y + alpha * A1 * x1; */ \
-		kfp_af \
-		( \
-		  conja, \
-		  conjx, \
-		  n_elem, \
-		  f, \
-		  alpha, \
-		  A1, rs_at, cs_at, \
-		  x1, incx, \
-		  y1, incy, \
-		  cntx  \
-		); \
-	} \
-}
-
-INSERT_GENTFUNC_BASIC( gemv_unf_var2 )
-=======
 \
     AOCL_DTL_TRACE_ENTRY(AOCL_DTL_LEVEL_TRACE_3); \
 \
@@ -327,5 +250,4 @@
     AOCL_DTL_TRACE_EXIT(AOCL_DTL_LEVEL_TRACE_3); \
 }
 
-INSERT_GENTFUNC_BASIC0( gemv_unf_var2 )
->>>>>>> fb2a6827
+INSERT_GENTFUNC_BASIC0( gemv_unf_var2 )