--- conflicted
+++ resolved
@@ -79,12 +79,6 @@
 # Flags specific to reference kernels.
 CROPTFLAGS     := $(CKOPTFLAGS)
 ifeq ($(CC_VENDOR),gcc)
-<<<<<<< HEAD
-CRVECFLAGS     := $(CKVECFLAGS)
-else
-CRVECFLAGS     := $(CKVECFLAGS)
-endif
-=======
 CRVECFLAGS     := $(CKVECFLAGS) -funsafe-math-optimizations -ffp-contract=fast
 else
 ifeq ($(CC_VENDOR),clang)
@@ -93,7 +87,6 @@
 CRVECFLAGS     := $(CKVECFLAGS)
 endif
 endif
->>>>>>> bbb21fd0
 
 # Store all of the variables here to new variables containing the
 # configuration name.
