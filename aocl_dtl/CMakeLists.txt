<<<<<<< HEAD
##Copyright (C) 2020 - 2023, Advanced Micro Devices, Inc. All rights reserved. ##
=======
#[=[

   BLIS
   An object-based framework for developing high-performance BLAS-like
   libraries.

   Copyright (C) 2020 - 2024, Advanced Micro Devices, Inc. All rights reserved.

   Redistribution and use in source and binary forms, with or without
   modification, are permitted provided that the following conditions are
   met:
    - Redistributions of source code must retain the above copyright
      notice, this list of conditions and the following disclaimer.
    - Redistributions in binary form must reproduce the above copyright
      notice, this list of conditions and the following disclaimer in the
      documentation and/or other materials provided with the distribution.
    - Neither the name(s) of the copyright holder(s) nor the names of its
      contributors may be used to endorse or promote products derived
      from this software without specific prior written permission.

   THIS SOFTWARE IS PROVIDED BY THE COPYRIGHT HOLDERS AND CONTRIBUTORS
   "AS IS" AND ANY EXPRESS OR IMPLIED WARRANTIES, INCLUDING, BUT NOT
   LIMITED TO, THE IMPLIED WARRANTIES OF MERCHANTABILITY AND FITNESS FOR
   A PARTICULAR PURPOSE ARE DISCLAIMED. IN NO EVENT SHALL THE COPYRIGHT
   HOLDER OR CONTRIBUTORS BE LIABLE FOR ANY DIRECT, INDIRECT, INCIDENTAL,
   SPECIAL, EXEMPLARY, OR CONSEQUENTIAL DAMAGES (INCLUDING, BUT NOT
   LIMITED TO, PROCUREMENT OF SUBSTITUTE GOODS OR SERVICES; LOSS OF USE,
   DATA, OR PROFITS; OR BUSINESS INTERRUPTION) HOWEVER CAUSED AND ON ANY
   THEORY OF LIABILITY, WHETHER IN CONTRACT, STRICT LIABILITY, OR TORT
   (INCLUDING NEGLIGENCE OR OTHERWISE) ARISING IN ANY WAY OUT OF THE USE
   OF THIS SOFTWARE, EVEN IF ADVISED OF THE POSSIBILITY OF SUCH DAMAGE.

]=]
>>>>>>> f3c166b0

# Collect all subdirectory paths that have at least one file with suffix in AOCLDTL_SRC_SUFS list.
get_filepaths_with_suffixes(LOCAL_SOURCE_FILES ${CMAKE_CURRENT_SOURCE_DIR} "${AOCLDTL_SRC_SUFS}")

# Create an object library using the source file list above.
add_library(AOCL_DTL
                OBJECT
                ${LOCAL_SOURCE_FILES}
            )

# Include the corresponding make_defs.cmake that holds the required compiler options.
include(${CMAKE_SOURCE_DIR}/config/${BLIS_CONFIG_FAMILY}/make_defs.cmake)
# Use PRIVATE keyword for option setting since we do not want the properties to propagate in other targets.
# mimicing get-aocldtl-cflags-for
target_compile_options(AOCL_DTL
                        PRIVATE
                        # load-var-for,COPTFLAGS
                        ${COPTFLAGS}
                        # get-noopt-cflags-for
                        ${CDBGFLAGS}
                        # get-noopt-cflags-for
                        ${CWARNFLAGS}
                        # get-noopt-cflags-for
                        ${CMISCFLAGS}
                        # get-noopt-cflags-for
                        ${CLANGFLAGS}
                        # in get-aocldtl-cflags-for
                        ${BUILD_SYMFLAGS}
                    )
target_compile_definitions(AOCL_DTL
                            PRIVATE
                            # in get-noopt-cflags-for
                            ${VERS_DEF}
                            # in get-aocldtl-cflags-for
                            ${BUILD_CPPFLAGS}
                            # in get-aocldtl-cflags-for
                            ${CPPROCFLAGS}
                        )
target_include_directories(AOCL_DTL
                            BEFORE
                            PRIVATE
                            # in get-noopt-cflags-for
                            ${CINFLAGS}
                        )
if(THREADING_MODEL STREQUAL "openmp")
    # Equivalent to CTHREADFLAGS in get-noopt-cflags-for
    target_link_libraries(AOCL_DTL PRIVATE OpenMP::OpenMP_C)
elseif(THREADING_MODEL STREQUAL "pthreads")
    # in get-noopt-cflags-for
    target_compile_options(AOCL_DTL PRIVATE ${CTHREADFLAGS})
endif()
# Equivalent to CPICFLAGS in get-noopt-cflags-for
set_target_properties(AOCL_DTL PROPERTIES POSITION_INDEPENDENT_CODE ON)
add_dependencies(AOCL_DTL flat-header)
# Put all those targets under object-libs-targets folder name so that they appear all together in IDE.
set_target_properties(AOCL_DTL PROPERTIES FOLDER object-libs-targets)<|MERGE_RESOLUTION|>--- conflicted
+++ resolved
@@ -1,6 +1,3 @@
-<<<<<<< HEAD
-##Copyright (C) 2020 - 2023, Advanced Micro Devices, Inc. All rights reserved. ##
-=======
 #[=[
 
    BLIS
@@ -34,7 +31,6 @@
    OF THIS SOFTWARE, EVEN IF ADVISED OF THE POSSIBILITY OF SUCH DAMAGE.
 
 ]=]
->>>>>>> f3c166b0
 
 # Collect all subdirectory paths that have at least one file with suffix in AOCLDTL_SRC_SUFS list.
 get_filepaths_with_suffixes(LOCAL_SOURCE_FILES ${CMAKE_CURRENT_SOURCE_DIR} "${AOCLDTL_SRC_SUFS}")
