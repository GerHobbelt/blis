#
#
#  BLIS
#  An object-based framework for developing high-performance BLAS-like
#  libraries.
#
#  Copyright (C) 2014, The University of Texas at Austin
#  Copyright (C) 2020 - 2025, Advanced Micro Devices, Inc. All rights reserved.
#
#  Redistribution and use in source and binary forms, with or without
#  modification, are permitted provided that the following conditions are
#  met:
#   - Redistributions of source code must retain the above copyright
#     notice, this list of conditions and the following disclaimer.
#   - Redistributions in binary form must reproduce the above copyright
#     notice, this list of conditions and the following disclaimer in the
#     documentation and/or other materials provided with the distribution.
#   - Neither the name(s) of the copyright holder(s) nor the names of its
#     contributors may be used to endorse or promote products derived
#     from this software without specific prior written permission.
#
#  THIS SOFTWARE IS PROVIDED BY THE COPYRIGHT HOLDERS AND CONTRIBUTORS
#  "AS IS" AND ANY EXPRESS OR IMPLIED WARRANTIES, INCLUDING, BUT NOT
#  LIMITED TO, THE IMPLIED WARRANTIES OF MERCHANTABILITY AND FITNESS FOR
#  A PARTICULAR PURPOSE ARE DISCLAIMED. IN NO EVENT SHALL THE COPYRIGHT
#  HOLDER OR CONTRIBUTORS BE LIABLE FOR ANY DIRECT, INDIRECT, INCIDENTAL,
#  SPECIAL, EXEMPLARY, OR CONSEQUENTIAL DAMAGES (INCLUDING, BUT NOT
#  LIMITED TO, PROCUREMENT OF SUBSTITUTE GOODS OR SERVICES; LOSS OF USE,
#  DATA, OR PROFITS; OR BUSINESS INTERRUPTION) HOWEVER CAUSED AND ON ANY
#  THEORY OF LIABILITY, WHETHER IN CONTRACT, STRICT LIABILITY, OR TORT
#  (INCLUDING NEGLIGENCE OR OTHERWISE) ARISING IN ANY WAY OUT OF THE USE
#  OF THIS SOFTWARE, EVEN IF ADVISED OF THE POSSIBILITY OF SUCH DAMAGE.
#
#

# Only include this block of code once
ifndef COMMON_MK_INCLUDED
COMMON_MK_INCLUDED := yes



#
# --- CFLAGS storage functions -------------------------------------------------
#

# Define a function that stores the value of a variable to a different
# variable containing a specified suffix (corresponding to a configuration).
define store-var-for
$(strip $(1)).$(strip $(2)) := $($(strip $(1)))
endef

# Define a function similar to store-var-for, except that appends instead
# of overwriting.
define append-var-for
$(strip $(1)).$(strip $(2)) += $($(strip $(1)))
endef

# Define a function that stores the value of all of the variables in a
# make_defs.mk file to other variables with the configuration (the
# argument $(1)) added as a suffix. This function is called once from
# each make_defs.mk. Also, add the configuration to CONFIGS_INCL.
define store-make-defs
$(eval $(call store-var-for,CC,         $(1)))
$(eval $(call store-var-for,CC_VENDOR,  $(1)))
$(eval $(call store-var-for,CPPROCFLAGS,$(1)))
$(eval $(call store-var-for,CLANGFLAGS, $(1)))
$(eval $(call store-var-for,CXXLANGFLAGS,$(1)))
$(eval $(call store-var-for,CMISCFLAGS, $(1)))
$(eval $(call store-var-for,CPICFLAGS,  $(1)))
$(eval $(call store-var-for,CWARNFLAGS, $(1)))
$(eval $(call store-var-for,CDBGFLAGS,  $(1)))
$(eval $(call store-var-for,COPTFLAGS,  $(1)))
$(eval $(call store-var-for,CKOPTFLAGS, $(1)))
$(eval $(call store-var-for,CKLPOPTFLAGS, $(1)))
$(eval $(call store-var-for,CKVECFLAGS, $(1)))
$(eval $(call store-var-for,CROPTFLAGS, $(1)))
$(eval $(call store-var-for,CRVECFLAGS, $(1)))
CONFIGS_INCL += $(1)
endef

# Define a function that retreives the value of a variable for a
# given configuration.
define load-var-for
$($(strip $(1)).$(strip $(2)))
endef



#
# --- CFLAGS query functions ---------------------------------------------------
#

# Define some functions that return the appropriate CFLAGS for a given
# configuration. This assumes that the make_defs.mk files have already been
# included, which results in those values having been stored to
# configuration-qualified variables.

get-noopt-cflags-for     = $(strip $(CFLAGS_PRESET) \
                                   $(call load-var-for,CDBGFLAGS,$(1)) \
                                   $(call load-var-for,CWARNFLAGS,$(1)) \
                                   $(call load-var-for,CPICFLAGS,$(1)) \
                                   $(call load-var-for,CMISCFLAGS,$(1)) \
                                   $(call load-var-for,CLANGFLAGS,$(1)) \
                                   $(call load-var-for,CPPROCFLAGS,$(1)) \
                                   $(CTHREADFLAGS) \
                                   $(CINCFLAGS) \
                            )

get-noopt-cxxflags-for   = $(strip $(CFLAGS_PRESET) \
                                   $(call load-var-for,CDBGFLAGS,$(1)) \
                                   $(call load-var-for,CWARNFLAGS,$(1)) \
                                   $(call load-var-for,CPICFLAGS,$(1)) \
                                   $(call load-var-for,CMISCFLAGS,$(1)) \
                                   $(call load-var-for,CXXLANGFLAGS,$(1)) \
                                   $(call load-var-for,CPPROCFLAGS,$(1)) \
                                   $(CTHREADFLAGS) \
                                   $(CXXTHREADFLAGS) \
                                   $(CINCFLAGS) \
                            )

get-refinit-cflags-for   = $(strip $(call load-var-for,COPTFLAGS,$(1)) \
                                   $(call get-noopt-cflags-for,$(1)) \
                                   -DBLIS_CNAME=$(1) \
                                   $(BUILD_ASANFLAGS) \
                                   $(BUILD_CPPFLAGS) \
                                   $(BUILD_SYMFLAGS) \
                                   -DBLIS_IN_REF_KERNEL=1 \
                                   -include $(CONFIG_PATH)/$(1)/bli_kernel_defs_$(1).h \
                            )

get-refkern-cflags-for   = $(strip $(call load-var-for,CROPTFLAGS,$(1)) \
                                   $(call load-var-for,CRVECFLAGS,$(1)) \
                                   $(call get-noopt-cflags-for,$(1)) \
                                   $(COMPSIMDFLAGS) \
                                   -DBLIS_CNAME=$(1) \
                                   $(BUILD_ASANFLAGS) \
                                   $(BUILD_CPPFLAGS) \
                                   $(BUILD_SYMFLAGS) \
                                   -DBLIS_IN_REF_KERNEL=1 \
                                   -include $(CONFIG_PATH)/$(1)/bli_kernel_defs_$(1).h \
                            )

get-config-cflags-for    = $(strip $(call load-var-for,COPTFLAGS,$(1)) \
                                   $(call get-noopt-cflags-for,$(1)) \
                                   $(BUILD_ASANFLAGS) \
                                   $(BUILD_CPPFLAGS) \
                                   $(BUILD_SYMFLAGS) \
                            )

get-frame-cflags-for     = $(strip $(call load-var-for,COPTFLAGS,$(1)) \
                                   $(call get-noopt-cflags-for,$(1)) \
                                   $(BUILD_ASANFLAGS) \
                                   $(BUILD_CPPFLAGS) \
                                   $(BUILD_SYMFLAGS) \
                            )

get-frame-cxxflags-for   = $(strip $(call load-var-for,COPTFLAGS,$(1)) \
                                   $(call get-noopt-cxxflags-for,$(1)) \
                                   $(BUILD_ASANFLAGS) \
                                   $(BUILD_CPPFLAGS) \
                                   $(BUILD_SYMFLAGS) \
                            )

get-aocldtl-cflags-for     = $(strip $(call load-var-for,COPTFLAGS,$(1)) \
                                   $(call get-noopt-cflags-for,$(1)) \
                                   $(BUILD_CPPFLAGS) \
                                   $(BUILD_SYMFLAGS) \
                            )


get-kernel-cflags-for    = $(strip $(call load-var-for,CKOPTFLAGS,$(1)) \
                                   $(call load-var-for,CKVECFLAGS,$(1)) \
                                   $(call get-noopt-cflags-for,$(1)) \
                                   $(COMPSIMDFLAGS) \
                                   $(BUILD_CPPFLAGS) \
                                   $(BUILD_SYMFLAGS) \
                            )

get-kernel-lpgemm-cflags-for    = $(strip $(call load-var-for,CKOPTFLAGS,$(1)) \
                                   $(call load-var-for,CKLPOPTFLAGS,$(1)) \
                                   $(call load-var-for,CKVECFLAGS,$(1)) \
                                   $(call get-noopt-cflags-for,$(1)) \
                                   $(COMPSIMDFLAGS) \
                                   $(BUILD_CPPFLAGS) \
                                   $(BUILD_SYMFLAGS) \
                            )

# When compiling addons, we use flags similar to those of general framework
# source. This ensures that the same code can be linked and run across various
# sub-configurations.
get-addon-c99flags-for   = $(strip $(call load-var-for,COPTFLAGS,$(1)) \
                                   $(call get-noopt-cflags-for,$(1)) \
                                   $(CADDONINCFLAGS) \
                                   $(BUILD_CPPFLAGS) \
                                   $(BUILD_SYMFLAGS) \
                            )
get-addon-cxxflags-for   = $(strip $(call load-var-for,COPTFLAGS,$(1)) \
                                   $(call get-noopt-cxxflags-for,$(1)) \
                                   $(CADDONINCFLAGS) \
                                   $(BUILD_CPPFLAGS) \
                                   $(BUILD_SYMFLAGS) \
                            )
# When compiling addon kernels, we use flags similar to those of kernels
# flags, except we also include the addon header paths.
get-addon-kernel-c99flags-for = $(strip $(call load-var-for,CKOPTFLAGS,$(1)) \
                                        $(call load-var-for,CKVECFLAGS,$(1)) \
                                        $(call get-noopt-cflags-for,$(1)) \
                                        $(CADDONINCFLAGS) \
                                        $(BUILD_CPPFLAGS) \
                                        $(BUILD_SYMFLAGS) \
                                 )

# When compiling sandboxes, we use flags similar to those of general framework
# source. This ensures that the same code can be linked and run across various
# sub-configurations. (NOTE: If we ever switch to using refkernel or kernel
# flags, we should prevent enabling sandboxes for umbrella families by verifying
# that config_list == config_name if --enable-sandbox is given. THIS ALSO
# APPLIES TO ADDONS ABOVE.)
get-sandbox-c99flags-for = $(strip $(call load-var-for,COPTFLAGS,$(1)) \
                                   $(call get-noopt-cflags-for,$(1)) \
                                   $(CSANDINCFLAGS) \
                                   $(BUILD_CPPFLAGS) \
                                   $(BUILD_SYMFLAGS) \
                            )
get-sandbox-cxxflags-for = $(strip $(call load-var-for,COPTFLAGS,$(1)) \
                                   $(call get-noopt-cxxflags-for,$(1)) \
                                   $(CSANDINCFLAGS) \
                                   $(BUILD_CPPFLAGS) \
                                   $(BUILD_SYMFLAGS) \
                            )

# Define a separate function that will return appropriate flags for use by
# applications that want to use the same basic flags as those used when BLIS
# was compiled. (NOTE: This is the same as the $(get-frame-cflags-for ...)
# function, except that it omits a few variables that contain flags exclusively
# for use when BLIS is being compiled/built:
# - BUILD_CPPFLAGS, which contains a cpp macro that confirms that BLIS
#   is being built;
# - BUILD_SYMFLAGS, which contains symbol export flags that are only
#   needed when a shared library is being compiled/linked; and
# - BUILD_ASANFLAGS, which contains a flag that causes the compiler to
#   insert instrumentation for memory error detection.
get-user-cflags-for      = $(strip $(call load-var-for,COPTFLAGS,$(1)) \
                                   $(call get-noopt-cflags-for,$(1)) \
                            )

# Define functions that return messages appropriate for each non-verbose line
# of compilation output.
get-noopt-text            = "(CFLAGS for no optimization)"
get-refinit-text-for      = "('$(1)' CFLAGS for ref. kernel init)"
get-refkern-text-for      = "('$(1)' CFLAGS for ref. kernels)"
get-config-text-for       = "('$(1)' CFLAGS for config code)"
get-frame-text-for        = "('$(1)' CFLAGS for framework code)"
<<<<<<< HEAD
get-frame-cxxtext-for     = "('$(1)' CXXFLAGS for framework code)"
get-kernel-text-for       = "('$(1)' CFLAGS for kernels)"
=======
get-aocldtl-text-for      = "('$(1)' CFLAGS for AOCL debug and trace code)"
get-kernel-text-for       = "('$(1)' CFLAGS for kernels)"
get-kernel-lpgemm-text-for= "('$(1)' CFLAGS for lpgemm kernels)"
>>>>>>> fb2a6827
get-addon-c99text-for     = "('$(1)' CFLAGS for addons)"
get-addon-cxxtext-for     = "('$(1)' CXXFLAGS for addons)"
get-addon-kernel-text-for = "('$(1)' CFLAGS for addon kernels)"
get-sandbox-c99text-for   = "('$(1)' CFLAGS for sandboxes)"
get-sandbox-cxxtext-for   = "('$(1)' CXXFLAGS for sandboxes)"



#
# --- Miscellaneous helper functions -------------------------------------------
#

# Define functions that filters a list of filepaths $(1) that contain (or
# omit) an arbitrary substring $(2).
files-that-contain      = $(strip $(foreach f, $(1), $(if $(findstring $(2),$(f)),$(f),)))
files-that-dont-contain = $(strip $(foreach f, $(1), $(if $(findstring $(2),$(f)),,$(f))))

# Define a function that removes duplicate strings *without* using the sort
# function.
rm-dups = $(if $1,$(firstword $1) $(call rm-dups,$(filter-out $(firstword $1),$1)))
<<<<<<< HEAD


=======
>>>>>>> fb2a6827

#
# --- Include makefile configuration file --------------------------------------
#

# Use the current directory as the default path to the root directory for
# makefile fragments (and the configuration family's make_defs.mk), but
# allow the includer to override this value if it needs to point to an
# installation directory.
ifeq ($(strip $(SHARE_PATH)),)
SHARE_PATH        := .
endif

# Define the name of the configuration file.
CONFIG_MK_FILE     := config.mk

# Identify the base path for the root directory for makefile fragments (and
# the configuration family's make_defs.mk). We define this path in terms of
# SHARE_PATH, which gets a default value above (which is what happens for the
# top-level Makefile). If SHARE_PATH is specified by the Makefile prior to
# including common.mk, that path is used instead. This allows Makefiles for
# example code and test drivers to reference an installed prefix directory
# for situations when the build directory no longer exists.
BASE_SHARE_PATH    := $(SHARE_PATH)

# Include the configuration file.
-include $(BASE_SHARE_PATH)/$(CONFIG_MK_FILE)



#
# --- Handle 'make clean' and friends without config.mk ------------------------
#

# Detect whether we actually got the configuration file. If we didn't, then
# it is likely that the user has not yet generated it (via configure).
ifeq ($(strip $(CONFIG_MK_INCLUDED)),yes)
CONFIG_MK_PRESENT := yes
IS_CONFIGURED     := yes
else
CONFIG_MK_PRESENT := no
IS_CONFIGURED     := no
endif

# If we didn't get config.mk, then we need to set some basic variables so
# that make will function without error for things like 'make clean'.
ifeq ($(IS_CONFIGURED),no)

# If this makefile fragment is being run and there is no config.mk present,
# then it's probably safe to assume that the user is currently located in the
# source distribution.
DIST_PATH := .

# Even though they won't be used explicitly, it appears that setting these
# INSTALL_* variables to something sane (that is, not allowing them default
# to the empty string) is necessary to prevent make from hanging, likely
# because the statements that define UNINSTALL_LIBS and UNINSTALL_HEADERS,
# when evaluated, result in running 'find' on the root directory--definitely
# something we would like to avoid.
INSTALL_LIBDIR   := $(HOME)/blis/lib
INSTALL_INCDIR   := $(HOME)/blis/include
INSTALL_SHAREDIR := $(HOME)/blis/share

endif



#
# --- Primary makefile variable definitions ------------------------------------
#

# Construct the architecture-version string, which will be used to name the
# library upon installation.
VERS_CONF          := $(VERSION)-$(CONFIG_NAME)

# All makefile fragments in the tree will have this name.
FRAGMENT_MK        := .fragment.mk

# Locations of important files.
BUILD_DIR          := build
CONFIG_DIR         := config
FRAME_DIR          := frame
AOCLDTL_DIR        := aocl_dtl
REFKERN_DIR        := ref_kernels
KERNELS_DIR        := kernels
ADDON_DIR          := addon
SANDBOX_DIR        := sandbox
OBJ_DIR            := obj
LIB_DIR            := lib
INCLUDE_DIR        := include
BLASTEST_DIR       := blastest
TESTSUITE_DIR      := testsuite

VEND_DIR           := vendor
VEND_CPP_DIR       := $(VEND_DIR)/cpp
VEND_TESTCPP_DIR   := $(VEND_DIR)/testcpp

# The filename suffix for reference kernels.
REFNM              := ref

# Source suffixes.
CONFIG_SRC_SUFS    := c
KERNELS_SRC_SUFS   := c s S
<<<<<<< HEAD
ifneq ($(findstring hpx,$(THREADING_MODEL)),)
FRAME_SRC_SUFS     := c cpp
else
=======
>>>>>>> fb2a6827
FRAME_SRC_SUFS     := c
endif

ADDON_C99_SUFS     := c
ADDON_CXX_SUFS     := cc cpp cxx
ADDON_SRC_SUFS     := $(ADDON_C99_SUFS) $(ADDON_CXX_SUFS)

AOCLDTL_SRC_SUFS   := c
ADDON_C99_SUFS     := c
ADDON_CXX_SUFS     := cc cpp cxx
ADDON_SRC_SUFS     := $(ADDON_C99_SUFS) $(ADDON_CXX_SUFS)

SANDBOX_C99_SUFS   := c
SANDBOX_CXX_SUFS   := cc cpp cxx
SANDBOX_SRC_SUFS   := $(SANDBOX_C99_SUFS) $(SANDBOX_CXX_SUFS)

# Header suffixes.
FRAME_H99_SUFS     := h
FRAME_HDR_SUFS     := $(FRAME_H99_SUFS)

ADDON_H99_SUFS     := h
ADDON_HXX_SUFS     := hh hpp hxx
ADDON_HDR_SUFS     := $(ADDON_H99_SUFS) $(ADDON_HXX_SUFS)

AOCLDTL_HDR_SUFS   := h
ADDON_H99_SUFS     := h
ADDON_HXX_SUFS     := hh hpp hxx
ADDON_HDR_SUFS     := $(ADDON_H99_SUFS) $(ADDON_HXX_SUFS)

SANDBOX_H99_SUFS   := h
SANDBOX_HXX_SUFS   := hh hpp hxx
SANDBOX_HDR_SUFS   := $(SANDBOX_H99_SUFS) $(SANDBOX_HXX_SUFS)

# Combine all header suffixes and remove duplicates via sort().
<<<<<<< HEAD
ALL_HDR_SUFS       := $(sort $(FRAME_HDR_SUFS) \
                             $(ADDON_HDR_SUFS) \
                             $(SANDBOX_HDR_SUFS) )

ALL_H99_SUFS       := $(sort $(FRAME_H99_SUFS) \
                             $(ADDON_H99_SUFS) \
                             $(SANDBOX_H99_SUFS) )
=======
ALL_HDR_SUFS       := $(sort $(FRAME_HDR_SUFS)   \
                             $(ADDON_HDR_SUFS) \
                             $(SANDBOX_HDR_SUFS) \
                             $(AOCLDTL_HDR_SUFS))

ALL_H99_SUFS       := $(sort $(FRAME_HDR_SUFS)   \
                             $(ADDON_HDR_SUFS) \
                             $(SANDBOX_H99_SUFS) \
                             $(AOCLDTL_HDR_SUFS))
>>>>>>> fb2a6827

# The names of scripts that check output from the BLAS test drivers and
# BLIS test suite.
BLASTEST_CHECK     := check-blastest.sh
TESTSUITE_CHECK    := check-blistest.sh

# The names of the testsuite input/configuration files.
TESTSUITE_CONF_GEN := input.general
TESTSUITE_CONF_OPS := input.operations
TESTSUITE_FAST_GEN := input.general.fast
TESTSUITE_FAST_OPS := input.operations.fast
TESTSUITE_MIXD_GEN := input.general.mixed
TESTSUITE_MIXD_OPS := input.operations.mixed
TESTSUITE_SALT_GEN := input.general.salt
TESTSUITE_SALT_OPS := input.operations.salt
TESTSUITE_OUT_FILE := output.testsuite

# CHANGELOG file.
CHANGELOG          := CHANGELOG

# Something for OS X so that echo -n works as expected.
SHELL              := bash

# Construct paths to the four primary directories of source code:
# the config directory, general framework code, reference kernel code,
# and optimized kernel code. Also process paths for addon and sandbox
# directories.
CONFIG_PATH        := $(DIST_PATH)/$(CONFIG_DIR)
FRAME_PATH         := $(DIST_PATH)/$(FRAME_DIR)
AOCLDTL_PATH       := $(DIST_PATH)/$(AOCLDTL_DIR)
REFKERN_PATH       := $(DIST_PATH)/$(REFKERN_DIR)
KERNELS_PATH       := $(DIST_PATH)/$(KERNELS_DIR)
ADDON_PATH         := $(DIST_PATH)/$(ADDON_DIR)
SANDBOX_PATH       := $(DIST_PATH)/$(SANDBOX_DIR)
BUILD_PATH         := $(DIST_PATH)/$(BUILD_DIR)

# Construct paths to some optional C++ template headers contributed by AMD.
VEND_CPP_PATH      := $(DIST_PATH)/$(VEND_CPP_DIR)
VEND_TESTCPP_PATH  := $(DIST_PATH)/$(VEND_TESTCPP_DIR)

# Construct paths to the makefile fragments for the four primary directories
# of source code: the config directory, general framework code, reference
# kernel code, and optimized kernel code.
CONFIG_FRAG_PATH   := ./obj/$(CONFIG_NAME)/$(CONFIG_DIR)
FRAME_FRAG_PATH    := ./obj/$(CONFIG_NAME)/$(FRAME_DIR)
AOCLDTL_FRAG_PATH  := ./obj/$(CONFIG_NAME)/$(AOCLDTL_DIR)
REFKERN_FRAG_PATH  := ./obj/$(CONFIG_NAME)/$(REFKERN_DIR)
KERNELS_FRAG_PATH  := ./obj/$(CONFIG_NAME)/$(KERNELS_DIR)
ADDON_FRAG_PATH    := ./obj/$(CONFIG_NAME)/$(ADDON_DIR)
SANDBOX_FRAG_PATH  := ./obj/$(CONFIG_NAME)/$(SANDBOX_DIR)



#
# --- Library name and local paths ---------------------------------------------
#

# Use lib/CONFIG_NAME as the default path to the local header files, but
# allow the includer to override this value if it needs to point to an
# installation directory.
ifeq ($(strip $(LIB_PATH)),)
LIB_PATH           := $(LIB_DIR)/$(CONFIG_NAME)
endif

# Identify the base path for the intermediate library directory. We define
# this path in terms of LIB_PATH, which gets a default value above (which is
# what happens for the top-level Makefile). If LIB_PATH is specified by the
# Makefile prior to including common.mk, that path is used instead. This
# allows Makefiles for example code and test drivers to reference an installed
# prefix directory for situations when the build directory no longer exists.
BASE_LIB_PATH      := $(LIB_PATH)

# The base name of the BLIS library that we will build.
ifeq ($(THREADING_MODEL),off)
LIBBLIS            := libblis
else
LIBBLIS            := libblis-mt
endif

# The shared (dynamic) library file suffix is different for Linux and OS X.
ifeq ($(OS_NAME),Darwin)
SHLIB_EXT          := dylib
else ifeq ($(IS_WIN),yes)
ifeq ($(IS_MSVC),no)
SHLIB_EXT          := dll.a
else
SHLIB_EXT          := lib
endif
else
SHLIB_EXT          := so
endif

# Note: These names will be modified later to include the configuration and
# version strings.
LIBBLIS_A          := $(LIBBLIS).a
LIBBLIS_SO         := $(LIBBLIS).$(SHLIB_EXT)

# Append the base library path to the library names.
LIBBLIS_A_PATH     := $(BASE_LIB_PATH)/$(LIBBLIS_A)
LIBBLIS_SO_PATH    := $(BASE_LIB_PATH)/$(LIBBLIS_SO)

# Create a filepath to a local symlink to the soname--that is, the same as
# LIBBLIS_SO_PATH except with the .so major version number. Since the shared
# library lists its soname as 'libblis.so.n', where n is the .so major version
# number, a symlink in BASE_LIB_PATH is needed so that ld can find the local
# shared library when the testsuite is run via 'make test' or 'make check'.

ifeq ($(OS_NAME),Darwin)
# OS X shared library extensions.
LIBBLIS_SO_MAJ_EXT := $(SO_MAJOR).$(SHLIB_EXT)
LIBBLIS_SO_MMB_EXT := $(SO_MMB).$(SHLIB_EXT)
else ifeq ($(IS_WIN),yes)
# Windows shared library extension.
LIBBLIS_SO_MAJ_EXT := $(SO_MAJOR).dll
LIBBLIS_SO_MMB_EXT :=
else
# Linux shared library extensions.
LIBBLIS_SO_MAJ_EXT := $(SHLIB_EXT).$(SO_MAJOR)
LIBBLIS_SO_MMB_EXT := $(SHLIB_EXT).$(SO_MMB)
endif
LIBBLIS_SONAME         := $(LIBBLIS).$(LIBBLIS_SO_MAJ_EXT)
LIBBLIS_SO_MAJ_PATH    := $(BASE_LIB_PATH)/$(LIBBLIS_SONAME)

# Construct the output path when building a shared library.
# NOTE: This code and the code immediately above is a little curious and
# perhaps could be refactored (carefully).
ifeq ($(IS_WIN),yes)
LIBBLIS_SO_OUTPUT_NAME := $(LIBBLIS_SO_MAJ_PATH)
else
LIBBLIS_SO_OUTPUT_NAME := $(LIBBLIS_SO_PATH)
endif



#
# --- Utility program definitions ----------------------------------------------
#

SH         := /bin/sh
MV         := mv
MKDIR      := mkdir -p
RM_F       := rm -f
RM_RF      := rm -rf
SYMLINK    := ln -sf
FIND       := find
GREP       := grep
EGREP      := grep -E
XARGS      := xargs
INSTALL    := install -c
DEVNULL    := /dev/null

# Script for creating a monolithic header file.
#FLATTEN_H  := $(DIST_PATH)/build/flatten-headers.sh
FLATTEN_H  := $(PYTHON) $(DIST_PATH)/build/flatten-headers.py

# Default archiver flags.
ARFLAGS    := cr

# Used to refresh CHANGELOG.
GIT        := git
GIT_LOG    := $(GIT) log --decorate

# Define the locations of a script to generate a list of shared library symbols
# within BLIS as well as the symbol file itself.
GEN_SYMS   := $(BUILD_PATH)/gen-libblis-symbols.sh
SYM_FILE   := $(BUILD_PATH)/libblis-symbols.def



#
# --- Default linker definitions -----------------------------------------------
#

# NOTE: This section needs to reside before the inclusion of make_defs.mk
# files (just below), as most configurations' make_defs.mk don't tinker
# with things like LDFLAGS, but some do (or may), in which case they can
# manually override whatever they need.

# Define the external libraries we may potentially need at link-time.
ifeq ($(IS_MSVC),yes)
LIBM       :=
else
LIBM       := -lm
endif
LIBMEMKIND := -lmemkind

# Linking standard c++ library for aocl_gemm addon.
STDCXX :=
ifeq ($(GCC_OT_11_2_0),yes)
    ifeq ($(filter aocl_gemm, $(ADDON_LIST)), aocl_gemm)
       STDCXX := -lstdc++
    endif
endif

# Default linker flags.
# NOTE: -lpthread is needed unconditionally because BLIS uses pthread_once()
# to initialize itself in a thread-safe manner. The one exception to this
# rule: if --disable-system is given at configure-time, LIBPTHREAD is empty.
LDFLAGS    := $(LDFLAGS_PRESET) $(LIBM) $(LIBPTHREAD) $(STDCXX)

SECURITY_FLAGS_ENABLED := no
# If configure provided MK_ENABLE_SECURITY_FLAGS, honor it first.
ifeq ($(MK_ENABLE_SECURITY_FLAGS),no)
  SECURITY_FLAGS_ENABLED := no
endif
ifeq ($(MK_ENABLE_SECURITY_FLAGS),yes)
  SECURITY_FLAGS_ENABLED := yes
endif

ifeq ($(SECURITY_FLAGS_ENABLED),yes)
  # Only add ELF linker hardening flags on non-Windows (gcc/clang toolchains)
  ifneq ($(IS_WIN),yes)
    ifneq ($(filter gcc clang,$(CC_VENDOR)),)
      LDFLAGS += -Wl,-z,now -Wl,-z,relro
    endif
  endif
endif
# Add libmemkind to the link-time flags, if it was enabled at configure-time.
ifeq ($(MK_ENABLE_MEMKIND),yes)
LDFLAGS    += $(LIBMEMKIND)
endif

# Never use libm with Intel compilers.
ifeq ($(CC_VENDOR),icc)
LDFLAGS    := $(filter-out $(LIBM),$(LDFLAGS))
endif

# Never use libmemkind with Intel SDE.
ifeq ($(DEBUG_TYPE),sde)
LDFLAGS    := $(filter-out $(LIBMEMKIND),$(LDFLAGS))
endif

# If AddressSanitizer is enabled, add the compiler flag to LDFLAGS.
ifeq ($(MK_ENABLE_ASAN),yes)
LDFLAGS    += -fsanitize=address
endif

# Specify the shared library's 'soname' field.
# NOTE: The flag for creating shared objects is different for Linux and OS X.
ifeq ($(OS_NAME),Darwin)
# OS X shared library link flags.
SOFLAGS    := -dynamiclib
ifeq ($(MK_ENABLE_RPATH),yes)
SOFLAGS    += -Wl,-install_name,@rpath/$(LIBBLIS_SONAME)
else
SOFLAGS    += -Wl,-install_name,$(libdir)/$(LIBBLIS_SONAME)
endif
else
SOFLAGS    := -shared
ifeq ($(IS_WIN),yes)
# Windows shared library link flags.
<<<<<<< HEAD
ifeq ($(IS_MSVC),yes)
SOFLAGS    += -Wl,-implib:$(BASE_LIB_PATH)/$(LIBBLIS).lib
=======
ifeq ($(CC_VENDOR),clang)
SOFLAGS    += -Wl,-soname,$(LIBBLIS_SONAME)
>>>>>>> fb2a6827
else
SOFLAGS    += -Wl,--out-implib,$(BASE_LIB_PATH)/$(LIBBLIS).dll.a
endif
else
# Linux shared library link flags.
SOFLAGS    += -Wl,-soname,$(LIBBLIS_SONAME)
endif
endif

# Decide whether to use static or shared library on Linux and OS X
MK_USE_LIB=static
ifeq ($(MK_ENABLE_STATIC),no)
  MK_USE_LIB=shared
endif
ifeq ($(USE_SHARED),yes)
  MK_USE_LIB=shared
endif

# Decide which library to link to for things like the testsuite and BLIS test
# drivers. We default to the static library, unless only the shared library was
# enabled, in which case we use the shared library.
LIBBLIS_L      := $(LIBBLIS_A)
LIBBLIS_LINK   := $(LIBBLIS_A_PATH)
ifeq ($(MK_ENABLE_SHARED),yes)
  ifeq ($(MK_USE_LIB),shared)
    LIBBLIS_L      := $(LIBBLIS_SO)
    LIBBLIS_LINK   := $(LIBBLIS_SO_PATH)
    ifeq ($(IS_WIN),no)
      # For Linux and OS X: set rpath property of shared object.
      ifeq ($(OS_NAME),Darwin)
        # rpath for any executables generated in the top level directory
        LDFLAGS        += -Wl,-rpath,@executable_path/$(BASE_LIB_PATH)
        # rpath for BLAS tests and test_libblis.x
        LDFLAGS        += -Wl,-rpath,@executable_path/../../../$(BASE_LIB_PATH)
      else
        # rpath for any executables generated in the top level directory
        LDFLAGS        += -Wl,-rpath,'$$ORIGIN/$(BASE_LIB_PATH)'
        # rpath for BLAS tests and test_libblis.x
        LDFLAGS        += -Wl,-rpath,'$$ORIGIN/../../../../$(BASE_LIB_PATH)'
      endif
    endif
  endif
  # On windows, use the shared library even if static is created.
  ifeq ($(IS_WIN),yes)
    LIBBLIS_L      := $(LIBBLIS_SO)
    LIBBLIS_LINK   := $(LIBBLIS_SO_PATH)
  endif
endif

<<<<<<< HEAD


=======
>>>>>>> fb2a6827
#
# --- Include makefile definitions file ----------------------------------------
#

# Define the name of the file containing build and architecture-specific
# makefile definitions.
MAKE_DEFS_FILE     := make_defs.mk

# Assemble a list of all configuration family members, including the
# configuration family name itself. Note that sort() will remove duplicates
# for situations where CONFIG_NAME is present in CONFIG_LIST, such as would
# be the case for singleton families.
CONFIG_LIST_FAM    := $(sort $(strip $(CONFIG_LIST) $(CONFIG_NAME)))

# Construct the paths to the makefile definitions files, each of which
# resides in a separate configuration sub-directory. We use CONFIG_LIST_FAM
# since we might need the makefile definitions associated with the
# configuration family (if it is an umbrella family).
# NOTE: We use the prefix $(BASE_SHARE_PATH)/$(CONFIG_DIR)/ instead of
# $(CONFIG_PATH) so that make_defs.mk can be found when it is installed,
# provided the caller defined SHARE_PATH to that install directory.
CONFIG_PATHS       := $(addprefix $(BASE_SHARE_PATH)/$(CONFIG_DIR)/, \
                                  $(CONFIG_LIST_FAM))
MAKE_DEFS_MK_PATHS := $(addsuffix /$(MAKE_DEFS_FILE), $(CONFIG_PATHS))

# Initialize the list of included (found) configurations to empty.
CONFIGS_INCL       :=

# Include the makefile definitions files implied by the list of configurations.
-include $(MAKE_DEFS_MK_PATHS)

# Detect whether we actually got all of the make definitions files. If
# we didn't, then maybe a configuration is mislabeled or missing. The
# check-env-make-defs target checks ALL_MAKE_DEFS_MK_PRESENT and outputs
# an error message if it is set to 'no'.
# NOTE: We use CONFIG_LIST_FAM as the expected list of configurations.
# This combines CONFIG_NAME with CONFIG_LIST. The inclusion of CONFIG_NAME
# is needed for situations where the configuration family is an umbrella
# family (e.g. 'intel64'), since families have separate make_def.mk files.
CONFIGS_EXPECTED := $(CONFIG_LIST_FAM)
ifeq ($(sort $(strip $(CONFIGS_INCL))), \
      $(sort $(strip $(CONFIGS_EXPECTED))))
ALL_MAKE_DEFS_MK_PRESENT := yes
else
ALL_MAKE_DEFS_MK_PRESENT := no
endif



#
# --- Configuration-agnostic flags ---------------------------------------------
#

# --- Linker program ---

# Use whatever compiler was chosen. A C++ compiler must be used if HPX is enabled.
ifneq ($(findstring hpx,$(THREADING_MODEL)),)
LINKER     := $(CXX)
else
LINKER     := $(CC)
endif

# --- Warning flags ---

CWARNFLAGS :=

# Disable unused function warnings and stop compiling on first error for
# all compilers that accept such options: gcc, clang, and icc.
ifneq ($(CC_VENDOR),ibm)
ifneq ($(CC_VENDOR),nvc)
CWARNFLAGS += -Wall -Wno-unused-function -Wfatal-errors
else
CWARNFLAGS += -Wall -Wno-unused-function
endif
endif

# Disable tautological comparision warnings in clang.
ifeq ($(CC_VENDOR),clang)
CWARNFLAGS += -Wno-tautological-compare -Wno-pass-failed
endif

$(foreach c, $(CONFIG_LIST_FAM), $(eval $(call append-var-for,CWARNFLAGS,$(c))))

# --- Position-independent code flags (shared libraries only) ---

# Note: Avoid -fPIC flags for Windows builds since all code is position-
# independent.
ifeq ($(IS_MSVC),yes)
CPICFLAGS :=
endif
$(foreach c, $(CONFIG_LIST_FAM), $(eval $(call store-var-for,CPICFLAGS,$(c))))

# --- Symbol exporting flags (shared libraries only) ---

ifeq ($(MK_ENABLE_SHARED),yes)

# NOTE: These flags are only applied when building BLIS and not used by
# applications that import BLIS compilation flags via the
# $(get-user-cflags-for ...) function.

# Determine default export behavior / visibility of symbols for gcc.
ifeq ($(CC_VENDOR),gcc)
ifeq ($(IS_WIN),yes)
ifeq ($(EXPORT_SHARED),all)
BUILD_SYMFLAGS := -Wl,--export-all-symbols, -Wl,--enable-auto-import
else # ifeq ($(EXPORT_SHARED),public)
BUILD_SYMFLAGS := -Wl,--exclude-all-symbols
endif
else # ifeq ($(IS_WIN),no)
ifeq ($(EXPORT_SHARED),all)
# Export all symbols by default.
BUILD_SYMFLAGS := -fvisibility=default
else # ifeq ($(EXPORT_SHARED),public)
# Hide all symbols by default and export only those that have been annotated
# as needing to be exported.
BUILD_SYMFLAGS := -fvisibility=hidden
endif
endif
endif

# Determine default export behavior / visibility of symbols for icc.
# NOTE: The Windows branches have been omitted since we currently make no
# effort to support Windows builds via icc (only gcc/clang via AppVeyor).
ifeq ($(CC_VENDOR),icc)
ifeq ($(EXPORT_SHARED),all)
# Export all symbols by default.
BUILD_SYMFLAGS := -fvisibility=default
else # ifeq ($(EXPORT_SHARED),public)
# Hide all symbols by default and export only those that have been annotated
# as needing to be exported.
BUILD_SYMFLAGS := -fvisibility=hidden
endif
endif

# Determine default export behavior / visibility of symbols for clang.
ifeq ($(CC_VENDOR),clang)
ifeq ($(IS_WIN),yes)
ifeq ($(IS_MSVC),no)
# This is a clang build targetting MinGW-w64 env
ifeq ($(EXPORT_SHARED),all)
BUILD_SYMFLAGS := -Wl,--export-all-symbols, -Wl,--enable-auto-import
else # ifeq ($(EXPORT_SHARED),all)
BUILD_SYMFLAGS := -Wl,--exclude-all-symbols
endif
endif # ifeq ($(IS_MSVC),no)
ifeq ($(EXPORT_SHARED),all)
# NOTE: clang on Windows does not appear to support exporting all symbols
# by default, and therefore we ignore the value of EXPORT_SHARED.
BUILD_SYMFLAGS :=
else # ifeq ($(EXPORT_SHARED),public)
# NOTE: The default behavior of clang on Windows is to hide all symbols
# and only export functions and other declarations that have beenannotated
# as needing to be exported.
BUILD_SYMFLAGS :=
endif
else # ifeq ($(IS_WIN),no)
ifeq ($(EXPORT_SHARED),all)
# Export all symbols by default.
BUILD_SYMFLAGS := -fvisibility=default
else # ifeq ($(EXPORT_SHARED),public)
# Hide all symbols by default and export only those that have been annotated
# as needing to be exported.
BUILD_SYMFLAGS := -fvisibility=hidden
endif
endif
endif

<<<<<<< HEAD
else #ifeq ($(MK_ENABLE_SHARED),no)

# Don't modify CPICFLAGS for the various configuration family members.
# Don't use any special symbol export flags.
BUILD_SYMFLAGS :=

endif
=======
# Macro to remove/replace absolute path within library
BUILD_SYMFLAGS += -fmacro-prefix-map=${DIST_PATH}=.
>>>>>>> fb2a6827

# --- Language flags ---

# Enable C99 (add security flags only if enabled).
CLANGFLAGS := -std=c99
ifeq ($(SECURITY_FLAGS_ENABLED),yes)
  # Apply GCC/Clang UNIX-specific hardening flags only when not on Windows.
  ifneq ($(IS_WIN),yes)
    ifneq ($(filter gcc clang,$(CC_VENDOR)),)
      CLANGFLAGS += -D_FORTIFY_SOURCE=2 -fstack-protector-strong
    endif
  endif
endif
$(foreach c, $(CONFIG_LIST_FAM), $(eval $(call append-var-for,CLANGFLAGS,$(c))))

# Enable C++11, or C++17 if HPX threading is enabled.
ifneq ($(findstring hpx,$(THREADING_MODEL)),)
CXXLANGFLAGS := -std=c++17
else
CXXLANGFLAGS := -std=c++11
<<<<<<< HEAD
=======
ifeq ($(SECURITY_FLAGS_ENABLED),yes)
  ifneq ($(IS_WIN),yes)
    ifneq ($(filter gcc clang,$(CC_VENDOR)),)
      CXXLANGFLAGS += -D_FORTIFY_SOURCE=2 -fstack-protector-strong
    endif
  endif
>>>>>>> fb2a6827
endif
$(foreach c, $(CONFIG_LIST_FAM), $(eval $(call append-var-for,CXXLANGFLAGS,$(c))))

# --- C Preprocessor flags ---

# Enable clock_gettime() in time.h.
CPPROCFLAGS := -D_POSIX_C_SOURCE=200112L
# Enable ip_mreq on macOS which is needed for ASIO which is needed for HPX.
ifeq ($(OS_NAME),Darwin)
CPPROCFLAGS += -D_DARWIN_C_SOURCE
endif
$(foreach c, $(CONFIG_LIST_FAM), $(eval $(call append-var-for,CPPROCFLAGS,$(c))))

# --- AddressSanitizer flags ---

ifeq ($(MK_ENABLE_ASAN),yes)
BUILD_ASANFLAGS := -fsanitize=address
else
BUILD_ASANFLAGS :=
endif

# --- Threading flags ---

# NOTE: We don't have to explicitly omit -pthread when --disable-system is given
# since that option forces --enable-threading=single, and thus -pthread never
# gets added to begin with.

CTHREADFLAGS :=
CXXTHREADFLAGS :=

ifeq ($(CC_VENDOR),gcc)
#ifneq ($(findstring auto,$(THREADING_MODEL)),)
#THREADING_MODEL := openmp
#endif
ifneq ($(findstring openmp,$(THREADING_MODEL)),)
CTHREADFLAGS += -fopenmp
LDFLAGS      += -fopenmp
endif
ifneq ($(findstring pthreads,$(THREADING_MODEL)),)
CTHREADFLAGS += -pthread
LDFLAGS      += $(LIBPTHREAD)
endif
endif

ifeq ($(CC_VENDOR),icc)
#ifneq ($(findstring auto,$(THREADING_MODEL)),)
#THREADING_MODEL := openmp
#endif
ifneq ($(findstring openmp,$(THREADING_MODEL)),)
CTHREADFLAGS += -fopenmp
LDFLAGS      += -fopenmp
endif
ifneq ($(findstring pthreads,$(THREADING_MODEL)),)
CTHREADFLAGS += -pthread
LDFLAGS      += $(LIBPTHREAD)
endif
endif

ifeq ($(CC_VENDOR),clang)
#ifneq ($(findstring auto,$(THREADING_MODEL)),)
#THREADING_MODEL := pthreads
#endif
ifneq ($(findstring openmp,$(THREADING_MODEL)),)
CTHREADFLAGS += -fopenmp
LDFLAGS      += -fopenmp
endif
ifneq ($(findstring pthreads,$(THREADING_MODEL)),)
CTHREADFLAGS += -pthread
LDFLAGS      += $(LIBPTHREAD)
endif
endif

# Threading flags for HPX.
ifneq ($(findstring hpx,$(THREADING_MODEL)),)
HPX_CXXFLAGS := $(shell pkg-config --cflags hpx_component)
HPX_LDFLAGS  := $(filter-out -shared,$(shell pkg-config --libs hpx_component))
CTHREADFLAGS += $(filter-out -std=%,$(HPX_CXXFLAGS))
LDFLAGS      += $(HPX_LDFLAGS)
ifeq ($(OS_NAME),Darwin)
RPATH_PREFIX := -Wl,-rpath,
LDFLAGS      += $(patsubst -L%,$(RPATH_PREFIX)%,$(filter -L%,$(HPX_LDFLAGS)))
endif
endif

# --- #pragma omp simd flags (used for reference kernels only) ---

ifeq ($(PRAGMA_OMP_SIMD),yes)
ifeq ($(CC_VENDOR),gcc)
COMPSIMDFLAGS := -fopenmp-simd
else
ifeq ($(CC_VENDOR),clang)
COMPSIMDFLAGS := -fopenmp-simd
else
ifeq ($(CC_VENDOR),icc)
COMPSIMDFLAGS := -qopenmp-simd
endif
endif
endif
else # ifeq ($(PRAGMA_OMP_SIMD),no)
COMPSIMDFLAGS :=
endif



#
# --- Adjust verbosity level manually using make V=[0,1] -----------------------
#

ifeq ($(V),1)
ENABLE_VERBOSE := yes
BLIS_ENABLE_TEST_OUTPUT := yes
endif

ifeq ($(V),0)
ENABLE_VERBOSE := no
BLIS_ENABLE_TEST_OUTPUT := no
endif

#
# --- Append OS-specific libraries to LDFLAGS ----------------------------------
#

ifeq ($(OS_NAME),Linux)
LDFLAGS += -lrt
endif



#
# --- LDFLAGS cleanup ----------------------------------------------------------
#



#
# --- Include makefile fragments -----------------------------------------------
#

# Initialize our list of directory paths to makefile fragments with the empty
# list. This variable will accumulate all of the directory paths in which
# makefile fragments reside.
FRAGMENT_DIR_PATHS :=

# Initialize our makefile variables that source code files will be accumulated
# into by the makefile fragments. This initialization is very important! These
# variables will end up with weird contents if we don't initialize them to
# empty prior to recursively including the makefile fragments.
MK_CONFIG_SRC      :=
MK_KERNELS_SRC     :=
MK_REFKERN_SRC     :=
MK_FRAME_SRC       :=
<<<<<<< HEAD
=======
MK_AOCLDTL_SRC     :=
>>>>>>> fb2a6827
MK_ADDON_SRC       :=
MK_SANDBOX_SRC     :=

# -- config --

# Construct paths to each of the sub-configurations specified in the
# configuration list. Note that we use CONFIG_LIST_FAM, which already
# has CONFIG_NAME included (with duplicates removed).
CONFIG_PATHS       := $(addprefix $(CONFIG_FRAG_PATH)/, $(CONFIG_LIST_FAM))

# This variable is used by the include statements as they recursively include
# one another. For the 'config' directory, we initialize it to that directory
# in preparation to include the fragments in the configuration sub-directory.
PARENT_SRC_PATH    := $(CONFIG_PATH)
PARENT_PATH        := $(CONFIG_FRAG_PATH)

# Recursively include the makefile fragments in each of the sub-configuration
# directories.
-include $(addsuffix /$(FRAGMENT_MK), $(CONFIG_PATHS))

# -- kernels --

# Construct paths to each of the kernel sets required by the sub-configurations
# in the configuration list.
KERNEL_PATHS       := $(addprefix $(KERNELS_FRAG_PATH)/, $(KERNEL_LIST))

# This variable is used by the include statements as they recursively include
# one another. For the 'kernels' directory, we initialize it to that directory
# in preparation to include the fragments in the configuration sub-directory.
PARENT_SRC_PATH    := $(KERNELS_PATH)
PARENT_PATH        := $(KERNELS_FRAG_PATH)

# Recursively include the makefile fragments in each of the kernels sub-
# directories.
-include $(addsuffix /$(FRAGMENT_MK), $(KERNEL_PATHS))

# -- ref_kernels --
# -- frame --

# This variable is used by the include statements as they recursively include
# one another. For the framework and reference kernel source trees (ie: the
# 'frame' and 'ref_kernels' directories), we initialize it to the top-level
# directory since that is its parent.
PARENT_SRC_PATH    := $(DIST_PATH)
PARENT_PATH        := $(OBJ_DIR)/$(CONFIG_NAME)

# Recursively include all the makefile fragments in the directories for the
# reference kernels and portable framework.
-include $(addsuffix /$(FRAGMENT_MK), $(REFKERN_FRAG_PATH))
-include $(addsuffix /$(FRAGMENT_MK), $(FRAME_FRAG_PATH))
-include $(addsuffix /$(FRAGMENT_MK), $(AOCLDTL_FRAG_PATH))

# -- addon --

# Construct paths to each addon.
# NOTE: If $(ADDON_LIST) is empty (because no addon was enabled at configure-
# time) then $(ADDON_PATHS) will also be empty, which will cause no fragments
# to be included.
ADDON_PATHS        := $(addprefix $(ADDON_FRAG_PATH)/, $(ADDON_LIST))

# This variable is used by the include statements as they recursively include
# one another. For the 'addons' directory, we initialize it to that directory
# in preparation to include the fragments in the configuration sub-directory.
PARENT_SRC_PATH    := $(ADDON_PATH)
PARENT_PATH        := $(ADDON_FRAG_PATH)

# Recursively include the makefile fragments in each of the addons sub-
# directories.
-include $(addsuffix /$(FRAGMENT_MK), $(ADDON_PATHS))

# -- addon --

# Construct paths to each addon.
# NOTE: If $(ADDON_LIST) is empty (because no addon was enabled at configure-
# time) then $(ADDON_PATHS) will also be empty, which will cause no fragments
# to be included.
ADDON_PATHS        := $(addprefix $(ADDON_FRAG_PATH)/, $(ADDON_LIST))

# This variable is used by the include statements as they recursively include
# one another. For the 'addons' directory, we initialize it to that directory
# in preparation to include the fragments in the configuration sub-directory.
PARENT_SRC_PATH    := $(ADDON_PATH)
PARENT_PATH        := $(ADDON_FRAG_PATH)

# Recursively include the makefile fragments in each of the addons sub-
# directories.
-include $(addsuffix /$(FRAGMENT_MK), $(ADDON_PATHS))

# -- sandbox --

# Construct paths to each sandbox. (At present, there can be only one.)
# NOTE: If $(SANDBOX) is empty (because no sandbox was enabled at configure-
# time) then $(SANDBOX_PATHS) will also be empty, which will cause no
# fragments to be included.
SANDBOX_PATHS      := $(addprefix $(SANDBOX_FRAG_PATH)/, $(SANDBOX))

# This variable is used by the include statements as they recursively include
# one another. For the 'sandbox' directory, we initialize it to that directory
# in preparation to include the fragments in the configuration sub-directory.
PARENT_SRC_PATH    := $(SANDBOX_PATH)
PARENT_PATH        := $(SANDBOX_FRAG_PATH)

# Recursively include the makefile fragments in the sandbox sub-directory.
-include $(addsuffix /$(FRAGMENT_MK), $(SANDBOX_PATHS))

# -- post-processing --

# Create a list of the makefile fragments using the variable into which each
# of the above include statements accumulated their directory paths.
MAKEFILE_FRAGMENTS := $(addsuffix /$(FRAGMENT_MK), $(FRAGMENT_DIR_PATHS))

# Detect whether we actually got any makefile fragments. If we didn't, then it
# is likely that the user has not yet generated them (via configure).
ifeq ($(strip $(MAKEFILE_FRAGMENTS)),)
MAKEFILE_FRAGMENTS_PRESENT := no
else
MAKEFILE_FRAGMENTS_PRESENT := yes
endif


#
# --- Important sets of header files and paths ---------------------------------
#

# Define a function that will expand all of the directory paths given in $(1)
# to actual filepaths using the list of suffixes provided in $(2).
get-filepaths = $(strip $(foreach path, $(1), \
                            $(foreach suf, $(2), \
                                $(wildcard $(path)/*.$(suf)) \
                 )       )   )

# Define a function that will expand all of the directory paths given in $(1)
# to actual filepaths using the list of suffixes provided in $(2), taking only
# the first expansion from each directory with at least one file matching
# the current suffix. Finally, strip the filenames from all resulting files,
# returning only the directory paths.
get-dirpaths  = $(dir $(foreach path, $(1), \
                          $(firstword \
                              $(foreach suf, $(2), \
                                  $(wildcard $(path)/*.$(suf)) \
                 )     )   )   )

# We'll use three directory lists. The first is a list of all of the directories
# in which makefile fragments were generated, plus the current directory. (The
# current directory is needed so we include bli_config.h and bli_addon.h in the
# processing of header files.) The second and third are subsets of the first
# that begins with the addon and sandbox root paths, respectively.
ALLFRAG_DIR_PATHS := . $(FRAGMENT_DIR_PATHS)
ADDON_DIR_PATHS   := $(filter $(ADDON_PATH)/%,$(ALLFRAG_DIR_PATHS))
SANDBOX_DIR_PATHS := $(filter $(SANDBOX_PATH)/%,$(ALLFRAG_DIR_PATHS))

ALL_H99_FILES     := $(call get-filepaths,$(ALLFRAG_DIR_PATHS),$(ALL_H99_SUFS))
FRAME_H99_FILES   := $(filter-out $(ADDON_PATH)/%, \
                        $(filter-out $(SANDBOX_PATH)/%, \
                                    $(ALL_H99_FILES) \
                      )  )

ALL_H99_DIRPATHS     := $(call get-dirpaths,$(ALLFRAG_DIR_PATHS),$(ALL_H99_SUFS))

ADDON_H99_FILES      := $(call get-filepaths,$(ADDON_DIR_PATHS),$(ADDON_H99_SUFS))
ADDON_HXX_FILES      := $(call get-filepaths,$(ADDON_DIR_PATHS),$(ADDON_HXX_SUFS))
ADDON_HDR_DIRPATHS   := $(call get-dirpaths,$(ADDON_DIR_PATHS),$(ALL_HDR_SUFS))

SANDBOX_H99_FILES    := $(call get-filepaths,$(SANDBOX_DIR_PATHS),$(SANDBOX_H99_SUFS))
SANDBOX_HXX_FILES    := $(call get-filepaths,$(SANDBOX_DIR_PATHS),$(SANDBOX_HXX_SUFS))
SANDBOX_HDR_DIRPATHS := $(call get-dirpaths,$(SANDBOX_DIR_PATHS),$(ALL_HDR_SUFS))



#
# --- blis.h header definitions ------------------------------------------------
#

# Use include/CONFIG_NAME as the default path to the local header files, but
# allow the includer to override this value if it needs to point to an
# installation directory.
ifeq ($(strip $(INC_PATH)),)
INC_PATH        := $(INCLUDE_DIR)/$(CONFIG_NAME)
endif

# Identify the base path for the intermediate include directory. We define
# this path in terms of INC_PATH, which gets a default value above (which is
# what happens for the top-level Makefile). If INC_PATH is specified by the
# Makefile prior to including common.mk, that path is used instead. This
# allows Makefiles for example code and test drivers to reference an installed
# prefix directory for situations when the build directory no longer exists.
BASE_INC_PATH   := $(INC_PATH)

# Isolate the path to blis.h by filtering the file from the list of framework
# header files.
BLIS_H          := blis.h
BLIS_H_SRC_PATH := $(filter %/$(BLIS_H), $(FRAME_H99_FILES))

# Construct the path to what will be the intermediate flattened/monolithic
# blis.h file.
BLIS_H_FLAT     := $(BASE_INC_PATH)/$(BLIS_H)


#
# --- cblas.h header definitions -----------------------------------------------
#

# Isolate the path to cblas.h by filtering the file from the list of framework
# header files, and then strip the filename to obtain the directory in which
# cblas.h resides.
CBLAS_H          := cblas.h
CBLAS_H_SRC_PATH := $(filter %/$(CBLAS_H), $(FRAME_H99_FILES))
CBLAS_H_DIRPATH  := $(dir $(CBLAS_H_SRC_PATH))

# Construct the path to what will be the intermediate flattened/monolithic
# cblas.h file.
CBLAS_H_FLAT    := $(BASE_INC_PATH)/$(CBLAS_H)


#
# --- Compiler include path definitions ----------------------------------------
#

# Obtain a list of header files #included inside of the bli_cntx_ref.c file.
# Due to the way that bli_cntx_ref.c uses headers and macros, paths to these
# files will be needed when compiling bli_cntx_ref.c with the monolithic header.
ifeq ($(strip $(SHARE_PATH)),.)
REF_KER_SRC     := $(DIST_PATH)/$(REFKERN_DIR)/bli_cntx_ref.c
#
# NOTE: A redirect to /dev/null has been added to the grep command below because
# as of version 3.8, grep outputs warnings when encountering stray backslashes
# in regular expressions [1]. Versions older than 3.8 not only do not complain,
# but actually seem to *require* the backslash, perhaps because of the way we
# are invoking grep via GNU make's shell command. WHEN DEBUGGING ANYTHING
# INVOLVING THE MAKE VARIABLE BELOW, PLEASE CONSIDER TEMPORARILY REMOVING THE
# REDIRECT TO /dev/null SO THAT YOU SEE ANY MESSAGES SENT TO STANDARD ERROR.
#
# [1] https://lists.gnu.org/archive/html/info-gnu/2022-09/msg00001.html
#
REF_KER_HEADERS := $(shell $(GREP) "\#include" $(REF_KER_SRC) 2> $(DEVNULL) | sed -e "s/\#include [\"<]\([a-zA-Z0-9\_\.\/\-]*\)[\">].*/\1/g" | $(GREP) -v $(BLIS_H))
endif

# Match each header found above with the path to that header, and then strip
# leading, trailing, and internal whitespace.
REF_KER_H_PATHS := $(call rm-dups,$(strip \
                                  $(foreach header, $(REF_KER_HEADERS), \
                                      $(dir $(filter %/$(header), \
                                                     $(FRAME_H99_FILES))))))

# Add -I to each header path so we can specify our include search paths to the
# C compiler. Then add frame/include since it's needed when compiling source
# files that #include bli_oapi_ba.h or bli_oapi_ex.h.
REF_KER_I_PATHS := $(strip $(patsubst %, -I%, $(REF_KER_H_PATHS)))
REF_KER_I_PATHS += -I$(DIST_PATH)/frame/include

# Prefix the paths above with the base include path.
# NOTE: We no longer need every header path in the source tree since we
# now #include the monolithic/flattened blis.h instead.
CINCFLAGS       := -I$(BASE_INC_PATH) $(REF_KER_I_PATHS)

# If CBLAS is enabled, we also include the path to the cblas.h directory so
# that the compiler will be able to find cblas.h as the CBLAS source code is
# being compiled.
ifeq ($(MK_ENABLE_CBLAS),yes)
CINCFLAGS       += -I$(CBLAS_H_DIRPATH)
endif

# Obtain a list of header paths in the configured addons. Then add -I to each
# header path.
CADDONINCFLAGS  := $(strip $(patsubst %, -I%, $(ADDON_HDR_DIRPATHS)))

# Obtain a list of header paths in the configured sandbox. Then add -I to each
# header path.
CSANDINCFLAGS   := $(strip $(patsubst %, -I%, $(SANDBOX_HDR_DIRPATHS)))


#
# --- BLIS configuration header definitions ------------------------------------
#

# These files were created by configure, but we need to define them here so we
# can remove them as part of the clean targets.
BLIS_ADDON_H    := ./bli_addon.h
BLIS_CONFIG_H   := ./bli_config.h


#
# --- Special preprocessor macro definitions -----------------------------------
#

<<<<<<< HEAD
=======
# Define a C preprocessor macro to communicate the current version so that it
# can be embedded into the library and queried later.
VERS_DEF       := -DBLIS_VERSION_STRING=\""$(VERSION)\""

>>>>>>> fb2a6827
# Define a C preprocessor flag that is *only* defined when BLIS is being
# compiled. (In other words, an application that #includes blis.h will not
# get this cpp macro.)
BUILD_CPPFLAGS := -DBLIS_IS_BUILDING_LIBRARY



# end of ifndef COMMON_MK_INCLUDED conditional block
endif<|MERGE_RESOLUTION|>--- conflicted
+++ resolved
@@ -103,7 +103,7 @@
                                    $(call load-var-for,CLANGFLAGS,$(1)) \
                                    $(call load-var-for,CPPROCFLAGS,$(1)) \
                                    $(CTHREADFLAGS) \
-                                   $(CINCFLAGS) \
+                                   $(CINCFLAGS) $(VERS_DEF) \
                             )
 
 get-noopt-cxxflags-for   = $(strip $(CFLAGS_PRESET) \
@@ -114,18 +114,14 @@
                                    $(call load-var-for,CXXLANGFLAGS,$(1)) \
                                    $(call load-var-for,CPPROCFLAGS,$(1)) \
                                    $(CTHREADFLAGS) \
-                                   $(CXXTHREADFLAGS) \
-                                   $(CINCFLAGS) \
+                                   $(CINCFLAGS) $(VERS_DEF) \
                             )
 
 get-refinit-cflags-for   = $(strip $(call load-var-for,COPTFLAGS,$(1)) \
                                    $(call get-noopt-cflags-for,$(1)) \
                                    -DBLIS_CNAME=$(1) \
-                                   $(BUILD_ASANFLAGS) \
                                    $(BUILD_CPPFLAGS) \
                                    $(BUILD_SYMFLAGS) \
-                                   -DBLIS_IN_REF_KERNEL=1 \
-                                   -include $(CONFIG_PATH)/$(1)/bli_kernel_defs_$(1).h \
                             )
 
 get-refkern-cflags-for   = $(strip $(call load-var-for,CROPTFLAGS,$(1)) \
@@ -133,30 +129,18 @@
                                    $(call get-noopt-cflags-for,$(1)) \
                                    $(COMPSIMDFLAGS) \
                                    -DBLIS_CNAME=$(1) \
-                                   $(BUILD_ASANFLAGS) \
                                    $(BUILD_CPPFLAGS) \
                                    $(BUILD_SYMFLAGS) \
-                                   -DBLIS_IN_REF_KERNEL=1 \
-                                   -include $(CONFIG_PATH)/$(1)/bli_kernel_defs_$(1).h \
                             )
 
 get-config-cflags-for    = $(strip $(call load-var-for,COPTFLAGS,$(1)) \
                                    $(call get-noopt-cflags-for,$(1)) \
-                                   $(BUILD_ASANFLAGS) \
                                    $(BUILD_CPPFLAGS) \
                                    $(BUILD_SYMFLAGS) \
                             )
 
 get-frame-cflags-for     = $(strip $(call load-var-for,COPTFLAGS,$(1)) \
                                    $(call get-noopt-cflags-for,$(1)) \
-                                   $(BUILD_ASANFLAGS) \
-                                   $(BUILD_CPPFLAGS) \
-                                   $(BUILD_SYMFLAGS) \
-                            )
-
-get-frame-cxxflags-for   = $(strip $(call load-var-for,COPTFLAGS,$(1)) \
-                                   $(call get-noopt-cxxflags-for,$(1)) \
-                                   $(BUILD_ASANFLAGS) \
                                    $(BUILD_CPPFLAGS) \
                                    $(BUILD_SYMFLAGS) \
                             )
@@ -232,14 +216,11 @@
 # Define a separate function that will return appropriate flags for use by
 # applications that want to use the same basic flags as those used when BLIS
 # was compiled. (NOTE: This is the same as the $(get-frame-cflags-for ...)
-# function, except that it omits a few variables that contain flags exclusively
-# for use when BLIS is being compiled/built:
-# - BUILD_CPPFLAGS, which contains a cpp macro that confirms that BLIS
-#   is being built;
-# - BUILD_SYMFLAGS, which contains symbol export flags that are only
-#   needed when a shared library is being compiled/linked; and
-# - BUILD_ASANFLAGS, which contains a flag that causes the compiler to
-#   insert instrumentation for memory error detection.
+# function, except that it omits two variables that contain flags exclusively
+# for use when BLIS is being compiled/built: BUILD_CPPFLAGS, which contains a
+# cpp macro that confirms that BLIS is being built; and BUILD_SYMFLAGS, which
+# contains symbol export flags that are only needed when a shared library is
+# being compiled/linked.)
 get-user-cflags-for      = $(strip $(call load-var-for,COPTFLAGS,$(1)) \
                                    $(call get-noopt-cflags-for,$(1)) \
                             )
@@ -251,14 +232,9 @@
 get-refkern-text-for      = "('$(1)' CFLAGS for ref. kernels)"
 get-config-text-for       = "('$(1)' CFLAGS for config code)"
 get-frame-text-for        = "('$(1)' CFLAGS for framework code)"
-<<<<<<< HEAD
-get-frame-cxxtext-for     = "('$(1)' CXXFLAGS for framework code)"
-get-kernel-text-for       = "('$(1)' CFLAGS for kernels)"
-=======
 get-aocldtl-text-for      = "('$(1)' CFLAGS for AOCL debug and trace code)"
 get-kernel-text-for       = "('$(1)' CFLAGS for kernels)"
 get-kernel-lpgemm-text-for= "('$(1)' CFLAGS for lpgemm kernels)"
->>>>>>> fb2a6827
 get-addon-c99text-for     = "('$(1)' CFLAGS for addons)"
 get-addon-cxxtext-for     = "('$(1)' CXXFLAGS for addons)"
 get-addon-kernel-text-for = "('$(1)' CFLAGS for addon kernels)"
@@ -279,11 +255,6 @@
 # Define a function that removes duplicate strings *without* using the sort
 # function.
 rm-dups = $(if $1,$(firstword $1) $(call rm-dups,$(filter-out $(firstword $1),$1)))
-<<<<<<< HEAD
-
-
-=======
->>>>>>> fb2a6827
 
 #
 # --- Include makefile configuration file --------------------------------------
@@ -387,18 +358,7 @@
 # Source suffixes.
 CONFIG_SRC_SUFS    := c
 KERNELS_SRC_SUFS   := c s S
-<<<<<<< HEAD
-ifneq ($(findstring hpx,$(THREADING_MODEL)),)
-FRAME_SRC_SUFS     := c cpp
-else
-=======
->>>>>>> fb2a6827
 FRAME_SRC_SUFS     := c
-endif
-
-ADDON_C99_SUFS     := c
-ADDON_CXX_SUFS     := cc cpp cxx
-ADDON_SRC_SUFS     := $(ADDON_C99_SUFS) $(ADDON_CXX_SUFS)
 
 AOCLDTL_SRC_SUFS   := c
 ADDON_C99_SUFS     := c
@@ -410,12 +370,7 @@
 SANDBOX_SRC_SUFS   := $(SANDBOX_C99_SUFS) $(SANDBOX_CXX_SUFS)
 
 # Header suffixes.
-FRAME_H99_SUFS     := h
-FRAME_HDR_SUFS     := $(FRAME_H99_SUFS)
-
-ADDON_H99_SUFS     := h
-ADDON_HXX_SUFS     := hh hpp hxx
-ADDON_HDR_SUFS     := $(ADDON_H99_SUFS) $(ADDON_HXX_SUFS)
+FRAME_HDR_SUFS     := h
 
 AOCLDTL_HDR_SUFS   := h
 ADDON_H99_SUFS     := h
@@ -427,15 +382,6 @@
 SANDBOX_HDR_SUFS   := $(SANDBOX_H99_SUFS) $(SANDBOX_HXX_SUFS)
 
 # Combine all header suffixes and remove duplicates via sort().
-<<<<<<< HEAD
-ALL_HDR_SUFS       := $(sort $(FRAME_HDR_SUFS) \
-                             $(ADDON_HDR_SUFS) \
-                             $(SANDBOX_HDR_SUFS) )
-
-ALL_H99_SUFS       := $(sort $(FRAME_H99_SUFS) \
-                             $(ADDON_H99_SUFS) \
-                             $(SANDBOX_H99_SUFS) )
-=======
 ALL_HDR_SUFS       := $(sort $(FRAME_HDR_SUFS)   \
                              $(ADDON_HDR_SUFS) \
                              $(SANDBOX_HDR_SUFS) \
@@ -445,7 +391,6 @@
                              $(ADDON_HDR_SUFS) \
                              $(SANDBOX_H99_SUFS) \
                              $(AOCLDTL_HDR_SUFS))
->>>>>>> fb2a6827
 
 # The names of scripts that check output from the BLAS test drivers and
 # BLIS test suite.
@@ -480,7 +425,6 @@
 KERNELS_PATH       := $(DIST_PATH)/$(KERNELS_DIR)
 ADDON_PATH         := $(DIST_PATH)/$(ADDON_DIR)
 SANDBOX_PATH       := $(DIST_PATH)/$(SANDBOX_DIR)
-BUILD_PATH         := $(DIST_PATH)/$(BUILD_DIR)
 
 # Construct paths to some optional C++ template headers contributed by AMD.
 VEND_CPP_PATH      := $(DIST_PATH)/$(VEND_CPP_DIR)
@@ -529,7 +473,7 @@
 ifeq ($(OS_NAME),Darwin)
 SHLIB_EXT          := dylib
 else ifeq ($(IS_WIN),yes)
-ifeq ($(IS_MSVC),no)
+ifeq ($(CC_VENDOR),gcc)
 SHLIB_EXT          := dll.a
 else
 SHLIB_EXT          := lib
@@ -577,8 +521,6 @@
 else
 LIBBLIS_SO_OUTPUT_NAME := $(LIBBLIS_SO_PATH)
 endif
-
-
 
 #
 # --- Utility program definitions ----------------------------------------------
@@ -595,7 +537,6 @@
 EGREP      := grep -E
 XARGS      := xargs
 INSTALL    := install -c
-DEVNULL    := /dev/null
 
 # Script for creating a monolithic header file.
 #FLATTEN_H  := $(DIST_PATH)/build/flatten-headers.sh
@@ -607,11 +548,6 @@
 # Used to refresh CHANGELOG.
 GIT        := git
 GIT_LOG    := $(GIT) log --decorate
-
-# Define the locations of a script to generate a list of shared library symbols
-# within BLIS as well as the symbol file itself.
-GEN_SYMS   := $(BUILD_PATH)/gen-libblis-symbols.sh
-SYM_FILE   := $(BUILD_PATH)/libblis-symbols.def
 
 
 
@@ -625,7 +561,7 @@
 # manually override whatever they need.
 
 # Define the external libraries we may potentially need at link-time.
-ifeq ($(IS_MSVC),yes)
+ifeq ($(IS_WIN),yes)
 LIBM       :=
 else
 LIBM       := -lm
@@ -678,11 +614,6 @@
 LDFLAGS    := $(filter-out $(LIBMEMKIND),$(LDFLAGS))
 endif
 
-# If AddressSanitizer is enabled, add the compiler flag to LDFLAGS.
-ifeq ($(MK_ENABLE_ASAN),yes)
-LDFLAGS    += -fsanitize=address
-endif
-
 # Specify the shared library's 'soname' field.
 # NOTE: The flag for creating shared objects is different for Linux and OS X.
 ifeq ($(OS_NAME),Darwin)
@@ -697,13 +628,8 @@
 SOFLAGS    := -shared
 ifeq ($(IS_WIN),yes)
 # Windows shared library link flags.
-<<<<<<< HEAD
-ifeq ($(IS_MSVC),yes)
-SOFLAGS    += -Wl,-implib:$(BASE_LIB_PATH)/$(LIBBLIS).lib
-=======
 ifeq ($(CC_VENDOR),clang)
 SOFLAGS    += -Wl,-soname,$(LIBBLIS_SONAME)
->>>>>>> fb2a6827
 else
 SOFLAGS    += -Wl,--out-implib,$(BASE_LIB_PATH)/$(LIBBLIS).dll.a
 endif
@@ -753,11 +679,6 @@
   endif
 endif
 
-<<<<<<< HEAD
-
-
-=======
->>>>>>> fb2a6827
 #
 # --- Include makefile definitions file ----------------------------------------
 #
@@ -813,12 +734,8 @@
 
 # --- Linker program ---
 
-# Use whatever compiler was chosen. A C++ compiler must be used if HPX is enabled.
-ifneq ($(findstring hpx,$(THREADING_MODEL)),)
-LINKER     := $(CXX)
-else
+# Use whatever compiler was chosen.
 LINKER     := $(CC)
-endif
 
 # --- Warning flags ---
 
@@ -827,11 +744,7 @@
 # Disable unused function warnings and stop compiling on first error for
 # all compilers that accept such options: gcc, clang, and icc.
 ifneq ($(CC_VENDOR),ibm)
-ifneq ($(CC_VENDOR),nvc)
 CWARNFLAGS += -Wall -Wno-unused-function -Wfatal-errors
-else
-CWARNFLAGS += -Wall -Wno-unused-function
-endif
 endif
 
 # Disable tautological comparision warnings in clang.
@@ -843,16 +756,17 @@
 
 # --- Position-independent code flags (shared libraries only) ---
 
-# Note: Avoid -fPIC flags for Windows builds since all code is position-
+# Emit position-independent code for dynamic linking.
+ifeq ($(IS_WIN),yes)
+# Note: Don't use any fPIC flags for Windows builds since all code is position-
 # independent.
-ifeq ($(IS_MSVC),yes)
 CPICFLAGS :=
-endif
-$(foreach c, $(CONFIG_LIST_FAM), $(eval $(call store-var-for,CPICFLAGS,$(c))))
+else
+CPICFLAGS := -fPIC
+endif
+$(foreach c, $(CONFIG_LIST_FAM), $(eval $(call append-var-for,CPICFLAGS,$(c))))
 
 # --- Symbol exporting flags (shared libraries only) ---
-
-ifeq ($(MK_ENABLE_SHARED),yes)
 
 # NOTE: These flags are only applied when building BLIS and not used by
 # applications that import BLIS compilation flags via the
@@ -895,14 +809,6 @@
 # Determine default export behavior / visibility of symbols for clang.
 ifeq ($(CC_VENDOR),clang)
 ifeq ($(IS_WIN),yes)
-ifeq ($(IS_MSVC),no)
-# This is a clang build targetting MinGW-w64 env
-ifeq ($(EXPORT_SHARED),all)
-BUILD_SYMFLAGS := -Wl,--export-all-symbols, -Wl,--enable-auto-import
-else # ifeq ($(EXPORT_SHARED),all)
-BUILD_SYMFLAGS := -Wl,--exclude-all-symbols
-endif
-endif # ifeq ($(IS_MSVC),no)
 ifeq ($(EXPORT_SHARED),all)
 # NOTE: clang on Windows does not appear to support exporting all symbols
 # by default, and therefore we ignore the value of EXPORT_SHARED.
@@ -925,18 +831,8 @@
 endif
 endif
 
-<<<<<<< HEAD
-else #ifeq ($(MK_ENABLE_SHARED),no)
-
-# Don't modify CPICFLAGS for the various configuration family members.
-# Don't use any special symbol export flags.
-BUILD_SYMFLAGS :=
-
-endif
-=======
 # Macro to remove/replace absolute path within library
 BUILD_SYMFLAGS += -fmacro-prefix-map=${DIST_PATH}=.
->>>>>>> fb2a6827
 
 # --- Language flags ---
 
@@ -952,20 +848,14 @@
 endif
 $(foreach c, $(CONFIG_LIST_FAM), $(eval $(call append-var-for,CLANGFLAGS,$(c))))
 
-# Enable C++11, or C++17 if HPX threading is enabled.
-ifneq ($(findstring hpx,$(THREADING_MODEL)),)
-CXXLANGFLAGS := -std=c++17
-else
+# Enable C++11.
 CXXLANGFLAGS := -std=c++11
-<<<<<<< HEAD
-=======
 ifeq ($(SECURITY_FLAGS_ENABLED),yes)
   ifneq ($(IS_WIN),yes)
     ifneq ($(filter gcc clang,$(CC_VENDOR)),)
       CXXLANGFLAGS += -D_FORTIFY_SOURCE=2 -fstack-protector-strong
     endif
   endif
->>>>>>> fb2a6827
 endif
 $(foreach c, $(CONFIG_LIST_FAM), $(eval $(call append-var-for,CXXLANGFLAGS,$(c))))
 
@@ -973,80 +863,53 @@
 
 # Enable clock_gettime() in time.h.
 CPPROCFLAGS := -D_POSIX_C_SOURCE=200112L
-# Enable ip_mreq on macOS which is needed for ASIO which is needed for HPX.
-ifeq ($(OS_NAME),Darwin)
-CPPROCFLAGS += -D_DARWIN_C_SOURCE
-endif
 $(foreach c, $(CONFIG_LIST_FAM), $(eval $(call append-var-for,CPPROCFLAGS,$(c))))
 
-# --- AddressSanitizer flags ---
-
-ifeq ($(MK_ENABLE_ASAN),yes)
-BUILD_ASANFLAGS := -fsanitize=address
-else
-BUILD_ASANFLAGS :=
-endif
-
 # --- Threading flags ---
 
 # NOTE: We don't have to explicitly omit -pthread when --disable-system is given
-# since that option forces --enable-threading=single, and thus -pthread never
-# gets added to begin with.
-
-CTHREADFLAGS :=
-CXXTHREADFLAGS :=
+# since that option forces --enable-threading=none, and thus -pthread never gets
+# added to begin with.
 
 ifeq ($(CC_VENDOR),gcc)
-#ifneq ($(findstring auto,$(THREADING_MODEL)),)
-#THREADING_MODEL := openmp
-#endif
-ifneq ($(findstring openmp,$(THREADING_MODEL)),)
-CTHREADFLAGS += -fopenmp
+ifeq ($(THREADING_MODEL),auto)
+THREADING_MODEL := openmp
+endif
+ifeq ($(THREADING_MODEL),openmp)
+CTHREADFLAGS := -fopenmp
 LDFLAGS      += -fopenmp
 endif
-ifneq ($(findstring pthreads,$(THREADING_MODEL)),)
-CTHREADFLAGS += -pthread
+ifeq ($(THREADING_MODEL),pthreads)
+CTHREADFLAGS := -pthread
 LDFLAGS      += $(LIBPTHREAD)
 endif
 endif
 
 ifeq ($(CC_VENDOR),icc)
-#ifneq ($(findstring auto,$(THREADING_MODEL)),)
-#THREADING_MODEL := openmp
-#endif
-ifneq ($(findstring openmp,$(THREADING_MODEL)),)
-CTHREADFLAGS += -fopenmp
+ifeq ($(THREADING_MODEL),auto)
+THREADING_MODEL := openmp
+endif
+ifeq ($(THREADING_MODEL),openmp)
+CTHREADFLAGS := -fopenmp
 LDFLAGS      += -fopenmp
 endif
-ifneq ($(findstring pthreads,$(THREADING_MODEL)),)
-CTHREADFLAGS += -pthread
+ifeq ($(THREADING_MODEL),pthreads)
+CTHREADFLAGS := -pthread
 LDFLAGS      += $(LIBPTHREAD)
 endif
 endif
 
 ifeq ($(CC_VENDOR),clang)
-#ifneq ($(findstring auto,$(THREADING_MODEL)),)
-#THREADING_MODEL := pthreads
-#endif
-ifneq ($(findstring openmp,$(THREADING_MODEL)),)
-CTHREADFLAGS += -fopenmp
+ifeq ($(THREADING_MODEL),auto)
+THREADING_MODEL := pthreads
+endif
+ifeq ($(THREADING_MODEL),openmp)
+CTHREADFLAGS := -fopenmp
 LDFLAGS      += -fopenmp
 endif
-ifneq ($(findstring pthreads,$(THREADING_MODEL)),)
-CTHREADFLAGS += -pthread
+ifeq ($(THREADING_MODEL),pthreads)
+CTHREADFLAGS := -pthread
 LDFLAGS      += $(LIBPTHREAD)
-endif
-endif
-
-# Threading flags for HPX.
-ifneq ($(findstring hpx,$(THREADING_MODEL)),)
-HPX_CXXFLAGS := $(shell pkg-config --cflags hpx_component)
-HPX_LDFLAGS  := $(filter-out -shared,$(shell pkg-config --libs hpx_component))
-CTHREADFLAGS += $(filter-out -std=%,$(HPX_CXXFLAGS))
-LDFLAGS      += $(HPX_LDFLAGS)
-ifeq ($(OS_NAME),Darwin)
-RPATH_PREFIX := -Wl,-rpath,
-LDFLAGS      += $(patsubst -L%,$(RPATH_PREFIX)%,$(filter -L%,$(HPX_LDFLAGS)))
 endif
 endif
 
@@ -1117,10 +980,7 @@
 MK_KERNELS_SRC     :=
 MK_REFKERN_SRC     :=
 MK_FRAME_SRC       :=
-<<<<<<< HEAD
-=======
 MK_AOCLDTL_SRC     :=
->>>>>>> fb2a6827
 MK_ADDON_SRC       :=
 MK_SANDBOX_SRC     :=
 
@@ -1172,24 +1032,6 @@
 -include $(addsuffix /$(FRAGMENT_MK), $(REFKERN_FRAG_PATH))
 -include $(addsuffix /$(FRAGMENT_MK), $(FRAME_FRAG_PATH))
 -include $(addsuffix /$(FRAGMENT_MK), $(AOCLDTL_FRAG_PATH))
-
-# -- addon --
-
-# Construct paths to each addon.
-# NOTE: If $(ADDON_LIST) is empty (because no addon was enabled at configure-
-# time) then $(ADDON_PATHS) will also be empty, which will cause no fragments
-# to be included.
-ADDON_PATHS        := $(addprefix $(ADDON_FRAG_PATH)/, $(ADDON_LIST))
-
-# This variable is used by the include statements as they recursively include
-# one another. For the 'addons' directory, we initialize it to that directory
-# in preparation to include the fragments in the configuration sub-directory.
-PARENT_SRC_PATH    := $(ADDON_PATH)
-PARENT_PATH        := $(ADDON_FRAG_PATH)
-
-# Recursively include the makefile fragments in each of the addons sub-
-# directories.
--include $(addsuffix /$(FRAGMENT_MK), $(ADDON_PATHS))
 
 # -- addon --
 
@@ -1324,8 +1166,7 @@
 #
 
 # Isolate the path to cblas.h by filtering the file from the list of framework
-# header files, and then strip the filename to obtain the directory in which
-# cblas.h resides.
+# header files.
 CBLAS_H          := cblas.h
 CBLAS_H_SRC_PATH := $(filter %/$(CBLAS_H), $(FRAME_H99_FILES))
 CBLAS_H_DIRPATH  := $(dir $(CBLAS_H_SRC_PATH))
@@ -1344,18 +1185,7 @@
 # files will be needed when compiling bli_cntx_ref.c with the monolithic header.
 ifeq ($(strip $(SHARE_PATH)),.)
 REF_KER_SRC     := $(DIST_PATH)/$(REFKERN_DIR)/bli_cntx_ref.c
-#
-# NOTE: A redirect to /dev/null has been added to the grep command below because
-# as of version 3.8, grep outputs warnings when encountering stray backslashes
-# in regular expressions [1]. Versions older than 3.8 not only do not complain,
-# but actually seem to *require* the backslash, perhaps because of the way we
-# are invoking grep via GNU make's shell command. WHEN DEBUGGING ANYTHING
-# INVOLVING THE MAKE VARIABLE BELOW, PLEASE CONSIDER TEMPORARILY REMOVING THE
-# REDIRECT TO /dev/null SO THAT YOU SEE ANY MESSAGES SENT TO STANDARD ERROR.
-#
-# [1] https://lists.gnu.org/archive/html/info-gnu/2022-09/msg00001.html
-#
-REF_KER_HEADERS := $(shell $(GREP) "\#include" $(REF_KER_SRC) 2> $(DEVNULL) | sed -e "s/\#include [\"<]\([a-zA-Z0-9\_\.\/\-]*\)[\">].*/\1/g" | $(GREP) -v $(BLIS_H))
+REF_KER_HEADERS := $(shell $(GREP) "\#include" $(REF_KER_SRC) | sed -e "s/\#include [\"<]\([a-zA-Z0-9\_\.\/\-]*\)[\">].*/\1/g" | $(GREP) -v $(BLIS_H))
 endif
 
 # Match each header found above with the path to that header, and then strip
@@ -1366,8 +1196,7 @@
                                                      $(FRAME_H99_FILES))))))
 
 # Add -I to each header path so we can specify our include search paths to the
-# C compiler. Then add frame/include since it's needed when compiling source
-# files that #include bli_oapi_ba.h or bli_oapi_ex.h.
+# C compiler. Then add frame/include since it's needed for bli_oapi_w[o]_cntx.h.
 REF_KER_I_PATHS := $(strip $(patsubst %, -I%, $(REF_KER_H_PATHS)))
 REF_KER_I_PATHS += -I$(DIST_PATH)/frame/include
 
@@ -1406,13 +1235,10 @@
 # --- Special preprocessor macro definitions -----------------------------------
 #
 
-<<<<<<< HEAD
-=======
 # Define a C preprocessor macro to communicate the current version so that it
 # can be embedded into the library and queried later.
 VERS_DEF       := -DBLIS_VERSION_STRING=\""$(VERSION)\""
 
->>>>>>> fb2a6827
 # Define a C preprocessor flag that is *only* defined when BLIS is being
 # compiled. (In other words, an application that #includes blis.h will not
 # get this cpp macro.)
