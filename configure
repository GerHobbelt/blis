#!/usr/bin/env bash
#
#  BLIS
#  An object-based framework for developing high-performance BLAS-like
#  libraries.
#
#  Copyright (C) 2014, The University of Texas at Austin
#  Copyright (C) 2020 - 2024, Advanced Micro Devices, Inc. All rights reserved.
#
#  Redistribution and use in source and binary forms, with or without
#  modification, are permitted provided that the following conditions are
#  met:
#   - Redistributions of source code must retain the above copyright
#     notice, this list of conditions and the following disclaimer.
#   - Redistributions in binary form must reproduce the above copyright
#     notice, this list of conditions and the following disclaimer in the
#     documentation and/or other materials provided with the distribution.
#   - Neither the name(s) of the copyright holder(s) nor the names of its
#     contributors may be used to endorse or promote products derived
#     from this software without specific prior written permission.
#
#  THIS SOFTWARE IS PROVIDED BY THE COPYRIGHT HOLDERS AND CONTRIBUTORS
#  "AS IS" AND ANY EXPRESS OR IMPLIED WARRANTIES, INCLUDING, BUT NOT
#  LIMITED TO, THE IMPLIED WARRANTIES OF MERCHANTABILITY AND FITNESS FOR
#  A PARTICULAR PURPOSE ARE DISCLAIMED. IN NO EVENT SHALL THE COPYRIGHT
#  HOLDER OR CONTRIBUTORS BE LIABLE FOR ANY DIRECT, INDIRECT, INCIDENTAL,
#  SPECIAL, EXEMPLARY, OR CONSEQUENTIAL DAMAGES (INCLUDING, BUT NOT
#  LIMITED TO, PROCUREMENT OF SUBSTITUTE GOODS OR SERVICES; LOSS OF USE,
#  DATA, OR PROFITS; OR BUSINESS INTERRUPTION) HOWEVER CAUSED AND ON ANY
#  THEORY OF LIABILITY, WHETHER IN CONTRACT, STRICT LIABILITY, OR TORT
#  (INCLUDING NEGLIGENCE OR OTHERWISE) ARISING IN ANY WAY OUT OF THE USE
#  OF THIS SOFTWARE, EVEN IF ADVISED OF THE POSSIBILITY OF SUCH DAMAGE.
#
#

#
# -- Helper functions ----------------------------------------------------------
#

print_usage()
{
	# Use the version string in the 'version' file since we don't have
	# the patched version string yet.
	if [ -z "${version}" ]; then
		version=$(cat "${version_filepath}")
	fi

	# Echo usage info.
	echo " "
	echo " ${script_name} (BLIS ${version})"
	#echo " "
	#echo " BLIS ${version}"
	echo " "
	echo " Configure BLIS's build system for compilation using a specified"
	echo " configuration directory."
	echo " "
	echo " Usage:"
	echo " "
	echo "   ${script_name} [options] [env. vars.] confname"
	echo " "
	echo " Arguments:"
	echo " "
	echo "   confname      The name of the sub-directory inside of the 'config'"
	echo "                 directory containing the desired BLIS configuration."
	echo "                 Note that confname MUST be specified; if it is not,"
	echo "                 configure will complain. To build a completely generic"
	echo "                 implementation, use the 'generic' configuration"
	echo " "
	echo " Options:"
	echo " "
	echo "   -p PREFIX, --prefix=PREFIX"
	echo " "
	echo "                 The common installation prefix for all files. If given,"
	echo "                 this option effectively implies:"
	echo "                   --libdir=EXECPREFIX/lib"
	echo "                   --includedir=PREFIX/include"
	echo "                   --sharedir=PREFIX/share"
	echo "                 where EXECPREFIX defaults to PREFIX. If this option is"
	echo "                 not given, PREFIX defaults to '${prefix_def}'. If PREFIX"
	echo "                 refers to a directory that does not exist, it will be"
	echo "                 created."
	echo " "
	echo "   --exec-prefix=EXECPREFIX"
	echo " "
	echo "                 The installation prefix for libraries. Specifically, if"
	echo "                 given, this option effectively implies:"
	echo "                   --libdir=EXECPREFIX/lib"
	echo "                 If not given, EXECPREFIX defaults to PREFIX, which may be"
	echo "                 modified by the --prefix option. If EXECPREFIX refers to"
	echo "                 a directory that does not exist, it will be created."
	echo " "
	echo "   --libdir=LIBDIR"
	echo " "
	echo "                 The path to which make will install libraries. If not"
	echo "                 given, LIBDIR defaults to PREFIX/lib. If LIBDIR refers to"
	echo "                 a directory that does not exist, it will be created."
	echo " "
	echo "   --includedir=INCDIR"
	echo " "
	echo "                 The path to which make will install development header"
	echo "                 files. If not given, INCDIR defaults to PREFIX/include."
	echo "                 If INCDIR refers to a directory that does not exist, it"
	echo "                 will be created."
	echo " "
	echo "   --sharedir=SHAREDIR"
	echo " "
	echo "                 The path to which make will makefile fragments containing"
	echo "                 make variables determined by configure (e.g. CC, CFLAGS,"
	echo "                 and LDFLAGS). These files allow certain BLIS makefiles,"
	echo "                 such as those in the examples or testsuite directories, to"
	echo "                 operate on an installed copy of BLIS rather than a local"
	echo "                 (and possibly uninstalled) copy. If not given, SHAREDIR"
	echo "                 defaults to PREFIX/share. If SHAREDIR refers to a"
	echo "                 directory that does not exist, it will be created."
	echo " "
	echo "   --enable-verbose-make, --disable-verbose-make"
	echo " "
	echo "                 Enable (disabled by default) verbose compilation output"
	echo "                 during make."
	echo " "
	echo "   --enable-arg-max-hack --disable-arg-max-hack"
	echo " "
	echo "                 Enable (disabled by default) build system logic that"
	echo "                 will allow archiving/linking the static/shared library"
	echo "                 even if the command plus command line arguments exceeds"
	echo "                 the operating system limit (ARG_MAX)."
	echo " "
	echo "   -d DEBUG, --enable-debug[=DEBUG]"
	echo " "
	echo "                 Enable debugging symbols in the library. If argument"
	echo "                 DEBUG is given as 'opt', then optimization flags are"
	echo "                 kept in the framework, otherwise optimization is"
	echo "                 turned off."
	echo " "
	echo "   --disable-static, --enable-static"
	echo " "
	echo "                 Disable (enabled by default) building BLIS as a static"
	echo "                 library. If the static library build is disabled, the"
	echo "                 shared library build must remain enabled."
	echo " "
	echo "   --disable-shared, --enable-shared"
	echo " "
	echo "                 Disable (enabled by default) building BLIS as a shared"
	echo "                 library. If the shared library build is disabled, the"
	echo "                 static library build must remain enabled."
	echo " "
	echo "   --enable-rpath, --disable-rpath"
	echo " "
	echo "                 Enable (disabled by default) setting an install_name for"
    echo "                 dynamic libraries on macOS which starts with @rpath rather"
    echo "                 than the absolute install path."
	echo " "
	echo "   -e SYMBOLS, --export-shared[=SYMBOLS]"
	echo " "
	echo "                 Specify the subset of library symbols that are exported"
	echo "                 within a shared library. Valid values for SYMBOLS are:"
	echo "                 'public' (the default) and 'all'. By default, only"
	echo "                 functions and variables that belong to public APIs are"
	echo "                 exported in shared libraries. However, the user may"
	echo "                 instead export all symbols in BLIS, even those that were"
	echo "                 intended for internal use only. Note that the public APIs"
	echo "                 encompass all functions that almost any user would ever"
	echo "                 want to call, including the BLAS/CBLAS compatibility APIs"
	echo "                 as well as the basic and expert interfaces to the typed"
	echo "                 and object APIs that are unique to BLIS. Also note that"
	echo "                 changing this option to 'all' will have no effect in some"
	echo "                 environments, such as when compiling with clang on"
	echo "                 Windows."
	echo " "
	echo "   -t MODEL, --enable-threading[=MODEL], --disable-threading"
	echo " "
	echo "                 Enable threading in the library, using threading model"
	echo "                 MODEL={openmp,pthreads,no}. If MODEL=no or "
	echo "                 --disable-threading is specified, threading will be"
	echo "                 disabled. The default is 'no'."
	echo " "
	echo "   --enable-system, --disable-system"
	echo " "
	echo "                 Enable conventional operating system support, such as"
	echo "                 pthreads for thread-safety. The default state is enabled."
	echo "                 However, in rare circumstances you may wish to configure"
	echo "                 BLIS for use with a minimal or nonexistent operating"
	echo "                 system (e.g. hardware simulators). In these situations,"
	echo "                 --disable-system may be used to jettison all compile-time"
	echo "                 and link-time dependencies outside of the standard C"
	echo "                 library. When disabled, this option also forces the use"
	echo "                 of --disable-threading."
	echo " "
	echo "   --disable-pba-pools, --enable-pba-pools"
	echo "   --disable-sba-pools, --enable-sba-pools"
	echo " "
	echo "                 Disable (enabled by default) use of internal memory pools"
	echo "                 within the packing block allocator (pba) and/or the small"
	echo "                 block allocator (sba). The former is used to allocate"
	echo "                 memory used to pack submatrices while the latter is used"
	echo "                 to allocate control/thread tree nodes and thread"
	echo "                 communicators. Both allocations take place in the context"
	echo "                 of level-3 operations. When the pba is disabled, the"
	echo "                 malloc()-like function specified by BLIS_MALLOC_POOL is"
	echo "                 called on-demand whenever a packing block is needed, and"
	echo "                 when the sba is disabled, the malloc()-like function"
	echo "                 specified by BLIS_MALLOC_INTL is called whenever a small"
	echo "                 block is needed, with the two allocators calling free()-"
	echo "                 like functions BLIS_FREE_POOL and BLIS_FREE_INTL,"
	echo "                 respectively when blocks are released. When enabled,"
	echo "                 either or both pools are populated via the same functions"
	echo "                 mentioned previously, and henceforth blocks are checked"
	echo "                 out and in. The library quickly reaches a state in which"
	echo "                 it no longer needs to call malloc() or free(), even"
	echo "                 across many separate level-3 operation invocations."
	echo " "
	echo "   --enable-mem-tracing, --disable-mem-tracing"
	echo " "
	echo "                 Enable (disable by default) output to stdout that traces"
	echo "                 the allocation and freeing of memory, including the names"
	echo "                 of the functions that triggered the allocation/freeing."
	echo "                 Enabling this option WILL NEGATIVELY IMPACT PERFORMANCE."
	echo "                 Please use only for informational/debugging purposes."
	echo " "
	echo "   -i SIZE, --int-size=SIZE"
	echo " "
	echo "                 Set the size (in bits) of internal BLIS integers and"
	echo "                 integer types used in native BLIS interfaces. The"
	echo "                 default integer type size is architecture dependent."
	echo "                 (Hint: You can always find this value printed at the"
	echo "                 beginning of the testsuite output.)"
	echo " "
	echo "   -b SIZE, --blas-int-size=SIZE"
	echo " "
	echo "                 Set the size (in bits) of integer types in external"
	echo "                 BLAS and CBLAS interfaces, if enabled. The default"
	echo "                 integer type size used in BLAS/CBLAS is 32 bits."
	echo " "
	echo "   --disable-blas, --enable-blas"
	echo " "
	echo "                 Disable (enabled by default) building the BLAS"
	echo "                 compatibility layer."
	echo " "
	echo "   --enable-cblas, --disable-cblas"
	echo " "
	echo "                 Enable (disabled by default) building the CBLAS"
	echo "                 compatibility layer. This automatically enables the"
	echo "                 BLAS compatibility layer as well."
	echo " "
	echo "   --disable-mixed-dt, --enable-mixed-dt"
	echo " "
	echo "                 Disable (enabled by default) support for mixing the"
	echo "                 storage domain and/or storage precision of matrix"
	echo "                 operands for the gemm operation, as well as support"
	echo "                 for computing in a precision different from one or"
	echo "                 both of matrices A and B."
	echo " "
	echo "   --disable-mixed-dt-extra-mem, --enable-mixed-dt-extra-mem"
	echo " "
	echo "                 Disable (enabled by default) support for additional"
	echo "                 mixed datatype optimizations that require temporarily"
	echo "                 allocating extra memory--specifically, a single m x n"
	echo "                 matrix (per application thread) whose storage datatype"
	echo "                 is equal to the computation datatype. This option may"
	echo "                 only be enabled when mixed domain/precision support is"
	echo "                 enabled."
	echo " "
	echo "   --disable-sup-handling, --enable-sup-handling"
	echo " "
	echo "                 Disable (enabled by default) handling of small/skinny"
	echo "                 matrix problems via separate code branches. When disabled,"
	echo "                 these small/skinny level-3 operations will be performed by"
	echo "                 the conventional implementation, which is optimized for"
	echo "                 medium and large problems. Note that what qualifies as"
	echo "                 \"small\" depends on thresholds that may vary by sub-"
	echo "                 configuration."
	echo " "
	echo "   -a NAME --enable-addon=NAME"
	echo " "
	echo "                 Enable the code provided by an addon. An addon consists"
	echo "                 of a separate directory of code that provides additional"
	echo "                 APIs, implementations, and/or operations that would"
	echo "                 otherwise not be present within a build of BLIS. This"
	echo "                 option may be used multiple times to specify the inclusion"
	echo "                 of multiple addons. By default, no addons are enabled."
	echo " "
	echo "   -s NAME --enable-sandbox=NAME"
	echo " "
	echo "                 Enable a separate sandbox implementation of gemm. This"
	echo "                 option disables BLIS's conventional gemm implementation"
	echo "                 (which shares common infrastructure with other level-3"
	echo "                 operations) and instead compiles and uses the code in"
	echo "                 the NAME directory, which is expected to be a sub-"
	echo "                 directory of 'sandbox'. By default, no sandboxes are"
	echo "                 enabled."
	echo " "
	echo "   --with-memkind, --without-memkind"
	echo " "
	echo "                 Forcibly enable or disable the use of libmemkind's"
	echo "                 hbw_malloc() and hbw_free() as substitutes for malloc()"
	echo "                 and free(), respectively, when allocating memory for"
	echo "                 BLIS's memory pools, which are used to manage buffers"
	echo "                 into which matrices are packed. The default behavior"
	echo "                 for this option is environment-dependent; if configure"
	echo "                 detects the presence of libmemkind, libmemkind is used"
	echo "                 by default, and otherwise it is not used by default."
	echo " "
	echo "   -r METHOD, --thread-part-jrir=METHOD"
	echo " "
	echo "                 Request a method of assigning micropanels to threads in"
	echo "                 the JR and IR loops. Valid values for METHOD are 'slab'"
	echo "                 and 'rr'. Using 'slab' assigns (as much as possible)"
	echo "                 contiguous regions of micropanels to each thread while"
	echo "                 using 'rr' assigns micropanels to threads in a round-"
	echo "                 robin fashion. The chosen method also applies during"
	echo "                 the packing of A and B. The default method is 'slab'."
	echo "                 NOTE: Specifying this option constitutes a request,"
	echo "                 which may be ignored in select situations if the"
	echo "                 implementation has a good reason to do so."
	echo " "
	echo "   --disable-trsm-preinversion, --enable-trsm-preinversion"
	echo " "
	echo "                 Disable (enabled by default) pre-inversion of triangular"
	echo "                 matrix diagonals when performing trsm. When pre-inversion"
	echo "                 is enabled, diagonal elements are inverted outside of the"
	echo "                 microkernel (e.g. during packing) so that the microkernel"
	echo "                 can use multiply instructions. When disabled, division"
	echo "                 instructions are used within the microkernel. Executing"
	echo "                 these division instructions within the microkernel will"
	echo "                 incur a performance penalty, but numerical robustness will"
	echo "                 improve for certain cases involving denormal numbers that"
	echo "                 would otherwise result in overflow in the pre-inverted"
	echo "                 values."
	echo " "
	echo "   --force-version=STRING"
	echo " "
	echo "                 Force configure to use an arbitrary version string"
	echo "                 STRING. This option may be useful when repackaging"
	echo "                 custom versions of BLIS by outside organizations."
	echo " "
	echo "   -c, --show-config-lists"
	echo " "
	echo "                 Print the config and kernel lists, and kernel-to-config"
	echo "                 map after they are read from file. This can be useful"
	echo "                 when debugging certain configuration issues, and/or as"
	echo "                 a sanity check to make sure these lists are constituted"
	echo "                 as expected."
	echo " "
	echo "   --complex-return=gnu|intel"
	echo " "
	echo "                 Specify the way in which complex numbers are returned"
	echo "                 from Fortran functions, either \"gnu\" (return in"
	echo "                 registers) or \"intel\" (return via hidden argument)."
	echo "                 If not specified and the environment variable FC is set,"
	echo "                 attempt to determine the return type from the compiler."
	echo "                 Otherwise, the default is \"gnu\"."
	echo " "
	echo "   --enable-aocl-dynamic, --disable-aocl-dynamic"
	echo " "
	echo "                 Disable (Enabled by default) dynamic selection of number of"
	echo "                 threads used to solve the given problem."
	echo "                 Range of optimum number of threads will be [1, num_threads],"
	echo "                 where \"num_threads\" is number of threads set by the application."
	echo "                 Num_threads is derived from either environment variable"
	echo "                 OMP_NUM_THREADS or BLIS_NUM_THREADS' or bli_set_num_threads() API."
	echo " "
	echo "   --enable-blis-arch-type, --disable-blis-arch-type"
	echo " "
	echo "                 Disable support for AOCL_ENABLE_INSTRUCTIONS, BLIS_ARCH_TYPE and"
	echo "                 BLIS_MODEL_TYPE environment variables, which allows user to select"
	echo "                 architecture specific code path and optimizations at runtime."
	echo "                 If disabled, in builds with multiple code paths, BLIS"
	echo "                 will still select path and optimizations automatically."
	echo "                 Default: Enabled in builds with multiple code paths, else disabled."
	echo " "
	echo "   --rename-blis-arch-type=STRING"
	echo " "
	echo "                 Change environment variable used to select architecture specific"
	echo "                 code path from BLIS_ARCH_TYPE to STRING"
	echo " "
	echo "   --rename-blis-model-type=STRING"
	echo " "
	echo "                 Change environment variable used to select architecture model specific"
	echo "                 optimizations from BLIS_MODEL_TYPE to STRING"
	echo " "
	echo "   -q, --quiet   Suppress informational output. By default, configure"
	echo "                 is verbose. (NOTE: -q is not yet implemented)"
	echo " "
	echo "   -h, --help    Output this information and quit."
	echo " "
	echo " Environment Variables:"
	echo " "
	echo "   CC            Specifies the C compiler to use."
	echo "   CXX           Specifies the C++ compiler to use (sandbox only)."
	echo "   FC            Specifies the Fortran compiler to use (only to determine --complex-return)."
	echo "   RANLIB        Specifies the ranlib executable to use."
	echo "   AR            Specifies the archiver to use."
	echo "   CFLAGS        Specifies additional compiler flags to use (prepended)."
	echo "   LDFLAGS       Specifies additional linker flags to use (prepended)."
	echo "   LIBPTHREAD    Pthreads library to use."
	echo "   PYTHON        Specifies the python interpreter to use."
	echo " "
	echo "   Environment variables may also be specified as command line"
	echo "   options, e.g.:"
	echo " "
	echo "     ./configure [options] CC=gcc haswell"
	echo " "
	echo "   Note that not all compilers are compatible with a given"
	echo "   configuration."
	echo " "

	# Exit with non-zero exit status
	exit 1
}

query_array()
{
	local arr key var_name

	arr="$1"
	key="$2"

	var_name="${arr}_${key}"

	echo "${!var_name}"
}

assign_key_value()
{
	local arr key val

	arr="$1"
	key="$2"
	val="$3"

	printf -v "${arr}_${key}" %s "${val}"
}

#
# FGVZ: This commented-out function is being kept as an example how how
# to effectively "pass by reference" in bash. That is, pass the name of
# a variable, instead of its conents, and then let the function use the
# variable by prepending a $, at which time it can evaluate the string
# as if it were a literal variable occurance.
#
#filteradd_to_list()
#{
#	local dlist ditem list_c item_c is_blacklisted
#
#	# Add $1 to the list identified by $2, but only if $1 is not
#	# found in a blacklist.
#
#	# Note: $2 can actually be a list of items.
#	dlist=\$"$1"
#	ditem=\$"$2"
#
#	# Acquire the contents of $list and $item and store them in list_c
#	# and item_c, respectively.
#	list_c=$(eval "expr \"$dlist\" ")
#	item_c=$(eval "expr \"$ditem\" ")
#
#	# Iterate over $item_c in case it is actually multiple items.
#	for cur_item in $item_c; do
#
#		is_blacklisted=$(is_in_list "${cur_item}" "${config_blist}")
#		if [ ${is_blacklisted} == "false" ]; then
#
#			# If cur_item is not blacklisted, add it to list_c.
#			list_c="${list_c} ${cur_item}"
#		fi
#	done
#
#	# Update the argument.
#	eval "$1=\"${list_c}\""
#}

pass_config_kernel_registries()
{
	local filename passnum
	local all_blist
	local curline list item config kernels
	local cname clist klist

	# Read function arguments:
	# first argument: the file containing the configuration registry.
	# second argument: the pass number: 0 or 1. Pass 0 builds the
	# indirect config blacklist (indirect_blist) ONLY. Pass 1 actually
	# begins populating the config and kernel registries, and assumes
	# the indirect_blist has already been created.
	filename="$1"
	passnum="$2"

	# Initialize a list of indirect blacklisted configurations for the
	# current iteration. These are configurations that are invalidated by
	# the removal of blacklisted configurations. For example, if haswell
	# is registered as needing the 'haswell' and 'zen' kernel sets:
	#
	#    haswell: haswell/haswell/zen
	#
	# and 'zen' was blacklisted because of the compiler version, then the
	# 'haswell' configuration must be omitted from the registry, as it no
	# longer has all of the kernel sets it was expecting.
	if [ "${passnum}" == "0" ]; then
		indirect_blist=""
	fi

	# For convenience, merge the original and indirect blacklists.
	# NOTE: During pass 0, all_blist is equal to config_blist, since
	# indirect_blist is still empty.
	all_blist="${config_blist} ${indirect_blist}"

	# Disable support for indirect blacklisting by returning early during
	# pass 0. See issue #214 for details [1]. Basically, I realized that
	# indirect blacklisting is not needed in the use case that I envisioned
	# in the real-life example above. If a subconfiguration such as haswell
	# is defined to require the zen kernel set, it implies that the zen
	# kernels can be compiled with haswell compiler flags. That is, just
	# because the zen subconfig (and its compiler flags) is blacklisted
	# does not mean that the haswell subconfig cannot compile the zen
	# kernels with haswell-specific flags.
	#
	# [1] https://github.com/flame/blis/issues/214
	#
	if [ "${passnum}" == "0" ]; then
		return
	fi

	while read -r line
	do
		curline="${line}"

		# Remove everything after comment character '#'.
		curline=${curline%%#*}

		# We've stripped out leading whitespace and trailing comments. If
		# the line is now empty, then we can skip it altogether.
		if [ "x${curline}" = "x" ]; then
			continue;
		fi

		# Read the config name and config list for the current line.
		cname=${curline%%:*}
		list=${curline##*:}

		# If we encounter a slash, it means the name of the configuration
		# and the kernel set needed by that configuration are different.
		if [[ "${list}" == *[/]* ]]; then

			#echo "Slash found."
			klist=""
			clist=""
			for item in "${list}"; do

				# The sub-configuration name is always the first sub-word in
				# the slash-separated compound word.
				config=${item%%/*}

				# Delete the sub-configuration name from the front of the
				# string, leaving the slash-separated kernel names (or just
				# the kernel name, if there is only one).
				kernels=${list#*/}

				# Replace the slashes with spaces to transform the string
				# into a space-separated list of kernel names.
				kernels=$(echo -e ${kernels} | sed -e "s/\// /g")

				clist="${clist} ${config}"
				klist="${klist} ${kernels}"
			done
		else

			#echo "Slash not found."
			clist=${list}
			klist=${list}
		fi

		# Strip out whitespace from the config name and config/kernel list
		# on each line.
		cname=$(canonicalize_ws "${cname}")
		clist=$(canonicalize_ws "${clist}")
		klist=$(canonicalize_ws "${klist}")

		# Next, we prepare to:
		# - pass 0: inspect klist for blacklisted configurations, which may
		#   reveal configurations as needing to be indirectly blacklisted.
		# - pass 1: compare cname to the blacklists and commit clist/klist
		#   to their respective registries, as appropriate.

		# Handle singleton and umbrella configuration entries separately.
		if [ $(is_singleton_family "${cname}" "${clist}") == "true" ]; then

			# Singleton configurations/families.
			# Note: for singleton families, clist contains one item, which
			# always equals cname, but klist could contain more than one
			# item.

			# Only consider updating the indirect blacklist (pass 0) or
			# committing clist and klist to the registries (pass 1) if the
			# configuration name (cname) is not blacklisted.
			if [ $(is_in_list "${cname}" "${all_blist}") == "false" ]; then

				if [ "${passnum}" == "0" ]; then
					# Even if the cname isn't blacklisted, one of the requisite
					# kernels might be, so we need to check klist for blacklisted
					# items. If we find one, we must assume that the entire entry
					# must be thrown out. (Ideally, we would simply fall back to
					# reference code for the blacklisted kernels, but that is not
					# at all straightforward under the current configuration
					# system architecture.) Thus, we add cname to the indirect
					# blacklist.
					for item in ${klist}; do
						if [ $(is_in_list "${item}" "${config_blist}") == "true" ]; then
							indirect_blist="${indirect_blist} ${cname}"
							break
						fi
					done
				fi

				if [ "${passnum}" == "1" ]; then
					# Store the clist to the cname key of the config registry.
					#config_registry[${cname}]=${clist}
					#printf -v "config_registry_${cname}" %s "${clist}"
					assign_key_value "config_registry" "${cname}" "${clist}"
				fi
			fi

			if [ "${passnum}" == "1" ]; then
				# Store the klist to the cname key of the kernel registry.
				#kernel_registry[${cname}]=${klist}
				#printf -v "kernel_registry_${cname}" %s "${klist}"
				assign_key_value "kernel_registry" "${cname}" "${klist}"
			fi

		else
			# Umbrella configurations/families.

			# First we check cname, which should generally not be blacklisted
			# for umbrella families, but we check anyway just to be safe.
			if [ $(is_in_list "${cname}" "${all_blist}") == "false" ]; then

				if [ "${passnum}" == "1" ]; then

					# Check each item in the clist and klist. (At this point,
					# clist == klist.) If any sub-config is blacklisted, we
					# omit it from clist and klist.
					for item in ${clist}; do

						if [ $(is_in_list "${item}" "${all_blist}") == "true" ]; then
							clist=$(remove_from_list "${item}" "${clist}")
							klist=$(remove_from_list "${item}" "${klist}")
						fi
					done

					# Store the config and kernel lists to entries that
					# corresponds to the config name.
					#config_registry[${cname}]=${clist}
					#kernel_registry[${cname}]=${klist}
					#printf -v "config_registry_${cname}" %s "${clist}"
					#printf -v "kernel_registry_${cname}" %s "${klist}"
					assign_key_value "config_registry" "${cname}" "${clist}"
					assign_key_value "kernel_registry" "${cname}" "${klist}"
				fi
			fi
		fi

	done < "${filename}"

	if [ "${passnum}" == "0" ]; then
		# Assign the final indirect blacklist (with whitespace removed).
		indirect_blist="$(canonicalize_ws ${indirect_blist})"
	fi
}

read_registry_file()
{
	local filename
	local clist klist
	local iterate_again config
	local cr_var mem mems_mem newclist
	local kr_var ker kers_ker newklist

	filename="$1"

	# Execute an initial pass through the config_registry file so that
	# we can accumulate a list of indirectly blacklisted configurations,
	# if any.
	pass_config_kernel_registries "${filename}" "0"

	# Now that the indirect_blist has been created, make a second pass
	# through the 'config_registry' file, this time creating the actual
	# config and kernel registry data structures.
	pass_config_kernel_registries "${filename}" "1"

	# Now we must go back through the config_registry and subsitute any
	# configuration families with their constituents' members. Each time
	# one of these substitutions occurs, we set a flag that causes us to
	# make one more pass. (Subsituting a singleton definition does not
	# prompt additional iterations.) This process stops when a full pass
	# does not result in any subsitution.

	iterate_again="1"
	while [ "${iterate_again}" == "1" ]; do

		iterate_again="0"

		#for config in "${!config_registry[@]}"; do
		for cr_var in ${!config_registry_*}; do

			config=${cr_var##config_registry_}

			clist=$(query_array "config_registry" ${config})

			# The entries that define singleton families should never need
			# any substitution.
			if [ $(is_singleton_family "${config}" "${clist}") == "true" ]; then
				continue
			fi

			#for mem in ${config_registry[$config]}; do
			#for mem in ${!cr_var}; do
			for mem in ${clist}; do

				#mems_mem="${config_registry[${mem}]}"
				mems_mem=$(query_array "config_registry" ${mem})

				# If mems_mem is empty string, then mem was not found as a key
				# in the config list associative array. In that case, we continue
				# and will echo an error later in the script.
				if [ "${mems_mem}" == "" ]; then
					#echo "  config for ${mem} is empty string! no entry in config list."
					continue;
				fi

				if [ "${mem}" != "${mems_mem}" ]; then

					#clist="${config_registry[$config]}"
					clist=$(query_array "config_registry" ${config})

					# Replace the current config with its constituent config set,
					# canonicalize whitespace, and then remove duplicate config
					# set names, if they exist. Finally, update the config registry
					# with the new config list.
					newclist=$(echo -e "${clist}" | sed -e "s/${mem}/${mems_mem}/g")
					newclist=$(canonicalize_ws "${newclist}")
					newclist=$(rm_duplicate_words "${newclist}")

					#config_registry[${config}]=${newclist}
					#printf -v "config_registry_${config}" %s "${newclist}"
					assign_key_value "config_registry" "${config}" "${newclist}"

					# Since we performed a substitution and changed the config
					# list, mark the iteration flag to continue another round,
					# but only if the config (mem) value is NOT present
					# in the list of sub-configs. If it is present, then further
					# substitution may not necessarily be needed this round.
					if [ $(is_in_list "${mem}" "${mems_mem}") == "false" ]; then
						iterate_again="1"
					fi
				fi
			done
		done
	done

	# Similar to what we just did for the config_registry, we now iterate
	# through the kernel_registry and substitute any configuration families
	# in the kernel list (right side of ':') with the members of that
	# family's kernel set. This process continues iteratively, as before,
	# until all families have been replaced with singleton configurations'
	# kernel sets.

	iterate_again="1"
	while [ "${iterate_again}" == "1" ]; do

		iterate_again="0"

		#for config in "${!kernel_registry[@]}"; do
		for kr_var in ${!kernel_registry_*}; do

			config=${kr_var##kernel_registry_}

			klist=$(query_array "kernel_registry" ${config})

			# The entries that define singleton families should never need
			# any substitution. In the kernel registry, we know it's a
			# singleton entry when the cname occurs somewhere in the klist.
			# (This is slightly different than the same test in the config
			# registry, where we test that clist is one word and that
			# clist == cname.)
			if [ $(is_in_list "${config}" "${klist}") == "true" ]; then
				#echo "debug: '${config}' not found in '${klist}'; skipping."
				continue
			fi

			#for ker in ${kernel_registry[$config]}; do
			#for ker in ${!kr_var}; do
			for ker in ${klist}; do

				#kers_ker="${kernel_registry[${ker}]}"
				kers_ker=$(query_array "kernel_registry" ${ker})

				# If kers_ker is empty string, then ker was not found as a key
				# in the kernel registry. While not common, this can happen
				# when ker identifies a kernel set that does not correspond to
				# any configuration. (Example: armv7a and armv8a kernel sets are
				# used by cortexa* configurations, but do not corresond to their
				# own configurations.)
				if [ "${kers_ker}" == "" ]; then
					#echo "debug: ${ker} not found in kernel registry."
					continue
				fi

				# If the current config/kernel (ker) differs from its singleton kernel
				# entry (kers_ker), then that singleton entry was specified to use
				# a different configuration's kernel set. Thus, we need to replace the
				# occurrence in the current config/kernel name with that of the kernel
				# set it needs.
				if [ "${ker}" != "${kers_ker}" ]; then

					#klisttmp="${kernel_registry[$config]}"
					klisttmp=$(query_array "kernel_registry" ${config})

					# Replace the current config with its requisite kernels,
					# canonicalize whitespace, and then remove duplicate kernel
					# set names, if they exist. Finally, update the kernel registry
					# with the new kernel list.
					#newklist=$(echo -e "${klisttmp}" | sed -e "s/${ker}/${kers_ker}/g")
					newklist=$(substitute_words "${ker}" "${kers_ker}" "${klisttmp}")
					newklist=$(canonicalize_ws "${newklist}")
					newklist=$(rm_duplicate_words "${newklist}")

					#kernel_registry[${config}]=${newklist}
					#printf -v "kernel_registry_${config}" %s "${newklist}"
					assign_key_value "kernel_registry" "${config}" "${newklist}"

					# Since we performed a substitution and changed the kernel
					# list, mark the iteration flag to continue another round,
					# unless we just substituted using a singleton family
					# definition, in which case we don't necessarily need to
					# iterate further this round.
					if [ $(is_in_list "${ker}" "${kers_ker}") == "false" ]; then
						iterate_again="1"
					fi
				fi
			done
		done
	done
}

substitute_words()
{
	local word new_words list newlist

	word="$1"
	new_words="$2"
	list="$3"

	for str in ${list}; do

		if [ "${str}" == "${word}" ]; then
			newlist="${newlist} ${new_words}"
		else
			newlist="${newlist} ${str}"
		fi
	done

	echo "${newlist}"
}

build_kconfig_registry()
{
	local familyname clist config kernels kernel cur_configs newvalue

	familyname="$1"

	#clist="${config_registry[${familyname}]}"
	clist=$(query_array "config_registry" ${familyname})

	for config in ${clist}; do

		# Look up the kernels for the current sub-configuration.
		#kernels="${kernel_registry[${config}]}"
		kernels=$(query_array "kernel_registry" ${config})

		for kernel in ${kernels}; do

			# Add the sub-configuration to the list associated with the
			# kernel.

			# Query the current sub-configs for the current ${kernel}.
			#cur_configs="${kconfig_registry[${kernel}]}"
			cur_configs=$(query_array "kconfig_registry" ${kernel})

			# Add the current sub-configuration to the list of sub-configs
			# we just queried.
			newvalue=$(canonicalize_ws "${cur_configs} ${config}")

			# Update the array.
			#kconfig_registry[${kernel}]="${newvalue}"
			#printf -v "kconfig_registry_${kernel}" %s "${newvalue}"
			assign_key_value "kconfig_registry" "${kernel}" "${newvalue}"

		done

	done
}

is_in_list()
{
	local word list rval item

	word="$1"
	list="$2"
	rval="false"

	for item in ${list}; do

		if [ "${item}" == "${word}" ]; then
			rval="true"
			break
		fi
	done

	echo "${rval}"
}

is_singleton()
{
	local list rval count_str item

	list="$1"
	rval="false"

	count_str=""
	for item in ${list}; do

		count_str="${count_str}x"
	done

	if [ "${count_str}" == "x" ]; then
		rval="true"
	fi

	echo "${rval}"
}

is_singleton_family()
{
	local familyname memberlist rval

	familyname="$1"
	memberlist="$2"

	rval="false"

	if [ $(is_singleton "${memberlist}") ]; then

		if [ "${memberlist}" == "${familyname}" ]; then
			rval="true"
		fi
	fi

	echo "${rval}"
}

remove_from_list()
{
	local strike_list list flist item

	strike_words="$1"
	list="$2"
	flist=""

	for item in ${list}; do

		# Filter out any list item that matches any of the strike words.
		if [ $(is_in_list "${item}" "${strike_words}") == "false" ]; then
			flist="${flist} ${item}"
		fi
	done

	flist=$(canonicalize_ws "${flist}")

	# Return the filtered list.
	echo "${flist}"
}

canonicalize_ws()
{
	local str

	str="$1"

	# Remove leading and trailing whitespace.
	str=$(echo -e "${str}" | sed -e 's/^[[:space:]]*//' -e 's/[[:space:]]*$//')

	# Remove duplicate spaces between words.
	str=$(echo -e "${str}" | tr -s " ")

	# Update the input argument.
	echo "${str}"
}

rm_duplicate_words_simple()
{
	local str revstr revres res

	str="$1"

	# Remote duplicates, keeping the first occurrence.
	res=$(echo "${str}" | awk '{for (i=1;i<=NF;i++) if (!a[$i]++) printf("%s%s",$i,FS)}{printf("\n")}')

	echo "${res}"
}

rm_duplicate_words()
{
	local str revstr revres res

	str="$1"

	# We reverse the initial string, THEN remove duplicates, then reverse
	# the de-duplicated result so that only the last instance is kept after
	# removing duplicates (rather than keeping only the first). This is
	# totally unnecessary but works well for the kinds of duplicates that
	# show up in certain use cases of the config and kernel registries.
	# For example, these gymnastics allow us to keep only the last instance
	# of the 'generic' configuration in a configuration family that
	# includes it twice or more.
	revstr=$(echo "${str}" | awk '{ for (i=NF; i>1; i--) printf("%s ",$i); print $1; }')
	revres=$(echo "${revstr}" | awk '{for (i=1;i<=NF;i++) if (!a[$i]++) printf("%s%s",$i,FS)}{printf("\n")}')
	res=$(echo "${revres}" | awk '{ for (i=NF; i>1; i--) printf("%s ",$i); print $1; }')

	echo "${res}"
}

get_cc_search_list()
{
	local list

	# For Linux, Darwin (OS X), and generic OSes, prioritize gcc.
	list="gcc clang cc"

	# For OpenBSD and FreeBSD, prioritize cc and clang over gcc.
	if   [ "${os_name}" = "OpenBSD" ]; then
		list="cc clang gcc"
	elif [ "${os_name}" = "FreeBSD" ]; then
		list="cc clang gcc"
	fi

	echo "${list}"
}

get_cxx_search_list()
{
	local list

	# For Linux, Darwin (OS X), and generic OSes, prioritize g++.
	list="g++ clang++ c++"

	# For OpenBSD and FreeBSD, prioritize cc and clang over gcc.
	if   [ "${os_name}" = "OpenBSD" ]; then
		list="c++ clang++ g++"
	elif [ "${os_name}" = "FreeBSD" ]; then
		list="c++ clang++ g++"
	fi

	echo "${list}"
}

select_tool()
{
	local search_list CC_env the_cc cc

	# This is the list of compilers/tools to search for, and the order in
	# which to search for them.
	search_list=$1

	# The environment variable associated with the compiler/tool type we
	# are searching (e.g. CC, CXX, PYTHON).
	CC_env=$2

	# If CC_env contains something, add it to the beginning of our default
	# search list.
	if [ -n "${CC_env}" ]; then
		search_list="${CC_env} ${search_list}"
	fi

	# Initialize our selected compiler/tool to empty.
	the_cc=""

	# Try each compiler/tool in the list and select the first one we find that
	# works.
	for cc in ${search_list}; do

		# See if the current compiler/tool works and/or is present.
		${cc} --version > /dev/null 2>&1

		if [ "$?" == 0 ]; then
			the_cc=${cc}
			break
		fi
	done

	# Return the selected compiler/tool.
	echo "${the_cc}"
}

auto_detect()
{
	local cc cflags config_defines detected_config rval cmd

	# Use the same compiler that was found earlier.
	cc="${found_cc}"

	# For debugging: reveal what compiler was chosen for auto-detection.
	#touch "${cc}.txt"

	# Tweak the flags we use based on the compiler. This is mostly just
	# an opportunity to turn off annoying warnings that some compilers
	# may throw off.
	if [ "${cc}" == "clang" ]; then
		cflags="-Wno-tautological-compare"
	else
		cflags=
	fi

	# Accumulate a list of source files we'll need to compile along with
	# the top-level (root) directory in which they are located.
	c_src_pairs=""
	c_src_pairs="${c_src_pairs} frame:bli_arch.c"
	c_src_pairs="${c_src_pairs} frame:bli_cpuid.c"
	c_src_pairs="${c_src_pairs} frame:bli_env.c"
	c_src_pairs="${c_src_pairs} build:config_detect.c"

	# Accumulate a list of full filepaths to the source files listed above.
	c_src_filepaths=""
	for pair in ${c_src_pairs}; do

		filename=${pair#*:}
		rootdir=${pair%:*}

		filepath=$(find ${dist_path}/${rootdir} -name "${filename}")
		c_src_filepaths="${c_src_filepaths} ${filepath}"
	done

	# Accumulate a list of header files we'll need to locate along with
	# the top-level (root) directory in which they are located.
	c_hdr_pairs=""
	c_hdr_pairs="${c_hdr_pairs} frame:bli_system.h"
	c_hdr_pairs="${c_hdr_pairs} frame:bli_type_defs.h"
	c_hdr_pairs="${c_hdr_pairs} frame:bli_arch.h"
	c_hdr_pairs="${c_hdr_pairs} frame:bli_cpuid.h"
	c_hdr_pairs="${c_hdr_pairs} frame:bli_env.h"
	# NOTE: These headers are needed by bli_type_defs.h.
	c_hdr_pairs="${c_hdr_pairs} frame:bli_malloc.h"
	c_hdr_pairs="${c_hdr_pairs} frame:bli_pthread.h"

	# Accumulate a list of full paths to the header files listed above.
	# While we are at it, we include the "-I" compiler option to indicate
	# adding the path to the list of directories to search when encountering
	# #include directives.
	c_hdr_paths=""
	for pair in ${c_hdr_pairs}; do

		filename=${pair#*:}
		rootdir=${pair%:*}

		filepath=$(find ${dist_path}/${rootdir} -name "${filename}")
		path=${filepath%/*}
		c_hdr_paths="${c_hdr_paths} -I${path}"
	done

	# Define the executable name.
	autodetect_x="auto-detect.x"

	# Create #defines for all of the BLIS_CONFIG_ macros in bli_cpuid.c.
	bli_cpuid_c_filepath=$(find ${dist_path}/frame -name "bli_cpuid.c")
	config_defines=$(grep BLIS_CONFIG_ ${bli_cpuid_c_filepath} \
	                 | sed -e 's/#ifdef /-D/g')

	# Set the linker flags. We typically need pthreads (or BLIS's homerolled
	# equiavlent) because it is needed for parts of bli_arch.c unrelated to
	# bli_arch_string(), which is called by the main() function in ${main_c}.
	if [[ "$is_win" == "no" || "$cc_vendor" != "clang" ]]; then
		ldflags="${LIBPTHREAD--lpthread}"
	fi

	# However, if --disable-system was given, we override the choice made above
	# and do not use any pthread link flags.
	if [[ "$enable_system" == "no" ]]; then
		ldflags=
	fi

	# Compile the auto-detect program using source code inside the
	# framework.
	# NOTE: -D_GNU_SOURCE is needed to enable POSIX extensions to
	# pthreads (i.e., barriers).

	double_quote_open=\"\\\"
	double_quote_close=\\\"\"
	cmd="${cc} ${config_defines} \
	      -DBLIS_CONFIGURETIME_CPUID \
	      -D__blis_arch_type_name=${double_quote_open}${rename_blis_arch_type}${double_quote_close} \
	      -D__blis_model_type_name=${double_quote_open}${rename_blis_model_type}${double_quote_close} \
	      ${c_hdr_paths} \
	      -std=c99 -D_GNU_SOURCE \
	      ${cflags} \
	      ${c_src_filepaths} \
	      ${ldflags} \
	      -o ${autodetect_x}"

	if [ "${debug_auto_detect}" == "no" ]; then

		# Execute the compilation command.
		eval ${cmd}

	else

		# Debugging stuff. Instead of executing ${cmd}, join the lines together
		# with tr and trim excess whitespace via awk.
		cmd=$(echo "${cmd}" | tr '\n' ' ' | awk '{$1=$1;print}')
		echo "${cmd}"
		return
	fi

	# Run the auto-detect program.
	detected_config=$(./${autodetect_x})

	# Remove the executable file.
	rm -f ./${autodetect_x}

	# Return the detected sub-configuration name.
	echo "${detected_config}"
}

has_libmemkind()
{
	local main_c main_c_filepath LDFLAGS_mk binname rval

	# Path to libmemkind detection source file.
	main_c="libmemkind_detect.c"
	main_c_filepath=$(find ${dist_path}/build -name "${main_c}")

	# Add libmemkind to LDFLAGS.
	LDFLAGS_mk="${LDFLAGS} -lmemkind"

	# Binary executable filename.
	binname="libmemkind-detect.x"

	# Attempt to compile a simple main() program that contains a call
	# to hbw_malloc() and that links to libmemkind.
	${found_cc} -o ${binname} ${main_c_filepath} ${LDFLAGS_mk} 2> /dev/null

	# Depending on the return code from the compile step above, we set
	# enable_memkind accordingly.
	if [ "$?" == 0 ]; then
	    rval='yes'
	else
	    rval='no'
	fi

	# Remove the executable generated above.
	rm -f ./${binname}

	echo "${rval}"
}

has_pragma_omp_simd()
{
	local main_c main_c_filepath binname rval

	# Path to omp-simd detection source file.
	main_c="omp_simd_detect.c"
	main_c_filepath=$(find ${dist_path}/build -name "${main_c}")

	# Binary executable filename.
	binname="omp_simd-detect.x"

	# Attempt to compile a simple main() program that contains a
	# #pragma omp simd.
	${found_cc} -std=c99 -O3 -march=native -fopenmp-simd \
	            -o ${binname} ${main_c_filepath} 2> /dev/null

	# Depending on the return code from the compile step above, we set
	# enable_memkind accordingly.
	if [ "$?" == 0 ]; then
	    rval='yes'
	else
	    rval='no'
	fi

	# Remove the executable generated above.
	rm -f ./${binname}

	echo "${rval}"
}

echoerr()
{
	printf "${script_name}: error: %s\n" "$*" #>&2;
}

echowarn()
{
	printf "${script_name}: warning: %s\n" "$*" #>&2;
}

blacklistcc_add()
{
	# Check whether we've already blacklisted the given sub-config so
	# we don't output redundant messages.
	if [ $(is_in_list "$1" "${config_blist}") == "false" ]; then

		echowarn "${cc_vendor} ${cc_version} does not support '$1'; adding to blacklist."
		config_blist="${config_blist} $1"
	fi
}

blacklistbu_add()
{
	# Check whether we've already blacklisted the given sub-config so
	# we don't output redundant messages.
	if [ $(is_in_list "$1" "${config_blist}") == "false" ]; then

		echowarn "assembler ('as' ${bu_version}) does not support '$1'; adding to blacklist."
		config_blist="${config_blist} $1"
	fi
}

blacklist_init()
{
	config_blist=""
}

blacklist_cleanup()
{
	# Remove duplicates and whitespace from the blacklist.
	config_blist=$(rm_duplicate_words "${config_blist}")
	config_blist=$(canonicalize_ws "${config_blist}")
}

echoerr_unsupportedcc()
{
	echoerr "${script_name}: *** Unsupported compiler version: ${cc_vendor} ${cc_version}."
	exit 1
}

echoerr_unsupportedpython()
{
	echoerr "${script_name}: *** Unsupported python version: ${python_version}."
	exit 1
}

get_binutils_version()
{
	binutil=${AS:-as}

	# Query the full binutils version string output. This includes the
	# version string along with (potentially) a bunch of other textual
	# clutter.
	if [ "$(uname -s)" == "Darwin" ]; then
		# The default OS X assembler uses a trifecta of brain-dead
		# conventions: responding only to '-v', hanging indefinitely if
		# not given an argument, and outputing the result to stderr.
		# (And if you still weren't convinced, it creates an 'a.out'
		# by default. So yeah.)
		bu_string=$(${binutil} -v /dev/null -o /dev/null 2>&1)
	else
		bu_string=$(${binutil} --version 2>/dev/null)
	fi

	# Query the binutils version number.
	# The last part ({ read first rest ; echo $first ; }) is a workaround
	# to OS X's egrep only returning the first match.
	bu_version=$(echo "${bu_string}" | egrep -o '[0-9]+\.[0-9]+\.?[0-9]*' | { read first rest ; echo ${first} ; })

	# Parse the version number into its major, minor, and revision
	# components.
	bu_major=$(echo "${bu_version}" | cut -d. -f1)
	bu_minor=$(echo "${bu_version}" | cut -d. -f2)
	bu_revision=$(echo "${bu_version}" | cut -d. -f3)

	echo "${script_name}: found assembler ('as') version ${bu_version} (maj: ${bu_major}, min: ${bu_minor}, rev: ${bu_revision})."
}

get_python_search_list()
{
	local list

	# For Linux, Darwin (OS X), and generic OSes, prioritize 'python'.
	list="python python3 python2"

	echo "${list}"
}

get_python_version()
{
	local python vendor_string

	python="${found_python}"

	# Query the python version. This includes the version number along
	# with other text, such as "Python ".
	# NOTE: Python seems to echo its version info to stderr, not
	# stdout, and thus we redirect stderr to stdout and capture that.
	vendor_string="$(${python} --version 2>&1)"

	# Drop any preceding text and save only the first numbers and what
	# comes after.
	python_version=$(echo "${vendor_string}" | sed -e "s/[a-zA-Z_ ]* \([0-9]*\..*\)/\1/g")
	# Parse the version number into its major, minor, and revision
	# components.
	python_major=$(echo "${python_version}" | cut -d. -f1)
	python_minor=$(echo "${python_version}" | cut -d. -f2)
	python_revision=$(echo "${python_version}" | cut -d. -f3)

	echo "${script_name}: found python version ${python_version} (maj: ${python_major}, min: ${python_minor}, rev: ${python_revision})."
}

check_python()
{
	local python

	python="${found_python}"

	#
	# Python requirements
	#
	# python1: no versions supported
	# python2: 2.7+
	# python3: 3.4+
	#
	# NOTE: It's actually unclear whether python 3.0 through 3.3.x would work.
	# Python 3.5 is the oldest python3 that I have available to test with, and
	# I only know that 3.4 will work thanks to feedback from Dave Love. So it's
	# quite possible that some of those "unsupported" python3 versions are
	# sufficient. -FGVZ
	#

	# Python 1.x is unsupported.
	if [ ${python_major} -eq 1 ]; then
		echoerr_unsupportedpython
	fi

	# Python 2.6.x or older is unsupported.
	if [ ${python_major} -eq 2 ]; then
		if [ ${python_minor} -lt 7 ]; then
			echoerr_unsupportedpython
		fi
	fi

	# Python 3.3.x or older is unsupported.
	if [ ${python_major} -eq 3 ]; then
		if [ ${python_minor} -lt 4 ]; then
			echoerr_unsupportedpython
		fi
	fi

	echo "${script_name}: python ${python_version} appears to be supported."
}

get_compiler_version()
{
	local cc vendor_string

	cc="${found_cc}"

	# Query the full vendor version string output. This includes the
	# version number along with (potentially) a bunch of other textual
	# clutter.
	# NOTE: This maybe should use merged stdout/stderr rather than only
	# stdout. But it works for now.
	vendor_string="$(${cc} --version 2>/dev/null)"

	# Query the compiler "vendor" (ie: the compiler's simple name) and
	# isolate the version number.
	# The last part ({ read first rest ; echo $first ; }) is a workaround
	# to OS X's egrep only returning the first match.
	cc_vendor=$(echo "${vendor_string}" | egrep -o 'icc|gcc|clang|emcc|pnacl|IBM|oneAPI|crosstool-NG' | { read first rest ; echo $first ; })
	if [ "${cc_vendor}" = "crosstool-NG" ]; then
	     # Treat compilers built by crosstool-NG (for eg: conda) as gcc.
	     cc_vendor="gcc"
	fi
	if [ "${cc_vendor}" = "icc" -o \
	     "${cc_vendor}" = "gcc" ]; then
		cc_version=$(${cc} -dumpversion)
	# If compiler is AOCC, first grep for clang and then the version number.
	elif [ "${cc_vendor}" = "clang" ]; then
		cc_version=$(echo "${vendor_string}" | egrep -o '(clang|LLVM) version [0-9]+\.[0-9]+\.?[0-9]*' | egrep -o '[0-9]+\.[0-9]+\.?[0-9]*')
	elif [ "${cc_vendor}" = "oneAPI" ]; then
		# Treat Intel oneAPI's clang as clang, not icc.
		cc_vendor="clang"
		cc_version=$(echo "${vendor_string}" | egrep -o '[0-9]+\.[0-9]+\.[0-9]+\.?[0-9]*' | { read first rest ; echo ${first} ; })
	else
		cc_version=$(echo "${vendor_string}" | egrep -o '[0-9]+\.[0-9]+\.?[0-9]*' | { read first rest ; echo ${first} ; })
	fi

	# Parse the version number into its major, minor, and revision
	# components.
	cc_major=$(echo "${cc_version}" | cut -d. -f1)
	cc_minor=$(echo "${cc_version}" | cut -d. -f2)
	cc_revision=$(echo "${cc_version}" | cut -d. -f3)

	# gcc 7 introduced new behavior to -dumpversion whereby only the major
	# version component is output. However, as part of this change, gcc 7
	# also introduced a new option, -dumpfullversion, which is guaranteed to
	# always output the major, minor, and revision numbers. Thus, if we're
	# using gcc and its version is 7 or later, we re-query and re-parse the
	# version string.
	if [ "${cc_vendor}" = "gcc" -a ${cc_major} -ge 7 ]; then

		# Re-query the version number using -dumpfullversion.
		cc_version=$(${cc} -dumpfullversion)

		# And parse the result.
		cc_major=$(echo "${cc_version}" | cut -d. -f1)
		cc_minor=$(echo "${cc_version}" | cut -d. -f2)
		cc_revision=$(echo "${cc_version}" | cut -d. -f3)
	fi

	echo "${script_name}: found ${cc_vendor} version ${cc_version} (maj: ${cc_major}, min: ${cc_minor}, rev: ${cc_revision})."
}

check_compiler()
{
	local cc

	cc="${found_cc}"

	#
	# Compiler requirements
	#
	# General:
	#
	#   icc 15+, gcc 4.7+, clang 3.3+
	#
	# Specific:
	#
	#   skx: icc 15.0.1+, gcc 6.0+, clang 3.9+
	#   knl: icc 14.0.1+, gcc 5.0+, clang 3.9+
	#   haswell: any
	#   sandybridge: any
	#   penryn: any
	#
	#   zen: gcc 6.0+[1], clang 4.0+
	#   excavator: gcc 4.9+, clang 3.5+
	#   steamroller: any
	#   piledriver: any
	#   bulldozer: any
	#
	#   cortexa57: any
	#   cortexa15: any
	#   cortexa9: any
	#
	#   armsve: clang11+, gcc10+
	#
	#   generic: any
	#
	# Note: These compiler requirements were originally modeled after similar
	# requirements encoded into TBLIS's configure.ac [2].
	#
	# [1] While gcc 6.0 or newer is needed for zen support (-march=znver1),
	#     we relax this compiler version constraint a bit by targeting bdver4
	#     and then disabling the instruction sets that were removed in the
	#     transition from bdver4 to znver1. (See config/zen/make_defs.mk for
	#     the specific compiler flags used.)
	# [2] https://github.com/devinamatthews/tblis/
	#

	echo "${script_name}: checking for blacklisted configurations due to ${cc} ${cc_version}."

	# Fixme: check on a64fx, neoverse, and others

	# gcc
	if [ "x${cc_vendor}" = "xgcc" ]; then

		if [ ${cc_major} -lt 4 ]; then
			echoerr_unsupportedcc
		fi
		if [ ${cc_major} -eq 4 ]; then
			blacklistcc_add "knl"
			if [ ${cc_minor} -lt 7 ]; then
				echoerr_unsupportedcc
			fi
			if [ ${cc_minor} -lt 9 ]; then
				blacklistcc_add "excavator"
				blacklistcc_add "zen"
			fi
		fi
		if [ ${cc_major} -lt 5 ]; then
			blacklistcc_add "knl"
		fi
		if [ ${cc_major} -lt 6 ]; then
			# Normally, zen would be blacklisted for gcc prior to 6.0.
			# However, we have a workaround in place in the zen
			# configuration's make_defs.mk file that starts with bdver4
			# and disables the instructions that were removed in znver1.
			# Thus, this "blacklistcc_add" statement has been moved above.
			#blacklistcc_add "zen"
			blacklistcc_add "skx"
			# gcc 5.x may support POWER9 but it is unverified.
			blacklistcc_add "power9"
		fi
		if [ ${cc_major} -lt 10 ]; then
			blacklistcc_add "armsve"
		fi
	fi

	# icc
	if [ "x${cc_vendor}" = "xicc" ]; then

		if [ ${cc_major} -lt 15 ]; then
			echoerr_unsupportedcc
		fi
		if [ ${cc_major} -eq 15 ]; then
			if [ ${cc_revision} -lt 1 ]; then
				blacklistcc_add "skx"
			fi
		fi
		if [ ${cc_major} -eq 18 ]; then
			echo "${script_name}: ${cc} ${cc_version} is known to cause erroneous results. See https://github.com/flame/blis/issues/371 for details."
			blacklistcc_add "knl"
			blacklistcc_add "skx"
		fi
		if [ ${cc_major} -ge 19 ]; then
			echo "${script_name}: ${cc} ${cc_version} is known to cause erroneous results. See https://github.com/flame/blis/issues/371 for details."
			echoerr_unsupportedcc
		fi
	fi

	# clang
	if [ "x${cc_vendor}" = "xclang" ]; then
		if [ "$(echo ${vendor_string} | grep -o Apple)" = "Apple" ]; then
			if [ ${cc_major} -lt 5 ]; then
				echoerr_unsupportedcc
			fi
			# See https://en.wikipedia.org/wiki/Xcode#Toolchain_versions
			if [ ${cc_major} -eq 5 ]; then
				# Apple clang 5.0 is clang 3.4svn
				blacklistcc_add "excavator"
				blacklistcc_add "zen"
			fi
			if [ ${cc_major} -lt 7 ]; then
				blacklistcc_add "knl"
				blacklistcc_add "skx"
			fi
		else
			if [ ${cc_major} -lt 3 ]; then
				echoerr_unsupportedcc
			fi
			if [ ${cc_major} -eq 3 ]; then
				if [ ${cc_minor} -lt 3 ]; then
					echoerr_unsupportedcc
				fi
				if [ ${cc_minor} -lt 5 ]; then
					blacklistcc_add "excavator"
					blacklistcc_add "zen"
				fi
				if [ ${cc_minor} -lt 9 ]; then
					blacklistcc_add "knl"
					blacklistcc_add "skx"
				fi
			fi
			if [ ${cc_major} -lt 4 ]; then
				# See comment above regarding zen support.
				#blacklistcc_add "zen"
				: # explicit no-op since bash can't handle empty loop bodies.
			fi
			if [ ${cc_major} -lt 11 ]; then
				blacklistcc_add "armsve"
			fi
		fi
	fi
}

check_compiler_version_ranges()
{
	local cc

	cc="${found_cc}"

	#
	# We check for various compiler version ranges that may cause us
	# issues in properly supporting those compiler versions within the
	# BLIS build system.
	#
	# range: gcc < 4.9.0 (ie: 4.8.5 or older)
	# variable: gcc_older_than_4_9_0
	# comments:
	#   These older versions of gcc may support microarchitectures such as
	#   sandybridge, but the '-march=' flag uses a different label syntax.
	#   In newer versions, '-march=sandybridge' is the preferred syntax [1].
	#   However, in older versions, the syntax for the same compiler option
	#   is '-march=corei7-avx' [2].
	#
	#   [1] https://gcc.gnu.org/onlinedocs/gcc-4.9.0/gcc/i386-and-x86-64-Options.html#i386-and-x86-64-Options
	#   [2] https://gcc.gnu.org/onlinedocs/gcc-4.8.5/gcc/i386-and-x86-64-Options.html#i386-and-x86-64-Options
	#
	# range: gcc < 6.1 (ie: 5.5 or older)
	# variable: gcc_older_than_6_1_0
	# comments:
	#   These older versions of gcc do not explicitly support the Zen (Zen1)
	#   microarchitecture; the newest microarchitectural value understood by
	#   these versions is '-march=bdver4' [3]. However, basic support for these
	#   older versions can be attained in a roundabout way by starting with the
	#   instruction sets enabled by '-march=bdver4' and then disabling the
	#   instruction sets that were removed in the transition from Excavator to
	#   Zen, namely: FMA4, TBM, XOP, and LWP. Newer versions of gcc support Zen
	#   via the '-march=znver1' option [4].
	#
	#   [3] https://gcc.gnu.org/onlinedocs/gcc-5.5.0/gcc/x86-Options.html#x86-Options
	#   [4] https://gcc.gnu.org/onlinedocs/gcc-6.1.0/gcc/x86-Options.html#x86-Options
	#
	# range: gcc < 9.1 (ie: 8.3 or older)
	# variable: gcc_older_than_9_1_0
	# comments:
	#   These older versions of gcc do not explicitly support the Zen2
	#   microarchitecture; the newest microarchitectural value understood by
	#   these versions is either '-march=znver1' (if !gcc_older_than_6_1_0) [5]
	#   or '-march=bdver4' (if gcc_older_than_6_1_0) [3]. If gcc is 6.1 or
	#   newer, '-march=znver1' may be used (since the instruction sets it
	#   enables are a subset of those enabled by '-march=znver2'); otherwise,
	#   '-march=bdver4' must be used in conjuction with disabling the
	#   instruction sets that were removed in the transition from Excavator to
	#   Zen, as described in the section above for gcc_older_than_6_1_0.
	#   Newer versions of gcc support Zen2 via the '-march=znver2' option [6].
	#
	#   [5] https://gcc.gnu.org/onlinedocs/gcc-8.3.0/gcc/x86-Options.html#x86-Options
	#   [6] https://gcc.gnu.org/onlinedocs/gcc-9.1.0/gcc/x86-Options.html#x86-Options
	#

	gcc_older_than_4_9_0='no'
	gcc_older_than_6_1_0='no'
	gcc_older_than_9_1_0='no'
	gcc_older_than_11_2_0='no'
	echo "${script_name}: checking ${cc} ${cc_version} against known consequential version ranges."

	# gcc
	if [ "x${cc_vendor}" = "xgcc" ]; then

		# Check for gcc < 4.9.0 (ie: 4.8.5 or older).
		if [ ${cc_major} -eq 4 ]; then
			if [ ${cc_minor} -lt 9 ]; then
				echo "${script_name}: note: found ${cc} version older than 4.9.0."
				gcc_older_than_4_9_0='yes'
			fi
		fi

		# Check for gcc < 6.1.0 (ie: 5.5 or older).
		if [ ${cc_major} -lt 6 ]; then
			echo "${script_name}: note: found ${cc} version older than 6.1."
			gcc_older_than_6_1_0='yes'
		fi

		# Check for gcc < 9.1.0 (ie: 8.3 or older).
		if [ ${cc_major} -lt 9 ]; then
			echo "${script_name}: note: found ${cc} version older than 9.1."
			gcc_older_than_9_1_0='yes'
		fi

		# Check for gcc < 11.2.0 (ie: 11.2 or older).
		if [ ${cc_major} -lt 11 ]; then
			echo "${script_name}: note: found ${cc} version older than 11.2.0."
			gcc_older_than_11_2_0='yes'
		else
			if [ ${cc_major} -eq 11 ]; then
				if [ ${cc_minor} -lt 2 ]; then
					echo "${script_name}: note: found ${cc} version older than 11.2.0."
					gcc_older_than_11_2_0='yes'
				fi
			fi
		fi
	fi

	# icc
	if [ "x${cc_vendor}" = "xicc" ]; then
		:
	fi

	# clang
	if [ "x${cc_vendor}" = "xclang" ]; then
		:
	fi
}

check_assembler()
{
	local cc asm_dir cflags asm_fp

	cc="${found_cc}"

	# The directory where the assembly files will be.
	asm_dir="${dist_path}/build"

	# Most of the time, we won't need any additional compiler flags.
	cflags=""

	echo "${script_name}: checking for blacklisted configurations due to as ${bu_version}."

	#
	# Check support for FMA4 (amd: bulldozer).
	#
	asm_fp=$(find ${asm_dir} -name "fma4.s")
	knows_fma4=$(try_assemble "${cc}" "${cflags}" "${asm_fp}")

	if [ "x${knows_fma4}" == "xno" ]; then
		blacklistbu_add "bulldozer"
	fi

	#
	# Check support for AVX (intel: sandybridge+, amd: piledriver+).
	#
	asm_fp=$(find ${asm_dir} -name "avx.s")
	knows_avx=$(try_assemble "${cc}" "${cflags}" "${asm_fp}")

	if [ "x${knows_avx}" == "xno" ]; then
		blacklistbu_add "sandybridge"
	fi

	#
	# Check support for FMA3 (intel: haswell+, amd: piledriver+).
	#
	asm_fp=$(find ${asm_dir} -name "fma3.s")
	knows_fma3=$(try_assemble "${cc}" "${cflags}" "${asm_fp}")

	if [ "x${knows_fma3}" == "xno" ]; then
		blacklistbu_add "haswell"
		blacklistbu_add "piledriver"
		blacklistbu_add "steamroller"
		blacklistbu_add "excavator"
		blacklistbu_add "skx"
	fi

	#
	# Check support for AVX-512f (knl, skx).
	#

	# The assembler on OS X won't recognize AVX-512 without help.
	if [ "${cc_vendor}" == "clang" ]; then
		cflags="-march=knl"
	fi

	asm_fp=$(find ${asm_dir} -name "avx512f.s")
	knows_avx512f=$(try_assemble "${cc}" "${cflags}" "${asm_fp}")

	if [ "x${knows_avx512f}" == "xno" ]; then
		blacklistbu_add "knl"
		blacklistbu_add "skx"
	fi

	#
	# Check support for AVX-512dq (skx).
	#

	# The assembler on OS X won't recognize AVX-512 without help.
	if [ "${cc_vendor}" == "clang" ]; then
		cflags="-march=skylake-avx512"
	fi

	asm_fp=$(find ${asm_dir} -name "avx512dq.s")
	knows_avx512dq=$(try_assemble "${cc}" "${cflags}" "${asm_fp}")

	if [ "x${knows_avx512dq}" == "xno" ]; then
		blacklistbu_add "skx"
	fi
}

try_assemble()
{
	local cc cflags asm_src asm_base asm_bin rval

	cc="$1"
	cflags="$2"
	asm_src="$3"

	# Construct the filename to the .o file corresponding to asm_src.
	# (Strip the filepath, then the file extension, and then add ".o".)
	asm_base=${asm_src##*/}
	asm_base=${asm_base%.*}
	asm_bin="${asm_base}.o"

	# Try to assemble the file.
	${cc} ${cflags} -c ${asm_src} -o ${asm_bin} > /dev/null 2>&1

	if [ "$?" == 0 ]; then
	    rval='yes'
	else
	    rval='no'
	fi

	# Remove the object file.
	rm -f "${asm_bin}"

	# Return the result.
	echo "${rval}"
}

set_default_version()
{
	# The path to the version file.
	version_file=$1

	echo "${script_name}: determining default version string."

	# Use what's in the version file as-is.
	version="AOCL-BLAS $(cat "${version_file}") Build $(date +%Y%m%d)"
}



#
# -- main function -------------------------------------------------------------
#

main()
{
	#declare -A config_registry
	#declare -A kernel_registry
	#declare -A kconfig_registry

	# -- Basic names and paths --

	# The name of the script, stripped of any preceeding path.
	script_name=${0##*/}

	# The path to the script. We need this to find the top-level directory
	# of the source distribution in the event that the user has chosen to
	# build elsewhere.
	dist_path=${0%/${script_name}}

	# The path to the directory in which we are building. We do this to
	# make explicit that we distinguish between the top-level directory
	# of the distribution and the directory in which we are building.
	cur_dirpath="."

	# The file in which the version string is kept.
	version_file="version"
	version_filepath="${dist_path}/${version_file}"

	# The name of and path to the directory named "build" in the top-level
	# directory of the source distribution.
	build_dir='build'
	build_dirpath="${dist_path}/${build_dir}"

	# The name/path to the registry (master list) of supported configurations.
	registry_file="config_registry"
	registry_filepath=${dist_path}/${registry_file}

	# The names/paths for the template config.mk.in and its instantiated
	# counterpart.
	config_mk_in='config.mk.in'
	config_mk_out='config.mk'
	config_mk_in_path="${build_dirpath}/${config_mk_in}"
	config_mk_out_path="${cur_dirpath}/${config_mk_out}"

	# The names/paths for the template bli_config.h.in and its instantiated
	# counterpart.
	bli_config_h_in='bli_config.h.in'
	bli_config_h_out='bli_config.h'
	bli_config_h_in_path="${build_dirpath}/${bli_config_h_in}"
	bli_config_h_out_path="${cur_dirpath}/${bli_config_h_out}"

	# The names/paths for the template bli_addon.h.in and its instantiated
	# counterpart.
	bli_addon_h_in='bli_addon.h.in'
	bli_addon_h_out='bli_addon.h'
	bli_addon_h_in_path="${build_dirpath}/${bli_addon_h_in}"
	bli_addon_h_out_path="${cur_dirpath}/${bli_addon_h_out}"

	# Path to 'mirror-tree.sh' script.
	mirror_tree_sh="${build_dirpath}/mirror-tree.sh"

	# Path to 'gen-make-frags.sh' script and directory.
	gen_make_frags_dirpath="${build_dirpath}/gen-make-frags"
	gen_make_frags_sh="${gen_make_frags_dirpath}/gen-make-frag.sh"

	# The name of the (top-level) configuration directory.
	config_dir='config'
	config_dirpath="${dist_path}/${config_dir}"

	# The name of the (top-level) kernels directory.
	kernels_dir='kernels'
	kernels_dirpath="${dist_path}/${kernels_dir}"

	# The name of the (top-level) reference kernels directory.
	refkern_dir='ref_kernels'
	refkern_dirpath="${dist_path}/${refkern_dir}"

	# The root directory of the BLIS framework.
	frame_dir='frame'
	frame_dirpath="${dist_path}/${frame_dir}"

	# The root directory of the BLIS framework.
	aocldtl_dir='aocl_dtl'
	aocldtl_dirpath="${dist_path}/${aocldtl_dir}"
	# The names of the addons.
	addon_dir='addon'
	addon_dirpath="${dist_path}/${addon_dir}"

	# The name of the sandbox directory.
	sandbox_dir='sandbox'
	sandbox_dirpath="${dist_path}/${sandbox_dir}"

	# The name of the directory in which object files will be kept.
	obj_dir='obj'
	obj_dirpath="${cur_dirpath}/${obj_dir}"

	# The name of the directory in which libraries will be kept.
	lib_dir='lib'
	lib_dirpath="${cur_dirpath}/${lib_dir}"

	# The name of the directory in which headers will be kept.
	include_dir='include'
	include_dirpath="${cur_dirpath}/${include_dir}"

	# The name of the directory in which the BLAS test suite is kept.
	blastest_dir='blastest'

	# The name of the directory in which the BLIS test suite is kept.
	testsuite_dir='testsuite'

	# -- Version-related --

	# The shared library (.so) version file.
	so_version_file='so_version'
	so_version_filepath="${dist_path}/${so_version_file}"

	# The major and minor/build .so version numbers.
	so_version_major=''
	so_version_minorbuild=''

	# -- configure options --

	# Define the default prefix so that the print_usage() function can
	# output it in the --help text.
	prefix_def='/usr/local'

	# The installation prefix, assigned its default value, and a flag to
	# track whether or not it was given by the user.
	prefix=${prefix_def}
	prefix_flag=''

	# The installation exec_prefix, assigned its default value, and a flag to
	# track whether or not it was given by the user.
	exec_prefix='${prefix}'
	exec_prefix_flag=''

	# The installation libdir, assigned its default value, and a flag to
	# track whether or not it was given by the user.
	libdir='${exec_prefix}/lib'
	libdir_flag=''

	# The installation includedir, assigned its default value, and a flag to
	# track whether or not it was given by the user.
	includedir='${prefix}/include'
	includedir_flag=''

	# The installation sharedir, assigned its default value, and a flag to
	# track whether or not it was given by the user.
	sharedir='${prefix}/share'
	sharedir_flag=''

	# The preset value of CFLAGS and LDFLAGS (ie: compiler and linker flags
	# to use in addition to those determined by the build system).
	cflags_preset=''
	ldflags_preset=''

	# The user-given debug type and a flag indicating it was given.
	debug_type=''
	debug_flag=''

	# The system flag.
	enable_system='yes'

	# The threading flag.
	threading_model='off'

	# The method of assigning micropanels to threads in the JR and JR loops.
	thread_part_jrir='slab'

	# Option variables.
	quiet_flag=''
	show_config_list=''

	# Additional flags.
	enable_verbose='no'
	enable_arg_max_hack='no'
	enable_static='yes'
	enable_shared='yes'
    enable_rpath='no'
	export_shared='public'
	enable_pba_pools='yes'
	enable_sba_pools='yes'
	enable_mem_tracing='no'
	int_type_size=0
	blas_int_type_size=32
	enable_blas='yes'
	enable_cblas='no'
	enable_mixed_dt='yes'
	enable_mixed_dt_extra_mem='yes'
	enable_sup_handling='yes'
	enable_memkind='' # The default memkind value is determined later on.
	enable_trsm_preinversion='yes'
	enable_aocl_dynamic='yes'
	force_version='no'
	complex_return='default'
	disable_blis_arch_type='unset'
	rename_blis_arch_type='BLIS_ARCH_TYPE'
	rename_blis_model_type='BLIS_MODEL_TYPE'

	# The addon flag and names.
	addon_flag=''
	addon_list=''

	# The sandbox flag and name.
	sandbox_flag=''
	sandbox=''

	# -- Configuration registry --

	# The name of the chosen configuration (the configuration "family").
	config_name=''

	# The list of sub-configurations associated with config_name.
	config_list=''

	# The list of kernel sets that will be needed by the sub-configurations
	# in config_list..
	kernel_list=''

	# The list of kernel:sub-configuration pairs for all kernels contained
	# in kernel_list.
	kconfig_map=''

	# -- Out-of-tree --

	# Whether we are building out-of-tree.
	configured_oot="no"

	# Dummy file. Used to check whether the cwd is the same as the top-level
	# source distribution directory.
	dummy_file='_blis_dir_detect.tmp'

	# -- Debugging --

	# A global flag to help debug the compilation command for the executable
	# that configure builds on-the-fly to perform hardware auto-detection.
	debug_auto_detect="no"



	# -- Command line option/argument parsing ----------------------------------

	found=true
	while $found = true; do

		# Process our command line options.
		unset OPTIND
		while getopts ":hp:d:e:a:s:t:r:qci:b:-:" opt; do
			case $opt in
				-)
					case "$OPTARG" in
						help)
							print_usage
							;;
						quiet)
							quiet_flag=1
							;;
						prefix=*)
							prefix_flag=1
							prefix=${OPTARG#*=}
							;;
						exec-prefix=*)
							exec_prefix_flag=1
							exec_prefix=${OPTARG#*=}
							;;
						libdir=*)
							libdir_flag=1
							libdir=${OPTARG#*=}
							;;
						includedir=*)
							includedir_flag=1
							includedir=${OPTARG#*=}
							;;
						sharedir=*)
							sharedir_flag=1
							sharedir=${OPTARG#*=}
							;;
						enable-debug)
							debug_flag=1
							debug_type=noopt
							;;
						enable-debug=*)
							debug_flag=1
							debug_type=${OPTARG#*=}
							;;
						disable-debug)
							debug_flag=0
							;;
						enable-verbose-make)
							enable_verbose='yes'
							;;
						disable-verbose-make)
							enable_verbose='no'
							;;
						enable-arg-max-hack)
							enable_arg_max_hack='yes'
							;;
						disable-arg-max-hack)
							enable_arg_max_hack='no'
							;;
						enable-static)
							enable_static='yes'
							;;
						disable-static)
							enable_static='no'
							;;
						enable-shared)
							enable_shared='yes'
							;;
						disable-shared)
							enable_shared='no'
							;;
						enable-rpath)
							enable_rpath='yes'
							;;
						disable-rpath)
							enable_rpath='no'
							;;
						export-shared=*)
							export_shared=${OPTARG#*=}
							;;
						enable-system)
							enable_system='yes'
							;;
						disable-system)
							enable_system='no'
							;;
						enable-threading=*)
							threading_model=${OPTARG#*=}
							;;
						disable-threading)
							threading_model='off'
							;;
						thread-part-jrir=*)
							thread_part_jrir=${OPTARG#*=}
							;;
						enable-pba-pools)
							enable_pba_pools='yes'
							;;
						disable-pba-pools)
							enable_pba_pools='no'
							;;
						enable-sba-pools)
							enable_sba_pools='yes'
							;;
						disable-sba-pools)
							enable_sba_pools='no'
							;;
						enable-mem-tracing)
							enable_mem_tracing='yes'
							;;
						disable-mem-tracing)
							enable_mem_tracing='no'
							;;
						enable-addon=*)
							addon_flag=1
							addon_name=${OPTARG#*=}
							# Append the addon name to the list.
							addon_list="${addon_list} ${addon_name}"
							;;
						disable-addon)
							addon_flag=''
							;;
						enable-sandbox=*)
							sandbox_flag=1
							sandbox=${OPTARG#*=}
							;;
						disable-sandbox)
							sandbox_flag=''
							;;
						int-size=*)
							int_type_size=${OPTARG#*=}
							;;
						blas-int-size=*)
							blas_int_type_size=${OPTARG#*=}
							;;
						enable-blas)
							enable_blas='yes'
							;;
						disable-blas)
							enable_blas='no'
							;;
						enable-cblas)
							enable_cblas='yes'
							;;
						disable-cblas)
							enable_cblas='no'
							;;
						enable-mixed-dt)
							enable_mixed_dt='yes'
							;;
						disable-mixed-dt)
							enable_mixed_dt='no'
							;;
						enable-mixed-dt-extra-mem)
							enable_mixed_dt_extra_mem='yes'
							;;
						disable-mixed-dt-extra-mem)
							enable_mixed_dt_extra_mem='no'
							;;
						enable-sup-handling)
							enable_sup_handling='yes'
							;;
						disable-sup-handling)
							enable_sup_handling='no'
							;;
						with-memkind)
							enable_memkind='yes'
							;;
						without-memkind)
							enable_memkind='no'
							;;
						enable-trsm-preinversion)
							enable_trsm_preinversion='yes'
							;;
						disable-trsm-preinversion)
							enable_trsm_preinversion='no'
							;;
						enable-aocl-dynamic)
							enable_aocl_dynamic='yes'
							;;
						disable-aocl-dynamic)
							enable_aocl_dynamic='no'
							;;
						force-version=*)
							force_version=${OPTARG#*=}
							;;
						show-config-list)
							show_config_list=1
							;;
						complex-return=*)
							complex_return=${OPTARG#*=}
							;;
						enable-blis-arch-type)
							disable_blis_arch_type='no'
							;;
						disable-blis-arch-type)
							disable_blis_arch_type='yes'
							;;
						rename-blis-arch-type=*)
							rename_blis_arch_type=${OPTARG#*=}
							;;
						rename-blis-model-type=*)
							rename_blis_model_type=${OPTARG#*=}
							;;
						*)
							print_usage
							;;
					esac;;
				h)
					print_usage
					;;
				p)
					prefix_flag=1
					prefix=$OPTARG
					;;
				d)
					debug_flag=1
					debug_type=$OPTARG
					;;
				e)
					export_shared=$OPTARG
					;;
				a)
					addon_flag=1
					addon_name=$OPTARG
					# Append the addon name to the list.
					addon_list="${addon_list} ${addon_name}"
					;;
				s)
					sandbox_flag=1
					sandbox=$OPTARG
					;;
				q)
					quiet_flag=1
					;;
				t)
					threading_model=$OPTARG
					;;
				r)
					thread_part_jrir=$OPTARG
					;;
				i)
					int_type_size=$OPTARG
					;;
				b)
					blas_int_type_size=$OPTARG
					;;
				c)
					show_config_list=1
					;;
				\?)
					print_usage
					;;
			esac
		done
		shift $(($OPTIND - 1))

		# Parse environment variables
		found=false
		while [ $# -gt 0 ]; do
			case $1 in
				*=*)
					var=`expr "$1" : '\([^=]*\)='`
					value=`expr "$1" : '[^=]*=\(.*\)'`
					eval $var=\$value
					export $var
					shift
					found=true
					;;
				*)
					break
					;;
			esac
		done
	done


	# -- Check the operating system --------------------------------------------

	os_name=$(uname -s)
	os_vers=$(uname -r)
	echo "${script_name}: detected ${os_name} kernel version ${os_vers}."

	# Define a single variable off of which we can branch to tell if we are
	# building for Windows.
	is_win=no
	if [[ $os_name == MSYS* ]] || \
	   [[ $os_name == MINGW* ]]  || \
	   [[ $os_name == CYGWIN* ]] ; then
		is_win=yes
	fi


	# -- Find a python interpreter ---------------------------------------------

	# Acquire the python search order. This may vary based on the os found
	# above.
	python_search_list=$(get_python_search_list)

	echo "${script_name}: python interpeter search list is: ${python_search_list}."

	# Find a working python interpreter.
	found_python=$(select_tool "${python_search_list}" "${PYTHON}")

	# If we didn't find any working python interpreters, we print an error
	# message.
	if [ -z "${found_python}" ]; then
		echo "${script_name}: *** Could not find working python interperter! Cannot continue."
		exit 1
	fi

	echo "${script_name}: using '${found_python}' python interpreter."


	# -- Check the python version ----------------------------------------------

	# Check the python interpreter's version.
	get_python_version
	check_python


	# -- Find a C compiler -----------------------------------------------------

	# Acquire the compiler search order. This will vary based on the os found
	# above.
	cc_search_list=$(get_cc_search_list)

	echo "${script_name}: C compiler search list is: ${cc_search_list}."

	# Find a working C compiler.
	found_cc=$(select_tool "${cc_search_list}" "${CC}")

	# If we didn't find any working C compilers, we print an error message.
	if [ -z "${found_cc}" ]; then
		echo "${script_name}: *** Could not find working C compiler! Cannot continue."
		exit 1
	fi

	echo "${script_name}: using '${found_cc}' C compiler."

	# Also check the compiler to see if we are (cross-)compiling for Windows
	if ${found_cc} -dM -E - < /dev/null 2> /dev/null | grep -q _WIN32; then
		is_win=yes
	fi


	# -- Find a C++ compiler ---------------------------------------------------

	# Acquire the compiler search order. This will vary based on the os
	# found above.
	cxx_search_list=$(get_cxx_search_list)

	echo "${script_name}: C++ compiler search list is: ${cxx_search_list}."

	# Find a working C++ compiler. NOTE: We can reuse the select_tool()
	# function since it is written in a way that is general-purpose.
	found_cxx=$(select_tool "${cxx_search_list}" "${CXX}")

	# If we didn't find any working C++ compilers, we print an error message.
	if [ -z "${found_cxx}" ]; then
		echo "${script_name}: Could not find working C++ compiler! C++ will not be available in sandbox."
		found_cxx="c++notfound"
	fi

	echo "${script_name}: using '${found_cxx}' C++ compiler (for sandbox only)."


	# -- Check the compiler version --------------------------------------------

	# Initialize the blacklist to empty.
	blacklist_init

	# Check the compiler's version. Certain versions of certain compilers
	# will preclude building certain sub-configurations, which are added
	# to a blacklist. We also make note of certain version ranges that
	# will be useful to know about later.
	get_compiler_version
	check_compiler
	check_compiler_version_ranges

	# Now check the assembler's ability to assemble code. Older versions
	# of binutils may not be aware of certain instruction sets. Those
	# sub-configurations employing kernels that use such instruction sets
	# will also be blacklisted.
	get_binutils_version
	check_assembler

	# Remove duplicates and whitespace from the blacklist.
	blacklist_cleanup

	if [ -n "${config_blist}" ]; then

		echo "${script_name}: configuration blacklist:"
		echo "${script_name}:   ${config_blist}"
	fi


	# -- Read the configuration registry ---------------------------------------

	# Make sure the config registry file exists and can be opened.
	if [ ! -f "${registry_filepath}" ]; then

		echo "${script_name}: could not open '${registry_file}' file; cannot continue."
		echo "${script_name}: BLIS distribution appears to be incomplete."
		echo "${script_name}: *** Please verify source distribution."

		exit 1
	fi

	# Read the registered configuration names and lists into associative
	# arrays.
	echo -n "${script_name}: reading configuration registry..."
	read_registry_file ${registry_filepath}
	echo "done."

	# Report if additional configurations needed to be blacklisted.
	# NOTE: This branch should never execute so long as indirect blacklisting
	# is disabled. See comment regarding issue #214 in the definition of
	# pass_config_kernel_registries().
	if [ -n "${indirect_blist}" ]; then
		echo "${script_name}: needed to indirectly blacklist additional configurations:"
		echo "${script_name}:   ${indirect_blist}"
	fi


	# -- Acquire the BLIS version ----------------------------------------------

	# Set the 'version' variable to the default value (the 'git describe'
	# augmented instance of whatever is in the 'version' file if this is a git
	# clone, or whatever is in the 'version' file unmodified if it is a bare
	# source release).
	set_default_version "${version_filepath}"

	# Initial message.
	echo "${script_name}: starting configuration of BLIS ${version}."

	# Check if the user requested a custom version string.
	if [ "x${force_version}" = "xno" ]; then
		echo "${script_name}: configuring with official version string."
	else
		echo "${script_name}: configuring with custom version string '${force_version}'."
		version="${force_version}"
	fi


	# -- Acquire the shared library (.so) versions -----------------------------

	# The first line of the 'so_version' file contains the .so major version.
	so_version_major=$(cat ${so_version_filepath} | sed -n "1p")

	# The second line contains the minor and build .so version numbers
	# (separated by a '.').
	so_version_minorbuild=$(cat ${so_version_filepath} | sed -n "2p")

	echo "${script_name}: found shared library .so version '${so_version_major}.${so_version_minorbuild}'."
	echo "${script_name}:   .so major version: ${so_version_major}"
	echo "${script_name}:   .so minor.build version: ${so_version_minorbuild}"


	# -- Various pre-configuration checks --------------------------------------

	# Set config_name based on the number of arguments leftover (after command
	# line option processing).
	if [ $# = "0" ]; then

		#configs_avail="auto "$(ls ${config_dirpath})

		echo "${script_name}: "
		echo "${script_name}: *** No configuration given! ***"
		echo "${script_name}: "
		echo "${script_name}: Default configuration behavior is not implemented (for your"
		echo "${script_name}: own safety). Please re-run '${script_name}' and specify one"
		echo "${script_name}: of the existing configurations in the source distribution's"
		echo "${script_name}  '${registry_file}' file:"
		echo "${script_name}: "
		#for k in "${!config_registry[@]}"; do
		for cr_var in ${!config_registry_*}; do

			#v=${config_registry[$k]}
			k=${cr_var##config_registry_}; v=${!cr_var}

			echo "${script_name}:   $k (${v})"
		done
		echo "${script_name}: "

		exit 1

	elif [ $# != "1" ]; then   # more than one configuration argument given.

		print_usage

	fi

	if [ $1 = "auto" ]; then

		echo "${script_name}: automatic configuration requested."

		# Call the auto_detect() function and save the returned string in
		# config_name.
		config_name=$(auto_detect)
		#config_name="generic"

		# Debugging stuff. When confirming the behavior of auto_detect(),
		# it is useful to output ${config_name}, which in theory could be
		# set temoprarily to something other than the config_name, such as
		# the compilation command.
		if [ "${debug_auto_detect}" = "yes" ]; then
			echo "auto-detect program compilation command: ${config_name}"
			exit 1
		fi

		echo "${script_name}: hardware detection driver returned '${config_name}'."

		# If the auto-detect code returned the "generic" string, it means we
		# were unable to automatically detect the user's hardware type. While
		# this is going to be a rare event, it will likely lead the user to
		# experience much lower performance than expected, and thus we will
		# warn them about it at the end of the configure output (to increase
		# the chances that they see it).
		if [ "${config_name}" = "generic" ]; then

			warn_user_generic=1
		else
			warn_user_generic=0
		fi
	else

		# Use the command line argument as the configuration name.
		config_name=$1

		echo "${script_name}: manual configuration requested; configuring with '${config_name}'."

	fi

	# Use the selected config name to look up the list of configurations
	# and kernels associated with that name.
	#config_list=${config_registry[${config_name}]}
	#kernel_list=${kernel_registry[${config_name}]}
	config_list=$(query_array "config_registry" ${config_name})
	kernel_list=$(query_array "kernel_registry" ${config_name})

	# Use the config_registry and kernel_registry to build a kconfig_registry
	# for the selected config_name.
	build_kconfig_registry "${config_name}"

	# Print the configuration list and kernel list, if requested.
	if [ "${show_config_list}" == "1" ]; then

		echo "${script_name}: configuration list:"
		#for k in "${!config_registry[@]}"; do
		for cr_var in ${!config_registry_*}; do

			#v=${config_registry[$k]}
			k=${cr_var##config_registry_}; v=${!cr_var}

			echo "${script_name}:   $k: ${v}"
		done

		echo "${script_name}: kernel list:"
		#for k in "${!kernel_registry[@]}"; do
		for kr_var in ${!kernel_registry_*}; do

			#v=${kernel_registry[$k]}
			k=${kr_var##kernel_registry_}; v=${!kr_var}

			echo "${script_name}:   $k: ${v}"
		done

		echo "${script_name}: kernel-to-config map for '${config_name}':"
		#for k in "${!kconfig_registry[@]}"; do
		for kc_var in ${!kconfig_registry_*}; do

			#v=${kconfig_registry[$k]}
			k=${kc_var##kconfig_registry_}; v=${!kc_var}

			echo "${script_name}:   $k: ${v}"
		done
	fi

	# For each kernel in the kernel list, reduce the list of associated
	# sub-configurations (in the kconfig_registry) to a singleton using
	# the following rules:
	# 1. If the list is a singleton, use that name.
	# 2. If the list contains a sub-configuration name that matches the
	#    kernel name, use that name.
	# 3. Otherwise, use the first name in the list.
	# We use the chosen singleton to ceate a "kernel:subconfig" pair, which
	# we accumulate into a list. This list is the kernel-to-config map, or
	# kconfig_map.

	# We use a sorted version of kernel_list so that it ends up matching the
	# display order of the kconfig_registry above.
	kernel_list_sort=$(echo ${kernel_list} | xargs -n1 | sort -u)

	kconfig_map=""
	for kernel in ${kernel_list_sort}; do

		#configs="${kconfig_registry[$kernel]}"
		configs=$(query_array "kconfig_registry" ${kernel})

		has_one_kernel=$(is_singleton "${configs}")
		contains_kernel=$(is_in_list "${kernel}" "${configs}")

		# Check if the list is a singleton.
		if [ "${has_one_kernel}" == "true" ]; then

			reducedclist="${configs}"

		# Check if the list contains a sub-config name that matches the kernel.
		elif [ "${contains_kernel}" == "true" ]; then

			reducedclist="${kernel}"

		# Otherwise, use the last name.
		else

			last_config=${configs##* }
			reducedclist="${last_config}"
		fi

		# Create a new "kernel:subconfig" pair and add it to the kconfig_map
		# list, removing whitespace.
		new_pair="${kernel}:${reducedclist}"
		kconfig_map=$(canonicalize_ws "${kconfig_map} ${new_pair}")
	done

	if [ "${show_config_list}" == "1" ]; then

		echo "${script_name}: kernel-to-config map for '${config_name}' (chosen pairs):"
		for k in ${kconfig_map}; do
			echo "${script_name}:   $k"
		done
	fi


	echo "${script_name}: checking configuration against contents of '${registry_file}'."

	# First, ensure that the config name is registered (ie: it is present
	# in the config_registry file).
	if [ -z "${config_list}" ]; then

		# NOTE: This branch should never execute when using auto-detection,
		# but we have it here just in case.
		if [ $1 = "auto" ]; then

			echo "${script_name}: 'auto-detected configuration '${config_name}' is NOT registered!"
			echo "${script_name}: "
			echo "${script_name}: *** Cannot continue with unregistered configuration '${config_name}'. ***"
			echo "${script_name}: "
			exit 1;

		else

			# At this point, we know: (a) config_list is empty; and (b) the user
			# requested manual configuration. If the config_name given by the
			# user is present in the configuration blacklist (config_blist),
			# then we can deduce why the config_list is empty: because the only
			# subconfig implied by config_name is blacklisted. Thus, we cannot
			# proceed.

			if [ $(is_in_list "${config_name}" "${config_blist}") == "true" ]; then

				echo "${script_name}: 'user-specified configuration '${config_name}' is blacklisted!"
				echo "${script_name}: "
				echo "${script_name}: *** Cannot continue with blacklisted configuration '${config_name}'. ***"
				echo "${script_name}: *** Try updating your compiler and/or assembler (binutils) versions. ***"
				echo "${script_name}: "
				exit 1;
			else

				# If config_name is NOT present in config_blist, then we know
				# that config_list is empty simply because config_name is
				# unregistered.

				echo "${script_name}: 'user-specified configuration '${config_name}' is NOT registered!"
				echo "${script_name}: "
				echo "${script_name}: *** Cannot continue with unregistered configuration '${config_name}'. ***"
				echo "${script_name}: "
				exit 1;
			fi
		fi
	else

		# This branch executes when the configuration is found to be present
		# (i.e. registered) in the config_registry file.

		echo "${script_name}: configuration '${config_name}' is registered."
		echo "${script_name}: '${config_name}' is defined as having the following sub-configurations:"
		echo "${script_name}:    ${config_list}"
		echo "${script_name}: which collectively require the following kernels:"
		echo "${script_name}:    ${kernel_list}"

	fi

	# Based on the number of sub-configurations, set default value for disable_blis_arch_type
	# (if user hasn't set option). BLIS_ARCH_TYPE functionality only makes sense for use with
	# processor families containing multiple sub-configurations, but user can force the
	# functionality to be enabled/disabled with --enable-blis-arch-type/--disable-blis-arch-type
	# configure options.
	if [ "x${disable_blis_arch_type}" = "xunset"  ]; then
		config_list_count=$(echo ${config_list} |wc -w)
		if [ "x${config_list_count}" = "x1"  ]; then
			disable_blis_arch_type='yes'
		else
			disable_blis_arch_type='no'
		fi
	fi

	echo "${script_name}: checking sub-configurations:"

	# Now, verify that the constituent configurations associated with the
	# config name are all valid.
	for conf in ${config_list}; do

		# First confirm that the current configuration is registered.
		#this_clist=${config_registry[${conf}]}
		this_clist=$(query_array "config_registry" ${conf})

		# If the config_list associated with conf is empty, then it was
		# never entered into the config_registry to begin with. Thus,
		# conf must be unregistered.
		if [ -z "${this_clist}" ]; then
			echo "${script_name}: '${conf}' is NOT registered!"
			echo "${script_name}: "
			echo "${script_name}: *** Cannot continue with unregistered configuration '${conf}'. ***"
			echo "${script_name}: "
			exit 1;
		else
			echo -n "${script_name}:   '${conf}' is registered."
		fi

		# Then confirm that the current sub-configuration directory exists.
		if [ ! -d "${config_dirpath}/${conf}" ]; then
			echo "..but does NOT exist!"
			echo "${script_name}: "
			echo "${script_name}: *** Cannot continue with nonexistent configuration '${conf}'. ***"
			echo "${script_name}: "
			exit 1;
		else
			echo "..and exists."
		fi
	done


	echo "${script_name}: checking sub-configurations' requisite kernels:"

	# Also, let's verify that the requisite kernel sets associated with
	# the config name all correspond to directories that exist.
	for kernel in ${kernel_list}; do

		echo -n "${script_name}:   '${kernel}' kernels..."

		# Confirm that the current kernel sub-directory exists.
		if [ ! -d "${kernels_dirpath}/${kernel}" ]; then
			echo "do NOT exist!"
			echo "${script_name}: "
			echo "${script_name}: *** Cannot continue with nonexistent kernel '${kernel}'. ***"
			echo "${script_name}: "
			exit 1;
		else
			echo "exist."
		fi
	done

	# In order to determine the default behavior of the --with[out]-memkind
	# option, we try to detect whether libmemkind is available. If it is,
	# the default implied option will be --with-memkind; otherwise, will be
	# --without-memkind.
	has_memkind=$(has_libmemkind)

	# Try to determine whether the chosen compiler supports #pragma omp simd.
	pragma_omp_simd=$(has_pragma_omp_simd)


	# -- Prepare variables for subsitution into template files -----------------

	# Parse the status of the prefix option and echo feedback.
	if [ -n "${prefix_flag}" ]; then
		echo "${script_name}: detected --prefix='${prefix}'."
	else
		echo "${script_name}: no install prefix option given; defaulting to '${prefix}'."
	fi

	# Parse the status of the exec_prefix option and echo feedback.
	if [ -n "${exec_prefix_flag}" ]; then
		echo "${script_name}: detected --exec-prefix='${exec_prefix}'."
	else
		echo "${script_name}: no install exec_prefix option given; defaulting to PREFIX."
	fi

	# Parse the status of the libdir option and echo feedback.
	if [ -n "${libdir_flag}" ]; then
		echo "${script_name}: detected --libdir='${libdir}'."
	else
		echo "${script_name}: no install libdir option given; defaulting to EXECPREFIX/lib."
	fi

	# Parse the status of the includedir option and echo feedback.
	if [ -n "${includedir_flag}" ]; then
		echo "${script_name}: detected --includedir='${includedir}'."
	else
		echo "${script_name}: no install includedir option given; defaulting to PREFIX/include."
	fi

	# Parse the status of the sharedir option and echo feedback.
	if [ -n "${sharedir_flag}" ]; then
		echo "${script_name}: detected --sharedir='${sharedir}'."
	else
		echo "${script_name}: no install sharedir option given; defaulting to PREFIX/share."
	fi

	# Echo the installation directories that we settled on.
	echo "${script_name}: final installation directories:"
	echo "${script_name}:   prefix:      "${prefix}
	echo "${script_name}:   exec_prefix: "${exec_prefix}
	echo "${script_name}:   libdir:      "${libdir}
	echo "${script_name}:   includedir:  "${includedir}
	echo "${script_name}:   sharedir:    "${sharedir}
	echo "${script_name}: NOTE: the variables above can be overridden when running make."

	# Check if CFLAGS is non-empty.
	if [ -n "${CFLAGS}" ]; then
		cflags_preset="${CFLAGS}"
		echo "${script_name}: detected preset CFLAGS; prepending:"
		echo "${script_name}:   ${cflags_preset}"
	else
		cflags_preset=''
		echo "${script_name}: no preset CFLAGS detected."
	fi

	# Check if LDFLAGS is non-empty.
	if [ -n "${LDFLAGS}" ]; then
		ldflags_preset="${LDFLAGS}"
		echo "${script_name}: detected preset LDFLAGS; prepending:"
		echo "${script_name}:   ${ldflags_preset}"
	else
		ldflags_preset=''
		echo "${script_name}: no preset LDFLAGS detected."
	fi

	# Check if the debug flag was specified.
	if [ -n "${debug_flag}" ]; then
		if [ "x${debug_type}" = "xopt" ]; then
			echo "${script_name}: enabling debug symbols with optimizations."
		elif [ "x${debug_type}" = "xsde" ]; then
			debug_type='sde'
			echo "${script_name}: enabling SDE processor emulation."
		else
			debug_type='noopt'
			echo "${script_name}: enabling debug symbols; optimizations disabled."
		fi
	else
		debug_type='off'
		echo "${script_name}: debug symbols disabled."
	fi

	# Check if the verbose make flag was specified.
	if [ "x${enable_verbose}" = "xyes" ]; then
		echo "${script_name}: enabling verbose make output. (disable with 'make V=0'.)"
	else
		echo "${script_name}: disabling verbose make output. (enable with 'make V=1'.)"
	fi

	# Check if the ARG_MAX hack was requested.
	if [ "x${enable_arg_max_hack}" = "xyes" ]; then
		echo "${script_name}: enabling ARG_MAX hack."
	else
		echo "${script_name}: disabling ARG_MAX hack."
	fi

	enable_shared_01=1
	# Check if the static lib flag was specified.
	if   [ "x${enable_static}" = "xyes" -a "x${enable_shared}" = "xyes" ]; then
		echo "${script_name}: building BLIS as both static and shared libraries."
	elif [ "x${enable_static}" = "xyes" -a "x${enable_shared}" = "xno"  ]; then
		echo "${script_name}: building BLIS as a static library (shared library disabled)."
		enable_shared_01=0
	elif [ "x${enable_static}" = "xno"  -a "x${enable_shared}" = "xyes" ]; then
		echo "${script_name}: building BLIS as a shared library (static library disabled)."
	else
		echo "${script_name}: Both static and shared libraries were disabled."
		echo "${script_name}: *** Please enable one (or both) to continue."
		exit 1
	fi

	# Check if the "export shared" flag was specified.
	if [ "x${export_shared}" = "xall" ]; then
		if [ "x${enable_shared}" = "xyes" ]; then
			echo "${script_name}: exporting all symbols within shared library."
		else
			echo "${script_name}: ignoring request to export all symbols within shared library."
		fi
	elif [ "x${export_shared}" = "xpublic" ]; then
		if [ "x${enable_shared}" = "xyes" ]; then
			echo "${script_name}: exporting only public symbols within shared library."
		fi
	else
		echo "${script_name}: *** Invalid argument '${export_shared}' to --export-shared option given."
		echo "${script_name}: *** Please use 'public' or 'all'."
		exit 1
	fi

	# Check if we are building with or without operating system support.
	if [ "x${enable_system}" = "xyes" ]; then
		echo "${script_name}: enabling operating system support."
		enable_system_01=1
	else
		echo "${script_name}: disabling operating system support."
		echo "${script_name}: WARNING: all threading will be disabled!"
		enable_system_01=0

		# Force threading to be disabled.
		threading_model='off'
	fi

	# Check the threading model flag and standardize its value, if needed.
	# NOTE: 'omp' is deprecated but still supported; 'openmp' is preferred.
	enable_openmp='no'
	enable_openmp_01=0
	enable_pthreads='no'
	enable_pthreads_01=0
	if [ "x${threading_model}" = "xauto" ]; then
		echo "${script_name}: determining the threading model automatically."
	elif [ "x${threading_model}" = "xopenmp" ] ||
	     [ "x${threading_model}" = "xomp" ]; then
		echo "${script_name}: using OpenMP for threading."
		enable_openmp='yes'
		enable_openmp_01=1
		threading_model="openmp" # Standardize the value.
	elif [ "x${threading_model}" = "xpthreads" ] ||
	     [ "x${threading_model}" = "xpthread" ] ||
	     [ "x${threading_model}" = "xposix" ]; then
		echo "${script_name}: using POSIX threads for threading."
		enable_pthreads='yes'
		enable_pthreads_01=1
		threading_model="pthreads" # Standardize the value.
	elif [ "x${threading_model}" = "xoff" ] ||
	     [ "x${threading_model}" = "xno" ] ||
	     [ "x${threading_model}" = "xnone" ]; then
		echo "${script_name}: threading is disabled."
		threading_model="off"
	else
		echo "${script_name}: *** Unsupported threading model: ${threading_model}."
		exit 1
	fi

	# Check the method of assigning micropanels to threads in the JR and IR
	# loops.
	enable_jrir_slab_01=0
	enable_jrir_rr_01=0
	if [ "x${thread_part_jrir}" = "xslab" ]; then
		echo "${script_name}: requesting slab threading in jr and ir loops."
		enable_jrir_slab_01=1
	elif [ "x${thread_part_jrir}" = "xrr" ]; then
		echo "${script_name}: requesting round-robin threading in jr and ir loops."
		enable_jrir_rr_01=1
	else
		echo "${script_name}: *** Unsupported method of thread partitioning in jr and ir loops: ${threading_model}."
		exit 1
	fi

	# Convert 'yes' and 'no' flags to booleans.
	if [ "x${enable_pba_pools}" = "xyes" ]; then
		echo "${script_name}: internal memory pools for packing blocks are enabled."
		enable_pba_pools_01=1
	else
		echo "${script_name}: internal memory pools for packing blocks are disabled."
		enable_pba_pools_01=0
	fi
	if [ "x${enable_sba_pools}" = "xyes" ]; then
		echo "${script_name}: internal memory pools for small blocks are enabled."
		enable_sba_pools_01=1
	else
		echo "${script_name}: internal memory pools for small blocks are disabled."
		enable_sba_pools_01=0
	fi
	if [ "x${enable_mem_tracing}" = "xyes" ]; then
		echo "${script_name}: memory tracing output is enabled."
		enable_mem_tracing_01=1
	else
		echo "${script_name}: memory tracing output is disabled."
		enable_mem_tracing_01=0
	fi
	if [ "x${has_memkind}" = "xyes" ]; then
		if [ "x${enable_memkind}" = "x" ]; then
			# If no explicit option was given for libmemkind one way or the other,
			# we use the value returned previously by has_libmemkind(), in this
			# case "yes", to determine the default.
			echo "${script_name}: libmemkind found; default is to enable use."
			enable_memkind="yes"
			enable_memkind_01=1
		else
			if [ "x${enable_memkind}" = "xyes" ]; then
				echo "${script_name}: received explicit request to enable libmemkind."
				enable_memkind="yes"
				enable_memkind_01=1
			else
				echo "${script_name}: received explicit request to disable libmemkind."
				enable_memkind="no"
				enable_memkind_01=0
			fi
		fi
	else
		echo "${script_name}: libmemkind not found; disabling."
		if [ "x${enable_memkind}" = "xyes" ]; then
			echo "${script_name}: cannot honor explicit request to enable libmemkind."
		fi
		enable_memkind="no"
		enable_memkind_01=0
	fi
	if [ "x${pragma_omp_simd}" = "xyes" ]; then
		echo "${script_name}: compiler appears to support #pragma omp simd."
		enable_pragma_omp_simd_01=1
	else
		echo "${script_name}: compiler appears to not support #pragma omp simd."
		enable_pragma_omp_simd_01=0
	fi
	if [ "x${enable_cblas}" = "xyes" ]; then
		echo "${script_name}: the CBLAS compatibility layer is enabled."
		enable_cblas_01=1
		# Force BLAS layer when CBLAS is enabled
		enable_blas='yes'
	else
		echo "${script_name}: the CBLAS compatibility layer is disabled."
		enable_cblas_01=0
	fi
	if [ "x${enable_blas}" = "xyes" ]; then
		echo "${script_name}: the BLAS compatibility layer is enabled."
		enable_blas_01=1
	else
		echo "${script_name}: the BLAS compatibility layer is disabled."
		enable_blas_01=0
	fi
	if [ "x${enable_mixed_dt}" = "xyes" ]; then
		echo "${script_name}: mixed datatype support is enabled."

		if [ "x${enable_mixed_dt_extra_mem}" = "xyes" ]; then
			echo "${script_name}: mixed datatype optimizations requiring extra memory are enabled."
			enable_mixed_dt_extra_mem_01=1
		else
			echo "${script_name}: mixed datatype optimizations requiring extra memory are disabled."
			enable_mixed_dt_extra_mem_01=0
		fi

		enable_mixed_dt_01=1
	else
		echo "${script_name}: mixed datatype support is disabled."

		enable_mixed_dt_extra_mem_01=0
		enable_mixed_dt_01=0
	fi
	if [ "x${enable_sup_handling}" = "xyes" ]; then
		echo "${script_name}: small matrix handling is enabled."
		enable_sup_handling_01=1
	else
		echo "${script_name}: small matrix handling is disabled."
		enable_sup_handling_01=0
	fi
	if [ "x${enable_trsm_preinversion}" = "xyes" ]; then
		echo "${script_name}: trsm diagonal element pre-inversion is enabled."
		enable_trsm_preinversion_01=1
	else
		echo "${script_name}: trsm diagonal element pre-inversion is disabled."
		enable_trsm_preinversion_01=0
	fi

	# Check aocl dynamic threading configuration and enable it only if
	# multi-threading is enabled
	if [ "x${enable_aocl_dynamic}" = "xyes" ]; then
		if [ "x${threading_model}" != "xoff" ]; then
			echo "${script_name}: dynamic selection of number of threads is enabled"
			enable_aocl_dynamic_01=1
		else
			enable_aocl_dynamic_01=0
			enable_aocl_dynamic="no"
			echo "${script_name}: dynamic threading is disabled as multithreading is disabled"
		fi
	else
		echo "${script_name}: dynamic selection of number of threads is disabled"
		enable_aocl_dynamic_01=0
	fi

	# Report integer sizes.
	if [ "x${int_type_size}" = "x32" ]; then
		echo "${script_name}: the BLIS API integer size is 32-bit."
	elif [ "x${int_type_size}" = "x64" ]; then
		echo "${script_name}: the BLIS API integer size is 64-bit."
	else
		echo "${script_name}: the BLIS API integer size is automatically determined."
	fi
	if [ "x${blas_int_type_size}" = "x32" ]; then
		echo "${script_name}: the BLAS/CBLAS API integer size is 32-bit."
	elif [ "x${blas_int_type_size}" = "x64" ]; then
		echo "${script_name}: the BLAS/CBLAS API integer size is 64-bit."
	else
		echo "${script_name}: the BLAS/CBLAS API integer size is automatically determined."
	fi

	# Disallow the simultaneous use of 64-bit integers in the BLAS and
	# 32-bit integers in BLIS.
	if [ "x${blas_int_type_size}" = "x64" -a "x${int_type_size}" = "x32" ]; then
		echo "${script_name}: *** To avoid the possibility of truncation, we do not allow use of 64-bit integers in the BLAS API with 32-bit integers in BLIS. Please use a different configuration of integers."
		exit 1
	fi

	# Check if addons were given.
	if [ -n "${addon_flag}" ]; then

		# Remove duplicates in the addon list, if they exist.
		addon_list=$(rm_duplicate_words_simple "${addon_list}")

		echo "${script_name}: configuring with addons:"

		for addon in ${addon_list}; do

			echo "${script_name}:   ${addon_dir}/${addon}"

			addon_fullpath="${addon_dirpath}/${addon}"

			if [ ! -d "${addon_fullpath}" ]; then
				echo "${script_name}: requested addon sub-directory does not exist! Cannot continue."
				echo "${script_name}: *** Please verify addon existence and name."
				exit 1
			fi
		done

		enable_addons_01=1
	else
		echo "${script_name}: configuring with no addons."

		enable_addons_01=0
	fi

	# Check if a sandbox was given.
	if [ -n "${sandbox_flag}" ]; then

		#sandbox_relpath="${sandbox_dir}/${sandbox}"

		echo "${script_name}: configuring for alternate gemm implementation:"
		echo "${script_name}:   ${sandbox_dir}/${sandbox}"

		sandbox_fullpath="${sandbox_dirpath}/${sandbox}"

		if [ ! -d "${sandbox_fullpath}" ]; then
			echo "${script_name}: requested sandbox sub-directory does not exist! Cannot continue."
			echo "${script_name}: *** Please verify sandbox existence and name."
			exit 1
		fi

		enable_sandbox_01=1
	else
		echo "${script_name}: configuring for conventional gemm implementation."

		enable_sandbox_01=0
	fi

	# Check the method used for returning complex numbers
	if [ "x${complex_return}" = "xdefault" ]; then
		if [ -n "${FC}" ]; then
			# Determine the complex return type from the given Fortran compiler

			# Query the full vendor version string output. This includes the
			# version number along with (potentially) a bunch of other textual
			# clutter.
			# NOTE: This maybe should use merged stdout/stderr rather than only
			# stdout. But it works for now.
			vendor_string="$(${FC} --version 2>/dev/null)"

			# Query the compiler "vendor" (ie: the compiler's simple name) and
			# isolate the version number.
			# The last part ({ read first rest ; echo $first ; }) is a workaround
			# to OS X's egrep only returning the first match.
			fc_vendor=$(echo "${vendor_string}" | egrep -o 'ifort|GNU' | { read first rest ; echo $first ; })

			if [ "x${fc_vendor}" = "xifort" ]; then
				complex_return='intel'
			elif [ "x${fc_vendor}" = "xGNU" ]; then
				complex_return='gnu'
			else
				echo "${script_name}: unable to determine Fortran compiler vendor!"
				complex_return='gnu'
			fi
		else
			complex_return='gnu'
		fi
	fi

	if [ "x${complex_return}" = "xgnu"  ]; then
		complex_return_intel01='0'
	elif [ "x${complex_return}" = "xintel" ]; then
		complex_return_intel01='1'
	else
		echo "${script_name}: unknown complex return type \"${complex_return}\"! Cannot continue."
		echo "${script_name}: *** Acceptable values are \"gnu\" and \"intel\"."
		exit 1
	fi

	if [ "x${disable_blis_arch_type}" = "xyes"  ]; then
		echo "${script_name}: user selection of code path using AOCL_ENABLE_INSTRUCTIONS,"
		echo "${script_name}:    BLIS_ARCH_TYPE and BLIS_MODEL_TYPE env vars is disabled."
		disable_blis_arch_type_01='1'
	else
		disable_blis_arch_type_01='0'
	fi

	# Check if the user requested a custom env var name to replace BLIS_ARCH_TYPE.
	if [ "x${rename_blis_arch_type}" != "xBLIS_ARCH_TYPE" ]; then
		echo "${script_name}: configuring with BLIS_ARCH_TYPE env var renamed to '${rename_blis_arch_type}'."
	fi
	# Check if the user requested a custom env var name to replace BLIS_MODEL_TYPE.
	if [ "x${rename_blis_model_type}" != "xBLIS_MODEL_TYPE" ]; then
		echo "${script_name}: configuring with BLIS_MODEL_TYPE env var renamed to '${rename_blis_model_type}'."
	fi

	echo "${script_name}: configuring complex return type as \"${complex_return}\"."

	# Variables that may contain forward slashes, such as paths, need extra
	# escaping when used in sed commands. We insert those extra escape
	# characters here so that the sed commands below do the right thing.
	os_name_esc=$(echo     "${os_name}"     | sed 's/\//\\\//g')
	prefix_esc=$(echo      "${prefix}"      | sed 's/\//\\\//g')
	exec_prefix_esc=$(echo "${exec_prefix}" | sed 's/\//\\\//g')
	libdir_esc=$(echo      "${libdir}"      | sed 's/\//\\\//g')
	includedir_esc=$(echo  "${includedir}"  | sed 's/\//\\\//g')
	sharedir_esc=$(echo    "${sharedir}"    | sed 's/\//\\\//g')
	dist_path_esc=$(echo   "${dist_path}"   | sed 's/\//\\\//g')
	cc_esc=$(echo          "${found_cc}"    | sed 's/\//\\\//g')
	cxx_esc=$(echo         "${found_cxx}"   | sed 's/\//\\\//g')
	python_esc=$(echo      "${found_python}"    | sed 's/\//\\\//g')
	#sandbox_relpath_esc=$(echo "${sandbox_relpath}" | sed 's/\//\\\//g')

	# For RANLIB, if the variable is not set, we use a default value of
	# 'ranlib'.
	ranlib_esc=$(echo "${RANLIB:-ranlib}" | sed 's/\//\\\//g')
	# For AR, if the variable is not set, we use a default value of 'ar'.
	ar_esc=$(echo "${AR:-ar}" | sed 's/\//\\\//g')
	libpthread_esc=$(echo "${LIBPTHREAD--lpthread}" | sed 's/\//\\\//g')
	cflags_preset_esc=$(echo "${cflags_preset}" | sed 's/\//\\\//g')
	ldflags_preset_esc=$(echo "${ldflags_preset}" | sed 's/\//\\\//g')

	# For Windows builds, clear the libpthread_esc variable so that
	# no pthreads library is substituted into config.mk. (Windows builds
	# employ an implementation of pthreads that is internal to BLIS.)
	if [[ "$is_win" == "yes" && "$cc_vendor" == "clang" ]]; then
		libpthread_esc=
	fi

	# We also clear the libpthread_esc variable for systemless builds
	# (--disable-system).
	if [[ "$enable_system" == "no" ]]; then
		libpthread_esc=
	fi

	# Typically, there are no slashes in the version variable. However,
	# downstream maintainers (such as those for Debian) may create custom
	# tags in their local clones such as "upstream/0.4.1", which obviously
	# contain slashes. This line, and subsequent use of the escaped variable
	# for the version string, accommodates those use cases.
	version_esc=$(echo "${version}" | sed 's/\//\\\//g')

	# Create a #define for the configuration family (config_name).
	uconf=$(echo ${config_name} | tr '[:lower:]' '[:upper:]')
	config_name_define="#define BLIS_FAMILY_${uconf}\n"

	# Create a AOCL specific #define
	# This macro is enabled only for zen family configurations.
	# This enables us to use different cache block sizes for TRSM instead of common level-3 block sizes.
	# Note: amd64_legacy is for pre-zen architectures.
	uconf=$(echo ${config_name} | grep -v amd64_legacy |grep -c 'zen\|amd64\|x86_64' | cut -d. -f1)
	if [[ $uconf == 1 ]]; then
		enable_aocl_zen='yes'
		enable_aocl_zen_01=1
	else
		enable_aocl_zen='no'
		enable_aocl_zen_01=0;
	fi

	# Create a list of #defines, one for each configuration in config_list.
	config_list_defines=""
	for conf in ${config_list}; do

		# Convert the current config name to uppercase.
		uconf=$(echo ${conf} | tr '[:lower:]' '[:upper:]')

		# Create a #define and add it to the running list.
		config_define="BLIS_CONFIG_${uconf}"
		config_list_defines="${config_list_defines}#define ${config_define}\n"
	done

	# Create a list of #defines, one for each kernel set in kernel_list.
	kernel_list_defines=""
	for kern in ${kernel_list}; do

		# Convert the current config name to uppercase.
		uconf=$(echo ${kern} | tr '[:lower:]' '[:upper:]')

		# Create a #define and add it to the running list.
		kernel_define="BLIS_KERNELS_${uconf}"
		kernel_list_defines="${kernel_list_defines}#define ${kernel_define}\n"
	done

	# Create a list of #includes, one for each addon in addon_list.
	addon_list_includes=""
	for addon in ${addon_list}; do

		# Create a #define and add it to the running list.
		addon_header="\"${addon}.h\""
		addon_list_includes="${addon_list_includes}#include ${addon_header}\n"
	done


	# -- Determine whether we are performing an out-of-tree build --------------

	if [ "${dist_path}" != "./" ]; then

		# At this point, we know the user did not run "./configure". But we
		# have not yet ruled out "<fullpath>/configure" or some # equivalent
		# that uses relative paths. To further rule out these possibilities,
		# we create a dummy file in the current build directory.
		touch "./${dummy_file}"

		# If the dummy file we just created in the current directory does not
		# appear in the source distribution path, then we are in a different
		# directory and thus we must create a symbolic link.
		if [ ! -f "${dist_path}/${dummy_file}" ]; then
			configured_oot="yes"
			#echo "${script_name}: detected out-of-tree build directory."
		else
			configured_oot="no"
			#echo "${script_name}: detected in-tree build directory."
		fi

		# Remove the dummy file.
		rm -f "./${dummy_file}"
	fi


	# -- Instantiate config.mk file from template ------------------------------

	# Begin substituting information into the config_mk_in file, outputting
	# to config_mk_out.
	echo "${script_name}: creating ${config_mk_out_path} from ${config_mk_in_path}"
	cat "${config_mk_in_path}" \
		| sed -e "s/@version@/${version_esc}/g" \
		| sed -e "s/@so_version_major@/${so_version_major}/g" \
		| sed -e "s/@so_version_minorbuild@/${so_version_minorbuild}/g" \
		| sed -e "s/@config_name@/${config_name}/g" \
		| sed -e "s/@config_list@/${config_list}/g" \
		| sed -e "s/@kernel_list@/${kernel_list}/g" \
		| sed -e "s/@kconfig_map@/${kconfig_map}/g" \
		| sed -e "s/@os_name@/${os_name_esc}/g" \
		| sed -e "s/@is_win@/${is_win}/g" \
		| sed -e "s/@dist_path@/${dist_path_esc}/g" \
		| sed -e "s/@CC_VENDOR@/${cc_vendor}/g" \
		| sed -e "s/@gcc_older_than_4_9_0@/${gcc_older_than_4_9_0}/g" \
		| sed -e "s/@gcc_older_than_6_1_0@/${gcc_older_than_6_1_0}/g" \
		| sed -e "s/@gcc_older_than_9_1_0@/${gcc_older_than_9_1_0}/g" \
		| sed -e "s/@gcc_older_than_11_2_0@/${gcc_older_than_11_2_0}/g" \
		| sed -e "s/@CC@/${cc_esc}/g" \
		| sed -e "s/@CXX@/${cxx_esc}/g" \
		| sed -e "s/@RANLIB@/${ranlib_esc}/g" \
		| sed -e "s/@AR@/${ar_esc}/g" \
		| sed -e "s/@PYTHON@/${python_esc}/g" \
		| sed -e "s/@libpthread@/${libpthread_esc}/g" \
		| sed -e "s/@cflags_preset@/${cflags_preset_esc}/g" \
		| sed -e "s/@ldflags_preset@/${ldflags_preset_esc}/g" \
		| sed -e "s/@debug_type@/${debug_type}/g" \
		| sed -e "s/@enable_system@/${enable_system}/g" \
		| sed -e "s/@threading_model@/${threading_model}/g" \
		| sed -e "s/@prefix@/${prefix_esc}/g" \
		| sed -e "s/@exec_prefix@/${exec_prefix_esc}/g" \
		| sed -e "s/@libdir@/${libdir_esc}/g" \
		| sed -e "s/@includedir@/${includedir_esc}/g" \
		| sed -e "s/@sharedir@/${sharedir_esc}/g" \
		| sed -e "s/@enable_verbose@/${enable_verbose}/g" \
		| sed -e "s/@configured_oot@/${configured_oot}/g" \
		| sed -e "s/@enable_arg_max_hack@/${enable_arg_max_hack}/g" \
		| sed -e "s/@enable_static@/${enable_static}/g" \
		| sed -e "s/@enable_shared@/${enable_shared}/g" \
		| sed -e "s/@enable_rpath@/${enable_rpath}/g" \
		| sed -e "s/@export_shared@/${export_shared}/g" \
		| sed -e "s/@enable_blas@/${enable_blas}/g" \
		| sed -e "s/@enable_cblas@/${enable_cblas}/g" \
		| sed -e "s/@enable_memkind@/${enable_memkind}/g" \
		| sed -e "s/@pragma_omp_simd@/${pragma_omp_simd}/g" \
		| sed -e "s/@addon_list@/${addon_list}/g" \
		| sed -e "s/@sandbox@/${sandbox}/g" \
		| sed -e "s/@enable_trsm_preinversion@/${enable_trsm_preinversion}/g" \
		| sed -e "s/@enable_aocl_dynamic@/${enable_aocl_dynamic}/g" \
		| sed -e "s/@complex_return@/${complex_return}/g" \
		| sed -e "s/@blas_int_type_size@/${blas_int_type_size}/g" \
		| sed   -e "s/\@enable_aocl_zen\@/${enable_aocl_zen}/g" \
		> "${config_mk_out_path}"

<<<<<<< HEAD
	# -- Instantiate bli_config.h file from template ---------------------------
=======
>>>>>>> 81e10346

	# Begin substituting information into the bli_config_h_in file, outputting
	# to bli_config_h_out. NOTE: We use perl instead of sed because the version
	# of sed used on OS X is old and does not handle the '\n' character
	# intuitively, which was used when constructing ${config_name_define},
	# ${config_list_defines}, and ${kernel_list_defines}.
	echo "${script_name}: creating ${bli_config_h_out_path} from ${bli_config_h_in_path}"
	cat "${bli_config_h_in_path}" \
		| perl -pe "s/\@config_name_define\@/${config_name_define}/g" \
		| perl -pe "s/\@config_list_defines\@/${config_list_defines}/g" \
		| perl -pe "s/\@kernel_list_defines\@/${kernel_list_defines}/g" \
		| sed   -e "s/\@enable_aocl_zen\@/${enable_aocl_zen_01}/g" \
		| sed   -e "s/@enable_system@/${enable_system_01}/g" \
		| sed   -e "s/@enable_openmp@/${enable_openmp_01}/g" \
		| sed   -e "s/@enable_pthreads@/${enable_pthreads_01}/g" \
		| sed   -e "s/@enable_jrir_slab@/${enable_jrir_slab_01}/g" \
		| sed   -e "s/@enable_jrir_rr@/${enable_jrir_rr_01}/g" \
		| sed   -e "s/@enable_pba_pools@/${enable_pba_pools_01}/g" \
		| sed   -e "s/@enable_sba_pools@/${enable_sba_pools_01}/g" \
		| sed   -e "s/@enable_mem_tracing@/${enable_mem_tracing_01}/g" \
		| sed   -e "s/@int_type_size@/${int_type_size}/g" \
		| sed   -e "s/@blas_int_type_size@/${blas_int_type_size}/g" \
		| sed   -e "s/@enable_blas@/${enable_blas_01}/g" \
		| sed   -e "s/@enable_cblas@/${enable_cblas_01}/g" \
		| sed   -e "s/@enable_mixed_dt@/${enable_mixed_dt_01}/g" \
		| sed   -e "s/@enable_mixed_dt_extra_mem@/${enable_mixed_dt_extra_mem_01}/g" \
		| sed   -e "s/@enable_sup_handling@/${enable_sup_handling_01}/g" \
		| sed   -e "s/@enable_memkind@/${enable_memkind_01}/g" \
		| sed   -e "s/@enable_trsm_preinversion@/${enable_trsm_preinversion_01}/g" \
		| sed   -e "s/@enable_aocl_dynamic@/${enable_aocl_dynamic_01}/g" \
		| sed   -e "s/@enable_pragma_omp_simd@/${enable_pragma_omp_simd_01}/g" \
		| sed   -e "s/@enable_sandbox@/${enable_sandbox_01}/g" \
		| sed   -e "s/@enable_shared@/${enable_shared_01}/g" \
		| sed   -e "s/@complex_return_intel@/${complex_return_intel01}/g" \
		| sed   -e "s/@disable_blis_arch_type@/${disable_blis_arch_type_01}/g" \
		| sed   -e "s/@rename_blis_arch_type@/${rename_blis_arch_type}/g" \
		| sed   -e "s/@rename_blis_model_type@/${rename_blis_model_type}/g" \
		> "${bli_config_h_out_path}"

	# -- Instantiate bli_addon.h file from template ----------------------------

	# Begin substituting information into the bli_addon_h_in file, outputting
	# to bli_addon_h_out. NOTE: We use perl instead of sed because the version
	# of sed used on OS X is old and does not handle the '\n' character
	# intuitively, which was used when constructing ${addon_list_includes}.
	echo "${script_name}: creating ${bli_addon_h_out_path} from ${bli_addon_h_in_path}"
	cat "${bli_addon_h_in_path}" \
		| perl -pe "s/\@addon_list_includes\@/${addon_list_includes}/g" \
		| sed   -e "s/@enable_addons@/${enable_addons_01}/g" \
		> "${bli_addon_h_out_path}"

	# -- Create top-level object directories -----------------------------------

	# Create obj sub-directories (if they do not already exist).
	base_obj_dirpath="${obj_dirpath}/${config_name}"

	echo "${script_name}: creating ${base_obj_dirpath}"
	mkdir -p ${base_obj_dirpath}


	obj_config_dirpath="${base_obj_dirpath}/${config_dir}"

	mkdir -p ${obj_config_dirpath}
	for conf in ${config_list}; do
		echo "${script_name}: creating ${obj_config_dirpath}/${conf}"
		mkdir -p ${obj_config_dirpath}/${conf}
	done


	obj_kernels_dirpath="${base_obj_dirpath}/${kernels_dir}"

	mkdir -p ${obj_kernels_dirpath}
	for kern in ${kernel_list}; do
		echo "${script_name}: creating ${obj_kernels_dirpath}/${kern}"
		mkdir -p ${obj_kernels_dirpath}/${kern}
	done


	obj_refkern_dirpath="${base_obj_dirpath}/${refkern_dir}"

	mkdir -p ${obj_refkern_dirpath}
	for conf in ${config_list}; do
		echo "${script_name}: creating ${obj_refkern_dirpath}/${conf}"
		mkdir -p ${obj_refkern_dirpath}/${conf}
	done


	obj_aocldtl_dirpath="${base_obj_dirpath}/${aocldtl_dir}"

	echo "${script_name}: creating ${obj_aocldtl_dirpath}"
	mkdir -p ${obj_aocldtl_dirpath}


	obj_frame_dirpath="${base_obj_dirpath}/${frame_dir}"

	echo "${script_name}: creating ${obj_frame_dirpath}"
	mkdir -p ${obj_frame_dirpath}


	if [ -n "${addon_flag}" ]; then

		obj_addon_dirpath="${base_obj_dirpath}/${addon_dir}"

		for addon in ${addon_list}; do
			echo "${script_name}: creating ${obj_addon_dirpath}/${addon}"
			mkdir -p ${obj_addon_dirpath}/${addon}
		done
	fi


	if [ -n "${sandbox_flag}" ]; then

		obj_sandbox_dirpath="${base_obj_dirpath}/${sandbox_dir}"

		echo "${script_name}: creating ${obj_sandbox_dirpath}/${sandbox}"
		mkdir -p ${obj_sandbox_dirpath}/${sandbox}
	fi


	obj_blastest_dirpath="${base_obj_dirpath}/${blastest_dir}"

	echo "${script_name}: creating ${obj_blastest_dirpath}"
	mkdir -p ${obj_blastest_dirpath}


	obj_testsuite_dirpath="${base_obj_dirpath}/${testsuite_dir}"

	echo "${script_name}: creating ${obj_testsuite_dirpath}"
	mkdir -p ${obj_testsuite_dirpath}


	# Create lib directory (if it does not already exist).
	base_lib_dirpath="${lib_dirpath}/${config_name}"

	echo "${script_name}: creating ${base_lib_dirpath}"
	mkdir -p ${base_lib_dirpath}


	# Create include directory (if it does not already exist).
	base_include_dirpath="${include_dirpath}/${config_name}"

	echo "${script_name}: creating ${base_include_dirpath}"
	mkdir -p ${base_include_dirpath}


	# -- Mirror source directory hierarchies to object directories -------------

	# Combine the config_list with the config_name and then remove duplicates.
	config_list_plus_name=$(rm_duplicate_words "${config_list} ${config_name}")

	# Mirror each of the sub-configuration directories to the object directory.
	for conf in ${config_list_plus_name}; do

		echo "${script_name}: mirroring ${config_dirpath}/${conf} to ${obj_config_dirpath}/${conf}"
		${mirror_tree_sh} "${config_dirpath}/${conf}" "${obj_config_dirpath}/${conf}"
	done

	# Mirror optimized kernels source tree to its object sub-directory.
	# We perform the mirroring on each configuration/kernel sub-directory
	# within 'kernels'.
	for kern in ${kernel_list}; do

		# Only mirror the optimized kernels source directory if it exists.
		# There are occasions where one of the sub-configurations in the
		# config_list does not correspond to a kernels sub-directory, such
		# as when architecture B is so close to architecture A that B can
		# use A's kernel source code unmodified (though perhaps with
		# different blocksizes).
		#if [ -d "${kernels_dirpath}/${conf}" ]; then

		echo "${script_name}: mirroring ${kernels_dirpath}/${kern} to ${obj_kernels_dirpath}/${kern}"
		${mirror_tree_sh} "${kernels_dirpath}/${kern}" "${obj_kernels_dirpath}/${kern}"
		#else
		#	echo "${script_name}: mirroring ${kernels_dirpath}/${conf} skipped... directory does not exist"
		#fi
	done

	# Mirror reference kernel source tree to its object sub-directory.
	echo "${script_name}: mirroring ${refkern_dirpath} to ${obj_refkern_dirpath}"
	${mirror_tree_sh} ${refkern_dirpath} ${obj_refkern_dirpath}

	# Mirror reference kernels source tree to its object sub-directory.
	for conf in ${config_list}; do

		echo "${script_name}: mirroring ${refkern_dirpath} to ${obj_refkern_dirpath}/${conf}"
		${mirror_tree_sh} "${refkern_dirpath}" "${obj_refkern_dirpath}/${conf}"
	done

	# Mirror framework source tree to its object sub-directory.
	echo "${script_name}: mirroring ${frame_dirpath} to ${obj_frame_dirpath}"
	${mirror_tree_sh} ${frame_dirpath} ${obj_frame_dirpath}

	# Mirror framework source tree to its object sub-directory.
	echo "${script_name}: mirroring ${aocldtl_dirpath} to ${obj_aocldtl_dirpath}"
	${mirror_tree_sh} ${aocldtl_dirpath} ${obj_aocldtl_dirpath}

	# Mirror the chosen addon source tree to its object sub-directory.
	if [ -n "${addon_flag}" ]; then

		for addon in ${addon_list}; do

			echo "${script_name}: mirroring ${addon_dirpath}/${addon} to ${obj_addon_dirpath}/${addon}"
			${mirror_tree_sh} "${addon_dirpath}/${addon}" "${obj_addon_dirpath}/${addon}"
		done
	fi

	# Mirror the chosen sandbox source tree to its object sub-directory.
	if [ -n "${sandbox_flag}" ]; then

		echo "${script_name}: mirroring ${sandbox_dirpath}/${sandbox} to ${obj_sandbox_dirpath}/${sandbox}"
		${mirror_tree_sh} "${sandbox_dirpath}/${sandbox}" "${obj_sandbox_dirpath}/${sandbox}"
	fi


	# -- Generate makefile fragements ------------------------------------------

	clist_contains_cname=$(is_in_list "${config_name}" "${config_list}")

	# If the config_list does not already contain the config_name (i.e.,
	# if config_name is an umbrella family), generate makefiles in that
	# directory. (In the next step, we will loop over the actual sub-
	# configurations and create fragments there as well.)
	if [ "${clist_contains_cname}" == "false" ]; then

		echo "${script_name}: creating makefile fragments in ${obj_config_dirpath}/${config_name}"
		${gen_make_frags_sh} \
				 -h -r -v0 \
				 -o ${script_name} \
				 -p 'CONFIG' \
				 ${config_dirpath}/${config_name} \
				 ${obj_config_dirpath}/${config_name} \
				 ${gen_make_frags_dirpath}/fragment.mk \
				 ${gen_make_frags_dirpath}/suffix_list \
				 ${gen_make_frags_dirpath}/ignore_list
	fi

	# Generate makefile fragments for each of the sub-configurations present
	# in the configuration list.
	for conf in ${config_list}; do

		echo "${script_name}: creating makefile fragments in ${obj_config_dirpath}/${conf}"
		${gen_make_frags_sh} \
				 -h -r -v0 \
				 -o ${script_name} \
				 -p 'CONFIG' \
				 ${config_dirpath}/${conf} \
				 ${obj_config_dirpath}/${conf} \
				 ${gen_make_frags_dirpath}/fragment.mk \
				 ${gen_make_frags_dirpath}/suffix_list \
				 ${gen_make_frags_dirpath}/ignore_list
	done

	# Generate makefile fragments for each of the kernel sets required by
	# the configuration list (in the kernel list).
	for kern in ${kernel_list}; do

		echo "${script_name}: creating makefile fragments in ${obj_kernels_dirpath}/${kern}"
		${gen_make_frags_sh} \
				 -h -r -v0 \
				 -o ${script_name} \
				 -p 'KERNELS' \
				 ${kernels_dirpath}/${kern} \
				 ${obj_kernels_dirpath}/${kern} \
				 ${gen_make_frags_dirpath}/fragment.mk \
				 ${gen_make_frags_dirpath}/suffix_list \
				 ${gen_make_frags_dirpath}/ignore_list
	done

	# Generate makefile fragments in the reference kernels directory.
	echo "${script_name}: creating makefile fragments in ${obj_refkern_dirpath}"
	${gen_make_frags_sh} \
			 -h -r -v0 \
			 -o ${script_name} \
			 -p 'REFKERN' \
			 ${refkern_dirpath} \
			 ${obj_refkern_dirpath} \
			 ${gen_make_frags_dirpath}/fragment.mk \
			 ${gen_make_frags_dirpath}/suffix_list \
			 ${gen_make_frags_dirpath}/ignore_list

	# Generate makefile fragments in the DTL directory.
	echo "${script_name}: creating makefile fragments in ${obj_aocldtl_dirpath}"
	${gen_make_frags_sh} \
			 -h -r -v0 \
			 -o ${script_name} \
			 -p 'AOCLDTL' \
			 ${aocldtl_dirpath} \
			 ${obj_aocldtl_dirpath} \
			 ${gen_make_frags_dirpath}/fragment.mk \
			 ${gen_make_frags_dirpath}/suffix_list \
			 ${gen_make_frags_dirpath}/ignore_list

	# Generate makefile fragments in the framework directory.
	echo "${script_name}: creating makefile fragments in ${obj_frame_dirpath}"
	${gen_make_frags_sh} \
			 -h -r -v0 \
			 -o ${script_name} \
			 -p 'FRAME' \
			 ${frame_dirpath} \
			 ${obj_frame_dirpath} \
			 ${gen_make_frags_dirpath}/fragment.mk \
			 ${gen_make_frags_dirpath}/suffix_list \
			 ${gen_make_frags_dirpath}/ignore_list

	# Generate makefile fragments in the addon sub-directory.
	if [ -n "${addon_flag}" ]; then

		for addon in ${addon_list}; do

			echo "${script_name}: creating makefile fragments in ${obj_addon_dirpath}/${addon}"
			${gen_make_frags_sh} \
					 -h -r -v0 \
					 -o ${script_name} \
					 -p 'ADDON' \
					 ${addon_dirpath}/${addon} \
					 ${obj_addon_dirpath}/${addon} \
					 ${gen_make_frags_dirpath}/fragment.mk \
					 ${gen_make_frags_dirpath}/suffix_list \
					 ${gen_make_frags_dirpath}/ignore_list
		done
	fi


	# Generate makefile fragments in the sandbox sub-directory.
	if [ -n "${sandbox_flag}" ]; then

		echo "${script_name}: creating makefile fragments in ${obj_sandbox_dirpath}/${sandbox}"
		${gen_make_frags_sh} \
				 -h -r -v0 \
				 -o ${script_name} \
				 -p 'SANDBOX' \
				 ${sandbox_dirpath}/${sandbox} \
				 ${obj_sandbox_dirpath}/${sandbox} \
				 ${gen_make_frags_dirpath}/fragment.mk \
				 ${gen_make_frags_dirpath}/suffix_list \
				 ${gen_make_frags_dirpath}/ignore_list
	fi


	# -- Handle out-of-tree builds ---------------------------------------------

	# Under some circumstances, we need to create some symbolic links to
	# properly handle out-of-tree builds.
	if [ "${configured_oot}" = "yes" ]; then

		# If 'Makefile' symlink does not already exist in the current
		# directory, create a symbolic link to it. If one does exist, we
		# use -f to force creation of a new link.
		if [ ! -e "./Makefile" ]; then

			echo "${script_name}: creating symbolic link to Makefile."
			ln -s "${dist_path}/Makefile"

		elif [ -h "./Makefile" ]; then
			echo "${script_name}: symbolic link to Makefile already exists; forcing creation of new link."
			ln -sf "${dist_path}/Makefile"
		else
			echo "${script_name}: Non-symbolic link file or directory 'Makefile' blocks creation of symlink."
			echo "${script_name}: *** Please remove this entity and re-run configure."
			exit 1
		fi

		# If 'blis.pc.in' symlink does not already exist in the current
		# directory, create a symbolic link to it. If one does exist, we
		# use -f to force creation of a new link.
		if [ ! -e "./blis.pc.in" ]; then

			echo "${script_name}: creating symbolic link to blis.pc.in."
			ln -s "${dist_path}/blis.pc.in"

		elif [ -h "./blis.pc.in" ]; then
			echo "${script_name}: symbolic link to blis.pc.in already exists; forcing creation of new link."
			ln -sf "${dist_path}/blis.pc.in"
		else
			echo "${script_name}: Non-symbolic link file or directory 'blis.pc.in' blocks creation of symlink."
			echo "${script_name}: *** Please remove this entity and re-run configure."
			exit 1
		fi

		# If 'common.mk' symlink does not already exist in the current
		# directory, create a symbolic link to it. If one does exist, we
		# use -f to force creation of a new link.
		if [ ! -e "./common.mk" ]; then

			echo "${script_name}: creating symbolic link to common.mk."
			ln -s "${dist_path}/common.mk"

		elif [ -h "./common.mk" ]; then
			echo "${script_name}: symbolic link to common.mk already exists; forcing creation of new link."
			ln -sf "${dist_path}/common.mk"
		else
			echo "${script_name}: Non-symbolic link file or directory 'common.mk' blocks creation of symlink."
			echo "${script_name}: *** Please remove this entity and re-run configure."
			exit 1
		fi

		# If 'config' symlink does not already exist in the current
		# directory, create a symbolic link to it. If one does exist, we
		# use -f to force creation of a new link.
		if [ ! -e "./config" ]; then

			echo "${script_name}: creating symbolic link to 'config' directory."
			ln -s "${dist_path}/config"

		elif [ -h "./config" ]; then
			echo "${script_name}: symbolic link to 'config' directory already exists; forcing creation of new link."
			ln -sf "${dist_path}/config"
		else
			echo "${script_name}: Non-symbolic link file or directory 'config' blocks creation of symlink."
			echo "${script_name}: *** Please remove this entity and re-run configure."
			exit 1
		fi

		echo "${script_name}: configured to build outside of source distribution."
	else

		echo "${script_name}: configured to build within top-level directory of source distribution."
	fi

	if [ "${warn_user_generic}" = "1" ]; then

		echo "${script_name}: "
		echo "${script_name}: *** Unable to automatically detect hardware type! ***"
		echo "${script_name}: "
		echo "${script_name}: NOTE: configure was unable to identify a subconfiguration"
		echo "${script_name}: optimized for your hardware. As a result, the 'generic'"
		echo "${script_name}: subconfiguration (with low-performance reference kernels)"
		echo "${script_name}: will be used. For support, please open an issue on GitHub"
		echo "${script_name}: at https://github.com/flame/blis/issues."
		echo "${script_name}: "
	fi

	# Exit peacefully.
	return 0
}


# The script's main entry point, passing all parameters given.
main "$@"
<|MERGE_RESOLUTION|>--- conflicted
+++ resolved
@@ -147,8 +147,8 @@
 	echo "   --enable-rpath, --disable-rpath"
 	echo " "
 	echo "                 Enable (disabled by default) setting an install_name for"
-    echo "                 dynamic libraries on macOS which starts with @rpath rather"
-    echo "                 than the absolute install path."
+	echo "                 dynamic libraries on macOS which starts with @rpath rather"
+	echo "                 than the absolute install path."
 	echo " "
 	echo "   -e SYMBOLS, --export-shared[=SYMBOLS]"
 	echo " "
@@ -2082,7 +2082,7 @@
 	enable_arg_max_hack='no'
 	enable_static='yes'
 	enable_shared='yes'
-    enable_rpath='no'
+	enable_rpath='no'
 	export_shared='public'
 	enable_pba_pools='yes'
 	enable_sba_pools='yes'
@@ -3539,10 +3539,7 @@
 		| sed   -e "s/\@enable_aocl_zen\@/${enable_aocl_zen}/g" \
 		> "${config_mk_out_path}"
 
-<<<<<<< HEAD
 	# -- Instantiate bli_config.h file from template ---------------------------
-=======
->>>>>>> 81e10346
 
 	# Begin substituting information into the bli_config_h_in file, outputting
 	# to bli_config_h_out. NOTE: We use perl instead of sed because the version
