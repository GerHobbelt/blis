--- conflicted
+++ resolved
@@ -35,11 +35,7 @@
 
 #include "blis.h"
 
-<<<<<<< HEAD
-//#define ENABLE_DEBUG
-=======
 //#define BLIS_ENABLE_MEM_TRACING
->>>>>>> f272c289
 
 // -----------------------------------------------------------------------------
 
@@ -48,14 +44,6 @@
 	const malloc_ft malloc_fp  = BLIS_MALLOC_POOL;
 	const size_t    align_size = BLIS_POOL_ADDR_ALIGN_SIZE;
 
-<<<<<<< HEAD
-#ifdef ENABLE_DEBUG
-	printf( "bli_malloc_pool(): allocating block (size %ld, align size %ld)\n",
-	        ( long )size, ( long )align_size );
-#endif
-
-	return bli_malloc_align( malloc_fp, size, align_size );
-=======
 	#ifdef BLIS_ENABLE_MEM_TRACING
 	printf( "bli_malloc_pool(): size %ld, align size %ld\n",
 	        ( long )size, ( long )align_size );
@@ -63,24 +51,16 @@
 	#endif
 
 	return bli_fmalloc_align( malloc_fp, size, align_size );
->>>>>>> f272c289
 }
 
 void bli_free_pool( void* p )
 {
-<<<<<<< HEAD
-#ifdef ENABLE_DEBUG
+	#ifdef BLIS_ENABLE_MEM_TRACING
 	printf( "bli_free_pool(): freeing block\n" );
-#endif
-	bli_free_align( BLIS_FREE_POOL, p );
-=======
-	#ifdef BLIS_ENABLE_MEM_TRACING
-	printf( "bli_free_pool(): freeing block\n" );
 	fflush( stdout );
 	#endif
 
 	bli_ffree_align( BLIS_FREE_POOL, p );
->>>>>>> f272c289
 }
 
 // -----------------------------------------------------------------------------
@@ -90,14 +70,6 @@
 	const malloc_ft malloc_fp  = BLIS_MALLOC_USER;
 	const size_t    align_size = BLIS_HEAP_ADDR_ALIGN_SIZE;
 
-<<<<<<< HEAD
-#ifdef ENABLE_DEBUG
-	printf( "bli_malloc_user(): allocating block (size %ld, align size %ld)\n",
-	        ( long )size, ( long )align_size );
-#endif
-
-	return bli_malloc_align( malloc_fp, size, align_size );
-=======
 	#ifdef BLIS_ENABLE_MEM_TRACING
 	printf( "bli_malloc_user(): size %ld, align size %ld\n",
 	        ( long )size, ( long )align_size );
@@ -105,24 +77,16 @@
 	#endif
 
 	return bli_fmalloc_align( malloc_fp, size, align_size );
->>>>>>> f272c289
 }
 
 void bli_free_user( void* p )
 {
-<<<<<<< HEAD
-#ifdef ENABLE_DEBUG
+	#ifdef BLIS_ENABLE_MEM_TRACING
 	printf( "bli_free_user(): freeing block\n" );
-#endif
-	bli_free_align( BLIS_FREE_USER, p );
-=======
-	#ifdef BLIS_ENABLE_MEM_TRACING
-	printf( "bli_free_user(): freeing block\n" );
 	fflush( stdout );
 	#endif
 
 	bli_ffree_align( BLIS_FREE_USER, p );
->>>>>>> f272c289
 }
 
 // -----------------------------------------------------------------------------
@@ -131,35 +95,19 @@
 {
 	const malloc_ft malloc_fp = BLIS_MALLOC_INTL;
 
-<<<<<<< HEAD
-#ifdef ENABLE_DEBUG
-	printf( "bli_malloc_intl(): allocating block (size %ld)\n",
-	        ( long )size );
-#endif
-
-	return bli_malloc_noalign( malloc_fp, size );
-=======
 	#ifdef BLIS_ENABLE_MEM_TRACING
 	printf( "bli_malloc_intl(): size %ld\n", ( long )size );
 	fflush( stdout );
 	#endif
 
 	return bli_fmalloc_noalign( malloc_fp, size );
->>>>>>> f272c289
 }
 
 void* bli_calloc_intl( size_t size )
 {
-<<<<<<< HEAD
-#ifdef ENABLE_DEBUG
-	printf( "bli_calloc_intl(): allocating block (size %ld)\n",
-	        ( long )size );
-#endif
-=======
 	#ifdef BLIS_ENABLE_MEM_TRACING
 	printf( "bli_calloc_intl(): " );
 	#endif
->>>>>>> f272c289
 
 	void* p = bli_malloc_intl( size );
 
@@ -170,19 +118,12 @@
 
 void bli_free_intl( void* p )
 {
-<<<<<<< HEAD
-#ifdef ENABLE_DEBUG
+	#ifdef BLIS_ENABLE_MEM_TRACING
 	printf( "bli_free_intl(): freeing block\n" );
-#endif
-	bli_free_noalign( BLIS_FREE_INTL, p );
-=======
-	#ifdef BLIS_ENABLE_MEM_TRACING
-	printf( "bli_free_intl(): freeing block\n" );
 	fflush( stdout );
 	#endif
 
 	bli_ffree_noalign( BLIS_FREE_INTL, p );
->>>>>>> f272c289
 }
 
 // -----------------------------------------------------------------------------
