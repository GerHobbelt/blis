--- conflicted
+++ resolved
@@ -511,21 +511,13 @@
 
 		if ( n <= NR )
 		{
-<<<<<<< HEAD
-			( *ic_ways ) = ( mr_blks < ( *n_threads ) ) ? mr_blks : ( *n_threads );
-=======
 			( *ic_ways ) = ( *n_threads );
->>>>>>> f3c166b0
 			( *jc_ways ) = 1;
 			( *n_threads ) = ( *ic_ways ) * ( *jc_ways );
 		}
 		else if ( m <= MR )
 		{
-<<<<<<< HEAD
-			( *jc_ways ) = ( nr_blks < ( *n_threads ) ) ? nr_blks : ( *n_threads );
-=======
 			( *jc_ways ) = ( *n_threads );
->>>>>>> f3c166b0
 			( *ic_ways ) = 1;
 			( *n_threads ) = ( *ic_ways ) * ( *jc_ways );
 		}
@@ -533,31 +525,7 @@
 		{
 			// If BLIS_NUM_THREADS are set, generate jc,ic from the same.
 			bli_thread_partition_2x2( ( *n_threads ), m, n, ic_ways, jc_ways );
-<<<<<<< HEAD
-			if ( ( mr_blks < ( *ic_ways ) ) && ( nr_blks < ( *jc_ways ) ) )
-			{
-				( *ic_ways ) = mr_blks;
-				( *jc_ways ) = nr_blks;
-				( *n_threads ) = ( *ic_ways ) * ( *jc_ways );
-			}
-			else if ( mr_blks < ( *ic_ways ) )
-			{
-				( *ic_ways ) = mr_blks;
-				dim_t rem_jc_ways = ( dim_t )( ( *n_threads ) / ( *ic_ways ) );
-				( *jc_ways ) = ( rem_jc_ways < nr_blks ) ? rem_jc_ways : nr_blks;
-				( *n_threads ) = ( *ic_ways ) * ( *jc_ways );
-			}
-			else if ( nr_blks < ( *jc_ways ) )
-			{
-				( *jc_ways ) = nr_blks;
-				dim_t rem_ic_ways = ( dim_t )( ( *n_threads ) / ( *jc_ways ) );
-				( *ic_ways ) = ( rem_ic_ways < mr_blks ) ? rem_ic_ways : mr_blks;
-				( *n_threads ) = ( *ic_ways ) * ( *jc_ways );
-			}
-			else
-=======
 			if ( ( mr_blks >= ( *ic_ways ) ) && ( nr_blks >= ( *jc_ways ) ) )
->>>>>>> f3c166b0
 			{
 				lpgemm_pnl_wrk_heur_adjust_ic_jc_ways
 				(
@@ -629,21 +597,13 @@
 
 		if ( n <= NR )
 		{
-<<<<<<< HEAD
-			( *ic_ways ) = ( mr_blks < ( *n_threads ) ) ? mr_blks : ( *n_threads );
-=======
 			( *ic_ways ) = ( *n_threads );
->>>>>>> f3c166b0
 			( *jc_ways ) = 1;
 			( *n_threads ) = ( *ic_ways ) * ( *jc_ways );
 		}
 		else if ( m <= MR )
 		{
-<<<<<<< HEAD
-			( *jc_ways ) = ( nr_blks < ( *n_threads ) ) ? nr_blks : ( *n_threads );
-=======
 			( *jc_ways ) = ( *n_threads );
->>>>>>> f3c166b0
 			( *ic_ways ) = 1;
 			( *n_threads ) = ( *ic_ways ) * ( *jc_ways );
 		}
@@ -651,31 +611,7 @@
 		{
 			// If BLIS_NUM_THREADS are set, generate jc,ic from the same.
 			bli_thread_partition_2x2( ( *n_threads ), m, n, ic_ways, jc_ways );
-<<<<<<< HEAD
-			if ( ( mr_blks < ( *ic_ways ) ) && ( nr_blks < ( *jc_ways ) ) )
-			{
-				( *ic_ways ) = mr_blks;
-				( *jc_ways ) = nr_blks;
-				( *n_threads ) = ( *ic_ways ) * ( *jc_ways );
-			}
-			else if ( mr_blks < ( *ic_ways ) )
-			{
-				( *ic_ways ) = mr_blks;
-				dim_t rem_jc_ways = ( dim_t )( ( *n_threads ) / ( *ic_ways ) );
-				( *jc_ways ) = ( rem_jc_ways < nr_blks ) ? rem_jc_ways : nr_blks;
-				( *n_threads ) = ( *ic_ways ) * ( *jc_ways );
-			}
-			else if ( nr_blks < ( *jc_ways ) )
-			{
-				( *jc_ways ) = nr_blks;
-				dim_t rem_ic_ways = ( dim_t )( ( *n_threads ) / ( *jc_ways ) );
-				( *ic_ways ) = ( rem_ic_ways < mr_blks ) ? rem_ic_ways : mr_blks;
-				( *n_threads ) = ( *ic_ways ) * ( *jc_ways );
-			}
-			else
-=======
 			if ( ( mr_blks >= ( *ic_ways ) ) && ( nr_blks >= ( *jc_ways ) ) )
->>>>>>> f3c166b0
 			{
 		       	lpgemm_adjust_ic_jc_ways
 		      	(
@@ -704,13 +640,8 @@
 
 	if ( ( m >= MT ) && ( n >= NT ) && ( k >= KT ) )
 	{
-<<<<<<< HEAD
-		if (((k <= page_size_b_floatx2 ) && ( m_ic > MT_2 ) && ( n_jc >= NT ) ) ||
-		    ((bli_cpuid_is_avx512_supported() == FALSE ) && (k > page_size_b_floatx2)))
-=======
 		if (((k <= page_size_b_floatx2) && (m_ic > MT_2) && (n_jc >= NT)) ||
 		    ((bli_cpuid_is_avx512_supported() == FALSE) && (k > page_size_b_floatx2)))
->>>>>>> f3c166b0
 		{
 			bli_rntm_set_pack_b( 1, rntm_g );
 			bli_rntm_set_pack_a( 1, rntm_g );
