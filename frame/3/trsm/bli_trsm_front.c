--- conflicted
+++ resolved
@@ -56,18 +56,12 @@
 	obj_t   b_local;
 	obj_t   c_local;
 
-<<<<<<< HEAD
-	// Check parameters.
-	if ( bli_error_checking_is_enabled() )
-		bli_trsm_check( side, alpha, a, b, &BLIS_ZERO, b, cntx );
-=======
 #if 0
 #ifdef BLIS_ENABLE_SMALL_MATRIX_TRSM
 	gint_t status = bli_trsm_small( side, alpha, a, b, cntx, cntl );
 	if ( status == BLIS_SUCCESS ) return;
 #endif
 #endif
->>>>>>> cfa3db3f
 
 	// If alpha is zero, scale by beta and return.
 	if ( bli_obj_equals( alpha, &BLIS_ZERO ) )
@@ -157,28 +151,6 @@
 	  rntm
 	);
 
-<<<<<<< HEAD
-	// A sort of hack for communicating the desired pack schemas for A and B
-	// to bli_trsm_cntl_create() (via bli_l3_thread_decorator() and
-	// bli_l3_cntl_create_if()). This allows us to access the schemas from
-	// the control tree, which hopefully reduces some confusion, particularly
-	// in bli_packm_init().
-	if ( bli_cntx_method( cntx ) == BLIS_NAT )
-	{
-		bli_obj_set_pack_schema( BLIS_PACKED_ROW_PANELS, &a_local );
-		bli_obj_set_pack_schema( BLIS_PACKED_COL_PANELS, &b_local );
-	}
-	else // if ( bli_cntx_method( cntx_trsm ) != BLIS_NAT )
-	{
-		pack_t schema_a = bli_cntx_schema_a_block( cntx );
-		pack_t schema_b = bli_cntx_schema_b_panel( cntx );
-
-		bli_obj_set_pack_schema( schema_a, &a_local );
-		bli_obj_set_pack_schema( schema_b, &b_local );
-	}
-
-=======
->>>>>>> cfa3db3f
 	// Invoke the internal back-end.
 	bli_l3_thread_decorator
 	(
