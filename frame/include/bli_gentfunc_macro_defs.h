--- conflicted
+++ resolved
@@ -234,9 +234,6 @@
 
 // -- Basic one-operand macro --
 
-<<<<<<< HEAD
-#define INSERT_GENTFUNC_BASIC( ... ) \
-=======
 // -- (no auxiliary arguments) --
 
 #define INSERT_GENTFUNC_BASIC0( tfuncname ) \
@@ -274,87 +271,187 @@
 // -- (two auxiliary arguments) --
 
 #define INSERT_GENTFUNC_BASIC2( tfuncname, varname1, varname2 ) \
->>>>>>> fb2a6827
-\
-GENTFUNC( float,    s, __VA_ARGS__ ) \
-GENTFUNC( double,   d, __VA_ARGS__ ) \
-GENTFUNC( scomplex, c, __VA_ARGS__ ) \
-GENTFUNC( dcomplex, z, __VA_ARGS__ )
+\
+GENTFUNC( float,    s, tfuncname, varname1, varname2 ) \
+GENTFUNC( double,   d, tfuncname, varname1, varname2 ) \
+GENTFUNC( scomplex, c, tfuncname, varname1, varname2 ) \
+GENTFUNC( dcomplex, z, tfuncname, varname1, varname2 )
+
+// -- (three auxiliary arguments) --
+
+#define INSERT_GENTFUNC_BASIC3( tfuncname, varname1, varname2, varname3 ) \
+\
+GENTFUNC( float,    s, tfuncname, varname1, varname2, varname3 ) \
+GENTFUNC( double,   d, tfuncname, varname1, varname2, varname3 ) \
+GENTFUNC( scomplex, c, tfuncname, varname1, varname2, varname3 ) \
+GENTFUNC( dcomplex, z, tfuncname, varname1, varname2, varname3 )
+
+// -- (four auxiliary arguments) --
+
+#define INSERT_GENTFUNC_BASIC4( tfuncname, varname1, varname2, varname3, varname4 ) \
+\
+GENTFUNC( float,    s, tfuncname, varname1, varname2, varname3, varname4 ) \
+GENTFUNC( double,   d, tfuncname, varname1, varname2, varname3, varname4 ) \
+GENTFUNC( scomplex, c, tfuncname, varname1, varname2, varname3, varname4 ) \
+GENTFUNC( dcomplex, z, tfuncname, varname1, varname2, varname3, varname4 )
 
 
 
 // -- Basic one-operand with real projection --
 
-#define INSERT_GENTFUNCR_BASIC( ... ) \
-\
-GENTFUNCR( float,    float,  s, s, __VA_ARGS__ ) \
-GENTFUNCR( double,   double, d, d, __VA_ARGS__ ) \
-GENTFUNCR( scomplex, float,  c, s, __VA_ARGS__ ) \
-GENTFUNCR( dcomplex, double, z, d, __VA_ARGS__ )
+// -- (no auxiliary arguments) --
+
+#define INSERT_GENTFUNCR_BASIC0( tfuncname ) \
+\
+GENTFUNCR( float,    float,  s, s, tfuncname ) \
+GENTFUNCR( double,   double, d, d, tfuncname ) \
+GENTFUNCR( scomplex, float,  c, s, tfuncname ) \
+GENTFUNCR( dcomplex, double, z, d, tfuncname )
+
+// -- (one auxiliary argument) --
+
+#define INSERT_GENTFUNCR_BASIC( tfuncname, varname ) \
+\
+GENTFUNCR( float,    float,  s, s, tfuncname, varname ) \
+GENTFUNCR( double,   double, d, d, tfuncname, varname ) \
+GENTFUNCR( scomplex, float,  c, s, tfuncname, varname ) \
+GENTFUNCR( dcomplex, double, z, d, tfuncname, varname )
+
+// -- (two auxiliary arguments) --
+
+#define INSERT_GENTFUNCR_BASIC2( tfuncname, varname1, varname2 ) \
+\
+GENTFUNCR( float,    float,  s, s, tfuncname, varname1, varname2 ) \
+GENTFUNCR( double,   double, d, d, tfuncname, varname1, varname2 ) \
+GENTFUNCR( scomplex, float,  c, s, tfuncname, varname1, varname2 ) \
+GENTFUNCR( dcomplex, double, z, d, tfuncname, varname1, varname2 )
+
+// -- (three auxiliary arguments) --
+
+#define INSERT_GENTFUNCR_BASIC3( tfuncname, varname1, varname2, varname3  ) \
+\
+GENTFUNCR( float,    float,  s, s, tfuncname, varname1, varname2, varname3 ) \
+GENTFUNCR( double,   double, d, d, tfuncname, varname1, varname2, varname3 ) \
+GENTFUNCR( scomplex, float,  c, s, tfuncname, varname1, varname2, varname3 ) \
+GENTFUNCR( dcomplex, double, z, d, tfuncname, varname1, varname2, varname3 )
+
+// -- (four auxiliary arguments) --
+
+#define INSERT_GENTFUNCR_BASIC4( tfuncname, varname1, varname2, varname3, varname4  ) \
+\
+GENTFUNCR( float,    float,  s, s, tfuncname, varname1, varname2, varname3, varname4 ) \
+GENTFUNCR( double,   double, d, d, tfuncname, varname1, varname2, varname3, varname4 ) \
+GENTFUNCR( scomplex, float,  c, s, tfuncname, varname1, varname2, varname3, varname4 ) \
+GENTFUNCR( dcomplex, double, z, d, tfuncname, varname1, varname2, varname3, varname4 )
 
 
 
 // -- Basic one-operand macro with real domain only --
 
-#define INSERT_GENTFUNCRO_BASIC( ... ) \
-\
-GENTFUNCRO( float,  s, __VA_ARGS__ ) \
-GENTFUNCRO( double, d, __VA_ARGS__ )
-
-// -- Basic one-operand macro with complex domain only --
-
-#define INSERT_GENTFUNCCO_BASIC( ... ) \
-\
-GENTFUNCCO( scomplex, c, __VA_ARGS__ ) \
-GENTFUNCCO( dcomplex, z, __VA_ARGS__ )
-
-// -- Basic one-operand macro with real domain only and complex projection --
-
-#define INSERT_GENTFUNCRO( ... ) \
-\
-GENTFUNCRO( float,  scomplex, s, c, __VA_ARGS__ ) \
-GENTFUNCRO( double, dcomplex, d, z, __VA_ARGS__ )
+// -- (no auxiliary arguments) --
+
+#define INSERT_GENTFUNCRO_BASIC0( tfuncname ) \
+\
+GENTFUNCRO( float,  s, tfuncname ) \
+GENTFUNCRO( double, d, tfuncname ) \
+
+// -- (one auxiliary argument) --
+
+#define INSERT_GENTFUNCRO_BASIC( tfuncname, varname ) \
+\
+GENTFUNCRO( float,  s, tfuncname, varname ) \
+GENTFUNCRO( double, d, tfuncname, varname ) \
+
+
 
 // -- Basic one-operand macro with complex domain only and real projection --
 
-#define INSERT_GENTFUNCCO( ... ) \
-\
-GENTFUNCCO( scomplex, float,  c, s, __VA_ARGS__ ) \
-GENTFUNCCO( dcomplex, double, z, d, __VA_ARGS__ )
+// -- (no auxiliary arguments) --
+
+#define INSERT_GENTFUNCCO_BASIC0( tfuncname ) \
+\
+GENTFUNCCO( scomplex, float,  c, s, tfuncname ) \
+GENTFUNCCO( dcomplex, double, z, d, tfuncname )
+
+// -- (one auxiliary argument) --
+
+#define INSERT_GENTFUNCCO_BASIC( tfuncname, varname ) \
+\
+GENTFUNCCO( scomplex, float,  c, s, tfuncname, varname ) \
+GENTFUNCCO( dcomplex, double, z, d, tfuncname, varname )
+
+// -- (two auxiliary arguments) --
+
+#define INSERT_GENTFUNCCO_BASIC2( tfuncname, varname1, varname2 ) \
+\
+GENTFUNCCO( scomplex, float,  c, s, tfuncname, varname1, varname2 ) \
+GENTFUNCCO( dcomplex, double, z, d, tfuncname, varname1, varname2 )
+
+// -- (three auxiliary arguments) --
+
+#define INSERT_GENTFUNCCO_BASIC3( tfuncname, varname1, varname2, varname3 ) \
+\
+GENTFUNCCO( scomplex, float,  c, s, tfuncname, varname1, varname2, varname3 ) \
+GENTFUNCCO( dcomplex, double, z, d, tfuncname, varname1, varname2, varname3 )
 
 
 
 // -- Basic one-operand macro with integer instance --
 
-#define INSERT_GENTFUNC_BASIC_I( ... ) \
-\
-GENTFUNC( float,    s, __VA_ARGS__ ) \
-GENTFUNC( double,   d, __VA_ARGS__ ) \
-GENTFUNC( scomplex, c, __VA_ARGS__ ) \
-GENTFUNC( dcomplex, z, __VA_ARGS__ ) \
-GENTFUNC( gint_t,   i, __VA_ARGS__ )
+// -- (no auxiliary arguments) --
+
+#define INSERT_GENTFUNC_BASIC0_I( tfuncname ) \
+\
+GENTFUNC( float,    s, tfuncname ) \
+GENTFUNC( double,   d, tfuncname ) \
+GENTFUNC( scomplex, c, tfuncname ) \
+GENTFUNC( dcomplex, z, tfuncname ) \
+GENTFUNC( gint_t,   i, tfuncname )
+
+// -- (one auxiliary argument) --
+
+#define INSERT_GENTFUNC_BASIC_I( tfuncname, varname ) \
+\
+GENTFUNC( float,    s, tfuncname, varname ) \
+GENTFUNC( double,   d, tfuncname, varname ) \
+GENTFUNC( scomplex, c, tfuncname, varname ) \
+GENTFUNC( dcomplex, z, tfuncname, varname ) \
+GENTFUNC( gint_t,   i, tfuncname, varname )
 
 
 
 // -- Basic one-operand with integer projection --
 
-#define INSERT_GENTFUNCI_BASIC( ... ) \
-\
-GENTFUNCI( float,    gint_t, s, i, __VA_ARGS__ ) \
-GENTFUNCI( double,   gint_t, d, i, __VA_ARGS__ ) \
-GENTFUNCI( scomplex, gint_t, c, i, __VA_ARGS__ ) \
-GENTFUNCI( dcomplex, gint_t, z, i, __VA_ARGS__ )
+// -- (no auxiliary arguments) --
+
+#define INSERT_GENTFUNCI_BASIC0( tfuncname ) \
+\
+GENTFUNCI( float,    gint_t, s, i, tfuncname ) \
+GENTFUNCI( double,   gint_t, d, i, tfuncname ) \
+GENTFUNCI( scomplex, gint_t, c, i, tfuncname ) \
+GENTFUNCI( dcomplex, gint_t, z, i, tfuncname )
+
+// -- (one auxiliary argument) --
+
+#define INSERT_GENTFUNCI_BASIC( tfuncname, varname ) \
+\
+GENTFUNCI( float,    gint_t, s, i, tfuncname, varname ) \
+GENTFUNCI( double,   gint_t, d, i, tfuncname, varname ) \
+GENTFUNCI( scomplex, gint_t, c, i, tfuncname, varname ) \
+GENTFUNCI( dcomplex, gint_t, z, i, tfuncname, varname )
 
 
 
 // -- Basic one-operand with real and integer projections --
 
-#define INSERT_GENTFUNCRI_BASIC( ... ) \
-\
-GENTFUNCRI( float,    float,  gint_t, s, s, i, __VA_ARGS__ ) \
-GENTFUNCRI( double,   double, gint_t, d, d, i, __VA_ARGS__ ) \
-GENTFUNCRI( scomplex, float,  gint_t, c, s, i, __VA_ARGS__ ) \
-GENTFUNCRI( dcomplex, double, gint_t, z, d, i, __VA_ARGS__ )
+// -- (no auxiliary arguments) --
+
+#define INSERT_GENTFUNCRI_BASIC0( tfuncname ) \
+\
+GENTFUNCRI( float,    float,  gint_t, s, s, i, tfuncname ) \
+GENTFUNCRI( double,   double, gint_t, d, d, i, tfuncname ) \
+GENTFUNCRI( scomplex, float,  gint_t, c, s, i, tfuncname ) \
+GENTFUNCRI( dcomplex, double, gint_t, z, d, i, tfuncname )
 
 
 
@@ -364,127 +461,254 @@
 
 // -- Basic two-operand macro --
 
-#define INSERT_GENTFUNC2_BASIC( ... ) \
-\
-GENTFUNC2( float,    float,    s, s, __VA_ARGS__ ) \
-GENTFUNC2( double,   double,   d, d, __VA_ARGS__ ) \
-GENTFUNC2( scomplex, scomplex, c, c, __VA_ARGS__ ) \
-GENTFUNC2( dcomplex, dcomplex, z, z, __VA_ARGS__ )
+// -- (no auxiliary arguments) --
+
+#define INSERT_GENTFUNC2_BASIC0( tfuncname ) \
+\
+GENTFUNC2( float,    float,    s, s, tfuncname ) \
+GENTFUNC2( double,   double,   d, d, tfuncname ) \
+GENTFUNC2( scomplex, scomplex, c, c, tfuncname ) \
+GENTFUNC2( dcomplex, dcomplex, z, z, tfuncname )
+
+// -- (one auxiliary argument) --
+
+#define INSERT_GENTFUNC2_BASIC( tfuncname, varname ) \
+\
+GENTFUNC2( float,    float,    s, s, tfuncname, varname ) \
+GENTFUNC2( double,   double,   d, d, tfuncname, varname ) \
+GENTFUNC2( scomplex, scomplex, c, c, tfuncname, varname ) \
+GENTFUNC2( dcomplex, dcomplex, z, z, tfuncname, varname )
 
 
 
 // -- Mixed domain two-operand macro --
 
-#define INSERT_GENTFUNC2_MIX_D( ... ) \
-\
-GENTFUNC2( float,    scomplex, s, c, __VA_ARGS__ ) \
-GENTFUNC2( scomplex, float,    c, s, __VA_ARGS__ ) \
-\
-GENTFUNC2( double,   dcomplex, d, z, __VA_ARGS__ ) \
-GENTFUNC2( dcomplex, double,   z, d, __VA_ARGS__ )
+// -- (no auxiliary arguments) --
+
+#define INSERT_GENTFUNC2_MIX_D0( tfuncname ) \
+\
+GENTFUNC2( float,    scomplex, s, c, tfuncname ) \
+GENTFUNC2( scomplex, float,    c, s, tfuncname ) \
+\
+GENTFUNC2( double,   dcomplex, d, z, tfuncname ) \
+GENTFUNC2( dcomplex, double,   z, d, tfuncname )
+
+// -- (one auxiliary argument) --
+
+#define INSERT_GENTFUNC2_MIX_D( tfuncname, varname ) \
+\
+GENTFUNC2( float,    scomplex, s, c, tfuncname, varname ) \
+GENTFUNC2( scomplex, float,    c, s, tfuncname, varname ) \
+\
+GENTFUNC2( double,   dcomplex, d, z, tfuncname, varname ) \
+GENTFUNC2( dcomplex, double,   z, d, tfuncname, varname )
 
 
 
 // -- Mixed precision two-operand macro --
 
-#define INSERT_GENTFUNC2_MIX_P( ... ) \
-\
-GENTFUNC2( float,    double,   s, d, __VA_ARGS__ ) \
-GENTFUNC2( float,    dcomplex, s, z, __VA_ARGS__ ) \
-\
-GENTFUNC2( double,   float,    d, s, __VA_ARGS__ ) \
-GENTFUNC2( double,   scomplex, d, c, __VA_ARGS__ ) \
-\
-GENTFUNC2( scomplex, double,   c, d, __VA_ARGS__ ) \
-GENTFUNC2( scomplex, dcomplex, c, z, __VA_ARGS__ ) \
-\
-GENTFUNC2( dcomplex, float,    z, s, __VA_ARGS__ ) \
-GENTFUNC2( dcomplex, scomplex, z, c, __VA_ARGS__ )
+// -- (no auxiliary arguments) --
+
+#define INSERT_GENTFUNC2_MIX_P0( tfuncname ) \
+\
+GENTFUNC2( float,    double,   s, d, tfuncname ) \
+GENTFUNC2( float,    dcomplex, s, z, tfuncname ) \
+\
+GENTFUNC2( double,   float,    d, s, tfuncname ) \
+GENTFUNC2( double,   scomplex, d, c, tfuncname ) \
+\
+GENTFUNC2( scomplex, double,   c, d, tfuncname ) \
+GENTFUNC2( scomplex, dcomplex, c, z, tfuncname ) \
+\
+GENTFUNC2( dcomplex, float,    z, s, tfuncname ) \
+GENTFUNC2( dcomplex, scomplex, z, c, tfuncname ) \
+
+// -- (one auxiliary argument) --
+
+#define INSERT_GENTFUNC2_MIX_P( tfuncname, varname ) \
+\
+GENTFUNC2( float,    double,   s, d, tfuncname, varname ) \
+GENTFUNC2( float,    dcomplex, s, z, tfuncname, varname ) \
+\
+GENTFUNC2( double,   float,    d, s, tfuncname, varname ) \
+GENTFUNC2( double,   scomplex, d, c, tfuncname, varname ) \
+\
+GENTFUNC2( scomplex, double,   c, d, tfuncname, varname ) \
+GENTFUNC2( scomplex, dcomplex, c, z, tfuncname, varname ) \
+\
+GENTFUNC2( dcomplex, float,    z, s, tfuncname, varname ) \
+GENTFUNC2( dcomplex, scomplex, z, c, tfuncname, varname ) \
 
 
 
 // -- Mixed domain/precision (all) two-operand macro --
 
-#define INSERT_GENTFUNC2_MIX_DP( ... ) \
-\
-GENTFUNC2( float,    double,   s, d, __VA_ARGS__ ) \
-GENTFUNC2( float,    scomplex, s, c, __VA_ARGS__ ) \
-GENTFUNC2( float,    dcomplex, s, z, __VA_ARGS__ ) \
-\
-GENTFUNC2( double,   float,    d, s, __VA_ARGS__ ) \
-GENTFUNC2( double,   scomplex, d, c, __VA_ARGS__ ) \
-GENTFUNC2( double,   dcomplex, d, z, __VA_ARGS__ ) \
-\
-GENTFUNC2( scomplex, float,    c, s, __VA_ARGS__ ) \
-GENTFUNC2( scomplex, double,   c, d, __VA_ARGS__ ) \
-GENTFUNC2( scomplex, dcomplex, c, z, __VA_ARGS__ ) \
-\
-GENTFUNC2( dcomplex, float,    z, s, __VA_ARGS__ ) \
-GENTFUNC2( dcomplex, double,   z, d, __VA_ARGS__ ) \
-GENTFUNC2( dcomplex, scomplex, z, c, __VA_ARGS__ )
+// -- (no auxiliary arguments) --
+
+#define INSERT_GENTFUNC2_MIXDP0( tfuncname ) \
+\
+GENTFUNC2( float,    double,   s, d, tfuncname ) \
+GENTFUNC2( float,    scomplex, s, c, tfuncname ) \
+GENTFUNC2( float,    dcomplex, s, z, tfuncname ) \
+\
+GENTFUNC2( double,   float,    d, s, tfuncname ) \
+GENTFUNC2( double,   scomplex, d, c, tfuncname ) \
+GENTFUNC2( double,   dcomplex, d, z, tfuncname ) \
+\
+GENTFUNC2( scomplex, float,    c, s, tfuncname ) \
+GENTFUNC2( scomplex, double,   c, d, tfuncname ) \
+GENTFUNC2( scomplex, dcomplex, c, z, tfuncname ) \
+\
+GENTFUNC2( dcomplex, float,    z, s, tfuncname ) \
+GENTFUNC2( dcomplex, double,   z, d, tfuncname ) \
+GENTFUNC2( dcomplex, scomplex, z, c, tfuncname )
+
+
+// -- (one auxiliary argument) --
+
+#define INSERT_GENTFUNC2_MIX_DP( tfuncname, varname ) \
+\
+GENTFUNC2( float,    double,   s, d, tfuncname, varname ) \
+GENTFUNC2( float,    scomplex, s, c, tfuncname, varname ) \
+GENTFUNC2( float,    dcomplex, s, z, tfuncname, varname ) \
+\
+GENTFUNC2( double,   float,    d, s, tfuncname, varname ) \
+GENTFUNC2( double,   scomplex, d, c, tfuncname, varname ) \
+GENTFUNC2( double,   dcomplex, d, z, tfuncname, varname ) \
+\
+GENTFUNC2( scomplex, float,    c, s, tfuncname, varname ) \
+GENTFUNC2( scomplex, double,   c, d, tfuncname, varname ) \
+GENTFUNC2( scomplex, dcomplex, c, z, tfuncname, varname ) \
+\
+GENTFUNC2( dcomplex, float,    z, s, tfuncname, varname ) \
+GENTFUNC2( dcomplex, double,   z, d, tfuncname, varname ) \
+GENTFUNC2( dcomplex, scomplex, z, c, tfuncname, varname )
 
 
 
 // -- Basic two-operand with real projection of second operand --
 
-#define INSERT_GENTFUNC2R_BASIC( ... ) \
-\
-GENTFUNC2R( float,    float,    float,    s, s, s, __VA_ARGS__ ) \
-GENTFUNC2R( double,   double,   double,   d, d, d, __VA_ARGS__ ) \
-GENTFUNC2R( scomplex, scomplex, float,    c, c, s, __VA_ARGS__ ) \
-GENTFUNC2R( dcomplex, dcomplex, double,   z, z, d, __VA_ARGS__ )
+// -- (no auxiliary arguments) --
+
+#define INSERT_GENTFUNC2R_BASIC0( tfuncname ) \
+\
+GENTFUNC2R( float,    float,    float,    s, s, s, tfuncname ) \
+GENTFUNC2R( double,   double,   double,   d, d, d, tfuncname ) \
+GENTFUNC2R( scomplex, scomplex, float,    c, c, s, tfuncname ) \
+GENTFUNC2R( dcomplex, dcomplex, double,   z, z, d, tfuncname )
+
+// -- (one auxiliary argument) --
+
+#define INSERT_GENTFUNC2R_BASIC( tfuncname, varname ) \
+\
+GENTFUNC2R( float,    float,    float,    s, s, s, tfuncname, varname ) \
+GENTFUNC2R( double,   double,   double,   d, d, d, tfuncname, varname ) \
+GENTFUNC2R( scomplex, scomplex, float,    c, c, s, tfuncname, varname ) \
+GENTFUNC2R( dcomplex, dcomplex, double,   z, z, d, tfuncname, varname )
 
 
 
 // -- Mixed domain two-operand with real projection of second operand --
 
-#define INSERT_GENTFUNC2R_MIX_D( ... ) \
-\
-GENTFUNC2R( float,    scomplex, float,    s, c, s, __VA_ARGS__ ) \
-GENTFUNC2R( scomplex, float,    float,    c, s, s, __VA_ARGS__ ) \
-\
-GENTFUNC2R( double,   dcomplex, double,   d, z, d, __VA_ARGS__ ) \
-GENTFUNC2R( dcomplex, double,   double,   z, d, d, __VA_ARGS__ )
+// -- (no auxiliary arguments) --
+
+#define INSERT_GENTFUNC2R_MIX_D0( tfuncname ) \
+\
+GENTFUNC2R( float,    scomplex, float,    s, c, s, tfuncname ) \
+GENTFUNC2R( scomplex, float,    float,    c, s, s, tfuncname ) \
+\
+GENTFUNC2R( double,   dcomplex, double,   d, z, d, tfuncname ) \
+GENTFUNC2R( dcomplex, double,   double,   z, d, d, tfuncname )
+
+// -- (one auxiliary argument) --
+
+#define INSERT_GENTFUNC2R_MIX_D( tfuncname, varname ) \
+\
+GENTFUNC2R( float,    scomplex, float,    s, c, s, tfuncname, varname ) \
+GENTFUNC2R( scomplex, float,    float,    c, s, s, tfuncname, varname ) \
+\
+GENTFUNC2R( double,   dcomplex, double,   d, z, d, tfuncname, varname ) \
+GENTFUNC2R( dcomplex, double,   double,   z, d, d, tfuncname, varname )
 
 
 
 // -- Mixed precision two-operand with real projection of second operand --
 
-#define INSERT_GENTFUNC2R_MIX_P( ... ) \
-\
-GENTFUNC2R( float,    double,   double,   s, d, d, __VA_ARGS__ ) \
-GENTFUNC2R( float,    dcomplex, double,   s, z, d, __VA_ARGS__ ) \
-\
-GENTFUNC2R( double,   float,    float,    d, s, s, __VA_ARGS__ ) \
-GENTFUNC2R( double,   scomplex, float,    d, c, s, __VA_ARGS__ ) \
-\
-GENTFUNC2R( scomplex, double,   double,   c, d, d, __VA_ARGS__ ) \
-GENTFUNC2R( scomplex, dcomplex, double,   c, z, d, __VA_ARGS__ ) \
-\
-GENTFUNC2R( dcomplex, float,    float,    z, s, s, __VA_ARGS__ ) \
-GENTFUNC2R( dcomplex, scomplex, float,    z, c, s, __VA_ARGS__ )
+// -- (no auxiliary arguments) --
+
+#define INSERT_GENTFUNC2R_MIX_P0( tfuncname ) \
+\
+GENTFUNC2R( float,    double,   double,   s, d, d, tfuncname ) \
+GENTFUNC2R( float,    dcomplex, double,   s, z, d, tfuncname ) \
+\
+GENTFUNC2R( double,   float,    float,    d, s, s, tfuncname ) \
+GENTFUNC2R( double,   scomplex, float,    d, c, s, tfuncname ) \
+\
+GENTFUNC2R( scomplex, double,   double,   c, d, d, tfuncname ) \
+GENTFUNC2R( scomplex, dcomplex, double,   c, z, d, tfuncname ) \
+\
+GENTFUNC2R( dcomplex, float,    float,    z, s, s, tfuncname ) \
+GENTFUNC2R( dcomplex, scomplex, float,    z, c, s, tfuncname )
+
+// -- (one auxiliary argument) --
+
+#define INSERT_GENTFUNC2R_MIX_P( tfuncname, varname ) \
+\
+GENTFUNC2R( float,    double,   double,   s, d, d, tfuncname, varname ) \
+GENTFUNC2R( float,    dcomplex, double,   s, z, d, tfuncname, varname ) \
+\
+GENTFUNC2R( double,   float,    float,    d, s, s, tfuncname, varname ) \
+GENTFUNC2R( double,   scomplex, float,    d, c, s, tfuncname, varname ) \
+\
+GENTFUNC2R( scomplex, double,   double,   c, d, d, tfuncname, varname ) \
+GENTFUNC2R( scomplex, dcomplex, double,   c, z, d, tfuncname, varname ) \
+\
+GENTFUNC2R( dcomplex, float,    float,    z, s, s, tfuncname, varname ) \
+GENTFUNC2R( dcomplex, scomplex, float,    z, c, s, tfuncname, varname )
 
 
 
 // -- Mixed domain/precision (all) two-operand macro with real projection of second operand --
 
-#define INSERT_GENTFUNC2R_MIX_DP( ... ) \
-\
-GENTFUNC2R( float,    double,   double,   s, d, d, __VA_ARGS__ ) \
-GENTFUNC2R( float,    scomplex, float,    s, c, s, __VA_ARGS__ ) \
-GENTFUNC2R( float,    dcomplex, double,   s, z, d, __VA_ARGS__ ) \
-\
-GENTFUNC2R( double,   float,    float,    d, s, s, __VA_ARGS__ ) \
-GENTFUNC2R( double,   scomplex, float,    d, c, s, __VA_ARGS__ ) \
-GENTFUNC2R( double,   dcomplex, double,   d, z, d, __VA_ARGS__ ) \
-\
-GENTFUNC2R( scomplex, float,    float,    c, s, s, __VA_ARGS__ ) \
-GENTFUNC2R( scomplex, double,   double,   c, d, d, __VA_ARGS__ ) \
-GENTFUNC2R( scomplex, dcomplex, double,   c, z, d, __VA_ARGS__ ) \
-\
-GENTFUNC2R( dcomplex, float,    float,    z, s, s, __VA_ARGS__ ) \
-GENTFUNC2R( dcomplex, double,   double,   z, d, d, __VA_ARGS__ ) \
-GENTFUNC2R( dcomplex, scomplex, float,    z, c, s, __VA_ARGS__ )
+// -- (no auxiliary arguments) --
+
+#define INSERT_GENTFUNC2R_MIXDP0( tfuncname ) \
+\
+GENTFUNC2R( float,    double,   double,   s, d, d, tfuncname ) \
+GENTFUNC2R( float,    scomplex, float,    s, c, s, tfuncname ) \
+GENTFUNC2R( float,    dcomplex, double,   s, z, d, tfuncname ) \
+\
+GENTFUNC2R( double,   float,    float,    d, s, s, tfuncname ) \
+GENTFUNC2R( double,   scomplex, float,    d, c, s, tfuncname ) \
+GENTFUNC2R( double,   dcomplex, double,   d, z, d, tfuncname ) \
+\
+GENTFUNC2R( scomplex, float,    float,    c, s, s, tfuncname ) \
+GENTFUNC2R( scomplex, double,   double,   c, d, d, tfuncname ) \
+GENTFUNC2R( scomplex, dcomplex, double,   c, z, d, tfuncname ) \
+\
+GENTFUNC2R( dcomplex, float,    float,    z, s, s, tfuncname ) \
+GENTFUNC2R( dcomplex, double,   double,   z, d, d, tfuncname ) \
+GENTFUNC2R( dcomplex, scomplex, float,    z, c, s, tfuncname ) \
+
+// -- (one auxiliary argument) --
+
+#define INSERT_GENTFUNC2R_MIX_DP( tfuncname, varname ) \
+\
+GENTFUNC2R( float,    double,   double,   s, d, d, tfuncname, varname ) \
+GENTFUNC2R( float,    scomplex, float,    s, c, s, tfuncname, varname ) \
+GENTFUNC2R( float,    dcomplex, double,   s, z, d, tfuncname, varname ) \
+\
+GENTFUNC2R( double,   float,    float,    d, s, s, tfuncname, varname ) \
+GENTFUNC2R( double,   scomplex, float,    d, c, s, tfuncname, varname ) \
+GENTFUNC2R( double,   dcomplex, double,   d, z, d, tfuncname, varname ) \
+\
+GENTFUNC2R( scomplex, float,    float,    c, s, s, tfuncname, varname ) \
+GENTFUNC2R( scomplex, double,   double,   c, d, d, tfuncname, varname ) \
+GENTFUNC2R( scomplex, dcomplex, double,   c, z, d, tfuncname, varname ) \
+\
+GENTFUNC2R( dcomplex, float,    float,    z, s, s, tfuncname, varname ) \
+GENTFUNC2R( dcomplex, double,   double,   z, d, d, tfuncname, varname ) \
+GENTFUNC2R( dcomplex, scomplex, float,    z, c, s, tfuncname, varname ) \
 
 
 
@@ -494,213 +718,625 @@
 
 // -- Basic three-operand macro --
 
-#define INSERT_GENTFUNC3_BASIC( ... ) \
-\
-GENTFUNC3( float,    float,    float,    s, s, s, __VA_ARGS__ ) \
-GENTFUNC3( double,   double,   double,   d, d, d, __VA_ARGS__ ) \
-GENTFUNC3( scomplex, scomplex, scomplex, c, c, c, __VA_ARGS__ ) \
-GENTFUNC3( dcomplex, dcomplex, dcomplex, z, z, z, __VA_ARGS__ )
+// -- (no auxiliary arguments) --
+
+#define INSERT_GENTFUNC3_BASIC0( tfuncname ) \
+\
+GENTFUNC3( float,    float,    float,    s, s, s, tfuncname ) \
+GENTFUNC3( double,   double,   double,   d, d, d, tfuncname ) \
+GENTFUNC3( scomplex, scomplex, scomplex, c, c, c, tfuncname ) \
+GENTFUNC3( dcomplex, dcomplex, dcomplex, z, z, z, tfuncname )
+
+// -- (one auxiliary argument) --
+
+#define INSERT_GENTFUNC3_BASIC( tfuncname, varname ) \
+\
+GENTFUNC3( float,    float,    float,    s, s, s, tfuncname, varname ) \
+GENTFUNC3( double,   double,   double,   d, d, d, tfuncname, varname ) \
+GENTFUNC3( scomplex, scomplex, scomplex, c, c, c, tfuncname, varname ) \
+GENTFUNC3( dcomplex, dcomplex, dcomplex, z, z, z, tfuncname, varname )
+
+// -- (two auxiliary arguments) --
+
+#define INSERT_GENTFUNC3_BASIC2( tfuncname, varname1, varname2 ) \
+\
+GENTFUNC3( float,    float,    float,    s, s, s, tfuncname, varname1, varname2 ) \
+GENTFUNC3( double,   double,   double,   d, d, d, tfuncname, varname1, varname2 ) \
+GENTFUNC3( scomplex, scomplex, scomplex, c, c, c, tfuncname, varname1, varname2 ) \
+GENTFUNC3( dcomplex, dcomplex, dcomplex, z, z, z, tfuncname, varname1, varname2 )
 
 
 
 // -- Mixed domain three-operand macro --
 
-#define INSERT_GENTFUNC3_MIX_D( ... ) \
-\
-GENTFUNC3( float,    float,    scomplex, s, s, c, __VA_ARGS__ ) \
-GENTFUNC3( float,    scomplex, float,    s, c, s, __VA_ARGS__ ) \
-GENTFUNC3( float,    scomplex, scomplex, s, c, c, __VA_ARGS__ ) \
-\
-GENTFUNC3( double,   double,   dcomplex, d, d, z, __VA_ARGS__ ) \
-GENTFUNC3( double,   dcomplex, double,   d, z, d, __VA_ARGS__ ) \
-GENTFUNC3( double,   dcomplex, dcomplex, d, z, z, __VA_ARGS__ ) \
-\
-GENTFUNC3( scomplex, float,    float,    c, s, s, __VA_ARGS__ ) \
-GENTFUNC3( scomplex, float,    scomplex, c, s, c, __VA_ARGS__ ) \
-GENTFUNC3( scomplex, scomplex, float,    c, c, s, __VA_ARGS__ ) \
-\
-GENTFUNC3( dcomplex, double,   double,   z, d, d, __VA_ARGS__ ) \
-GENTFUNC3( dcomplex, double,   dcomplex, z, d, z, __VA_ARGS__ ) \
-GENTFUNC3( dcomplex, dcomplex, double,   z, z, d, __VA_ARGS__ )
+// -- (no auxiliary arguments) --
+
+#define INSERT_GENTFUNC3_MIX_D0( tfuncname ) \
+\
+GENTFUNC3( float,    float,    scomplex, s, s, c, tfuncname ) \
+GENTFUNC3( float,    scomplex, float,    s, c, s, tfuncname ) \
+GENTFUNC3( float,    scomplex, scomplex, s, c, c, tfuncname ) \
+\
+GENTFUNC3( double,   double,   dcomplex, d, d, z, tfuncname ) \
+GENTFUNC3( double,   dcomplex, double,   d, z, d, tfuncname ) \
+GENTFUNC3( double,   dcomplex, dcomplex, d, z, z, tfuncname ) \
+\
+GENTFUNC3( scomplex, float,    float,    c, s, s, tfuncname ) \
+GENTFUNC3( scomplex, float,    scomplex, c, s, c, tfuncname ) \
+GENTFUNC3( scomplex, scomplex, float,    c, c, s, tfuncname ) \
+\
+GENTFUNC3( dcomplex, double,   double,   z, d, d, tfuncname ) \
+GENTFUNC3( dcomplex, double,   dcomplex, z, d, z, tfuncname ) \
+GENTFUNC3( dcomplex, dcomplex, double,   z, z, d, tfuncname )
+
+// -- (one auxiliary argument) --
+
+#define INSERT_GENTFUNC3_MIX_D( tfuncname, varname ) \
+\
+GENTFUNC3( float,    float,    scomplex, s, s, c, tfuncname, varname ) \
+GENTFUNC3( float,    scomplex, float,    s, c, s, tfuncname, varname ) \
+GENTFUNC3( float,    scomplex, scomplex, s, c, c, tfuncname, varname ) \
+\
+GENTFUNC3( double,   double,   dcomplex, d, d, z, tfuncname, varname ) \
+GENTFUNC3( double,   dcomplex, double,   d, z, d, tfuncname, varname ) \
+GENTFUNC3( double,   dcomplex, dcomplex, d, z, z, tfuncname, varname ) \
+\
+GENTFUNC3( scomplex, float,    float,    c, s, s, tfuncname, varname ) \
+GENTFUNC3( scomplex, float,    scomplex, c, s, c, tfuncname, varname ) \
+GENTFUNC3( scomplex, scomplex, float,    c, c, s, tfuncname, varname ) \
+\
+GENTFUNC3( dcomplex, double,   double,   z, d, d, tfuncname, varname ) \
+GENTFUNC3( dcomplex, double,   dcomplex, z, d, z, tfuncname, varname ) \
+GENTFUNC3( dcomplex, dcomplex, double,   z, z, d, tfuncname, varname )
+
+// -- (two auxiliary arguments) --
+
+#define INSERT_GENTFUNC3_MIX_D2( tfuncname, varname1, varname2 ) \
+\
+GENTFUNC3( float,    float,    scomplex, s, s, c, tfuncname, varname1, varname2 ) \
+GENTFUNC3( float,    scomplex, float,    s, c, s, tfuncname, varname1, varname2 ) \
+GENTFUNC3( float,    scomplex, scomplex, s, c, c, tfuncname, varname1, varname2 ) \
+\
+GENTFUNC3( double,   double,   dcomplex, d, d, z, tfuncname, varname1, varname2 ) \
+GENTFUNC3( double,   dcomplex, double,   d, z, d, tfuncname, varname1, varname2 ) \
+GENTFUNC3( double,   dcomplex, dcomplex, d, z, z, tfuncname, varname1, varname2 ) \
+\
+GENTFUNC3( scomplex, float,    float,    c, s, s, tfuncname, varname1, varname2 ) \
+GENTFUNC3( scomplex, float,    scomplex, c, s, c, tfuncname, varname1, varname2 ) \
+GENTFUNC3( scomplex, scomplex, float,    c, c, s, tfuncname, varname1, varname2 ) \
+\
+GENTFUNC3( dcomplex, double,   double,   z, d, d, tfuncname, varname1, varname2 ) \
+GENTFUNC3( dcomplex, double,   dcomplex, z, d, z, tfuncname, varname1, varname2 ) \
+GENTFUNC3( dcomplex, dcomplex, double,   z, z, d, tfuncname, varname1, varname2 )
 
 
 
 // -- Mixed precision three-operand macro --
 
-#define INSERT_GENTFUNC3_MIX_P( ... ) \
-\
-GENTFUNC3( float,    float,    double,   s, s, d, __VA_ARGS__ ) \
-GENTFUNC3( float,    float,    dcomplex, s, s, z, __VA_ARGS__ ) \
-\
-GENTFUNC3( float,    double,   float,    s, d, s, __VA_ARGS__ ) \
-GENTFUNC3( float,    double,   double,   s, d, d, __VA_ARGS__ ) \
-GENTFUNC3( float,    double,   scomplex, s, d, c, __VA_ARGS__ ) \
-GENTFUNC3( float,    double,   dcomplex, s, d, z, __VA_ARGS__ ) \
-\
-GENTFUNC3( float,    scomplex, double,   s, c, d, __VA_ARGS__ ) \
-GENTFUNC3( float,    scomplex, dcomplex, s, c, z, __VA_ARGS__ ) \
-\
-GENTFUNC3( float,    dcomplex, float,    s, z, s, __VA_ARGS__ ) \
-GENTFUNC3( float,    dcomplex, double,   s, z, d, __VA_ARGS__ ) \
-GENTFUNC3( float,    dcomplex, scomplex, s, z, c, __VA_ARGS__ ) \
-GENTFUNC3( float,    dcomplex, dcomplex, s, z, z, __VA_ARGS__ ) \
-\
-\
-GENTFUNC3( double,   float,    float,    d, s, s, __VA_ARGS__ ) \
-GENTFUNC3( double,   float,    double,   d, s, d, __VA_ARGS__ ) \
-GENTFUNC3( double,   float,    scomplex, d, s, c, __VA_ARGS__ ) \
-GENTFUNC3( double,   float,    dcomplex, d, s, z, __VA_ARGS__ ) \
-\
-GENTFUNC3( double,   double,   float,    d, d, s, __VA_ARGS__ ) \
-GENTFUNC3( double,   double,   scomplex, d, d, c, __VA_ARGS__ ) \
-\
-GENTFUNC3( double,   scomplex, float,    d, c, s, __VA_ARGS__ ) \
-GENTFUNC3( double,   scomplex, double,   d, c, d, __VA_ARGS__ ) \
-GENTFUNC3( double,   scomplex, scomplex, d, c, c, __VA_ARGS__ ) \
-GENTFUNC3( double,   scomplex, dcomplex, d, c, z, __VA_ARGS__ ) \
-\
-GENTFUNC3( double,   dcomplex, float,    d, z, s, __VA_ARGS__ ) \
-GENTFUNC3( double,   dcomplex, scomplex, d, z, c, __VA_ARGS__ ) \
-\
-\
-GENTFUNC3( scomplex, float,    double,   c, s, d, __VA_ARGS__ ) \
-GENTFUNC3( scomplex, float,    dcomplex, c, s, z, __VA_ARGS__ ) \
-\
-GENTFUNC3( scomplex, double,   float,    c, d, s, __VA_ARGS__ ) \
-GENTFUNC3( scomplex, double,   double,   c, d, d, __VA_ARGS__ ) \
-GENTFUNC3( scomplex, double,   scomplex, c, d, c, __VA_ARGS__ ) \
-GENTFUNC3( scomplex, double,   dcomplex, c, d, z, __VA_ARGS__ ) \
-\
-GENTFUNC3( scomplex, scomplex, double,   c, c, d, __VA_ARGS__ ) \
-GENTFUNC3( scomplex, scomplex, dcomplex, c, c, z, __VA_ARGS__ ) \
-\
-GENTFUNC3( scomplex, dcomplex, float,    c, z, s, __VA_ARGS__ ) \
-GENTFUNC3( scomplex, dcomplex, double,   c, z, d, __VA_ARGS__ ) \
-GENTFUNC3( scomplex, dcomplex, scomplex, c, z, c, __VA_ARGS__ ) \
-GENTFUNC3( scomplex, dcomplex, dcomplex, c, z, z, __VA_ARGS__ ) \
-\
-\
-GENTFUNC3( dcomplex, float,    float,    z, s, s, __VA_ARGS__ ) \
-GENTFUNC3( dcomplex, float,    double,   z, s, d, __VA_ARGS__ ) \
-GENTFUNC3( dcomplex, float,    scomplex, z, s, c, __VA_ARGS__ ) \
-GENTFUNC3( dcomplex, float,    dcomplex, z, s, z, __VA_ARGS__ ) \
-\
-GENTFUNC3( dcomplex, double,   float,    z, d, s, __VA_ARGS__ ) \
-GENTFUNC3( dcomplex, double,   scomplex, z, d, c, __VA_ARGS__ ) \
-\
-GENTFUNC3( dcomplex, scomplex, float,    z, c, s, __VA_ARGS__ ) \
-GENTFUNC3( dcomplex, scomplex, double,   z, c, d, __VA_ARGS__ ) \
-GENTFUNC3( dcomplex, scomplex, scomplex, z, c, c, __VA_ARGS__ ) \
-GENTFUNC3( dcomplex, scomplex, dcomplex, z, c, z, __VA_ARGS__ ) \
-\
-GENTFUNC3( dcomplex, dcomplex, float,    z, z, s, __VA_ARGS__ ) \
-GENTFUNC3( dcomplex, dcomplex, scomplex, z, z, c, __VA_ARGS__ )
+// -- (no auxiliary arguments) --
+
+#define INSERT_GENTFUNC3_MIX_P0( tfuncname ) \
+\
+GENTFUNC3( float,    float,    double,   s, s, d, tfuncname ) \
+GENTFUNC3( float,    float,    dcomplex, s, s, z, tfuncname ) \
+\
+GENTFUNC3( float,    double,   float,    s, d, s, tfuncname ) \
+GENTFUNC3( float,    double,   double,   s, d, d, tfuncname ) \
+GENTFUNC3( float,    double,   scomplex, s, d, c, tfuncname ) \
+GENTFUNC3( float,    double,   dcomplex, s, d, z, tfuncname ) \
+\
+GENTFUNC3( float,    scomplex, double,   s, c, d, tfuncname ) \
+GENTFUNC3( float,    scomplex, dcomplex, s, c, z, tfuncname ) \
+\
+GENTFUNC3( float,    dcomplex, float,    s, z, s, tfuncname ) \
+GENTFUNC3( float,    dcomplex, double,   s, z, d, tfuncname ) \
+GENTFUNC3( float,    dcomplex, scomplex, s, z, c, tfuncname ) \
+GENTFUNC3( float,    dcomplex, dcomplex, s, z, z, tfuncname ) \
+\
+\
+GENTFUNC3( double,   float,    float,    d, s, s, tfuncname ) \
+GENTFUNC3( double,   float,    double,   d, s, d, tfuncname ) \
+GENTFUNC3( double,   float,    scomplex, d, s, c, tfuncname ) \
+GENTFUNC3( double,   float,    dcomplex, d, s, z, tfuncname ) \
+\
+GENTFUNC3( double,   double,   float,    d, d, s, tfuncname ) \
+GENTFUNC3( double,   double,   scomplex, d, d, c, tfuncname ) \
+\
+GENTFUNC3( double,   scomplex, float,    d, c, s, tfuncname ) \
+GENTFUNC3( double,   scomplex, double,   d, c, d, tfuncname ) \
+GENTFUNC3( double,   scomplex, scomplex, d, c, c, tfuncname ) \
+GENTFUNC3( double,   scomplex, dcomplex, d, c, z, tfuncname ) \
+\
+GENTFUNC3( double,   dcomplex, float,    d, z, s, tfuncname ) \
+GENTFUNC3( double,   dcomplex, scomplex, d, z, c, tfuncname ) \
+\
+\
+GENTFUNC3( scomplex, float,    double,   c, s, d, tfuncname ) \
+GENTFUNC3( scomplex, float,    dcomplex, c, s, z, tfuncname ) \
+\
+GENTFUNC3( scomplex, double,   float,    c, d, s, tfuncname ) \
+GENTFUNC3( scomplex, double,   double,   c, d, d, tfuncname ) \
+GENTFUNC3( scomplex, double,   scomplex, c, d, c, tfuncname ) \
+GENTFUNC3( scomplex, double,   dcomplex, c, d, z, tfuncname ) \
+\
+GENTFUNC3( scomplex, scomplex, double,   c, c, d, tfuncname ) \
+GENTFUNC3( scomplex, scomplex, dcomplex, c, c, z, tfuncname ) \
+\
+GENTFUNC3( scomplex, dcomplex, float,    c, z, s, tfuncname ) \
+GENTFUNC3( scomplex, dcomplex, double,   c, z, d, tfuncname ) \
+GENTFUNC3( scomplex, dcomplex, scomplex, c, z, c, tfuncname ) \
+GENTFUNC3( scomplex, dcomplex, dcomplex, c, z, z, tfuncname ) \
+\
+\
+GENTFUNC3( dcomplex, float,    float,    z, s, s, tfuncname ) \
+GENTFUNC3( dcomplex, float,    double,   z, s, d, tfuncname ) \
+GENTFUNC3( dcomplex, float,    scomplex, z, s, c, tfuncname ) \
+GENTFUNC3( dcomplex, float,    dcomplex, z, s, z, tfuncname ) \
+\
+GENTFUNC3( dcomplex, double,   float,    z, d, s, tfuncname ) \
+GENTFUNC3( dcomplex, double,   scomplex, z, d, c, tfuncname ) \
+\
+GENTFUNC3( dcomplex, scomplex, float,    z, c, s, tfuncname ) \
+GENTFUNC3( dcomplex, scomplex, double,   z, c, d, tfuncname ) \
+GENTFUNC3( dcomplex, scomplex, scomplex, z, c, c, tfuncname ) \
+GENTFUNC3( dcomplex, scomplex, dcomplex, z, c, z, tfuncname ) \
+\
+GENTFUNC3( dcomplex, dcomplex, float,    z, z, s, tfuncname ) \
+GENTFUNC3( dcomplex, dcomplex, scomplex, z, z, c, tfuncname )
+
+// -- (one auxiliary argument) --
+
+#define INSERT_GENTFUNC3_MIX_P( tfuncname, varname ) \
+\
+GENTFUNC3( float,    float,    double,   s, s, d, tfuncname, varname ) \
+GENTFUNC3( float,    float,    dcomplex, s, s, z, tfuncname, varname ) \
+\
+GENTFUNC3( float,    double,   float,    s, d, s, tfuncname, varname ) \
+GENTFUNC3( float,    double,   double,   s, d, d, tfuncname, varname ) \
+GENTFUNC3( float,    double,   scomplex, s, d, c, tfuncname, varname ) \
+GENTFUNC3( float,    double,   dcomplex, s, d, z, tfuncname, varname ) \
+\
+GENTFUNC3( float,    scomplex, double,   s, c, d, tfuncname, varname ) \
+GENTFUNC3( float,    scomplex, dcomplex, s, c, z, tfuncname, varname ) \
+\
+GENTFUNC3( float,    dcomplex, float,    s, z, s, tfuncname, varname ) \
+GENTFUNC3( float,    dcomplex, double,   s, z, d, tfuncname, varname ) \
+GENTFUNC3( float,    dcomplex, scomplex, s, z, c, tfuncname, varname ) \
+GENTFUNC3( float,    dcomplex, dcomplex, s, z, z, tfuncname, varname ) \
+\
+\
+GENTFUNC3( double,   float,    float,    d, s, s, tfuncname, varname ) \
+GENTFUNC3( double,   float,    double,   d, s, d, tfuncname, varname ) \
+GENTFUNC3( double,   float,    scomplex, d, s, c, tfuncname, varname ) \
+GENTFUNC3( double,   float,    dcomplex, d, s, z, tfuncname, varname ) \
+\
+GENTFUNC3( double,   double,   float,    d, d, s, tfuncname, varname ) \
+GENTFUNC3( double,   double,   scomplex, d, d, c, tfuncname, varname ) \
+\
+GENTFUNC3( double,   scomplex, float,    d, c, s, tfuncname, varname ) \
+GENTFUNC3( double,   scomplex, double,   d, c, d, tfuncname, varname ) \
+GENTFUNC3( double,   scomplex, scomplex, d, c, c, tfuncname, varname ) \
+GENTFUNC3( double,   scomplex, dcomplex, d, c, z, tfuncname, varname ) \
+\
+GENTFUNC3( double,   dcomplex, float,    d, z, s, tfuncname, varname ) \
+GENTFUNC3( double,   dcomplex, scomplex, d, z, c, tfuncname, varname ) \
+\
+\
+GENTFUNC3( scomplex, float,    double,   c, s, d, tfuncname, varname ) \
+GENTFUNC3( scomplex, float,    dcomplex, c, s, z, tfuncname, varname ) \
+\
+GENTFUNC3( scomplex, double,   float,    c, d, s, tfuncname, varname ) \
+GENTFUNC3( scomplex, double,   double,   c, d, d, tfuncname, varname ) \
+GENTFUNC3( scomplex, double,   scomplex, c, d, c, tfuncname, varname ) \
+GENTFUNC3( scomplex, double,   dcomplex, c, d, z, tfuncname, varname ) \
+\
+GENTFUNC3( scomplex, scomplex, double,   c, c, d, tfuncname, varname ) \
+GENTFUNC3( scomplex, scomplex, dcomplex, c, c, z, tfuncname, varname ) \
+\
+GENTFUNC3( scomplex, dcomplex, float,    c, z, s, tfuncname, varname ) \
+GENTFUNC3( scomplex, dcomplex, double,   c, z, d, tfuncname, varname ) \
+GENTFUNC3( scomplex, dcomplex, scomplex, c, z, c, tfuncname, varname ) \
+GENTFUNC3( scomplex, dcomplex, dcomplex, c, z, z, tfuncname, varname ) \
+\
+\
+GENTFUNC3( dcomplex, float,    float,    z, s, s, tfuncname, varname ) \
+GENTFUNC3( dcomplex, float,    double,   z, s, d, tfuncname, varname ) \
+GENTFUNC3( dcomplex, float,    scomplex, z, s, c, tfuncname, varname ) \
+GENTFUNC3( dcomplex, float,    dcomplex, z, s, z, tfuncname, varname ) \
+\
+GENTFUNC3( dcomplex, double,   float,    z, d, s, tfuncname, varname ) \
+GENTFUNC3( dcomplex, double,   scomplex, z, d, c, tfuncname, varname ) \
+\
+GENTFUNC3( dcomplex, scomplex, float,    z, c, s, tfuncname, varname ) \
+GENTFUNC3( dcomplex, scomplex, double,   z, c, d, tfuncname, varname ) \
+GENTFUNC3( dcomplex, scomplex, scomplex, z, c, c, tfuncname, varname ) \
+GENTFUNC3( dcomplex, scomplex, dcomplex, z, c, z, tfuncname, varname ) \
+\
+GENTFUNC3( dcomplex, dcomplex, float,    z, z, s, tfuncname, varname ) \
+GENTFUNC3( dcomplex, dcomplex, scomplex, z, z, c, tfuncname, varname )
+
+// -- (two auxiliary arguments) --
+
+#define INSERT_GENTFUNC3_MIX_P2( tfuncname, varname1, varname2 ) \
+\
+GENTFUNC3( float,    float,    double,   s, s, d, tfuncname, varname1, varname2 ) \
+GENTFUNC3( float,    float,    dcomplex, s, s, z, tfuncname, varname1, varname2 ) \
+\
+GENTFUNC3( float,    double,   float,    s, d, s, tfuncname, varname1, varname2 ) \
+GENTFUNC3( float,    double,   double,   s, d, d, tfuncname, varname1, varname2 ) \
+GENTFUNC3( float,    double,   scomplex, s, d, c, tfuncname, varname1, varname2 ) \
+GENTFUNC3( float,    double,   dcomplex, s, d, z, tfuncname, varname1, varname2 ) \
+\
+GENTFUNC3( float,    scomplex, double,   s, c, d, tfuncname, varname1, varname2 ) \
+GENTFUNC3( float,    scomplex, dcomplex, s, c, z, tfuncname, varname1, varname2 ) \
+\
+GENTFUNC3( float,    dcomplex, float,    s, z, s, tfuncname, varname1, varname2 ) \
+GENTFUNC3( float,    dcomplex, double,   s, z, d, tfuncname, varname1, varname2 ) \
+GENTFUNC3( float,    dcomplex, scomplex, s, z, c, tfuncname, varname1, varname2 ) \
+GENTFUNC3( float,    dcomplex, dcomplex, s, z, z, tfuncname, varname1, varname2 ) \
+\
+\
+GENTFUNC3( double,   float,    float,    d, s, s, tfuncname, varname1, varname2 ) \
+GENTFUNC3( double,   float,    double,   d, s, d, tfuncname, varname1, varname2 ) \
+GENTFUNC3( double,   float,    scomplex, d, s, c, tfuncname, varname1, varname2 ) \
+GENTFUNC3( double,   float,    dcomplex, d, s, z, tfuncname, varname1, varname2 ) \
+\
+GENTFUNC3( double,   double,   float,    d, d, s, tfuncname, varname1, varname2 ) \
+GENTFUNC3( double,   double,   scomplex, d, d, c, tfuncname, varname1, varname2 ) \
+\
+GENTFUNC3( double,   scomplex, float,    d, c, s, tfuncname, varname1, varname2 ) \
+GENTFUNC3( double,   scomplex, double,   d, c, d, tfuncname, varname1, varname2 ) \
+GENTFUNC3( double,   scomplex, scomplex, d, c, c, tfuncname, varname1, varname2 ) \
+GENTFUNC3( double,   scomplex, dcomplex, d, c, z, tfuncname, varname1, varname2 ) \
+\
+GENTFUNC3( double,   dcomplex, float,    d, z, s, tfuncname, varname1, varname2 ) \
+GENTFUNC3( double,   dcomplex, scomplex, d, z, c, tfuncname, varname1, varname2 ) \
+\
+\
+GENTFUNC3( scomplex, float,    double,   c, s, d, tfuncname, varname1, varname2 ) \
+GENTFUNC3( scomplex, float,    dcomplex, c, s, z, tfuncname, varname1, varname2 ) \
+\
+GENTFUNC3( scomplex, double,   float,    c, d, s, tfuncname, varname1, varname2 ) \
+GENTFUNC3( scomplex, double,   double,   c, d, d, tfuncname, varname1, varname2 ) \
+GENTFUNC3( scomplex, double,   scomplex, c, d, c, tfuncname, varname1, varname2 ) \
+GENTFUNC3( scomplex, double,   dcomplex, c, d, z, tfuncname, varname1, varname2 ) \
+\
+GENTFUNC3( scomplex, scomplex, double,   c, c, d, tfuncname, varname1, varname2 ) \
+GENTFUNC3( scomplex, scomplex, dcomplex, c, c, z, tfuncname, varname1, varname2 ) \
+\
+GENTFUNC3( scomplex, dcomplex, float,    c, z, s, tfuncname, varname1, varname2 ) \
+GENTFUNC3( scomplex, dcomplex, double,   c, z, d, tfuncname, varname1, varname2 ) \
+GENTFUNC3( scomplex, dcomplex, scomplex, c, z, c, tfuncname, varname1, varname2 ) \
+GENTFUNC3( scomplex, dcomplex, dcomplex, c, z, z, tfuncname, varname1, varname2 ) \
+\
+\
+GENTFUNC3( dcomplex, float,    float,    z, s, s, tfuncname, varname1, varname2 ) \
+GENTFUNC3( dcomplex, float,    double,   z, s, d, tfuncname, varname1, varname2 ) \
+GENTFUNC3( dcomplex, float,    scomplex, z, s, c, tfuncname, varname1, varname2 ) \
+GENTFUNC3( dcomplex, float,    dcomplex, z, s, z, tfuncname, varname1, varname2 ) \
+\
+GENTFUNC3( dcomplex, double,   float,    z, d, s, tfuncname, varname1, varname2 ) \
+GENTFUNC3( dcomplex, double,   scomplex, z, d, c, tfuncname, varname1, varname2 ) \
+\
+GENTFUNC3( dcomplex, scomplex, float,    z, c, s, tfuncname, varname1, varname2 ) \
+GENTFUNC3( dcomplex, scomplex, double,   z, c, d, tfuncname, varname1, varname2 ) \
+GENTFUNC3( dcomplex, scomplex, scomplex, z, c, c, tfuncname, varname1, varname2 ) \
+GENTFUNC3( dcomplex, scomplex, dcomplex, z, c, z, tfuncname, varname1, varname2 ) \
+\
+GENTFUNC3( dcomplex, dcomplex, float,    z, z, s, tfuncname, varname1, varname2 ) \
+GENTFUNC3( dcomplex, dcomplex, scomplex, z, z, c, tfuncname, varname1, varname2 )
 
 
 
 // -- Basic three-operand with union of operands 1 and 2 --
 
-#define INSERT_GENTFUNC3U12_BASIC( ... ) \
-\
-GENTFUNC3U12( float,    float,    float,    float,    s, s, s, s, __VA_ARGS__ ) \
-GENTFUNC3U12( double,   double,   double,   double,   d, d, d, d, __VA_ARGS__ ) \
-GENTFUNC3U12( scomplex, scomplex, scomplex, scomplex, c, c, c, c, __VA_ARGS__ ) \
-GENTFUNC3U12( dcomplex, dcomplex, dcomplex, dcomplex, z, z, z, z, __VA_ARGS__ )
+// -- (no auxiliary arguments) --
+
+#define INSERT_GENTFUNC3U12_BASIC0( tfuncname ) \
+\
+GENTFUNC3U12( float,    float,    float,    float,    s, s, s, s, tfuncname ) \
+GENTFUNC3U12( double,   double,   double,   double,   d, d, d, d, tfuncname ) \
+GENTFUNC3U12( scomplex, scomplex, scomplex, scomplex, c, c, c, c, tfuncname ) \
+GENTFUNC3U12( dcomplex, dcomplex, dcomplex, dcomplex, z, z, z, z, tfuncname )
+
+// -- (one auxiliary argument) --
+
+#define INSERT_GENTFUNC3U12_BASIC( tfuncname, varname ) \
+\
+GENTFUNC3U12( float,    float,    float,    float,    s, s, s, s, tfuncname, varname ) \
+GENTFUNC3U12( double,   double,   double,   double,   d, d, d, d, tfuncname, varname ) \
+GENTFUNC3U12( scomplex, scomplex, scomplex, scomplex, c, c, c, c, tfuncname, varname ) \
+GENTFUNC3U12( dcomplex, dcomplex, dcomplex, dcomplex, z, z, z, z, tfuncname, varname )
+
+// -- (two auxiliary arguments) --
+
+#define INSERT_GENTFUNC3U12_BASIC2( tfuncname, varname1, varname2 ) \
+\
+GENTFUNC3U12( float,    float,    float,    float,    s, s, s, s, tfuncname, varname1, varname2 ) \
+GENTFUNC3U12( double,   double,   double,   double,   d, d, d, d, tfuncname, varname1, varname2 ) \
+GENTFUNC3U12( scomplex, scomplex, scomplex, scomplex, c, c, c, c, tfuncname, varname1, varname2 ) \
+GENTFUNC3U12( dcomplex, dcomplex, dcomplex, dcomplex, z, z, z, z, tfuncname, varname1, varname2 )
 
 
 
 // -- Mixed domain three-operand with union of operands 1 and 2 --
 
-#define INSERT_GENTFUNC3U12_MIX_D( ... ) \
-\
-GENTFUNC3U12( float,    float,    scomplex, float,    s, s, c, s, __VA_ARGS__ ) \
-GENTFUNC3U12( float,    scomplex, float,    scomplex, s, c, s, c, __VA_ARGS__ ) \
-GENTFUNC3U12( float,    scomplex, scomplex, scomplex, s, c, c, c, __VA_ARGS__ ) \
-\
-GENTFUNC3U12( double,   double,   dcomplex, double,   d, d, z, d, __VA_ARGS__ ) \
-GENTFUNC3U12( double,   dcomplex, double,   dcomplex, d, z, d, z, __VA_ARGS__ ) \
-GENTFUNC3U12( double,   dcomplex, dcomplex, dcomplex, d, z, z, z, __VA_ARGS__ ) \
-\
-GENTFUNC3U12( scomplex, float,    float,    scomplex, c, s, s, c, __VA_ARGS__ ) \
-GENTFUNC3U12( scomplex, float,    scomplex, scomplex, c, s, c, c, __VA_ARGS__ ) \
-GENTFUNC3U12( scomplex, scomplex, float,    scomplex, c, c, s, c, __VA_ARGS__ ) \
-\
-GENTFUNC3U12( dcomplex, double,   double,   dcomplex, z, d, d, z, __VA_ARGS__ ) \
-GENTFUNC3U12( dcomplex, double,   dcomplex, dcomplex, z, d, z, z, __VA_ARGS__ ) \
-GENTFUNC3U12( dcomplex, dcomplex, double,   dcomplex, z, z, d, z, __VA_ARGS__ )
+// -- (no auxiliary arguments) --
+
+#define INSERT_GENTFUNC3U12_MIX_D0( tfuncname ) \
+\
+GENTFUNC3U12( float,    float,    scomplex, float,    s, s, c, s, tfuncname ) \
+GENTFUNC3U12( float,    scomplex, float,    scomplex, s, c, s, c, tfuncname ) \
+GENTFUNC3U12( float,    scomplex, scomplex, scomplex, s, c, c, c, tfuncname ) \
+\
+GENTFUNC3U12( double,   double,   dcomplex, double,   d, d, z, d, tfuncname ) \
+GENTFUNC3U12( double,   dcomplex, double,   dcomplex, d, z, d, z, tfuncname ) \
+GENTFUNC3U12( double,   dcomplex, dcomplex, dcomplex, d, z, z, z, tfuncname ) \
+\
+GENTFUNC3U12( scomplex, float,    float,    scomplex, c, s, s, c, tfuncname ) \
+GENTFUNC3U12( scomplex, float,    scomplex, scomplex, c, s, c, c, tfuncname ) \
+GENTFUNC3U12( scomplex, scomplex, float,    scomplex, c, c, s, c, tfuncname ) \
+\
+GENTFUNC3U12( dcomplex, double,   double,   dcomplex, z, d, d, z, tfuncname ) \
+GENTFUNC3U12( dcomplex, double,   dcomplex, dcomplex, z, d, z, z, tfuncname ) \
+GENTFUNC3U12( dcomplex, dcomplex, double,   dcomplex, z, z, d, z, tfuncname )
+
+// -- (one auxiliary argument) --
+
+#define INSERT_GENTFUNC3U12_MIX_D( tfuncname, varname ) \
+\
+GENTFUNC3U12( float,    float,    scomplex, float,    s, s, c, s, tfuncname, varname ) \
+GENTFUNC3U12( float,    scomplex, float,    scomplex, s, c, s, c, tfuncname, varname ) \
+GENTFUNC3U12( float,    scomplex, scomplex, scomplex, s, c, c, c, tfuncname, varname ) \
+\
+GENTFUNC3U12( double,   double,   dcomplex, double,   d, d, z, d, tfuncname, varname ) \
+GENTFUNC3U12( double,   dcomplex, double,   dcomplex, d, z, d, z, tfuncname, varname ) \
+GENTFUNC3U12( double,   dcomplex, dcomplex, dcomplex, d, z, z, z, tfuncname, varname ) \
+\
+GENTFUNC3U12( scomplex, float,    float,    scomplex, c, s, s, c, tfuncname, varname ) \
+GENTFUNC3U12( scomplex, float,    scomplex, scomplex, c, s, c, c, tfuncname, varname ) \
+GENTFUNC3U12( scomplex, scomplex, float,    scomplex, c, c, s, c, tfuncname, varname ) \
+\
+GENTFUNC3U12( dcomplex, double,   double,   dcomplex, z, d, d, z, tfuncname, varname ) \
+GENTFUNC3U12( dcomplex, double,   dcomplex, dcomplex, z, d, z, z, tfuncname, varname ) \
+GENTFUNC3U12( dcomplex, dcomplex, double,   dcomplex, z, z, d, z, tfuncname, varname )
+
+// -- (two auxiliary arguments) --
+
+#define INSERT_GENTFUNC3U12_MIX_D2( tfuncname, varname1, varname2 ) \
+\
+GENTFUNC3U12( float,    float,    scomplex, float,    s, s, c, s, tfuncname, varname1, varname2 ) \
+GENTFUNC3U12( float,    scomplex, float,    scomplex, s, c, s, c, tfuncname, varname1, varname2 ) \
+GENTFUNC3U12( float,    scomplex, scomplex, scomplex, s, c, c, c, tfuncname, varname1, varname2 ) \
+\
+GENTFUNC3U12( double,   double,   dcomplex, double,   d, d, z, d, tfuncname, varname1, varname2 ) \
+GENTFUNC3U12( double,   dcomplex, double,   dcomplex, d, z, d, z, tfuncname, varname1, varname2 ) \
+GENTFUNC3U12( double,   dcomplex, dcomplex, dcomplex, d, z, z, z, tfuncname, varname1, varname2 ) \
+\
+GENTFUNC3U12( scomplex, float,    float,    scomplex, c, s, s, c, tfuncname, varname1, varname2 ) \
+GENTFUNC3U12( scomplex, float,    scomplex, scomplex, c, s, c, c, tfuncname, varname1, varname2 ) \
+GENTFUNC3U12( scomplex, scomplex, float,    scomplex, c, c, s, c, tfuncname, varname1, varname2 ) \
+\
+GENTFUNC3U12( dcomplex, double,   double,   dcomplex, z, d, d, z, tfuncname, varname1, varname2 ) \
+GENTFUNC3U12( dcomplex, double,   dcomplex, dcomplex, z, d, z, z, tfuncname, varname1, varname2 ) \
+GENTFUNC3U12( dcomplex, dcomplex, double,   dcomplex, z, z, d, z, tfuncname, varname1, varname2 )
 
 
 
 // -- Mixed precision three-operand with union of operands 1 and 2 --
 
-#define INSERT_GENTFUNC3U12_MIX_P( ... ) \
-\
-GENTFUNC3U12( float,    float,    double,   float,    s, s, d, s, __VA_ARGS__ ) \
-GENTFUNC3U12( float,    float,    dcomplex, float,    s, s, z, s, __VA_ARGS__ ) \
-\
-GENTFUNC3U12( float,    double,   float,    double,   s, d, s, d, __VA_ARGS__ ) \
-GENTFUNC3U12( float,    double,   double,   double,   s, d, d, d, __VA_ARGS__ ) \
-GENTFUNC3U12( float,    double,   scomplex, double,   s, d, c, d, __VA_ARGS__ ) \
-GENTFUNC3U12( float,    double,   dcomplex, double,   s, d, z, d, __VA_ARGS__ ) \
-\
-GENTFUNC3U12( float,    scomplex, double,   scomplex, s, c, d, c, __VA_ARGS__ ) \
-GENTFUNC3U12( float,    scomplex, dcomplex, scomplex, s, c, z, c, __VA_ARGS__ ) \
-\
-GENTFUNC3U12( float,    dcomplex, float,    dcomplex, s, z, s, z, __VA_ARGS__ ) \
-GENTFUNC3U12( float,    dcomplex, double,   dcomplex, s, z, d, z, __VA_ARGS__ ) \
-GENTFUNC3U12( float,    dcomplex, scomplex, dcomplex, s, z, c, z, __VA_ARGS__ ) \
-GENTFUNC3U12( float,    dcomplex, dcomplex, dcomplex, s, z, z, z, __VA_ARGS__ ) \
-\
-\
-GENTFUNC3U12( double,   float,    float,    double,   d, s, s, d, __VA_ARGS__ ) \
-GENTFUNC3U12( double,   float,    double,   double,   d, s, d, d, __VA_ARGS__ ) \
-GENTFUNC3U12( double,   float,    scomplex, double,   d, s, c, d, __VA_ARGS__ ) \
-GENTFUNC3U12( double,   float,    dcomplex, double,   d, s, z, d, __VA_ARGS__ ) \
-\
-GENTFUNC3U12( double,   double,   float,    double,   d, d, s, d, __VA_ARGS__ ) \
-GENTFUNC3U12( double,   double,   scomplex, double,   d, d, c, d, __VA_ARGS__ ) \
-\
-GENTFUNC3U12( double,   scomplex, float,    dcomplex, d, c, s, z, __VA_ARGS__ ) \
-GENTFUNC3U12( double,   scomplex, double,   dcomplex, d, c, d, z, __VA_ARGS__ ) \
-GENTFUNC3U12( double,   scomplex, scomplex, dcomplex, d, c, c, z, __VA_ARGS__ ) \
-GENTFUNC3U12( double,   scomplex, dcomplex, dcomplex, d, c, z, z, __VA_ARGS__ ) \
-\
-GENTFUNC3U12( double,   dcomplex, float,    dcomplex, d, z, s, z, __VA_ARGS__ ) \
-GENTFUNC3U12( double,   dcomplex, scomplex, dcomplex, d, z, c, z, __VA_ARGS__ ) \
-\
-\
-GENTFUNC3U12( scomplex, float,    double,   scomplex, c, s, d, c, __VA_ARGS__ ) \
-GENTFUNC3U12( scomplex, float,    dcomplex, scomplex, c, s, z, c, __VA_ARGS__ ) \
-\
-GENTFUNC3U12( scomplex, double,   float,    dcomplex, c, d, s, z, __VA_ARGS__ ) \
-GENTFUNC3U12( scomplex, double,   double,   dcomplex, c, d, d, z, __VA_ARGS__ ) \
-GENTFUNC3U12( scomplex, double,   scomplex, dcomplex, c, d, c, z, __VA_ARGS__ ) \
-GENTFUNC3U12( scomplex, double,   dcomplex, dcomplex, c, d, z, z, __VA_ARGS__ ) \
-\
-GENTFUNC3U12( scomplex, scomplex, double,   scomplex, c, c, d, c, __VA_ARGS__ ) \
-GENTFUNC3U12( scomplex, scomplex, dcomplex, scomplex, c, c, z, c, __VA_ARGS__ ) \
-\
-GENTFUNC3U12( scomplex, dcomplex, float,    dcomplex, c, z, s, z, __VA_ARGS__ ) \
-GENTFUNC3U12( scomplex, dcomplex, double,   dcomplex, c, z, d, z, __VA_ARGS__ ) \
-GENTFUNC3U12( scomplex, dcomplex, scomplex, dcomplex, c, z, c, z, __VA_ARGS__ ) \
-GENTFUNC3U12( scomplex, dcomplex, dcomplex, dcomplex, c, z, z, z, __VA_ARGS__ ) \
-\
-\
-GENTFUNC3U12( dcomplex, float,    float,    dcomplex, z, s, s, z, __VA_ARGS__ ) \
-GENTFUNC3U12( dcomplex, float,    double,   dcomplex, z, s, d, z, __VA_ARGS__ ) \
-GENTFUNC3U12( dcomplex, float,    scomplex, dcomplex, z, s, c, z, __VA_ARGS__ ) \
-GENTFUNC3U12( dcomplex, float,    dcomplex, dcomplex, z, s, z, z, __VA_ARGS__ ) \
-\
-GENTFUNC3U12( dcomplex, double,   float,    dcomplex, z, d, s, z, __VA_ARGS__ ) \
-GENTFUNC3U12( dcomplex, double,   scomplex, dcomplex, z, d, c, z, __VA_ARGS__ ) \
-\
-GENTFUNC3U12( dcomplex, scomplex, float,    dcomplex, z, c, s, z, __VA_ARGS__ ) \
-GENTFUNC3U12( dcomplex, scomplex, double,   dcomplex, z, c, d, z, __VA_ARGS__ ) \
-GENTFUNC3U12( dcomplex, scomplex, scomplex, dcomplex, z, c, c, z, __VA_ARGS__ ) \
-GENTFUNC3U12( dcomplex, scomplex, dcomplex, dcomplex, z, c, z, z, __VA_ARGS__ ) \
-\
-GENTFUNC3U12( dcomplex, dcomplex, float,    dcomplex, z, z, s, z, __VA_ARGS__ ) \
-GENTFUNC3U12( dcomplex, dcomplex, scomplex, dcomplex, z, z, c, z, __VA_ARGS__ )
+// -- (no auxiliary arguments) --
+
+#define INSERT_GENTFUNC3U12_MIX_P0( tfuncname ) \
+\
+GENTFUNC3U12( float,    float,    double,   float,    s, s, d, s, tfuncname ) \
+GENTFUNC3U12( float,    float,    dcomplex, float,    s, s, z, s, tfuncname ) \
+\
+GENTFUNC3U12( float,    double,   float,    double,   s, d, s, d, tfuncname ) \
+GENTFUNC3U12( float,    double,   double,   double,   s, d, d, d, tfuncname ) \
+GENTFUNC3U12( float,    double,   scomplex, double,   s, d, c, d, tfuncname ) \
+GENTFUNC3U12( float,    double,   dcomplex, double,   s, d, z, d, tfuncname ) \
+\
+GENTFUNC3U12( float,    scomplex, double,   scomplex, s, c, d, c, tfuncname ) \
+GENTFUNC3U12( float,    scomplex, dcomplex, scomplex, s, c, z, c, tfuncname ) \
+\
+GENTFUNC3U12( float,    dcomplex, float,    dcomplex, s, z, s, z, tfuncname ) \
+GENTFUNC3U12( float,    dcomplex, double,   dcomplex, s, z, d, z, tfuncname ) \
+GENTFUNC3U12( float,    dcomplex, scomplex, dcomplex, s, z, c, z, tfuncname ) \
+GENTFUNC3U12( float,    dcomplex, dcomplex, dcomplex, s, z, z, z, tfuncname ) \
+\
+\
+GENTFUNC3U12( double,   float,    float,    double,   d, s, s, d, tfuncname ) \
+GENTFUNC3U12( double,   float,    double,   double,   d, s, d, d, tfuncname ) \
+GENTFUNC3U12( double,   float,    scomplex, double,   d, s, c, d, tfuncname ) \
+GENTFUNC3U12( double,   float,    dcomplex, double,   d, s, z, d, tfuncname ) \
+\
+GENTFUNC3U12( double,   double,   float,    double,   d, d, s, d, tfuncname ) \
+GENTFUNC3U12( double,   double,   scomplex, double,   d, d, c, d, tfuncname ) \
+\
+GENTFUNC3U12( double,   scomplex, float,    dcomplex, d, c, s, z, tfuncname ) \
+GENTFUNC3U12( double,   scomplex, double,   dcomplex, d, c, d, z, tfuncname ) \
+GENTFUNC3U12( double,   scomplex, scomplex, dcomplex, d, c, c, z, tfuncname ) \
+GENTFUNC3U12( double,   scomplex, dcomplex, dcomplex, d, c, z, z, tfuncname ) \
+\
+GENTFUNC3U12( double,   dcomplex, float,    dcomplex, d, z, s, z, tfuncname ) \
+GENTFUNC3U12( double,   dcomplex, scomplex, dcomplex, d, z, c, z, tfuncname ) \
+\
+\
+GENTFUNC3U12( scomplex, float,    double,   scomplex, c, s, d, c, tfuncname ) \
+GENTFUNC3U12( scomplex, float,    dcomplex, scomplex, c, s, z, c, tfuncname ) \
+\
+GENTFUNC3U12( scomplex, double,   float,    dcomplex, c, d, s, z, tfuncname ) \
+GENTFUNC3U12( scomplex, double,   double,   dcomplex, c, d, d, z, tfuncname ) \
+GENTFUNC3U12( scomplex, double,   scomplex, dcomplex, c, d, c, z, tfuncname ) \
+GENTFUNC3U12( scomplex, double,   dcomplex, dcomplex, c, d, z, z, tfuncname ) \
+\
+GENTFUNC3U12( scomplex, scomplex, double,   scomplex, c, c, d, c, tfuncname ) \
+GENTFUNC3U12( scomplex, scomplex, dcomplex, scomplex, c, c, z, c, tfuncname ) \
+\
+GENTFUNC3U12( scomplex, dcomplex, float,    dcomplex, c, z, s, z, tfuncname ) \
+GENTFUNC3U12( scomplex, dcomplex, double,   dcomplex, c, z, d, z, tfuncname ) \
+GENTFUNC3U12( scomplex, dcomplex, scomplex, dcomplex, c, z, c, z, tfuncname ) \
+GENTFUNC3U12( scomplex, dcomplex, dcomplex, dcomplex, c, z, z, z, tfuncname ) \
+\
+\
+GENTFUNC3U12( dcomplex, float,    float,    dcomplex, z, s, s, z, tfuncname ) \
+GENTFUNC3U12( dcomplex, float,    double,   dcomplex, z, s, d, z, tfuncname ) \
+GENTFUNC3U12( dcomplex, float,    scomplex, dcomplex, z, s, c, z, tfuncname ) \
+GENTFUNC3U12( dcomplex, float,    dcomplex, dcomplex, z, s, z, z, tfuncname ) \
+\
+GENTFUNC3U12( dcomplex, double,   float,    dcomplex, z, d, s, z, tfuncname ) \
+GENTFUNC3U12( dcomplex, double,   scomplex, dcomplex, z, d, c, z, tfuncname ) \
+\
+GENTFUNC3U12( dcomplex, scomplex, float,    dcomplex, z, c, s, z, tfuncname ) \
+GENTFUNC3U12( dcomplex, scomplex, double,   dcomplex, z, c, d, z, tfuncname ) \
+GENTFUNC3U12( dcomplex, scomplex, scomplex, dcomplex, z, c, c, z, tfuncname ) \
+GENTFUNC3U12( dcomplex, scomplex, dcomplex, dcomplex, z, c, z, z, tfuncname ) \
+\
+GENTFUNC3U12( dcomplex, dcomplex, float,    dcomplex, z, z, s, z, tfuncname ) \
+GENTFUNC3U12( dcomplex, dcomplex, scomplex, dcomplex, z, z, c, z, tfuncname )
+
+// -- (one auxiliary argument) --
+
+#define INSERT_GENTFUNC3U12_MIX_P( tfuncname, varname ) \
+\
+GENTFUNC3U12( float,    float,    double,   float,    s, s, d, s, tfuncname, varname ) \
+GENTFUNC3U12( float,    float,    dcomplex, float,    s, s, z, s, tfuncname, varname ) \
+\
+GENTFUNC3U12( float,    double,   float,    double,   s, d, s, d, tfuncname, varname ) \
+GENTFUNC3U12( float,    double,   double,   double,   s, d, d, d, tfuncname, varname ) \
+GENTFUNC3U12( float,    double,   scomplex, double,   s, d, c, d, tfuncname, varname ) \
+GENTFUNC3U12( float,    double,   dcomplex, double,   s, d, z, d, tfuncname, varname ) \
+\
+GENTFUNC3U12( float,    scomplex, double,   scomplex, s, c, d, c, tfuncname, varname ) \
+GENTFUNC3U12( float,    scomplex, dcomplex, scomplex, s, c, z, c, tfuncname, varname ) \
+\
+GENTFUNC3U12( float,    dcomplex, float,    dcomplex, s, z, s, z, tfuncname, varname ) \
+GENTFUNC3U12( float,    dcomplex, double,   dcomplex, s, z, d, z, tfuncname, varname ) \
+GENTFUNC3U12( float,    dcomplex, scomplex, dcomplex, s, z, c, z, tfuncname, varname ) \
+GENTFUNC3U12( float,    dcomplex, dcomplex, dcomplex, s, z, z, z, tfuncname, varname ) \
+\
+\
+GENTFUNC3U12( double,   float,    float,    double,   d, s, s, d, tfuncname, varname ) \
+GENTFUNC3U12( double,   float,    double,   double,   d, s, d, d, tfuncname, varname ) \
+GENTFUNC3U12( double,   float,    scomplex, double,   d, s, c, d, tfuncname, varname ) \
+GENTFUNC3U12( double,   float,    dcomplex, double,   d, s, z, d, tfuncname, varname ) \
+\
+GENTFUNC3U12( double,   double,   float,    double,   d, d, s, d, tfuncname, varname ) \
+GENTFUNC3U12( double,   double,   scomplex, double,   d, d, c, d, tfuncname, varname ) \
+\
+GENTFUNC3U12( double,   scomplex, float,    dcomplex, d, c, s, z, tfuncname, varname ) \
+GENTFUNC3U12( double,   scomplex, double,   dcomplex, d, c, d, z, tfuncname, varname ) \
+GENTFUNC3U12( double,   scomplex, scomplex, dcomplex, d, c, c, z, tfuncname, varname ) \
+GENTFUNC3U12( double,   scomplex, dcomplex, dcomplex, d, c, z, z, tfuncname, varname ) \
+\
+GENTFUNC3U12( double,   dcomplex, float,    dcomplex, d, z, s, z, tfuncname, varname ) \
+GENTFUNC3U12( double,   dcomplex, scomplex, dcomplex, d, z, c, z, tfuncname, varname ) \
+\
+\
+GENTFUNC3U12( scomplex, float,    double,   scomplex, c, s, d, c, tfuncname, varname ) \
+GENTFUNC3U12( scomplex, float,    dcomplex, scomplex, c, s, z, c, tfuncname, varname ) \
+\
+GENTFUNC3U12( scomplex, double,   float,    dcomplex, c, d, s, z, tfuncname, varname ) \
+GENTFUNC3U12( scomplex, double,   double,   dcomplex, c, d, d, z, tfuncname, varname ) \
+GENTFUNC3U12( scomplex, double,   scomplex, dcomplex, c, d, c, z, tfuncname, varname ) \
+GENTFUNC3U12( scomplex, double,   dcomplex, dcomplex, c, d, z, z, tfuncname, varname ) \
+\
+GENTFUNC3U12( scomplex, scomplex, double,   scomplex, c, c, d, c, tfuncname, varname ) \
+GENTFUNC3U12( scomplex, scomplex, dcomplex, scomplex, c, c, z, c, tfuncname, varname ) \
+\
+GENTFUNC3U12( scomplex, dcomplex, float,    dcomplex, c, z, s, z, tfuncname, varname ) \
+GENTFUNC3U12( scomplex, dcomplex, double,   dcomplex, c, z, d, z, tfuncname, varname ) \
+GENTFUNC3U12( scomplex, dcomplex, scomplex, dcomplex, c, z, c, z, tfuncname, varname ) \
+GENTFUNC3U12( scomplex, dcomplex, dcomplex, dcomplex, c, z, z, z, tfuncname, varname ) \
+\
+\
+GENTFUNC3U12( dcomplex, float,    float,    dcomplex, z, s, s, z, tfuncname, varname ) \
+GENTFUNC3U12( dcomplex, float,    double,   dcomplex, z, s, d, z, tfuncname, varname ) \
+GENTFUNC3U12( dcomplex, float,    scomplex, dcomplex, z, s, c, z, tfuncname, varname ) \
+GENTFUNC3U12( dcomplex, float,    dcomplex, dcomplex, z, s, z, z, tfuncname, varname ) \
+\
+GENTFUNC3U12( dcomplex, double,   float,    dcomplex, z, d, s, z, tfuncname, varname ) \
+GENTFUNC3U12( dcomplex, double,   scomplex, dcomplex, z, d, c, z, tfuncname, varname ) \
+\
+GENTFUNC3U12( dcomplex, scomplex, float,    dcomplex, z, c, s, z, tfuncname, varname ) \
+GENTFUNC3U12( dcomplex, scomplex, double,   dcomplex, z, c, d, z, tfuncname, varname ) \
+GENTFUNC3U12( dcomplex, scomplex, scomplex, dcomplex, z, c, c, z, tfuncname, varname ) \
+GENTFUNC3U12( dcomplex, scomplex, dcomplex, dcomplex, z, c, z, z, tfuncname, varname ) \
+\
+GENTFUNC3U12( dcomplex, dcomplex, float,    dcomplex, z, z, s, z, tfuncname, varname ) \
+GENTFUNC3U12( dcomplex, dcomplex, scomplex, dcomplex, z, z, c, z, tfuncname, varname )
+
+// -- (two auxiliary arguments) --
+
+#define INSERT_GENTFUNC3U12_MIX_P2( tfuncname, varname1, varname2 ) \
+\
+GENTFUNC3U12( float,    float,    double,   float,    s, s, d, s, tfuncname, varname1, varname2 ) \
+GENTFUNC3U12( float,    float,    dcomplex, float,    s, s, z, s, tfuncname, varname1, varname2 ) \
+\
+GENTFUNC3U12( float,    double,   float,    double,   s, d, s, d, tfuncname, varname1, varname2 ) \
+GENTFUNC3U12( float,    double,   double,   double,   s, d, d, d, tfuncname, varname1, varname2 ) \
+GENTFUNC3U12( float,    double,   scomplex, double,   s, d, c, d, tfuncname, varname1, varname2 ) \
+GENTFUNC3U12( float,    double,   dcomplex, double,   s, d, z, d, tfuncname, varname1, varname2 ) \
+\
+GENTFUNC3U12( float,    scomplex, double,   scomplex, s, c, d, c, tfuncname, varname1, varname2 ) \
+GENTFUNC3U12( float,    scomplex, dcomplex, scomplex, s, c, z, c, tfuncname, varname1, varname2 ) \
+\
+GENTFUNC3U12( float,    dcomplex, float,    dcomplex, s, z, s, z, tfuncname, varname1, varname2 ) \
+GENTFUNC3U12( float,    dcomplex, double,   dcomplex, s, z, d, z, tfuncname, varname1, varname2 ) \
+GENTFUNC3U12( float,    dcomplex, scomplex, dcomplex, s, z, c, z, tfuncname, varname1, varname2 ) \
+GENTFUNC3U12( float,    dcomplex, dcomplex, dcomplex, s, z, z, z, tfuncname, varname1, varname2 ) \
+\
+\
+GENTFUNC3U12( double,   float,    float,    double,   d, s, s, d, tfuncname, varname1, varname2 ) \
+GENTFUNC3U12( double,   float,    double,   double,   d, s, d, d, tfuncname, varname1, varname2 ) \
+GENTFUNC3U12( double,   float,    scomplex, double,   d, s, c, d, tfuncname, varname1, varname2 ) \
+GENTFUNC3U12( double,   float,    dcomplex, double,   d, s, z, d, tfuncname, varname1, varname2 ) \
+\
+GENTFUNC3U12( double,   double,   float,    double,   d, d, s, d, tfuncname, varname1, varname2 ) \
+GENTFUNC3U12( double,   double,   scomplex, double,   d, d, c, d, tfuncname, varname1, varname2 ) \
+\
+GENTFUNC3U12( double,   scomplex, float,    dcomplex, d, c, s, z, tfuncname, varname1, varname2 ) \
+GENTFUNC3U12( double,   scomplex, double,   dcomplex, d, c, d, z, tfuncname, varname1, varname2 ) \
+GENTFUNC3U12( double,   scomplex, scomplex, dcomplex, d, c, c, z, tfuncname, varname1, varname2 ) \
+GENTFUNC3U12( double,   scomplex, dcomplex, dcomplex, d, c, z, z, tfuncname, varname1, varname2 ) \
+\
+GENTFUNC3U12( double,   dcomplex, float,    dcomplex, d, z, s, z, tfuncname, varname1, varname2 ) \
+GENTFUNC3U12( double,   dcomplex, scomplex, dcomplex, d, z, c, z, tfuncname, varname1, varname2 ) \
+\
+\
+GENTFUNC3U12( scomplex, float,    double,   scomplex, c, s, d, c, tfuncname, varname1, varname2 ) \
+GENTFUNC3U12( scomplex, float,    dcomplex, scomplex, c, s, z, c, tfuncname, varname1, varname2 ) \
+\
+GENTFUNC3U12( scomplex, double,   float,    dcomplex, c, d, s, z, tfuncname, varname1, varname2 ) \
+GENTFUNC3U12( scomplex, double,   double,   dcomplex, c, d, d, z, tfuncname, varname1, varname2 ) \
+GENTFUNC3U12( scomplex, double,   scomplex, dcomplex, c, d, c, z, tfuncname, varname1, varname2 ) \
+GENTFUNC3U12( scomplex, double,   dcomplex, dcomplex, c, d, z, z, tfuncname, varname1, varname2 ) \
+\
+GENTFUNC3U12( scomplex, scomplex, double,   scomplex, c, c, d, c, tfuncname, varname1, varname2 ) \
+GENTFUNC3U12( scomplex, scomplex, dcomplex, scomplex, c, c, z, c, tfuncname, varname1, varname2 ) \
+\
+GENTFUNC3U12( scomplex, dcomplex, float,    dcomplex, c, z, s, z, tfuncname, varname1, varname2 ) \
+GENTFUNC3U12( scomplex, dcomplex, double,   dcomplex, c, z, d, z, tfuncname, varname1, varname2 ) \
+GENTFUNC3U12( scomplex, dcomplex, scomplex, dcomplex, c, z, c, z, tfuncname, varname1, varname2 ) \
+GENTFUNC3U12( scomplex, dcomplex, dcomplex, dcomplex, c, z, z, z, tfuncname, varname1, varname2 ) \
+\
+\
+GENTFUNC3U12( dcomplex, float,    float,    dcomplex, z, s, s, z, tfuncname, varname1, varname2 ) \
+GENTFUNC3U12( dcomplex, float,    double,   dcomplex, z, s, d, z, tfuncname, varname1, varname2 ) \
+GENTFUNC3U12( dcomplex, float,    scomplex, dcomplex, z, s, c, z, tfuncname, varname1, varname2 ) \
+GENTFUNC3U12( dcomplex, float,    dcomplex, dcomplex, z, s, z, z, tfuncname, varname1, varname2 ) \
+\
+GENTFUNC3U12( dcomplex, double,   float,    dcomplex, z, d, s, z, tfuncname, varname1, varname2 ) \
+GENTFUNC3U12( dcomplex, double,   scomplex, dcomplex, z, d, c, z, tfuncname, varname1, varname2 ) \
+\
+GENTFUNC3U12( dcomplex, scomplex, float,    dcomplex, z, c, s, z, tfuncname, varname1, varname2 ) \
+GENTFUNC3U12( dcomplex, scomplex, double,   dcomplex, z, c, d, z, tfuncname, varname1, varname2 ) \
+GENTFUNC3U12( dcomplex, scomplex, scomplex, dcomplex, z, c, c, z, tfuncname, varname1, varname2 ) \
+GENTFUNC3U12( dcomplex, scomplex, dcomplex, dcomplex, z, c, z, z, tfuncname, varname1, varname2 ) \
+\
+GENTFUNC3U12( dcomplex, dcomplex, float,    dcomplex, z, z, s, z, tfuncname, varname1, varname2 ) \
+GENTFUNC3U12( dcomplex, dcomplex, scomplex, dcomplex, z, z, c, z, tfuncname, varname1, varname2 )
 
 
 #endif