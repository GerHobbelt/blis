/*

   BLIS
   An object-based framework for developing high-performance BLAS-like
   libraries.

   Copyright (C) 2014, The University of Texas at Austin
   Copyright (C) 2018, Advanced Micro Devices, Inc.

   Redistribution and use in source and binary forms, with or without
   modification, are permitted provided that the following conditions are
   met:
    - Redistributions of source code must retain the above copyright
      notice, this list of conditions and the following disclaimer.
    - Redistributions in binary form must reproduce the above copyright
      notice, this list of conditions and the following disclaimer in the
      documentation and/or other materials provided with the distribution.
    - Neither the name of The University of Texas at Austin nor the names
      of its contributors may be used to endorse or promote products
      derived from this software without specific prior written permission.

   THIS SOFTWARE IS PROVIDED BY THE COPYRIGHT HOLDERS AND CONTRIBUTORS
   "AS IS" AND ANY EXPRESS OR IMPLIED WARRANTIES, INCLUDING, BUT NOT
   LIMITED TO, THE IMPLIED WARRANTIES OF MERCHANTABILITY AND FITNESS FOR
   A PARTICULAR PURPOSE ARE DISCLAIMED. IN NO EVENT SHALL THE COPYRIGHT
   HOLDER OR CONTRIBUTORS BE LIABLE FOR ANY DIRECT, INDIRECT, INCIDENTAL,
   SPECIAL, EXEMPLARY, OR CONSEQUENTIAL DAMAGES (INCLUDING, BUT NOT
   LIMITED TO, PROCUREMENT OF SUBSTITUTE GOODS OR SERVICES; LOSS OF USE,
   DATA, OR PROFITS; OR BUSINESS INTERRUPTION) HOWEVER CAUSED AND ON ANY
   THEORY OF LIABILITY, WHETHER IN CONTRACT, STRICT LIABILITY, OR TORT
   (INCLUDING NEGLIGENCE OR OTHERWISE) ARISING IN ANY WAY OUT OF THE USE
   OF THIS SOFTWARE, EVEN IF ADVISED OF THE POSSIBILITY OF SUCH DAMAGE.

*/

#include "blis.h"

#define FUNCPTR_T gemm_fp

typedef void (*FUNCPTR_T)
     (
       doff_t  diagoffb,
       pack_t  schema_a,
       pack_t  schema_b,
       dim_t   m,
       dim_t   n,
       dim_t   k,
       void*   alpha,
       void*   a, inc_t cs_a, dim_t pd_a, inc_t ps_a,
       void*   b, inc_t rs_b, dim_t pd_b, inc_t ps_b,
       void*   beta,
       void*   c, inc_t rs_c, inc_t cs_c,
       cntx_t* cntx,
       rntm_t* rntm,
       thrinfo_t* thread
     );

static FUNCPTR_T GENARRAY(ftypes,trmm_rl_ker_var2);


void bli_trmm_rl_ker_var2
     (
       obj_t*  a,
       obj_t*  b,
       obj_t*  c,
       cntx_t* cntx,
       rntm_t* rntm,
       cntl_t* cntl,
       thrinfo_t* thread
     )
{
	num_t     dt_exec   = bli_obj_exec_dt( c );

	doff_t    diagoffb  = bli_obj_diag_offset( b );

	pack_t    schema_a  = bli_obj_pack_schema( a );
	pack_t    schema_b  = bli_obj_pack_schema( b );

	dim_t     m         = bli_obj_length( c );
	dim_t     n         = bli_obj_width( c );
	dim_t     k         = bli_obj_width( a );

	void*     buf_a     = bli_obj_buffer_at_off( a );
	inc_t     cs_a      = bli_obj_col_stride( a );
	dim_t     pd_a      = bli_obj_panel_dim( a );
	inc_t     ps_a      = bli_obj_panel_stride( a );

	void*     buf_b     = bli_obj_buffer_at_off( b );
	inc_t     rs_b      = bli_obj_row_stride( b );
	dim_t     pd_b      = bli_obj_panel_dim( b );
	inc_t     ps_b      = bli_obj_panel_stride( b );

	void*     buf_c     = bli_obj_buffer_at_off( c );
	inc_t     rs_c      = bli_obj_row_stride( c );
	inc_t     cs_c      = bli_obj_col_stride( c );

	obj_t     scalar_a;
	obj_t     scalar_b;

	void*     buf_alpha;
	void*     buf_beta;

	FUNCPTR_T f;

	// Detach and multiply the scalars attached to A and B.
	bli_obj_scalar_detach( a, &scalar_a );
	bli_obj_scalar_detach( b, &scalar_b );
	bli_mulsc( &scalar_a, &scalar_b );

	// Grab the addresses of the internal scalar buffers for the scalar
	// merged above and the scalar attached to C.
	buf_alpha = bli_obj_internal_scalar_buffer( &scalar_b );
	buf_beta  = bli_obj_internal_scalar_buffer( c );

	// Index into the type combination array to extract the correct
	// function pointer.
	f = ftypes[dt_exec];

	// Invoke the function.
	f( diagoffb,
	   schema_a,
	   schema_b,
	   m,
	   n,
	   k,
	   buf_alpha,
	   buf_a, cs_a, pd_a, ps_a,
	   buf_b, rs_b, pd_b, ps_b,
	   buf_beta,
	   buf_c, rs_c, cs_c,
	   cntx,
	   rntm,
	   thread );
}


#undef  GENTFUNC
#define GENTFUNC( ctype, ch, varname ) \
\
void PASTEMAC(ch,varname) \
     ( \
       doff_t  diagoffb, \
       pack_t  schema_a, \
       pack_t  schema_b, \
       dim_t   m, \
       dim_t   n, \
       dim_t   k, \
       void*   alpha, \
       void*   a, inc_t cs_a, dim_t pd_a, inc_t ps_a, \
       void*   b, inc_t rs_b, dim_t pd_b, inc_t ps_b, \
       void*   beta, \
       void*   c, inc_t rs_c, inc_t cs_c, \
       cntx_t* cntx, \
       rntm_t* rntm, \
       thrinfo_t* thread  \
     ) \
{ \
	const num_t     dt         = PASTEMAC(ch,type); \
\
	/* Alias some constants to simpler names. */ \
	const dim_t     MR         = pd_a; \
	const dim_t     NR         = pd_b; \
	const dim_t     PACKMR     = cs_a; \
	const dim_t     PACKNR     = rs_b; \
\
	/* Query the context for the micro-kernel address and cast it to its
	   function pointer type. */ \
	PASTECH(ch,gemm_ukr_ft) \
	                gemm_ukr   = bli_cntx_get_l3_vir_ukr_dt( dt, BLIS_GEMM_UKR, cntx ); \
\
	/* Temporary C buffer for edge cases. Note that the strides of this
	   temporary buffer are set so that they match the storage of the
	   original C matrix. For example, if C is column-stored, ct will be
	   column-stored as well. */ \
	ctype           ct[ BLIS_STACK_BUF_MAX_SIZE \
	                    / sizeof( ctype ) ] \
	                    __attribute__((aligned(BLIS_STACK_BUF_ALIGN_SIZE))); \
	const bool_t    col_pref    = bli_cntx_l3_vir_ukr_prefers_cols_dt( dt, BLIS_GEMM_UKR, cntx ); \
	const inc_t     rs_ct       = ( col_pref ? 1 : NR ); \
	const inc_t     cs_ct       = ( col_pref ? MR : 1 ); \
\
	ctype* restrict one        = PASTEMAC(ch,1); \
	ctype* restrict zero       = PASTEMAC(ch,0); \
	ctype* restrict a_cast     = a; \
	ctype* restrict b_cast     = b; \
	ctype* restrict c_cast     = c; \
	ctype* restrict alpha_cast = alpha; \
	ctype* restrict beta_cast  = beta; \
	ctype* restrict b1; \
	ctype* restrict c1; \
\
	doff_t          diagoffb_j; \
	dim_t           k_full; \
	dim_t           m_iter, m_left; \
	dim_t           n_iter, n_left; \
	dim_t           m_cur; \
	dim_t           n_cur; \
	dim_t           k_b1121; \
	dim_t           off_b1121; \
	dim_t           i, j; \
	inc_t           rstep_a; \
	inc_t           cstep_b; \
	inc_t           rstep_c, cstep_c; \
	inc_t           istep_a; \
	inc_t           istep_b; \
	inc_t           off_scl; \
	inc_t           ss_b_num; \
	inc_t           ss_b_den; \
	inc_t           ps_b_cur; \
	inc_t           is_b_cur; \
	auxinfo_t       aux; \
\
	/*
	   Assumptions/assertions:
	     rs_a == 1
	     cs_a == PACKMR
	     pd_a == MR
	     ps_a == stride to next micro-panel of A
	     rs_b == PACKNR
	     cs_b == 1
	     pd_b == NR
	     ps_b == stride to next micro-panel of B
	     rs_c == (no assumptions)
	     cs_c == (no assumptions)
	*/ \
\
	/* Safety trap: Certain indexing within this macro-kernel does not
	   work as intended if both MR and NR are odd. */ \
	if ( ( bli_is_odd( PACKMR ) && bli_is_odd( NR ) ) || \
	     ( bli_is_odd( PACKNR ) && bli_is_odd( MR ) ) ) bli_abort(); \
\
	/* If any dimension is zero, return immediately. */ \
	if ( bli_zero_dim3( m, n, k ) ) return; \
\
	/* Safeguard: If the current panel of B is entirely above the diagonal,
	   it is implicitly zero. So we do nothing. */ \
	if ( bli_is_strictly_above_diag_n( diagoffb, k, n ) ) return; \
\
	/* Compute k_full. For all trmm, k_full is simply k. This is
	   needed because some parameter combinations of trmm reduce k
	   to advance past zero regions in the triangular matrix, and
	   when computing the imaginary stride of A (the non-triangular
	   matrix), which is used by 4m1/3m1 implementations, we need
	   this unreduced value of k. */ \
	k_full = k; \
\
	/* Compute indexing scaling factor for for 4m or 3m. This is
	   needed because one of the packing register blocksizes (PACKMR
	   or PACKNR) is used to index into the micro-panels of the non-
	   triangular matrix when computing with a diagonal-intersecting
	   micro-panel of the triangular matrix. In the case of 4m or 3m,
	   real values are stored in both sub-panels, and so the indexing
	   needs to occur in units of real values. The value computed
	   here is divided into the complex pointer offset to cause the
	   pointer to be advanced by the correct value. */ \
	if ( bli_is_4mi_packed( schema_b ) || \
	     bli_is_3mi_packed( schema_b ) || \
	     bli_is_rih_packed( schema_b ) ) off_scl = 2; \
	else                                 off_scl = 1; \
\
	/* Compute the storage stride scaling. Usually this is just 1.
	   However, in the case of interleaved 3m, we need to scale the
	   offset by 3/2. And if we are packing real-only, imag-only, or
	   summed-only, we need to scale the computed panel sizes by 1/2
	   to compensate for the fact that the pointer arithmetic occurs
	   in terms of complex elements rather than real elements. */ \
	if      ( bli_is_3mi_packed( schema_b ) ) { ss_b_num = 3; ss_b_den = 2; } \
	else if ( bli_is_rih_packed( schema_b ) ) { ss_b_num = 1; ss_b_den = 2; } \
	else                                      { ss_b_num = 1; ss_b_den = 1; } \
\
	/* If there is a zero region above where the diagonal of B intersects
	   the left edge of the panel, adjust the pointer to A and treat this
	   case as if the diagonal offset were zero. Note that we don't need to
	   adjust the pointer to B since packm would have simply skipped over
	   the region that was not stored. */ \
	if ( diagoffb < 0 ) \
	{ \
		j        = -diagoffb; \
		k        = k - j; \
		diagoffb = 0; \
		a_cast   = a_cast + ( j * PACKMR ) / off_scl; \
	} \
\
	/* If there is a zero region to the right of where the diagonal
	   of B intersects the bottom of the panel, shrink it to prevent
	   "no-op" iterations from executing. */ \
	if ( diagoffb + k < n ) \
	{ \
		n = diagoffb + k; \
	} \
\
	/* Clear the temporary C buffer in case it has any infs or NaNs. */ \
	PASTEMAC(ch,set0s_mxn)( MR, NR, \
	                        ct, rs_ct, cs_ct ); \
\
	/* Compute number of primary and leftover components of the m and n
	   dimensions. */ \
	n_iter = n / NR; \
	n_left = n % NR; \
\
	m_iter = m / MR; \
	m_left = m % MR; \
\
	if ( n_left ) ++n_iter; \
	if ( m_left ) ++m_iter; \
\
	/* Determine some increments used to step through A, B, and C. */ \
	rstep_a = ps_a; \
\
	cstep_b = ps_b; \
\
	rstep_c = rs_c * MR; \
	cstep_c = cs_c * NR; \
\
	istep_a = PACKMR * k_full; \
	istep_b = PACKNR * k; \
\
	if ( bli_is_odd( istep_a ) ) istep_a += 1; \
	if ( bli_is_odd( istep_b ) ) istep_b += 1; \
\
	/* Save the pack schemas of A and B to the auxinfo_t object. */ \
	bli_auxinfo_set_schema_a( schema_a, &aux ); \
	bli_auxinfo_set_schema_b( schema_b, &aux ); \
\
	/* Save the imaginary stride of A to the auxinfo_t object. */ \
	bli_auxinfo_set_is_a( istep_a, &aux ); \
\
<<<<<<< HEAD
	/* Save the desired output datatype (indicating no typecasting). */ \
	/*bli_auxinfo_set_dt_on_output( dt, &aux );*/ \
\
	b1 = b_cast; \
	c1 = c_cast; \
=======
	thrinfo_t* caucus = bli_thrinfo_sub_node( thread ); \
>>>>>>> 3c527256
\
	dim_t jr_nt  = bli_thread_n_way( thread ); \
	dim_t jr_tid = bli_thread_work_id( thread ); \
	dim_t ir_nt  = bli_thread_n_way( caucus ); \
	dim_t ir_tid = bli_thread_work_id( caucus ); \
\
	dim_t jr_start, jr_end; \
	dim_t ir_start, ir_end; \
	dim_t jr_inc,   ir_inc; \
\
	/* Note that we partition the 2nd loop into two regions: the rectangular
	   part of B, and the triangular portion. */ \
	dim_t n_iter_rct; \
	dim_t n_iter_tri; \
\
	if ( bli_is_strictly_below_diag_n( diagoffb, m, n ) ) \
	{ \
		/* If the entire panel of B does not intersect the diagonal, there is
		   no triangular region, and therefore we can skip the second set of
		   loops. */ \
		n_iter_rct = n_iter; \
		n_iter_tri = 0; \
	} \
	else \
	{ \
		/* If the panel of B does intersect the diagonal, compute the number of
		   iterations in the rectangular region by dividing NR into the diagonal
		   offset. (There should never be any remainder in this division.) The
		   number of iterations in the triangular (or trapezoidal) region is
		   computed as the remaining number of iterations in the n dimension. */ \
		n_iter_rct = diagoffb / NR; \
		n_iter_tri = n_iter - n_iter_rct; \
	} \
\
	/* Determine the thread range and increment for the 2nd and 1st loops for
	   the initial rectangular region of B (if it exists).
       NOTE: The definition of bli_thread_range_jrir() will depend on whether
       slab or round-robin partitioning was requested at configure-time. \
       NOTE: Parallelism in the 1st loop is disabled for now. */ \
	bli_thread_range_jrir( thread, n_iter_rct, 1, FALSE, &jr_start, &jr_end, &jr_inc ); \
	bli_thread_range_jrir( caucus, m_iter,     1, FALSE, &ir_start, &ir_end, &ir_inc ); \
\
	/* Loop over the n dimension (NR columns at a time). */ \
	for ( j = jr_start; j < jr_end; j += jr_inc ) \
	{ \
		ctype* restrict a1; \
		ctype* restrict c11; \
		ctype* restrict b2; \
\
		b1 = b_cast + j * cstep_b; \
		c1 = c_cast + j * cstep_c; \
\
		n_cur = ( bli_is_not_edge_f( j, n_iter, n_left ) ? NR : n_left ); \
\
		/* Initialize our next panel of B to be the current panel of B. */ \
		b2 = b1; \
\
		{ \
			/* Save the 4m1/3m1 imaginary stride of B to the auxinfo_t
			   object. */ \
			bli_auxinfo_set_is_b( istep_b, &aux ); \
\
			/* Loop over the m dimension (MR rows at a time). */ \
			for ( i = ir_start; i < ir_end; i += ir_inc ) \
			{ \
				ctype* restrict a2; \
\
				a1  = a_cast + i * rstep_a; \
				c11 = c1     + i * rstep_c; \
\
				m_cur = ( bli_is_not_edge_f( i, m_iter, m_left ) ? MR : m_left ); \
\
				/* Compute the addresses of the next panels of A and B. */ \
				a2 = bli_trmm_get_next_a_upanel( a1, rstep_a, ir_inc ); \
				if ( bli_is_last_iter( i, m_iter, ir_tid, ir_nt ) ) \
				{ \
					a2 = a_cast; \
					b2 = bli_trmm_get_next_b_upanel( b1, cstep_b, jr_inc ); \
					if ( bli_is_last_iter( j, n_iter, jr_tid, jr_nt ) ) \
						b2 = b_cast; \
				} \
\
				/* Save addresses of next panels of A and B to the auxinfo_t
				   object. */ \
				bli_auxinfo_set_next_a( a2, &aux ); \
				bli_auxinfo_set_next_b( b2, &aux ); \
\
				/* Handle interior and edge cases separately. */ \
				if ( m_cur == MR && n_cur == NR ) \
				{ \
					/* Invoke the gemm micro-kernel. */ \
					gemm_ukr \
					( \
					  k, \
					  alpha_cast, \
					  a1, \
					  b1, \
					  one, \
					  c11, rs_c, cs_c, \
					  &aux, \
					  cntx  \
					); \
				} \
				else \
				{ \
					/* Invoke the gemm micro-kernel. */ \
					gemm_ukr \
					( \
					  k, \
					  alpha_cast, \
					  a1, \
					  b1, \
					  zero, \
					  ct, rs_ct, cs_ct, \
					  &aux, \
					  cntx  \
					); \
\
					/* Add the result to the edge of C. */ \
					PASTEMAC(ch,adds_mxn)( m_cur, n_cur, \
					                       ct,  rs_ct, cs_ct, \
					                       c11, rs_c,  cs_c ); \
				} \
			} \
		} \
	} \
\
	/* If there is no triangular region, then we're done. */ \
	if ( n_iter_tri == 0 ) return; \
\
	/* Use round-robin assignment of micropanels to threads in the 2nd and
	   1st loops for the remaining triangular region of B (if it exists).
	   NOTE: We don't need to call bli_thread_range_jrir_rr() here since we
	   employ a hack that calls for each thread to execute every iteration
	   of the jr and ir loops but skip all but the pointer increment for
	   iterations that are not assigned to it. */ \
\
	/* Advance the starting b1 and c1 pointers to the positions corresponding
	   to the start of the triangular region of B. */ \
	jr_start = n_iter_rct; \
	b1 = b_cast + jr_start * cstep_b; \
	c1 = c_cast + jr_start * cstep_c; \
\
	/* Loop over the n dimension (NR columns at a time). */ \
	for ( j = jr_start; j < n_iter; ++j ) \
	{ \
		ctype* restrict a1; \
		ctype* restrict c11; \
		ctype* restrict b2; \
\
		diagoffb_j = diagoffb - ( doff_t )j*NR; \
\
		/* Determine the offset to the beginning of the panel that
		   was packed so we can index into the corresponding location
		   in A. Then compute the length of that panel. */ \
		off_b1121 = bli_max( -diagoffb_j, 0 ); \
		k_b1121   = k - off_b1121; \
\
		a1  = a_cast; \
		c11 = c1; \
\
		n_cur = ( bli_is_not_edge_f( j, n_iter, n_left ) ? NR : n_left ); \
\
		/* Initialize our next panel of B to be the current panel of B. */ \
		b2 = b1; \
\
		/* If the current panel of B intersects the diagonal, scale C
		   by beta. If it is strictly below the diagonal, scale by one.
		   This allows the current macro-kernel to work for both trmm
		   and trmm3. */ \
		{ \
			/* Compute the panel stride for the current diagonal-
			   intersecting micro-panel. */ \
			is_b_cur  = k_b1121 * PACKNR; \
			is_b_cur += ( bli_is_odd( is_b_cur ) ? 1 : 0 ); \
			ps_b_cur  = ( is_b_cur * ss_b_num ) / ss_b_den; \
\
			if ( bli_trmm_my_iter_rr( j, thread ) ) { \
\
			/* Save the 4m1/3m1 imaginary stride of B to the auxinfo_t
			   object. */ \
			bli_auxinfo_set_is_b( is_b_cur, &aux ); \
\
			/* Loop over the m dimension (MR rows at a time). */ \
			for ( i = 0; i < m_iter; ++i ) \
			{ \
				if ( bli_trmm_my_iter_rr( i, caucus ) ) { \
\
				ctype* restrict a1_i; \
				ctype* restrict a2; \
\
				m_cur = ( bli_is_not_edge_f( i, m_iter, m_left ) ? MR : m_left ); \
\
				a1_i = a1 + ( off_b1121 * PACKMR ) / off_scl; \
\
				/* Compute the addresses of the next panels of A and B. */ \
				a2 = a1; \
				if ( bli_is_last_iter_rr( i, m_iter, 0, 1 ) ) \
				{ \
					a2 = a_cast; \
					b2 = b1; \
					if ( bli_is_last_iter_rr( j, n_iter, jr_tid, jr_nt ) ) \
						b2 = b_cast; \
				} \
\
				/* Save addresses of next panels of A and B to the auxinfo_t
				   object. */ \
				bli_auxinfo_set_next_a( a2, &aux ); \
				bli_auxinfo_set_next_b( b2, &aux ); \
\
				/* Handle interior and edge cases separately. */ \
				if ( m_cur == MR && n_cur == NR ) \
				{ \
					/* Invoke the gemm micro-kernel. */ \
					gemm_ukr \
					( \
					  k_b1121, \
					  alpha_cast, \
					  a1_i, \
					  b1, \
					  beta_cast, \
					  c11, rs_c, cs_c, \
					  &aux, \
					  cntx  \
					); \
				} \
				else \
				{ \
					/* Copy edge elements of C to the temporary buffer. */ \
					PASTEMAC(ch,copys_mxn)( m_cur, n_cur, \
					                        c11, rs_c,  cs_c, \
					                        ct,  rs_ct, cs_ct ); \
\
					/* Invoke the gemm micro-kernel. */ \
					gemm_ukr \
					( \
					  k_b1121, \
					  alpha_cast, \
					  a1_i, \
					  b1, \
					  beta_cast, \
					  ct, rs_ct, cs_ct, \
					  &aux, \
					  cntx  \
					); \
\
					/* Copy the result to the edge of C. */ \
					PASTEMAC(ch,copys_mxn)( m_cur, n_cur, \
					                        ct,  rs_ct, cs_ct, \
					                        c11, rs_c,  cs_c ); \
				} \
				} \
\
				a1  += rstep_a; \
				c11 += rstep_c; \
			} \
			} \
\
			b1 += ps_b_cur; \
		} \
\
		c1 += cstep_c; \
	} \
\
/*PASTEMAC(ch,fprintm)( stdout, "trmm_rl_ker_var2: a1", MR, k_b1121, a1, 1, MR, "%4.1f", "" );*/ \
/*PASTEMAC(ch,fprintm)( stdout, "trmm_rl_ker_var2: b1", k_b1121, NR, b1_i, NR, 1, "%4.1f", "" );*/ \
}

INSERT_GENTFUNC_BASIC0( trmm_rl_ker_var2 )
<|MERGE_RESOLUTION|>--- conflicted
+++ resolved
@@ -325,15 +325,10 @@
 	/* Save the imaginary stride of A to the auxinfo_t object. */ \
 	bli_auxinfo_set_is_a( istep_a, &aux ); \
 \
-<<<<<<< HEAD
 	/* Save the desired output datatype (indicating no typecasting). */ \
 	/*bli_auxinfo_set_dt_on_output( dt, &aux );*/ \
 \
-	b1 = b_cast; \
-	c1 = c_cast; \
-=======
 	thrinfo_t* caucus = bli_thrinfo_sub_node( thread ); \
->>>>>>> 3c527256
 \
 	dim_t jr_nt  = bli_thread_n_way( thread ); \
 	dim_t jr_tid = bli_thread_work_id( thread ); \
