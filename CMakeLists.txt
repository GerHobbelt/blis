--- conflicted
+++ resolved
@@ -1,8 +1,4 @@
-<<<<<<< HEAD
-##Copyright (C) 2022 - 2023, Advanced Micro Devices, Inc. All rights reserved.##
-=======
 #[=[
->>>>>>> f3c166b0
 
    BLIS
    An object-based framework for developing high-performance BLAS-like
@@ -191,17 +187,11 @@
     option(ENABLE_UPPERCASE_API "Export APIs with uppercase." OFF)
     # Setting path to OpenMP runtime.
     set(OpenMP_libomp_LIBRARY "C:/Program Files/LLVM/lib/libomp.lib" CACHE STRING "openmp library path")
-<<<<<<< HEAD
-endif()
-# Debug & Release flags option setting is only available for Linux. On Windows the default flags are used.
-if(NOT WIN32)
-=======
 else(WIN32)
     set(OpenMP_libomp_LIBRARY "" CACHE STRING "openmp library path")
 endif()
 # Debug & Release flags option setting is only available for Linux. On Windows the default flags are used.
 if(NOT MSVC)
->>>>>>> f3c166b0
     set(ENABLE_DEBUG "off" CACHE STRING "Enable debugging symbols in the library.")
     set_property(CACHE ENABLE_DEBUG PROPERTY STRINGS "off" "noopt" "opt")
     if( NOT ((ENABLE_DEBUG STREQUAL "off") OR (ENABLE_DEBUG STREQUAL "noopt") OR (ENABLE_DEBUG STREQUAL "opt")) )
@@ -416,17 +406,6 @@
         message("   Enabling debug symbols; optimizations disabled.")
     endif()
 endif()
-<<<<<<< HEAD
-if(NOT WIN32)
-cmake_print_variables(EXPORT_SHARED)
-    if(EXPORT_SHARED STREQUAL "all")
-        if(BUILD_SHARED_LIBS)
-            message("   Exporting all symbols within shared library.")
-        else()
-            message("   Ignoring request to export all symbols within shared library.")
-        endif()
-    else()
-=======
 if(WIN32)
     cmake_print_variables(BUILD_SHARED_LIBS)
     if(BUILD_SHARED_LIBS)
@@ -476,7 +455,6 @@
             message("   Ignoring request to export all symbols within shared library.")
         endif()
     else()
->>>>>>> f3c166b0
         if(BUILD_SHARED_LIBS)
             message("   Exporting only public symbols within shared library.")
         endif()
@@ -1284,17 +1262,6 @@
             PUBLIC_HEADER DESTINATION ${CMAKE_INSTALL_PREFIX}/include)
     list(APPEND libblis_depends libblis-static)
 endif()
-<<<<<<< HEAD
-# Add headers as a property to the library.
-set_target_properties(libblis PROPERTIES PUBLIC_HEADER "${BLIS_PUBLIC_HEADERS}")
-set_target_properties(libblis PROPERTIES OUTPUT_NAME ${LIBBLIS})
-
-# Install targets.
-install(TARGETS libblis LIBRARY DESTINATION ${CMAKE_INSTALL_PREFIX}/lib
-        ARCHIVE DESTINATION ${CMAKE_INSTALL_PREFIX}/lib
-        RUNTIME DESTINATION ${CMAKE_INSTALL_PREFIX}/lib
-        PUBLIC_HEADER DESTINATION ${CMAKE_INSTALL_PREFIX}/include)
-=======
 
 if(NOT WIN32)
     # Install package-config file.
@@ -1307,7 +1274,6 @@
 else()
     set(libblis_link libblis-static)
 endif()
->>>>>>> f3c166b0
 
 # --- Primary targets ---
 add_custom_target(libblis DEPENDS ${libblis_depends})
@@ -1324,8 +1290,6 @@
     add_subdirectory(blastest EXCLUDE_FROM_ALL)
 endif()
 
-<<<<<<< HEAD
-=======
 if(ENABLE_BLAS AND WIN32 AND BUILD_SHARED_LIBS)
 set(DETAILED_BLATEST_MESSAGE "Details: Level2 and level3 API tests define a custom version of xerbla_() to test the error codes. \
 On Linux and on Windows/static versions of BLIS library, the custom xerbla_() gets called inside the library\
@@ -1335,22 +1299,11 @@
 Please use static builds only on Windows.")
 endif()
 
->>>>>>> f3c166b0
 # Add generic testing target `test`.
 set(available_testsuites checkblis)
 if(ENABLE_BLAS)
     list(APPEND available_testsuites checkblas)
 endif()
-<<<<<<< HEAD
-add_custom_target(test DEPENDS ${available_testsuites})
-
-# Add generic testing target `check`.
-set(available_testsuites checkblis-fast)
-if(ENABLE_BLAS)
-    list(APPEND available_testsuites checkblas)
-endif()
-add_custom_target(check DEPENDS ${available_testsuites})
-=======
 
 if(WIN32 AND BUILD_SHARED_LIBS)
     if(ENABLE_BLAS)
@@ -1382,5 +1335,4 @@
 
 add_subdirectory(bench EXCLUDE_FROM_ALL)
 
-add_subdirectory(test EXCLUDE_FROM_ALL)
->>>>>>> f3c166b0
+add_subdirectory(test EXCLUDE_FROM_ALL)