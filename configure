#!/usr/bin/env bash
#
#  BLIS    
#  An object-based framework for developing high-performance BLAS-like
#  libraries.
#
#  Copyright (C) 2014, The University of Texas at Austin
#  Copyright (C) 2018, Advanced Micro Devices, Inc.
#
#  Redistribution and use in source and binary forms, with or without
#  modification, are permitted provided that the following conditions are
#  met:
#   - Redistributions of source code must retain the above copyright
#     notice, this list of conditions and the following disclaimer.
#   - Redistributions in binary form must reproduce the above copyright
#     notice, this list of conditions and the following disclaimer in the
#     documentation and/or other materials provided with the distribution.
#   - Neither the name of The University of Texas at Austin nor the names
#     of its contributors may be used to endorse or promote products
#     derived from this software without specific prior written permission.
#
#  THIS SOFTWARE IS PROVIDED BY THE COPYRIGHT HOLDERS AND CONTRIBUTORS
#  "AS IS" AND ANY EXPRESS OR IMPLIED WARRANTIES, INCLUDING, BUT NOT
#  LIMITED TO, THE IMPLIED WARRANTIES OF MERCHANTABILITY AND FITNESS FOR
#  A PARTICULAR PURPOSE ARE DISCLAIMED. IN NO EVENT SHALL THE COPYRIGHT
#  HOLDER OR CONTRIBUTORS BE LIABLE FOR ANY DIRECT, INDIRECT, INCIDENTAL,
#  SPECIAL, EXEMPLARY, OR CONSEQUENTIAL DAMAGES (INCLUDING, BUT NOT
#  LIMITED TO, PROCUREMENT OF SUBSTITUTE GOODS OR SERVICES; LOSS OF USE,
#  DATA, OR PROFITS; OR BUSINESS INTERRUPTION) HOWEVER CAUSED AND ON ANY
#  THEORY OF LIABILITY, WHETHER IN CONTRACT, STRICT LIABILITY, OR TORT
#  (INCLUDING NEGLIGENCE OR OTHERWISE) ARISING IN ANY WAY OUT OF THE USE
#  OF THIS SOFTWARE, EVEN IF ADVISED OF THE POSSIBILITY OF SUCH DAMAGE.
#
#

#
# -- Helper functions ----------------------------------------------------------
#

print_usage()
{
	# Use the version string in the 'version' file since we don't have
	# the patched version string yet.
	if [ -z "${version}" ]; then
		version=$(cat "${version_filepath}")
	fi

	# Echo usage info.
	echo " "
	echo " ${script_name} (BLIS ${version})"
	#echo " "
	#echo " BLIS ${version}"
	echo " "
	echo " Field G. Van Zee"
	echo " "
	echo " Configure BLIS's build system for compilation using a specified"
	echo " configuration directory."
	echo " "
	echo " Usage:"
	echo " "
	echo "   ${script_name} [options] [env. vars.] confname"
	echo " "
	echo " Arguments:"
	echo " "
	echo "   confname      The name of the sub-directory inside of the 'config'"
	echo "                 directory containing the desired BLIS configuration."
	echo "                 Note that confname MUST be specified; if it is not,"
	echo "                 configure will complain. To build a completely generic"
	echo "                 implementation, use the 'generic' configuration"
	echo " "
	echo " Options:"
	echo " "
	echo "   -p PREFIX, --prefix=PREFIX"
	echo " "
	echo "                 The path to which make will install all build products."
	echo "                 If given, this option implies the following options:"
	echo "                   --libdir=PREFIX/lib"
	echo "                   --incdir=PREFIX/include"
	echo "                   --sharedir=PREFIX/share"
	echo "                 If not given, PREFIX defaults to \$(HOME)/blis. If PREFIX"
	echo "                 refers to a directory that does not exist, it will be"
	echo "                 created."
	echo " "
	echo "   --libdir=LIBDIR"
	echo " "
	echo "                 The path to which make will install libraries. If given,"
	echo "                 LIBDIR will override the corresponding directory implied"
	echo "                 by --prefix; if not not given, LIBDIR defaults to"
	echo "                 PREFIX/lib. If LIBDIR refers to a directory that does"
	echo "                 not exist, it will be created."
	echo " "
	echo "   --includedir=INCDIR"
	echo " "
	echo "                 The path to which make will install development header"
	echo "                 files. If given, INCDIR will override the corresponding"
	echo "                 directory implied by --prefix; if not given, INCDIR"
	echo "                 defaults to PREFIX/include. If INCDIR refers to a"
	echo "                 directory that does not exist, it will be created."
	echo " "
	echo "   --sharedir=SHAREDIR"
	echo " "
	echo "                 The path to which make will makefile fragments containing"
	echo "                 make variables determined by configure (e.g. CC, CFLAGS,"
	echo "                 and LDFLAGS). These files allow certain BLIS makefiles,"
	echo "                 such as those in the examples or testsuite directories, to"
	echo "                 operate on an installed copy of BLIS rather than a local"
	echo "                 (and possibly uninstalled) copy. If given, SHAREDIR will"
	echo "                 override the corresponding directory implied by --prefix;"
	echo "                 if not given, SHAREDIR defaults to PREFIX/share. If"
	echo "                 SHAREDIR refers to a directory that does not exist, it"
	echo "                 will be created."
	echo " "
	echo "   -d DEBUG, --enable-debug[=DEBUG]"
	echo " "
	echo "                 Enable debugging symbols in the library. If argument"
	echo "                 DEBUG is given as 'opt', then optimization flags are"
	echo "                 kept in the framework, otherwise optimization is"
	echo "                 turned off."
	echo " "
	echo "   --enable-verbose-make, --disable-verbose-make"
	echo " "
	echo "                 Enable (disabled by default) verbose compilation output"
	echo "                 during make."
	echo " "
	echo "   --enable-arg-max-hack --disable-arg-max-hack"
	echo " "
	echo "                 Enable (disabled by default) build system logic that"
	echo "                 will allow archiving/linking the static/shared library"
	echo "                 even if the command plus command line arguments exceeds"
	echo "                 the operating system limit (ARG_MAX)."
	echo " "
	echo "   --disable-static, --enable-static"
	echo " "
	echo "                 Disable (enabled by default) building BLIS as a static"
	echo "                 library. If the static library build is disabled, the"
	echo "                 shared library build must remain enabled."
	echo " "
	echo "   --disable-shared, --enable-shared"
	echo " "
	echo "                 Disable (enabled by default) building BLIS as a shared"
	echo "                 library. If the shared library build is disabled, the"
	echo "                 static library build must remain enabled."
	echo " "
	echo "   -t MODEL, --enable-threading[=MODEL], --disable-threading"
	echo " "
	echo "                 Enable threading in the library, using threading model"
	echo "                 MODEL={openmp,pthreads,no}. If MODEL=no or "
	echo "                 --disable-threading is specified, threading will be"
	echo "                 disabled. The default is 'no'."
	echo " "
	echo "   --disable-packbuf-pools, --enable-packbuf-pools"
	echo " "
	echo "                 Disable (enabled by default) use of internal memory"
	echo "                 pools for managing packing buffers. When disabled,"
	echo "                 the function specified by BLIS_MALLOC_POOL is called"
	echo "                 on-demand, whenever a packing buffer is needed, and"
	echo "                 the buffer is released via the function specified by"
	echo "                 BLIS_FREE_POOL() when the loop in which it was"
	echo "                 allocated terminates. When enabled, the memory pools"
	echo "                 minimize calls to both BLIS_MALLOC_POOL() and"
	echo "                 BLIS_FREE_POOL(), especially in a multithreaded"
	echo "                 environment, but does so through a mechanism that may"
	echo "                 incur additional overhead in some (but not all)"
	echo "                 situations."
	echo " "
	echo "   -i SIZE, --int-size=SIZE"
	echo " "
	echo "                 Set the size (in bits) of internal BLIS integers and"
	echo "                 integer types used in native BLIS interfaces. The"
	echo "                 default inteter type size is architecture dependent."
	echo "                 (Hint: You can always find this value printed at the"
	echo "                 beginning of the testsuite output.)"
	echo " "
	echo "   -b SIZE, --blas-int-size=SIZE"
	echo " "
	echo "                 Set the size (in bits) of integer types in external"
	echo "                 BLAS and CBLAS interfaces, if enabled. The default"
	echo "                 integer type size used in BLAS/CBLAS is 32 bits."
	echo " "
	echo "   --disable-blas, --enable-blas"
	echo " "
	echo "                 Disable (enabled by default) building the BLAS"
	echo "                 compatibility layer."
	echo " "
	echo "   --enable-cblas, --disable-cblas"
	echo " "
	echo "                 Enable (disabled by default) building the CBLAS"
	echo "                 compatibility layer. This automatically enables the"
	echo "                 BLAS compatibility layer as well."
	echo " "
	echo "   -s NAME --enable-sandbox=NAME"
	echo " "
	echo "                 Enable a separate sandbox implementation of gemm. This"
	echo "                 option disables BLIS's conventional gemm implementation"
	echo "                 (which shares common infrastructure with other level-3"
	echo "                 operations) and instead compiles and uses the code in"
	echo "                 the NAME directory, which is expected to be a sub-"
	echo "                 directory of 'sandbox'. By default, no sandboxes are"
	echo "                 enabled."
	echo " "
	echo "   --with-memkind, --without-memkind"
	echo " "
	echo "                 Forcibly enable or disable the use of libmemkind's"
	echo "                 hbw_malloc() and hbw_free() as substitutes for malloc()"
	echo "                 and free(), respectively, when allocating memory for"
	echo "                 BLIS's memory pools, which are used to manage buffers"
	echo "                 into which matrices are packed. The default behavior"
	echo "                 for this option is environment-dependent; if configure"
	echo "                 detects the presence of libmemkind, libmemkind is used"
	echo "                 by default, and otherwise it is not used by default."
	echo " "
	echo "   -r METHOD, --thread-part-jrir=METHOD"
	echo " "
	echo "                 Request a method of assigning micropanels to threads in"
	echo "                 the JR and IR loops. Valid options are 'slab' and 'rr'."
	echo "                 Using 'slab' assigns (as much as possible) contiguous"
	echo "                 regions of micropanels to each thread while the latter"
	echo "                 assigns micropanels to threads in a round-robin fashion."
	echo "                 (NOTE: Specifying this option constitutes a *request*,"
	echo "                 which may be ignored in select situations if the"
	echo "                 implementation has a good reason to do so.) The chosen"
	echo "                 method also applies during the packing of A and B. The"
	echo "                 default method is 'slab'."
	echo " "
	echo "   --force-version=STRING"
	echo " "
	echo "                 Force configure to use an arbitrary version string"
	echo "                 STRING. This option may be useful when repackaging"
	echo "                 custom versions of BLIS by outside organizations."
	echo " "
	echo "   -c, --show-config-lists"
	echo " "
	echo "                 Print the config and kernel lists, and kernel-to-config"
	echo "                 map after they are read from file. This can be useful"
	echo "                 when debugging certain configuration issues, and/or as"
	echo "                 a sanity check to make sure these lists are constituted"
	echo "                 as expected."
	echo " "
	echo "   -q, --quiet   Suppress informational output. By default, configure"
	echo "                 is verbose. (NOTE: -q is not yet implemented)"
	echo " "
	echo "   -h, --help    Output this information and quit."
	echo " "
	echo " Environment Variables:"
	echo " "
	echo "   CC            Specifies the C compiler to use."
	echo "   RANLIB        Specifies the ranlib executable to use."
	echo "   AR            Specifies the archiver to use."
	echo "   CFLAGS        Specifies additional compiler flags to use (prepended)."
    echo "   LDFLAGS       Specifies additional linker flags to use (prepended)."
    echo "   LIBPTHREAD    Pthreads library to use."
	echo " "
	echo "   Environment variables may also be specified as command line"
	echo "   options, e.g.:"
	echo " "
	echo "     ./configure [options] CC=gcc haswell"
	echo " "
	echo "   Note that not all compilers are compatible with a given"
	echo "   configuration."
	echo " "

	# Exit with non-zero exit status
	exit 1
}

query_array()
{
	local arr key var_name

	arr="$1"
	key="$2"

	var_name="${arr}_${key}"

	echo "${!var_name}"
}

assign_key_value()
{
	local arr key val

	arr="$1"
	key="$2"
	val="$3"

	printf -v "${arr}_${key}" %s "${val}"
}

#
# FGVZ: This commented-out function is being kept as an example how how
# to effectively "pass by reference" in bash. That is, pass the name of
# a variable, instead of its conents, and then let the function use the
# variable by prepending a $, at which time it can evaluate the string
# as if it were a literal variable occurance.
#
#filteradd_to_list()
#{
#	local dlist ditem list_c item_c is_blacklisted
#
#	# Add $1 to the list identified by $2, but only if $1 is not
#	# found in a blacklist.
#
#	# Note: $2 can actually be a list of items.
#	dlist=\$"$1"
#	ditem=\$"$2"
#
#	# Acquire the contents of $list and $item and store them in list_c
#	# and item_c, respectively.
#	list_c=$(eval "expr \"$dlist\" ")
#	item_c=$(eval "expr \"$ditem\" ")
#
#	# Iterate over $item_c in case it is actually multiple items.
#	for cur_item in $item_c; do
#
#		is_blacklisted=$(is_in_list "${cur_item}" "${config_blist}")
#		if [ ${is_blacklisted} == "false" ]; then
#
#			# If cur_item is not blacklisted, add it to list_c.
#			list_c="${list_c} ${cur_item}"
#		fi
#	done
#
#	# Update the argument.
#	eval "$1=\"${list_c}\""
#}

pass_config_kernel_registries()
{
	local filename passnum
	local all_blist
	local curline list item config kernels
	local cname clist klist

	# Read function arguments:
	# first argument: the file containing the configuration registry.
	# second argument: the pass number: 0 or 1. Pass 0 builds the
	# indirect config blacklist (indirect_blist) ONLY. Pass 1 actually
	# begins populating the config and kernel registries, and assumes
	# the indirect_blist has already been created.
	filename="$1"
	passnum="$2"

	# Initialize a list of indirect blacklisted configurations for the
	# current iteration. These are configurations that are invalidated by
	# the removal of blacklisted configurations. For example, if haswell
	# is registered as needing the 'haswell' and 'zen' kernel sets:
	#
	#    haswell: haswell/haswell/zen
	#
	# and 'zen' was blacklisted because of the compiler version, then the
	# 'haswell' configuration must be omitted from the registry, as it no
	# longer has all of the kernel sets it was expecting.
	if [ "${passnum}" == "0" ]; then
		indirect_blist=""
	fi

	# For convenience, merge the original and indirect blacklists.
	# NOTE: During pass 0, all_blist is equal to config_blist, since
	# indirect_blist is still empty.
	all_blist="${config_blist} ${indirect_blist}"

	# Disable support for indirect blacklisting by returning early during
	# pass 0. See issue #214 for details [1]. Basically, I realized that
	# indirect blacklisting is not needed in the use case that I envisioned
	# in the real-life example above. If a subconfiguration such as haswell
	# is defined to require the zen kernel set, it implies that the zen
	# kernels can be compiled with haswell compiler flags. That is, just
	# because the zen subconfig (and its compiler flags) is blacklisted
	# does not mean that the haswell subconfig cannot compile the zen
	# kernels with haswell-specific flags.
	#
	# [1] https://github.com/flame/blis/issues/214
	#
	if [ "${passnum}" == "0" ]; then
		return
	fi

	while read -r line
	do
		curline="${line}"

		# Remove everything after comment character '#'.
		curline=${curline%%#*}

		# We've stripped out leading whitespace and trailing comments. If
		# the line is now empty, then we can skip it altogether.
		if [ "x${curline}" = "x" ]; then
			continue;
		fi

		# Read the config name and config list for the current line.
		cname=${curline%%:*}
		list=${curline##*:}

		# If we encounter a slash, it means the name of the configuration
		# and the kernel set needed by that configuration are different.
		if [[ "${list}" == *[/]* ]]; then

			#echo "Slash found."
			klist=""
			clist=""
			for item in "${list}"; do

				# The sub-configuration name is always the first sub-word in
				# the slash-separated compound word.
				config=${item%%/*}

				# Delete the sub-configuration name from the front of the
				# string, leaving the slash-separated kernel names (or just
				# the kernel name, if there is only one).
				kernels=${list#*/}

				# Replace the slashes with spaces to transform the string
				# into a space-separated list of kernel names.
				kernels=$(echo -e ${kernels} | sed -e "s/\// /g")

				clist="${clist} ${config}"
				klist="${klist} ${kernels}"
			done
		else

			#echo "Slash not found."
			clist=${list}
			klist=${list}
		fi

		# Strip out whitespace from the config name and config/kernel list
		# on each line.
		cname=$(canonicalize_ws "${cname}")
		clist=$(canonicalize_ws "${clist}")
		klist=$(canonicalize_ws "${klist}")

		# Next, we prepare to:
		# - pass 0: inspect klist for blacklisted configurations, which may
		#   reveal configurations as needing to be indirectly blacklisted.
		# - pass 1: compare cname to the blacklists and commit clist/klist
		#   to their respective registries, as appropriate.

		# Handle singleton and umbrella configuration entries separately.
		if [ $(is_singleton_family "${cname}" "${clist}") == "true" ]; then

			# Singleton configurations/families.
			# Note: for singleton families, clist contains one item, which
			# always equals cname, but klist could contain more than one
			# item.

			# Only consider updating the indirect blacklist (pass 0) or
			# committing clist and klist to the registries (pass 1) if the
			# configuration name (cname) is not blacklisted.
			if [ $(is_in_list "${cname}" "${all_blist}") == "false" ]; then

				if [ "${passnum}" == "0" ]; then
					# Even if the cname isn't blacklisted, one of the requisite
					# kernels might be, so we need to check klist for blacklisted
					# items. If we find one, we must assume that the entire entry
					# must be thrown out. (Ideally, we would simply fall back to
					# reference code for the blacklisted kernels, but that is not
					# at all straightforward under the current configuration
					# system architecture.) Thus, we add cname to the indirect
					# blacklist.
					for item in ${klist}; do
						if [ $(is_in_list "${item}" "${config_blist}") == "true" ]; then
							indirect_blist="${indirect_blist} ${cname}"
							break
						fi
					done
				fi

				if [ "${passnum}" == "1" ]; then
					# Store the clist to the cname key of the config registry.
					#config_registry[${cname}]=${clist}
					#printf -v "config_registry_${cname}" %s "${clist}"
					assign_key_value "config_registry" "${cname}" "${clist}"
				fi
			fi

			if [ "${passnum}" == "1" ]; then
				# Store the klist to the cname key of the kernel registry.
				#kernel_registry[${cname}]=${klist}
				#printf -v "kernel_registry_${cname}" %s "${klist}"
				assign_key_value "kernel_registry" "${cname}" "${klist}"
			fi

		else
			# Umbrella configurations/families.

			# First we check cname, which should generally not be blacklisted
			# for umbrella families, but we check anyway just to be safe.
			if [ $(is_in_list "${cname}" "${all_blist}") == "false" ]; then

				if [ "${passnum}" == "1" ]; then

					# Check each item in the clist and klist. (At this point,
					# clist == klist.) If any sub-config is blacklisted, we
					# omit it from clist and klist.
					for item in ${clist}; do

						if [ $(is_in_list "${item}" "${all_blist}") == "true" ]; then
							clist=$(remove_from_list "${item}" "${clist}")
							klist=$(remove_from_list "${item}" "${klist}")
						fi
					done

					# Store the config and kernel lists to entries that
					# corresponds to the config name.
					#config_registry[${cname}]=${clist}
					#kernel_registry[${cname}]=${klist}
					#printf -v "config_registry_${cname}" %s "${clist}"
					#printf -v "kernel_registry_${cname}" %s "${klist}"
					assign_key_value "config_registry" "${cname}" "${clist}"
					assign_key_value "kernel_registry" "${cname}" "${klist}"
				fi
			fi
		fi

	done < "${filename}"

	if [ "${passnum}" == "0" ]; then
		# Assign the final indirect blacklist (with whitespace removed).
		indirect_blist="$(canonicalize_ws ${indirect_blist})"
	fi
}

read_registry_file()
{
	local filename
	local clist klist
	local iterate_again config
	local cr_var mem mems_mem newclist
	local kr_var ker kers_ker newklist

	filename="$1"

	# Execute an initial pass through the config_registry file so that
	# we can accumulate a list of indirectly blacklisted configurations,
	# if any.
	pass_config_kernel_registries "${filename}" "0"

	# Now that the indirect_blist has been created, make a second pass
	# through the 'config_registry' file, this time creating the actual
	# config and kernel registry data structures.
	pass_config_kernel_registries "${filename}" "1"

	# Now we must go back through the config_registry and subsitute any
	# configuration families with their constituents' members. Each time
	# one of these substitutions occurs, we set a flag that causes us to
	# make one more pass. (Subsituting a singleton definition does not
	# prompt additional iterations.) This process stops when a full pass
	# does not result in any subsitution.

	iterate_again="1"
	while [ "${iterate_again}" == "1" ]; do

		iterate_again="0"

		#for config in "${!config_registry[@]}"; do
		for cr_var in ${!config_registry_*}; do

			config=${cr_var##config_registry_}

			clist=$(query_array "config_registry" ${config})

			# The entries that define singleton families should never need
			# any substitution.
			if [ $(is_singleton_family "${config}" "${clist}") == "true" ]; then
				continue
			fi

			#for mem in ${config_registry[$config]}; do
			#for mem in ${!cr_var}; do
			for mem in ${clist}; do

				#mems_mem="${config_registry[${mem}]}"
				mems_mem=$(query_array "config_registry" ${mem})

				# If mems_mem is empty string, then mem was not found as a key
				# in the config list associative array. In that case, we continue
				# and will echo an error later in the script.
				if [ "${mems_mem}" == "" ]; then
					#echo "  config for ${mem} is empty string! no entry in config list."
					continue;
				fi

				if [ "${mem}" != "${mems_mem}" ]; then

					#clist="${config_registry[$config]}"
					clist=$(query_array "config_registry" ${config})

					# Replace the current config with its constituent config set,
					# canonicalize whitespace, and then remove duplicate config
					# set names, if they exist. Finally, update the config registry
					# with the new config list.
					newclist=$(echo -e "${clist}" | sed -e "s/${mem}/${mems_mem}/g")
					newclist=$(canonicalize_ws "${newclist}")
					newclist=$(rm_duplicate_words "${newclist}")

					#config_registry[${config}]=${newclist}
					#printf -v "config_registry_${config}" %s "${newclist}"
					assign_key_value "config_registry" "${config}" "${newclist}"

					# Since we performed a substitution and changed the config
					# list, mark the iteration flag to continue another round,
					# but only if the config (mem) value is NOT present
					# in the list of sub-configs. If it is present, then further
					# substitution may not necessarily be needed this round.
					if [ $(is_in_list "${mem}" "${mems_mem}") == "false" ]; then
						iterate_again="1"
					fi
				fi
			done
		done
	done

	# Similar to what we just did for the config_registry, we now iterate
	# through the kernel_registry and substitute any configuration families
	# in the kernel list (right side of ':') with the members of that
	# family's kernel set. This process continues iteratively, as before,
	# until all families have been replaced with singleton configurations'
	# kernel sets.

	iterate_again="1"
	while [ "${iterate_again}" == "1" ]; do

		iterate_again="0"

		#for config in "${!kernel_registry[@]}"; do
		for kr_var in ${!kernel_registry_*}; do

			config=${kr_var##kernel_registry_}

			klist=$(query_array "kernel_registry" ${config})

			# The entries that define singleton families should never need
			# any substitution. In the kernel registry, we know it's a
			# singleton entry when the cname occurs somewhere in the klist.
			# (This is slightly different than the same test in the config
			# registry, where we test that clist is one word and that
			# clist == cname.)
			if [ $(is_in_list "${config}" "${klist}") == "true" ]; then
				#echo "debug: '${config}' not found in '${klist}'; skipping."
				continue
			fi

			#for ker in ${kernel_registry[$config]}; do
			#for ker in ${!kr_var}; do
			for ker in ${klist}; do

				#kers_ker="${kernel_registry[${ker}]}"
				kers_ker=$(query_array "kernel_registry" ${ker})

				# If kers_ker is empty string, then ker was not found as a key
				# in the kernel registry. While not common, this can happen
				# when ker identifies a kernel set that does not correspond to
				# any configuration. (Example: armv7a and armv8a kernel sets are
				# used by cortexa* configurations, but do not corresond to their
				# own configurations.)
				if [ "${kers_ker}" == "" ]; then
					#echo "debug: ${ker} not found in kernel registry."
					continue
				fi

				# If the current config/kernel (ker) differs from its singleton kernel
				# entry (kers_ker), then that singleton entry was specified to use
				# a different configuration's kernel set. Thus, we need to replace the
				# occurrence in the current config/kernel name with that of the kernel
				# set it needs.
				if [ "${ker}" != "${kers_ker}" ]; then

					#klisttmp="${kernel_registry[$config]}"
					klisttmp=$(query_array "kernel_registry" ${config})

					# Replace the current config with its requisite kernels,
					# canonicalize whitespace, and then remove duplicate kernel
					# set names, if they exist. Finally, update the kernel registry
					# with the new kernel list.
					newklist=$(echo -e "${klisttmp}" | sed -e "s/${ker}/${kers_ker}/g")
					newklist=$(canonicalize_ws "${newklist}")
					newklist=$(rm_duplicate_words "${newklist}")

					#kernel_registry[${config}]=${newklist}
					#printf -v "kernel_registry_${config}" %s "${newklist}"
					assign_key_value "kernel_registry" "${config}" "${newklist}"

					# Since we performed a substitution and changed the kernel
					# list, mark the iteration flag to continue another round,
					# unless we just substituted using a singleton family
					# definition, in which case we don't necessarily need to
					# iterate further this round.
					if [ $(is_in_list "${ker}" "${kers_ker}") == "false" ]; then
						iterate_again="1"
					fi
				fi
			done
		done
	done
}

build_kconfig_registry()
{
	local familyname clist config kernels kernel cur_configs newvalue

	familyname="$1"

	#clist="${config_registry[${familyname}]}"
	clist=$(query_array "config_registry" ${familyname})

	for config in ${clist}; do

		# Look up the kernels for the current sub-configuration.
		#kernels="${kernel_registry[${config}]}"
		kernels=$(query_array "kernel_registry" ${config})

		for kernel in ${kernels}; do

			# Add the sub-configuration to the list associated with the
			# kernel.

			# Query the current sub-configs for the current ${kernel}.
			#cur_configs="${kconfig_registry[${kernel}]}"
			cur_configs=$(query_array "kconfig_registry" ${kernel})

			# Add the current sub-configuration to the list of sub-configs
			# we just queried.
			newvalue=$(canonicalize_ws "${cur_configs} ${config}")

			# Update the array.
			#kconfig_registry[${kernel}]="${newvalue}"
			#printf -v "kconfig_registry_${kernel}" %s "${newvalue}"
			assign_key_value "kconfig_registry" "${kernel}" "${newvalue}"

		done
		
	done
}

is_in_list()
{
	local word list rval item

	word="$1"
	list="$2"
	rval="false"

	for item in ${list}; do

		if [ "${item}" == "${word}" ]; then
			rval="true"
			break
		fi
	done

	echo "${rval}"
}

is_singleton()
{
	local list rval count_str item

	list="$1"
	rval="false"

	count_str=""
	for item in ${list}; do

		count_str="${count_str}x"
	done

	if [ "${count_str}" == "x" ]; then
		rval="true"
	fi

	echo "${rval}"
}

is_singleton_family()
{
	local familyname memberlist rval

	familyname="$1"
	memberlist="$2"

	rval="false"

	if [ $(is_singleton "${memberlist}") ]; then

		if [ "${memberlist}" == "${familyname}" ]; then
			rval="true"
		fi
	fi

	echo "${rval}"
}

remove_from_list()
{
	local strike_list list flist item

	strike_words="$1"
	list="$2"
	flist=""

	for item in ${list}; do

		# Filter out any list item that matches any of the strike words.
		if [ $(is_in_list "${item}" "${strike_words}") == "false" ]; then
			flist="${flist} ${item}"
		fi
	done

	flist=$(canonicalize_ws "${flist}")

	# Return the filtered list.
	echo "${flist}"
}

canonicalize_ws()
{
	local str

	str="$1"

	# Remove leading and trailing whitespace.
	str=$(echo -e "${str}" | sed -e 's/^[[:space:]]*//' -e 's/[[:space:]]*$//')

	# Remove duplicate spaces between words.
	str=$(echo -e "${str}" | tr -s " ")

	# Update the input argument.
	echo "${str}"
}

rm_duplicate_words()
{
	local str revstr revres res

	str="$1"

	# We reverse the initial string, THEN remove duplicates, then reverse
	# the de-duplicated result so that only the last instance is kept after
	# removing duplicates (rather than keeping only the first). This is
	# totally unnecessary but works well for the kinds of duplicates that
	# show up in certain use cases of the config and kernel registries.
	# For example, these gymnastics allow us to keep only the last instance
	# of the 'generic' configuration in a configuration family that
	# includes it twice or more.
	revstr=$(echo "${str}" | awk '{ for (i=NF; i>1; i--) printf("%s ",$i); print $1; }')
	revres=$(echo "${revstr}" | awk '{for (i=1;i<=NF;i++) if (!a[$i]++) printf("%s%s",$i,FS)}{printf("\n")}')
	res=$(echo "${revres}" | awk '{ for (i=NF; i>1; i--) printf("%s ",$i); print $1; }')

	echo "${res}"
}

get_cc_search_list()
{
	local list

	# For Linux, Darwin (OS X), and generic OSes, prioritize gcc.
	list="gcc clang cc"

	# For OpenBSD and FreeBSD, prioritize cc and clang over gcc.
	if   [ "${os_name}" = "OpenBSD" ]; then
		list="cc clang gcc"
	elif [ "${os_name}" = "FreeBSD" ]; then
		list="cc clang gcc"
	fi

	echo "${list}"
}

get_cxx_search_list()
{
	local list

	# For Linux, Darwin (OS X), and generic OSes, prioritize g++.
	list="g++ clang++ c++"

	# For OpenBSD and FreeBSD, prioritize cc and clang over gcc.
	if   [ "${os_name}" = "OpenBSD" ]; then
		list="c++ clang++ g++"
	elif [ "${os_name}" = "FreeBSD" ]; then
		list="c++ clang++ g++"
	fi

	echo "${list}"
}

select_cc()
{
	local search_list CC_env the_cc cc

	# This is the list of compilers to search for, and the order in which
	# to search for them.
	search_list=$1

	# The environment variable associated with the compiler type we
	# are searching (e.g. CC, CXX).
	CC_env=$2

	# If CC contains something, add it to the beginning of our default
	# search list.
	if [ -n "${CC_env}" ]; then
		search_list="${CC_env} ${search_list}"
	fi

	# Initialize our selected compiler to empty.
	the_cc=""

	# Try each compiler in the list and select the first one we find that
	# works.
	for cc in ${search_list}; do

		# See if the current compiler works and/or is present.
		${cc} --version > /dev/null 2>&1

		if [ "$?" == 0 ]; then
			the_cc=${cc}
			break
		fi
	done

	# Return the selected compiler.
	echo "${the_cc}"
}

auto_detect()
{
	local cc cflags config_defines detected_config rval

	# Use the same compiler that was found earlier.
	cc="${found_cc}"

	# For debugging: reveal what compiler was chosen for auto-detection.
	#touch "${cc}.txt"

	# Tweak the flags we use based on the compiler. This is mostly just
	# an opportunity to turn off annoying warnings that some compilers
	# may throw off.
	if [ "${cc}" == "clang" ]; then
		cflags="-Wno-tautological-compare"
	else
		cflags=
	fi

	# Locate our source files.
	bli_arch_c="bli_arch.c"
	bli_cpuid_c="bli_cpuid.c"
	main_c="config_detect.c"

	bli_arch_c_filepath=$(find ${dist_path}/frame -name "${bli_arch_c}")
	bli_cpuid_c_filepath=$(find ${dist_path}/frame -name "${bli_cpuid_c}")
	main_c_filepath=$(find ${dist_path}/build -name "${main_c}")

	# Locate headers needed directly by the above files.
	bli_arch_h="bli_arch.h"
	bli_cpuid_h="bli_cpuid.h"
	bli_typed_h="bli_type_defs.h"

	bli_arch_h_filepath=$(find ${dist_path}/frame -name "${bli_arch_h}")
	bli_cpuid_h_filepath=$(find ${dist_path}/frame -name "${bli_cpuid_h}")
	bli_typed_h_filepath=$(find ${dist_path}/frame -name "${bli_typed_h}")

	bli_arch_h_path=${bli_arch_h_filepath%/${bli_arch_h}}
	bli_cpuid_h_path=${bli_cpuid_h_filepath%/${bli_cpuid_h}}
	bli_typed_h_path=${bli_typed_h_filepath%/${bli_typed_h}}

	# Locate other headers needed by bli_type_defs.h.
	bli_malloc_h="bli_malloc.h"
	bli_malloc_h_filepath=$(find ${dist_path}/frame -name "${bli_malloc_h}")
	bli_malloc_h_path=${bli_malloc_h_filepath%/${bli_malloc_h}}

	# Define the executable name.
	autodetect_x="auto-detect.x"

	# Create #defines for all of the BLIS_CONFIG_ macros in bli_cpuid.c.
	config_defines=$(grep BLIS_CONFIG_ ${bli_cpuid_c_filepath} \
	                 | sed -e 's/#ifdef /-D/g')

	# Set the linker flags. We need pthreads because it is needed for
	# parts of bli_arch.c unrelated to bli_arch_string(), which is called
	# by the main() function in ${main_c}.
        if [ $is_win = no ]; then
	    ldflags="${LIBPTHREAD--lpthread}"
        fi

	# Compile the auto-detect program using source code inside the
	# framework.
	${cc} ${config_defines} \
	      -DBLIS_CONFIGURETIME_CPUID \
	      -I${bli_cpuid_h_path} \
	      -I${bli_arch_h_path} \
	      -I${bli_typed_h_path} \
	      -I${bli_malloc_h_path} \
	      -std=c99 \
	      ${cflags} \
	      ${bli_arch_c_filepath} \
	      ${bli_cpuid_c_filepath} \
	      ${ldflags} \
	      ${main_c_filepath} \
	   -o ${autodetect_x}

	# Run the auto-detect program.
	detected_config=$(./${autodetect_x})

	# Remove the executable file.
	rm -f ./${autodetect_x}

	# Return the detected sub-configuration name.
	echo "${detected_config}"
}

has_libmemkind()
{
	local main_c main_c_filepath LDFLAGS_mk binname rval

	# Path to libmemkind detection source file.
	main_c="libmemkind_detect.c"
	main_c_filepath=$(find ${dist_path}/build -name "${main_c}")

	# Add libmemkind to LDFLAGS.
	LDFLAGS_mk="${LDFLAGS} -lmemkind"

	# Binary executable filename.
	binname="libmemkind-detect.x"

	# Attempt to compile a simple main() program that contains a call
	# to hbw_malloc() and that links to libmemkind.
	${found_cc} -o ${binname} ${main_c_filepath} ${LDFLAGS_mk} 2> /dev/null

	# Depending on the return code from the compile step above, we set
	# enable_memkind accordingly.
	if [ "$?" == 0 ]; then
	    rval='yes'
	else
	    rval='no'
	fi

	# Remove the executable generated above.
	rm -f ./${binname}

	echo "${rval}"
}

echoerr()
{
	printf "${script_name}: error: %s\n" "$*" #>&2;
}

echowarn()
{
	printf "${script_name}: warning: %s\n" "$*" #>&2;
}

blacklistcc_add()
{
	# Check whether we've already blacklisted the given sub-config so
	# we don't output redundant messages.
	if [ $(is_in_list "$1" "${config_blist}") == "false" ]; then

		echowarn "${cc_vendor} ${cc_version} does not support '$1'; adding to blacklist."
		config_blist="${config_blist} $1"
	fi
}

blacklistbu_add()
{
	# Check whether we've already blacklisted the given sub-config so
	# we don't output redundant messages.
	if [ $(is_in_list "$1" "${config_blist}") == "false" ]; then

		echowarn "assembler ('as' ${bu_version}) does not support '$1'; adding to blacklist."
		config_blist="${config_blist} $1"
	fi
}

blacklist_init()
{
	config_blist=""
}

blacklist_cleanup()
{
	# Remove duplicates and whitespace from the blacklist.
	config_blist=$(rm_duplicate_words "${config_blist}")
	config_blist=$(canonicalize_ws "${config_blist}")
}

echoerr_unsupportedcc()
{
	echoerr "${script_name}: *** Unsupported compiler version: ${cc_vendor} ${cc_version}."
	exit 1
}

get_binutils_version()
{
	binutil=${AS:-as}

	# Query the full binutils version string output. This includes the
	# version string along with (potentially) a bunch of other textual
	# clutter.
	if [ "$(uname -s)" == "Darwin" ]; then
		# The default OS X assembler uses a trifecta of brain-dead
		# conventions: responding only to '-v', hanging indefinitely if
		# not given an argument, and outputing the result to stderr.
		# (And if you still weren't convinced, it creates an 'a.out'
		# by default. So yeah.)
		bu_string=$(${binutil} -v /dev/null -o /dev/null 2>&1)
	else
		bu_string=$(${binutil} --version 2>/dev/null)
	fi

	# Query the binutils version number.
	# The last part ({ read first rest ; echo $first ; }) is a workaround
	# to OS X's egrep only returning the first match.
	bu_version=$(echo "${bu_string}" | egrep -o '[0-9]+\.[0-9]+\.?[0-9]*' | { read first rest ; echo ${first} ; })

	# Parse the version number into its major, minor, and revision
	# components.
	bu_major=$(echo "${bu_version}" | cut -d. -f1)
	bu_minor=$(echo "${bu_version}" | cut -d. -f2)
	bu_revision=$(echo "${bu_version}" | cut -d. -f3)

	echo "${script_name}: found assembler ('as') version ${bu_version} (maj: ${bu_major}, min: ${bu_minor}, rev: ${bu_revision})."
}

get_compiler_version()
{
	local cc vendor_string

	cc="${found_cc}"

	# Query the full vendor version string output. This includes the
	# version number along with (potentially) a bunch of other textual
	# clutter.
	# NOTE: This maybe should use merged stdout/stderr rather than only
	# stdout. But it works for now.
	vendor_string="$(${cc} --version 2>/dev/null)"

	# Query the compiler "vendor" (ie: the compiler's simple name) and
	# isolate the version number.
	# The last part ({ read first rest ; echo $first ; }) is a workaround
	# to OS X's egrep only returning the first match.
	cc_vendor=$(echo "${vendor_string}" | egrep -o 'icc|gcc|clang|emcc|pnacl|IBM' | { read first rest ; echo $first ; })
	if [ "${cc_vendor}" = "icc" -o \
	     "${cc_vendor}" = "gcc" -o \
	     "${cc_vendor}" = "clang" ]; then
		cc_version=$(${cc} -dumpversion)
	else
		cc_version=$(echo "${vendor_string}" | egrep -o '[0-9]+\.[0-9]+\.?[0-9]*' | { read first rest ; echo ${first} ; })
	fi

	# Parse the version number into its major, minor, and revision
	# components.
	cc_major=$(echo "${cc_version}" | cut -d. -f1)
	cc_minor=$(echo "${cc_version}" | cut -d. -f2)
	cc_revision=$(echo "${cc_version}" | cut -d. -f3)

	# gcc 7 introduced new behavior to -dumpversion whereby only the major
	# version component is output. However, as part of this change, gcc 7
	# also introduced a new option, -dumpfullversion, which is guaranteed to
	# always output the major, minor, and revision numbers. Thus, if we're
	# using gcc and its version is 7 or later, we re-query and re-parse the
	# version string.
	if [ "${cc_vendor}" = "gcc" -a ${cc_major} -ge 7 ]; then

		# Re-query the version number using -dumpfullversion.
		cc_version=$(${cc} -dumpfullversion)

		# And parse the result.
		cc_major=$(echo "${cc_version}" | cut -d. -f1)
		cc_minor=$(echo "${cc_version}" | cut -d. -f2)
		cc_revision=$(echo "${cc_version}" | cut -d. -f3)
	fi

	echo "${script_name}: found ${cc_vendor} version ${cc_version} (maj: ${cc_major}, min: ${cc_minor}, rev: ${cc_revision})."
}

check_compiler()
{
	local cc

	cc="${found_cc}"

	#
	# Compiler requirements
	#
	# General:
	#
	#   icc 15+, gcc 4.7+, clang 3.3+
	#
	# Specific:
	#
	#   skx: icc 15.0.1+, gcc 6.0+, clang 3.9+
	#   knl: icc 14.0.1+, gcc 5.0+, clang 3.5+
	#   haswell: any
	#   sandybridge: any
	#   penryn: any
	#
	#   zen: gcc 6.0+[1], clang 4.0+
	#   excavator: gcc 4.9+, clang 3.5+
	#   steamroller: any
	#   piledriver: any
	#   bulldozer: any
	#
	#   cortexa57: any
	#   cortexa15: any
	#   cortexa9: any
	#
	#   generic: any
	#
	# Note: These compiler requirements were originally modeled after similar
	# requirements encoded into TBLIS's configure.ac [2].
	#
	# [1] While gcc 6.0 or newer is needed for zen support (-march=znver1),
	#     we relax this compiler version constraint a bit by targeting bdver4
	#     and then disabling the instruction sets that were removed in the
	#     transition from bdver4 to znver1. (See config/zen/make_defs.mk for
	#     the specific compiler flags used.)
	# [2] https://github.com/devinamatthews/tblis/
	#

	echo "${script_name}: checking for blacklisted configurations due to ${cc} ${cc_version}."

	# gcc
	if [ "x${cc_vendor}" = "xgcc" ]; then

		if [ ${cc_major} -lt 4 ]; then
			echoerr_unsupportedcc
		fi
		if [ ${cc_major} -eq 4 ]; then
			blacklistcc_add "knl"
			if [ ${cc_minor} -lt 7 ]; then
				echoerr_unsupportedcc
			fi
			if [ ${cc_minor} -lt 9 ]; then
				blacklistcc_add "excavator"
				blacklistcc_add "zen"
			fi
		fi
		if [ ${cc_major} -lt 5 ]; then
			blacklistcc_add "knl"
		fi
		if [ ${cc_major} -lt 6 ]; then
			# Normally, zen would be blacklisted for gcc prior to 6.0.
			# However, we have a workaround in place in the zen
			# configuration's make_defs.mk file that starts with bdver4
			# and disables the instructions that were removed in znver1.
			# Thus, this "blacklistcc_add" statement has been moved above.
			#blacklistcc_add "zen"
			blacklistcc_add "skx"
		fi
	fi

	# icc
	if [ "x${cc_vendor}" = "xicc" ]; then

		if [ ${cc_major} -lt 15 ]; then
			echoerr_unsupportedcc
		fi
		if [ ${cc_major} -eq 15 ]; then
			if [ ${cc_revision} -lt 1 ]; then
				blacklistcc_add "skx"
			fi
		fi
	fi

	# clang
	if [ "x${cc_vendor}" = "xclang" ]; then

		if [ ${cc_major} -lt 3 ]; then
			echoerr_unsupportedcc
		fi
		if [ ${cc_major} -eq 3 ]; then
			if [ ${cc_minor} -lt 3 ]; then
				echoerr_unsupportedcc
			fi
			if [ ${cc_minor} -lt 5 ]; then
				blacklistcc_add "excavator"
				blacklistcc_add "zen"
				blacklistcc_add "knl"
			fi
			if [ ${cc_minor} -lt 9 ]; then
				blacklistcc_add "skx"
			fi
		fi
		if [ ${cc_major} -lt 4 ]; then
			# See comment above regarding zen support.
			#blacklistcc_add "zen"
			: # explicit no-op since bash can't handle empty loop bodies.
		fi
	fi
}

check_assembler()
{
	local cc asm_dir cflags asm_fp

	cc="${found_cc}"

	# The directory where the assembly files will be.
	asm_dir="${dist_path}/build"

	# Most of the time, we won't need any additional compiler flags.
	cflags=""

	echo "${script_name}: checking for blacklisted configurations due to as ${bu_version}."

	#
	# Check support for FMA4 (amd: bulldozer).
	#
	asm_fp=$(find ${asm_dir} -name "fma4.s")
	knows_fma4=$(try_assemble "${cc}" "${cflags}" "${asm_fp}")

	if [ "x${knows_fma4}" == "xno" ]; then
		blacklistbu_add "bulldozer"
	fi

	#
	# Check support for AVX (intel: sandybridge+, amd: piledriver+).
	#
	asm_fp=$(find ${asm_dir} -name "avx.s")
	knows_avx=$(try_assemble "${cc}" "${cflags}" "${asm_fp}")

	if [ "x${knows_avx}" == "xno" ]; then
		blacklistbu_add "sandybridge"
	fi

	#
	# Check support for FMA3 (intel: haswell+, amd: piledriver+).
	#
	asm_fp=$(find ${asm_dir} -name "fma3.s")
	knows_fma3=$(try_assemble "${cc}" "${cflags}" "${asm_fp}")

	if [ "x${knows_fma3}" == "xno" ]; then
		blacklistbu_add "haswell"
		blacklistbu_add "piledriver"
		blacklistbu_add "steamroller"
		blacklistbu_add "excavator"
		blacklistbu_add "skx"
	fi

	#
	# Check support for AVX-512f (knl, skx).
	#

	# The assembler on OS X won't recognize AVX-512 without help.
	if [ "$(uname -s)" == "Darwin" ]; then
		cflags="-Wa,-march=knl"
	fi

	asm_fp=$(find ${asm_dir} -name "avx512f.s")
	knows_avx512f=$(try_assemble "${cc}" "${cflags}" "${asm_fp}")

	if [ "x${knows_avx512f}" == "xno" ]; then
		blacklistbu_add "knl"
		blacklistbu_add "skx"
	fi

	#
	# Check support for AVX-512dq (skx).
	#

	# The assembler on OS X won't recognize AVX-512 without help.
	if [ "$(uname -s)" == "Darwin" ]; then
		cflags="-Wa,-march=skylake-avx512"
	fi

	asm_fp=$(find ${asm_dir} -name "avx512dq.s")
	knows_avx512dq=$(try_assemble "${cc}" "${cflags}" "${asm_fp}")

	if [ "x${knows_avx512dq}" == "xno" ]; then
		blacklistbu_add "skx"
	fi
}

try_assemble()
{
	local cc cflags asm_src asm_base asm_bin rval

	cc="$1"
	cflags="$2"
	asm_src="$3"

	# Construct the filename to the .o file corresponding to asm_src.
	# (Strip the filepath, then the file extension, and then add ".o".)
	asm_base=${asm_src##*/}
	asm_base=${asm_base%.*}
	asm_bin="${asm_base}.o"

	# Try to assemble the file.
	${cc} ${cflags} -c ${asm_src} -o ${asm_bin} > /dev/null 2>&1

	if [ "$?" == 0 ]; then
	    rval='yes'
	else
	    rval='no'
	fi

	# Remove the object file.
	rm -f "${asm_bin}"

	# Return the result.
	echo "${rval}"
}

set_default_version()
{
	local gitdir version_file gd_stderr git_describe_str git_error new_version_str

	gitdir='.git'

	# The path to the version file.
	version_file=$1

	echo "${script_name}: determining default version string."

	# Check if the .git dir exists; if it does not, we do nothing.
	if [ -d "${dist_path}/${gitdir}" ]; then

		echo "${script_name}: found '${gitdir}' directory; assuming git clone."

		echo "${script_name}: executing: git describe --tags."

		gd_stderr="git_describe_stderr.txt"

		# Query git for the version string, which is simply the current tag,
		# followed by a number signifying how many commits have transpired
		# since the tag, followed by a 'g' and a shortened hash tab. Capture
		# stderr to a file.
		git_describe_str=$(git -C ${dist_path} describe --tags 2> ${gd_stderr})

		# Pull in whatever error message was generated, if any, and delete
		# the file.
		git_error=$(cat ${gd_stderr})

		# Remove the stderr file.
		rm -f ${gd_stderr}

		# If git returned an error, don't do anything.
		if [ -n "${git_error}" ]; then

			echo "${script_name}: git returned an error: '${git_error}'."
			echo "${script_name}: using string from unmodified version file."

			# Use what's in the version file as-is.
			version=$(cat "${version_file}")
		else

			echo "${script_name}: got back ${git_describe_str}."

			# Strip off the commit hash label.
			new_version_str=$(echo ${git_describe_str} | cut -d- -f-2)

			echo "${script_name}: truncating to ${new_version_str}."

			# Write the new version string to the version file.
			#echo "${new_version_str}" > ${version_file}

			# Set the version variable.
			version="${new_version_str}"
		fi
	else

		echo "${script_name}: could not find '${gitdir}' directory; using unmodified version file."

		# Use what's in the version file as-is.
		version=$(cat "${version_file}")
	fi
}



#
# -- main function -------------------------------------------------------------
#

main()
{
	#declare -A config_registry
	#declare -A kernel_registry
	#declare -A kconfig_registry

	# -- Basic names and paths --

	# The name of the script, stripped of any preceeding path.
	script_name=${0##*/}

	# The path to the script. We need this to find the top-level directory
	# of the source distribution in the event that the user has chosen to
	# build elsewhere.
	dist_path=${0%/${script_name}}

	# The path to the directory in which we are building. We do this to
	# make explicit that we distinguish between the top-level directory
	# of the distribution and the directory in which we are building.
	cur_dirpath="."

	# The file in which the version string is kept.
	version_file="version"
	version_filepath="${dist_path}/${version_file}"

	# The name of and path to the directory named "build" in the top-level
	# directory of the source distribution.
	build_dir='build'
	build_dirpath="${dist_path}/${build_dir}"

	# The name/path to the registry (master list) of supported configurations.
	registry_file="config_registry"
	registry_filepath=${dist_path}/${registry_file}

	# The names/paths for the template config.mk.in and its instantiated
	# counterpart.
	config_mk_in='config.mk.in'
	config_mk_out='config.mk'
	config_mk_in_path="${build_dirpath}/${config_mk_in}"
	config_mk_out_path="${cur_dirpath}/${config_mk_out}"

	# The names/paths for the template bli_config.h.in and its instantiated
	# counterpart.
	bli_config_h_in='bli_config.h.in'
	bli_config_h_out='bli_config.h'
	bli_config_h_in_path="${build_dirpath}/${bli_config_h_in}"
	bli_config_h_out_path="${cur_dirpath}/${bli_config_h_out}"

	# Path to 'mirror-tree.sh' script.
	mirror_tree_sh="${build_dirpath}/mirror-tree.sh"

	# Path to 'gen-make-frags.sh' script and directory.
	gen_make_frags_dirpath="${build_dirpath}/gen-make-frags"
	gen_make_frags_sh="${gen_make_frags_dirpath}/gen-make-frag.sh"

	# The name of the (top-level) configuration directory.
	config_dir='config'
	config_dirpath="${dist_path}/${config_dir}"

	# The name of the (top-level) kernels directory.
	kernels_dir='kernels'
	kernels_dirpath="${dist_path}/${kernels_dir}"

	# The name of the (top-level) reference kernels directory.
	refkern_dir='ref_kernels'
	refkern_dirpath="${dist_path}/${refkern_dir}"

	# The root directory of the BLIS framework.
	frame_dir='frame'
	frame_dirpath="${dist_path}/${frame_dir}"

	# The name of the sandbox directory.
	sandbox_dir='sandbox'
	sandbox_dirpath="${dist_path}/${sandbox_dir}"

	# The name of the directory in which object files will be kept.
	obj_dir='obj'
	obj_dirpath="${cur_dirpath}/${obj_dir}"

	# The name of the directory in which libraries will be kept.
	lib_dir='lib'
	lib_dirpath="${cur_dirpath}/${lib_dir}"

	# The name of the directory in which headers will be kept.
	include_dir='include'
	include_dirpath="${cur_dirpath}/${include_dir}"

	# The name of the directory in which the BLAS test suite is kept.
	blastest_dir='blastest'

	# The name of the directory in which the BLIS test suite is kept.
	testsuite_dir='testsuite'

	# -- Version-related --

	# The shared library (.so) version file.
	so_version_file='so_version'
	so_version_filepath="${dist_path}/${so_version_file}"

	# The major and minor/build .so version numbers.
	so_version_major=''
	so_version_minorbuild=''

	# -- configure options --

	# The user-given install prefix and a flag indicating it was given.
	#install_prefix_def="${HOME}/blis"
	install_prefix_user=${HOME}/blis  # default to this directory.
	prefix_flag=''

	# The user-given install libdir and a flag indicating it was given.
	install_libdir_user=''
	libdir_flag=''

	# The user-given install includedir and a flag indicating it was given.
	install_incdir_user=''
	incdir_flag=''

	# The user-given install sharedir and a flag indicating it was given.
	install_sharedir_user=''
	sharedir_flag=''

	# The preset value of CFLAGS and LDFLAGS (ie: compiler and linker flags
	# to use in addition to those determined by the build system).
	cflags_preset=''
	ldflags_preset=''

	# The user-given debug type and a flag indicating it was given.
	debug_type=''
	debug_flag=''

	# The threading flag.
	threading_model='no'

	# The method of assigning micropanels to threads in the JR and JR loops.
	thread_part_jrir='slab'

	# Option variables.
	quiet_flag=''
	show_config_list=''

	# Additional flags.
	enable_verbose='no'
	enable_arg_max_hack='no'
	enable_static='yes'
	enable_shared='yes'
	enable_packbuf_pools='yes'
	int_type_size=0
	blas_int_type_size=32
	enable_blas='yes'
	enable_cblas='no'
	enable_memkind='' # The default memkind value is determined later on.
	force_version='no'

	# The sandbox flag and name.
	sandbox_flag=''
	sandbox=''

	# -- Configuration registry --

	# The name of the chosen configuration (the configuration "family").
	config_name=''

	# The list of sub-configurations associated with config_name.
	config_list=''

	# The list of kernel sets that will be needed by the sub-configurations
	# in config_list..
	kernel_list=''

	# The list of kernel:sub-configuration pairs for all kernels contained
	# in kernel_list.
	kconfig_map=''

	# -- Out-of-tree --

	# Whether we are building out-of-tree.
	configured_oot="no"

	# Dummy file. Used to check whether the cwd is the same as the top-level
	# source distribution directory.
	dummy_file='_blis_dir_detect.tmp'


	# -- Command line option/argument parsing ----------------------------------

<<<<<<< HEAD
    found=true
    while $found = true; do
     
    	# Process our command line options.
    	unset OPTIND
    	while getopts ":hp:d:s:t:qci:b:-:" opt; do
    		case $opt in
    			-)
    				case "$OPTARG" in
    					help)
    						print_usage
    						;;
    					quiet)
    						quiet_flag=1
    						;;
    					prefix=*)
    						prefix_flag=1
    						install_prefix_user=${OPTARG#*=}
    						;;
    					libdir=*)
    						libdir_flag=1
    						install_libdir_user=${OPTARG#*=}
    						;;
    					includedir=*)
    						incdir_flag=1
    						install_incdir_user=${OPTARG#*=}
    						;;
    					sharedir=*)
    						sharedir_flag=1
    						install_sharedir_user=${OPTARG#*=}
    						;;
    					enable-debug)
    						debug_flag=1
    						debug_type=noopt
    						;;
    					enable-debug=*)
    						debug_flag=1
    						debug_type=${OPTARG#*=}
    						;;
    					disable-debug)
    						debug_flag=0
    						;;
    					enable-verbose-make)
    						enable_verbose='yes'
    						;;
    					disable-verbose-make)
    						enable_verbose='no'
    						;;
    					enable-arg-max-hack)
    						enable_arg_max_hack='yes'
    						;;
    					disable-arg-max-hack)
    						enable_arg_max_hack='no'
    						;;
    					enable-static)
    						enable_static='yes'
    						;;
    					disable-static)
    						enable_static='no'
    						;;
    					enable-shared)
    						enable_shared='yes'
    						;;
    					disable-shared)
    						enable_shared='no'
    						;;
    					enable-threading=*)
    						threading_model=${OPTARG#*=}
    						;;
    					disable-threading)
    						threading_model='no'
    						;;
    					enable-packbuf-pools)
    						enable_packbuf_pools='yes'
    						;;
    					disable-packbuf-pools)
    						enable_packbuf_pools='no'
    						;;
    					enable-sandbox=*)
    						sandbox_flag=1
    						sandbox=${OPTARG#*=}
    						;;
    					disable-sandbox)
    						sandbox_flag=0
    						;;
    					int-size=*)
    						int_type_size=${OPTARG#*=}
    						;;
    					blas-int-size=*)
    						blas_int_type_size=${OPTARG#*=}
    						;;
    					enable-blas)
    						enable_blas='yes'
    						;;
    					disable-blas)
    						enable_blas='no'
    						;;
    					enable-cblas)
    						enable_cblas='yes'
    						;;
    					disable-cblas)
    						enable_cblas='no'
    						;;
    					with-memkind)
    						enable_memkind='yes'
    						;;
    					without-memkind)
    						enable_memkind='no'
    						;;
    					force-version=*)
    						force_version=${OPTARG#*=}
    						;;
    					show-config-list)
    						show_config_list=1
    						;;
    					*)
    						print_usage
    						;;
    				esac;;
    			h)
    				print_usage
    				;;
    			p)
    				prefix_flag=1
    				install_prefix_user=$OPTARG
    				;;
    			d)
    				debug_flag=1
    				debug_type=$OPTARG
    				;;
    			s)
    				sandbox_flag=1
    				sandbox=$OPTARG
    				;;
    			q)
    				quiet_flag=1
    				;;
    			t)
    				threading_model=$OPTARG
    				;;
    			i)
    				int_type_size=$OPTARG
    				;;
    			b)
    				blas_int_type_size=$OPTARG
    				;;
    			c)
    				show_config_list=1
    				;;
    			\?)
                    print_usage
                    ;;
    		esac
    	done
    	shift $(($OPTIND - 1))
    	
        # Parse environment variables
        found=false
        while [ $# -gt 0 ]; do
            case $1 in
                *=*)
                    var=`expr "$1" : '\([^=]*\)='`
                    value=`expr "$1" : '[^=]*=\(.*\)'`
                    eval $var=\$value
                    export $var
                    shift
                    found=true
                    ;;
                *)
                    break
                    ;;
            esac
        done
    done
=======
	# Process our command line options.
	while getopts ":hp:d:s:t:r:qci:b:-:" opt; do
		case $opt in
			-)
				case "$OPTARG" in
					help)
						print_usage
						;;
					quiet)
						quiet_flag=1
						;;
					prefix=*)
						prefix_flag=1
						install_prefix_user=${OPTARG#*=}
						;;
					libdir=*)
						libdir_flag=1
						install_libdir_user=${OPTARG#*=}
						;;
					includedir=*)
						incdir_flag=1
						install_incdir_user=${OPTARG#*=}
						;;
					sharedir=*)
						sharedir_flag=1
						install_sharedir_user=${OPTARG#*=}
						;;
					enable-debug)
						debug_flag=1
						debug_type=noopt
						;;
					enable-debug=*)
						debug_flag=1
						debug_type=${OPTARG#*=}
						;;
					disable-debug)
						debug_flag=0
						;;
					enable-verbose-make)
						enable_verbose='yes'
						;;
					disable-verbose-make)
						enable_verbose='no'
						;;
					enable-arg-max-hack)
						enable_arg_max_hack='yes'
						;;
					disable-arg-max-hack)
						enable_arg_max_hack='no'
						;;
					enable-static)
						enable_static='yes'
						;;
					disable-static)
						enable_static='no'
						;;
					enable-shared)
						enable_shared='yes'
						;;
					disable-shared)
						enable_shared='no'
						;;
					enable-threading=*)
						threading_model=${OPTARG#*=}
						;;
					thread-part-jrir=*)
						thread_part_jrir=${OPTARG#*=}
						;;
					disable-threading)
						threading_model='no'
						;;
					enable-packbuf-pools)
						enable_packbuf_pools='yes'
						;;
					disable-packbuf-pools)
						enable_packbuf_pools='no'
						;;
					enable-sandbox=*)
						sandbox_flag=1
						sandbox=${OPTARG#*=}
						;;
					disable-sandbox)
						sandbox_flag=0
						;;
					int-size=*)
						int_type_size=${OPTARG#*=}
						;;
					blas-int-size=*)
						blas_int_type_size=${OPTARG#*=}
						;;
					enable-blas)
						enable_blas='yes'
						;;
					disable-blas)
						enable_blas='no'
						;;
					enable-cblas)
						enable_cblas='yes'
						;;
					disable-cblas)
						enable_cblas='no'
						;;
					with-memkind)
						enable_memkind='yes'
						;;
					without-memkind)
						enable_memkind='no'
						;;
					force-version=*)
						force_version=${OPTARG#*=}
						;;
					show-config-list)
						show_config_list=1
						;;
					*)
						print_usage
						;;
				esac;;
			h)
				print_usage
				;;
			p)
				prefix_flag=1
				install_prefix_user=$OPTARG
				;;
			d)
				debug_flag=1
				debug_type=$OPTARG
				;;
			s)
				sandbox_flag=1
				sandbox=$OPTARG
				;;
			q)
				quiet_flag=1
				;;
			t)
				threading_model=$OPTARG
				;;
			r)
				thread_part_jrir=$OPTARG
				;;
			i)
				int_type_size=$OPTARG
				;;
			b)
				blas_int_type_size=$OPTARG
				;;
			c)
				show_config_list=1
				;;
			\?)
				print_usage
				;;
		esac
	done
	shift $(($OPTIND - 1))

	# Parse environment variables
	while [ $# -gt 0 ]; do
		case $1 in
			CC=*)
				CC=${1#*=}
				shift
				;;
			RANLIB=*)
				RANLIB=${1#*=}
				shift
				;;
			AR=*)
				AR=${1#*=}
				shift
				;;
			*=*)
				print_usage
				;;
			*)
				break
				;;
		esac
	done
>>>>>>> ed657714

	# -- Check the operating system --------------------------------------------

	os_name=$(uname -s)
	os_vers=$(uname -r)
	echo "${script_name}: detected ${os_name} kernel version ${os_vers}."

    # Define a single variable off of which we can branch to tell if we are
    # building for Windows.
    is_win=no
    if  [[ $os_name == MSYS* ]] || [[ $os_name == MINGW* ]]  || [[ $os_name == CYGWIN* ]] ;
    then
        is_win=yes
    fi

	# -- Find a C compiler -----------------------------------------------------

	# Acquire the compiler search order. This will vary based on the os
	# found above.
	cc_search_list=$(get_cc_search_list)

	echo "${script_name}: C compiler search list is: ${cc_search_list}."

	# Find a working C compiler.
	found_cc=$(select_cc "${cc_search_list}" "${CC}")

	# If we didn't find any working C compilers, we print an error message.
	if [ -z "${found_cc}" ]; then
		echo "${script_name}: *** Could not find working C compiler! Cannot continue."
		exit 1
	fi

	echo "${script_name}: using '${found_cc}' C compiler."


	# -- Find a C++ compiler ---------------------------------------------------

	# Acquire the compiler search order. This will vary based on the os
	# found above.
	cxx_search_list=$(get_cxx_search_list)

	echo "${script_name}: C++ compiler search list is: ${cxx_search_list}."

	# Find a working C++ compiler. NOTE: We can reuse the select_cc()
	# function since it is written in a way that is general-purpose.
	found_cxx=$(select_cc "${cxx_search_list}" "${CXX}")

	# If we didn't find any working C++ compilers, we print an error message.
	if [ -z "${found_cxx}" ]; then
		echo "${script_name}: Could not find working C++ compiler! C++ will not be available in sandbox."
		found_cxx="c++notfound"
	fi

	echo "${script_name}: using '${found_cxx}' C++ compiler (for sandbox only)."


	# -- Check the compiler version --------------------------------------------

	# Initialize the blacklist to empty.
	blacklist_init

	# Check the compiler's version. Certain versions of certain compilers
	# will preclude building certain sub-configurations, which are added
	# to a blacklist.
	get_compiler_version
	check_compiler

	# Now check the assembler's ability to assemble code. Older versions
	# of binutils may not be aware of certain instruction sets. Those
	# sub-configurations employing kernels that use such instruction sets
	# will also be blacklisted.
	get_binutils_version
	check_assembler

	# Remove duplicates and whitespace from the blacklist.
	blacklist_cleanup

	if [ -n "${config_blist}" ]; then

		echo "${script_name}: configuration blacklist:"
		echo "${script_name}:   ${config_blist}"
	fi


	# -- Read the configuration registry ---------------------------------------

	# Make sure the config registry file exists and can be opened.
	if [ ! -f "${registry_filepath}" ]; then

		echo "${script_name}: could not open '${registry_file}' file; cannot continue."
		echo "${script_name}: BLIS distribution appears to be incomplete."
		echo "${script_name}: *** Please verify source distribution."

		exit 1
	fi

	# Read the registered configuration names and lists into associative
	# arrays.
	echo -n "${script_name}: reading configuration registry..."
	read_registry_file ${registry_filepath}
	echo "done."

	# Report if additional configurations needed to be blacklisted.
	# NOTE: This branch should never execute so long as indirect blacklisting
	# is disabled. See comment regarding issue #214 in the definition of
	# pass_config_kernel_registries().
	if [ -n "${indirect_blist}" ]; then
		echo "${script_name}: needed to indirectly blacklist additional configurations:"
		echo "${script_name}:   ${indirect_blist}"
	fi


	# -- Acquire the BLIS version ----------------------------------------------

	# Set the 'version' variable to the default value (the 'git describe'
	# augmented instance of whatever is in the 'version' file if this is a git
	# clone, or whatever is in the 'version' file unmodified if it is a bare
	# source release).
	set_default_version "${version_filepath}"

	# Initial message.
	echo "${script_name}: starting configuration of BLIS ${version}."

	# Check if the user requested a custom version string.
	if [ "x${force_version}" = "xno" ]; then
		echo "${script_name}: configuring with official version string."
	else
		echo "${script_name}: configuring with custom version string '${force_version}'."
		version="${force_version}"
	fi


	# -- Acquire the shared library (.so) versions -----------------------------

	# The first line of the 'so_version' file contains the .so major version.
	so_version_major=$(cat ${so_version_filepath} | sed -n "1p")

	# The second line contains the minor and build .so version numbers
	# (separated by a '.').
	so_version_minorbuild=$(cat ${so_version_filepath} | sed -n "2p")

	echo "${script_name}: found shared library .so version '${so_version_major}.${so_version_minorbuild}'."
	echo "${script_name}:   .so major version: ${so_version_major}"
	echo "${script_name}:   .so minor.build version: ${so_version_minorbuild}"


	# -- Various pre-configuration checks --------------------------------------

	# Set config_name based on the number of arguments leftover (after command
	# line option processing).
	if [ $# = "0" ]; then

		#configs_avail="auto "$(ls ${config_dirpath})

		echo "${script_name}: "
		echo "${script_name}: *** No configuration given! ***"
		echo "${script_name}: "
		echo "${script_name}: Default configuration behavior is not implemented (for your"
		echo "${script_name}: own safety). Please re-run '${script_name}' and specify one"
		echo "${script_name}: of the existing configurations in the source distribution's"
		echo "${script_name}  '${registry_file}' file:"
		echo "${script_name}: "
		#for k in "${!config_registry[@]}"; do
		for cr_var in ${!config_registry_*}; do

			#v=${config_registry[$k]}
			k=${cr_var##config_registry_}; v=${!cr_var}

			echo "${script_name}:   $k (${v})"
		done
		echo "${script_name}: "

		exit 1

	elif [ $# != "1" ]; then   # more than one configuration argument given.

		print_usage

	fi

	if [ $1 = "auto" ]; then

		echo "${script_name}: automatic configuration requested."

		# Call the auto_detect() function and save the returned string in
		# config_name.
		config_name=$(auto_detect)

		echo "${script_name}: hardware detection driver returned '${config_name}'."
	else

		# Use the command line argument as the configuration name.
		config_name=$1

		#echo "${script_name}: manual configuration requested."
		echo "${script_name}: manual configuration requested; configuring with '${config_name}'."

	fi

	# Use the selected config name to look up the list of configurations
	# and kernels associated with that name.
	#config_list=${config_registry[${config_name}]}
	#kernel_list=${kernel_registry[${config_name}]}
	config_list=$(query_array "config_registry" ${config_name})
	kernel_list=$(query_array "kernel_registry" ${config_name})

	# Use the config_registry and kernel_registry to build a kconfig_registry
	# for the selected config_name.
	build_kconfig_registry "${config_name}"

	# Print the configuration list and kernel list, if requested.
	if [ "${show_config_list}" == "1" ]; then

		echo "${script_name}: configuration list:"
		#for k in "${!config_registry[@]}"; do
		for cr_var in ${!config_registry_*}; do

			#v=${config_registry[$k]}
			k=${cr_var##config_registry_}; v=${!cr_var}

			echo "${script_name}:   $k: ${v}"
		done

		echo "${script_name}: kernel list:"
		#for k in "${!kernel_registry[@]}"; do
		for kr_var in ${!kernel_registry_*}; do

			#v=${kernel_registry[$k]}
			k=${kr_var##kernel_registry_}; v=${!kr_var}

			echo "${script_name}:   $k: ${v}"
		done

		echo "${script_name}: kernel-to-config map for '${config_name}':"
		#for k in "${!kconfig_registry[@]}"; do
		for kc_var in ${!kconfig_registry_*}; do

			#v=${kconfig_registry[$k]}
			k=${kc_var##kconfig_registry_}; v=${!kc_var}

			echo "${script_name}:   $k: ${v}"
		done
	fi

	# For each kernel in the kernel list, reduce the list of associated
	# sub-configurations (in the kconfig_registry) to a singleton using
	# the following rules:
	# 1. If the list is a singleton, use that name.
	# 2. If the list contains a sub-configuration name that matches the
	#    kernel name, use that name.
	# 3. Otherwise, use the first name in the list.
	# We use the chosen singleton to ceate a "kernel:subconfig" pair, which
	# we accumulate into a list. This list is the kernel-to-config map, or
	# kconfig_map.

	# We use a sorted version of kernel_list so that it ends up matching the
	# display order of the kconfig_registry above.
	kernel_list_sort=$(echo ${kernel_list} | xargs -n1 | sort -u)

	kconfig_map=""
	for kernel in ${kernel_list_sort}; do

		#configs="${kconfig_registry[$kernel]}"
		configs=$(query_array "kconfig_registry" ${kernel})

		has_one_kernel=$(is_singleton "${configs}")
		contains_kernel=$(is_in_list "${kernel}" "${configs}")

		# Check if the list is a singleton.
		if [ "${has_one_kernel}" == "true" ]; then

			reducedclist="${configs}"

		# Check if the list contains a sub-config name that matches the kernel.
		elif [ "${contains_kernel}" == "true" ]; then

			reducedclist="${kernel}"

		# Otherwise, use the first name.
		else

			first_config=${configs%% *}
			reducedclist="${first_config}"
		fi

		# Create a new "kernel:subconfig" pair and add it to the kconfig_map
		# list, removing whitespace.
		new_pair="${kernel}:${reducedclist}"
		kconfig_map=$(canonicalize_ws "${kconfig_map} ${new_pair}")
	done

	if [ "${show_config_list}" == "1" ]; then

		echo "${script_name}: kernel-to-config map for '${config_name}' (chosen pairs):"
		for k in ${kconfig_map}; do
			echo "${script_name}:   $k"
		done
	fi


	echo "${script_name}: checking configuration against contents of '${registry_file}'."

	# First, ensure that the config name is registered (ie: it is present
	# in the config_registry file).
	if [ -z "${config_list}" ]; then

		# NOTE: This branch should never execute when using auto-detection,
		# but we have it here just in case.
		if [ $1 = "auto" ]; then

			echo "${script_name}: 'auto-detected configuration '${conf}' is NOT registered!"
			echo "${script_name}: "
			echo "${script_name}: *** Cannot continue with unregistered configuration '${conf}'. ***"
			echo "${script_name}: "
			exit 1;

		else

			echo "${script_name}: 'user-specified configuration '${conf}' is NOT registered!"
			echo "${script_name}: "
			echo "${script_name}: *** Cannot continue with unregistered configuration '${conf}'. ***"
			echo "${script_name}: "
			exit 1;

		fi

	else

		# This branch executes when the configuration is found to be present
		# (i.e. registered) in the config_registry file.

		echo "${script_name}: configuration '${config_name}' is registered."
		echo "${script_name}: '${config_name}' is defined as having the following sub-configurations:"
		echo "${script_name}:    ${config_list}"
		echo "${script_name}: which collectively require the following kernels:"
		echo "${script_name}:    ${kernel_list}"

	fi


	echo "${script_name}: checking sub-configurations:"

	# Now, verify that the constituent configurations associated with the
	# config name are all valid.
	for conf in ${config_list}; do

		# First confirm that the current configuration is registered.
		#this_clist=${config_registry[${conf}]}
		this_clist=$(query_array "config_registry" ${conf})

		# If the config_list associated with conf is empty, then it was
		# never entered into the config_registry to begin with. Thus,
		# conf must be unregistered.
		if [ -z "${this_clist}" ]; then
			echo "${script_name}: '${conf}' is NOT registered!"
			echo "${script_name}: "
			echo "${script_name}: *** Cannot continue with unregistered configuration '${conf}'. ***"
			echo "${script_name}: "
			exit 1;
		else
			echo -n "${script_name}:   '${conf}' is registered."
		fi

		# Then confirm that the current sub-configuration directory exists.
		if [ ! -d "${config_dirpath}/${conf}" ]; then
			echo "..but does NOT exist!"
			echo "${script_name}: "
			echo "${script_name}: *** Cannot continue with nonexistent configuration '${conf}'. ***"
			echo "${script_name}: "
			exit 1;
		else
			echo "..and exists."
		fi
	done


	echo "${script_name}: checking sub-configurations' requisite kernels:"

	# Also, let's verify that the requisite kernel sets associated with
	# the config name all correspond to directories that exist.
	for kernel in ${kernel_list}; do

		echo -n "${script_name}:   '${kernel}' kernels..."

		# Confirm that the current kernel sub-directory exists.
		if [ ! -d "${kernels_dirpath}/${kernel}" ]; then
			echo "do NOT exist!"
			echo "${script_name}: "
			echo "${script_name}: *** Cannot continue with nonexistent kernel '${kernel}'. ***"
			echo "${script_name}: "
			exit 1;
		else
			echo "exist."
		fi
	done

	# In order to determine the default behavior of the --with[out]-memkind
	# option, we try to detect whether libmemkind is available. If it is,
	# the default implied option will be --with-memkind; otherwise, will be
	# --without-memkind.
	has_memkind=$(has_libmemkind)


	# -- Prepare variables for subsitution into template files -----------------

	# Parse the status of the install prefix and echo feedback.
	if [ -n "${prefix_flag}" ]; then
		echo "${script_name}: detected --prefix='${install_prefix_user}'."
	else
		echo "${script_name}: no install prefix option given; defaulting to '${install_prefix_user}'."
	fi

	# Set initial (candidate) values for the libdir and includedir using the
	# install prefix that was determined above.
	install_libdir=${install_prefix_user}/lib
	install_incdir=${install_prefix_user}/include
	install_sharedir=${install_prefix_user}/share

	# Set the install libdir, if it was specified. Note that this will override
	# the default libdir implied by the install prefix, even if both options
	# were given.
	if [ -n "${libdir_flag}" ]; then
		echo "${script_name}: detected --libdir='${install_libdir_user}'."
		install_libdir=${install_libdir_user}
	else
		echo "${script_name}: no install libdir option given; defaulting to PREFIX/lib."
	fi

	# Set the install includedir, if it was specified. Note that this will
	# override the default includedir implied by the install prefix, even if
	# both options were given.
	if [ -n "${incdir_flag}" ]; then
		echo "${script_name}: detected --includedir='${install_incdir_user}'."
		install_incdir=${install_incdir_user}
	else
		echo "${script_name}: no install includedir option given; defaulting to PREFIX/include."
	fi

	# Set the install sharedir, if it was specified. Note that this will
	# override the default sharedir implied by the install prefix, even if
	# both options were given.
	if [ -n "${sharedir_flag}" ]; then
		echo "${script_name}: detected --sharedir='${install_sharedir_user}'."
		install_sharedir=${install_sharedir_user}
	else
		echo "${script_name}: no install sharedir option given; defaulting to PREFIX/share."
	fi

	# Echo the installation directories that we settled on.
	echo "${script_name}: final installation directories:"
	echo "${script_name}:   libdir:     ${install_libdir}"
	echo "${script_name}:   includedir: ${install_incdir}"
	echo "${script_name}:   sharedir:   ${install_sharedir}"

	# Check if CFLAGS is non-empty.
	if [ -n "${CFLAGS}" ]; then
		cflags_preset="${CFLAGS}"
		echo "${script_name}: detected preset CFLAGS; prepending:"
		echo "${script_name}:   ${cflags_preset}"
	else
		cflags_preset=''
		echo "${script_name}: no preset CFLAGS detected."
	fi

	# Check if LDFLAGS is non-empty.
	if [ -n "${LDFLAGS}" ]; then
		ldflags_preset="${LDFLAGS}"
		echo "${script_name}: detected preset LDFLAGS; prepending:"
		echo "${script_name}:   ${ldflags_preset}"
	else
		ldflags_preset=''
		echo "${script_name}: no preset LDFLAGS detected."
	fi

	# Check if the debug flag was specified.
	if [ -n "${debug_flag}" ]; then
		if [ "x${debug_type}" = "xopt" ]; then
			echo "${script_name}: enabling debug symbols with optimizations."
		elif [ "x${debug_type}" = "xsde" ]; then
			debug_type='sde'
			echo "${script_name}: enabling SDE processor emulation."
		else
			debug_type='noopt'
			echo "${script_name}: enabling debug symbols; optimizations disabled."
		fi
	else
		debug_type='off'
		echo "${script_name}: debug symbols disabled."
	fi

	# Check if the verbose make flag was specified.
	if [ "x${enable_verbose}" = "xyes" ]; then
		echo "${script_name}: enabling verbose make output. (disable with 'make V=0'.)"
	else
		echo "${script_name}: disabling verbose make output. (enable with 'make V=1'.)"
	fi

	# Check if the ARG_MAX hack was requested.
	if [ "x${enable_arg_max_hack}" = "xyes" ]; then
		echo "${script_name}: enabling ARG_MAX hack."
	else
		echo "${script_name}: disabling ARG_MAX hack."
	fi

	enable_shared_01=1
	# Check if the static lib flag was specified.
	if   [ "x${enable_static}" = "xyes" -a "x${enable_shared}" = "xyes" ]; then
		echo "${script_name}: building BLIS as both static and shared libraries."
	elif [ "x${enable_static}" = "xyes" -a "x${enable_shared}" = "xno"  ]; then
		echo "${script_name}: building BLIS as a static library (shared library disabled)."
		enable_shared_01=0
	elif [ "x${enable_static}" = "xno"  -a "x${enable_shared}" = "xyes" ]; then
		echo "${script_name}: building BLIS as a shared library (static library disabled)."
	else
		echo "${script_name}: Both static and shared libraries were disabled."
		echo "${script_name}: *** Please enable one (or both) to continue."
		exit 1
	fi

	# Check the threading model flag and standardize its value, if needed.
	# NOTE: 'omp' is deprecated but still supported; 'openmp' is preferred.
	enable_openmp='no'
	enable_openmp_01=0
	enable_pthreads='no'
	enable_pthreads_01=0
	if [ "x${threading_model}" = "xauto" ]; then
		echo "${script_name}: determining the threading model automatically."
	elif [ "x${threading_model}" = "xopenmp" ] ||
	     [ "x${threading_model}" = "xomp" ]; then
		echo "${script_name}: using OpenMP for threading."
		enable_openmp='yes'
		enable_openmp_01=1
		threading_model="openmp" # Standardize the value.
	elif [ "x${threading_model}" = "xpthreads" ] ||
	     [ "x${threading_model}" = "xpthread" ] ||
	     [ "x${threading_model}" = "xposix" ]; then
		echo "${script_name}: using POSIX threads for threading."
		enable_pthreads='yes'
		enable_pthreads_01=1
		threading_model="pthreads" # Standardize the value.
	elif [ "x${threading_model}" = "xno" ] ||
	     [ "x${threading_model}" = "xnone" ]; then
		echo "${script_name}: threading is disabled."
	else
		echo "${script_name}: *** Unsupported threading model: ${threading_model}."
		exit 1
	fi

	# Check the method of assigning micropanels to threads in the JR and IR
	# loops.
	enable_jrir_slab_01=0
	enable_jrir_rr_01=0
	if [ "x${thread_part_jrir}" = "xslab" ]; then
		echo "${script_name}: requesting slab threading in jr and ir loops."
		enable_jrir_slab_01=1
	elif [ "x${thread_part_jrir}" = "xrr" ]; then
		echo "${script_name}: requesting round-robin threading in jr and ir loops."
		enable_jrir_rr_01=1
	else
		echo "${script_name}: *** Unsupported method of thread partitioning in jr and ir loops: ${threading_model}."
		exit 1
	fi

	# Convert 'yes' and 'no' flags to booleans.
	if [ "x${enable_packbuf_pools}" = "xyes" ]; then
		echo "${script_name}: internal memory pools for packing buffers are enabled."
		enable_packbuf_pools_01=1
	else
		echo "${script_name}: internal memory pools for packing buffers are disabled."
		enable_packbuf_pools_01=0
	fi
	if [ "x${has_memkind}" = "xyes" ]; then
		if [ "x${enable_memkind}" = "x" ]; then
			# If no explicit option was given for libmemkind one way or the other,
			# we use the value returned previously by has_libmemkind(), in this
			# case "yes", to determine the default.
			echo "${script_name}: libmemkind found; default is to enable use."
			enable_memkind="yes"
			enable_memkind_01=1
		else
			if [ "x${enable_memkind}" = "xyes" ]; then
				echo "${script_name}: received explicit request to enable libmemkind."
				enable_memkind="yes"
				enable_memkind_01=1
			else
				echo "${script_name}: received explicit request to disable libmemkind."
				enable_memkind="no"
				enable_memkind_01=0
			fi
		fi
	else
		echo "${script_name}: libmemkind not found; disabling."
		if [ "x${enable_memkind}" = "xyes" ]; then
			echo "${script_name}: cannot honor explicit request to enable libmemkind."
		fi
		enable_memkind="no"
		enable_memkind_01=0
	fi
	if [ "x${enable_blas}" = "xyes" ]; then
		echo "${script_name}: the BLAS compatibility layer is enabled."
		enable_blas_01=1
	else
		echo "${script_name}: the BLAS compatibility layer is disabled."
		enable_blas_01=0
	fi
	if [ "x${enable_cblas}" = "xyes" ]; then
		echo "${script_name}: the CBLAS compatibility layer is enabled."
		enable_cblas_01=1
		# Force BLAS layer when CBLAS is enabled
		enable_blas='yes'
	else
		echo "${script_name}: the CBLAS compatibility layer is disabled."
		enable_cblas_01=0
	fi

	# Report integer sizes
	if [ "x${int_type_size}" = "x32" ]; then
		echo "${script_name}: the internal integer size is 32-bit."
	elif [ "x${int_type_size}" = "x64" ]; then
		echo "${script_name}: the internal integer size is 64-bit."
	else
		echo "${script_name}: the internal integer size is automatically determined."
	fi
	if [ "x${blas_int_type_size}" = "x32" ]; then
		echo "${script_name}: the BLAS/CBLAS interface integer size is 32-bit."
	elif [ "x${blas_int_type_size}" = "x64" ]; then
		echo "${script_name}: the BLAS/CBLAS interface integer size is 64-bit."
	else
		echo "${script_name}: the BLAS/CBLAS interface integer size is automatically determined."
	fi

	# Check if a sandbox was given.
	if [ -n "${sandbox_flag}" ]; then

		#sandbox_relpath="${sandbox_dir}/${sandbox}"

		echo "${script_name}: configuring for alternate gemm implementation:"
		echo "${script_name}:   ${sandbox_dir}/${sandbox}"

		sandbox_fullpath="${sandbox_dirpath}/${sandbox}"

		if [ ! -d "${sandbox_fullpath}" ]; then
			echo "${script_name}: requested sandbox sub-directory does not exist! Cannot continue."
			echo "${script_name}: *** Please verify sandbox existence and name."
			exit 1
		fi

		enable_sandbox_01=1
	else
		echo "${script_name}: configuring for conventional gemm implementation."

		enable_sandbox_01=0
	fi


	# Variables that contain forward slashes, such as paths, need extra
	# escaping when used in sed commands. We insert those extra escape
	# characters here so that the sed commands below do the right thing.
	install_libdir_esc=$(echo "${install_libdir}" | sed 's/\//\\\//g')
	install_incdir_esc=$(echo "${install_incdir}" | sed 's/\//\\\//g')
	install_sharedir_esc=$(echo "${install_sharedir}" | sed 's/\//\\\//g')
	dist_path_esc=$(echo "${dist_path}"           | sed 's/\//\\\//g')
	cc_esc=$(echo "${found_cc}" | sed 's/\//\\\//g')
	cxx_esc=$(echo "${found_cxx}" | sed 's/\//\\\//g')
	#sandbox_relpath_esc=$(echo "${sandbox_relpath}" | sed 's/\//\\\//g')

	# For RANLIB, if the variable is not set, we use a default value of
	# 'ranlib'.
	ranlib_esc=$(echo "${RANLIB:-ranlib}" | sed 's/\//\\\//g')
	# For AR, if the variable is not set, we use a default value of 'ar'.
	ar_esc=$(echo "${AR:-ar}" | sed 's/\//\\\//g')
	libpthread_esc=$(echo "${LIBPTHREAD--lpthread}" | sed 's/\//\\\//g')
	cflags_preset_esc=$(echo "${cflags_preset}" | sed 's/\//\\\//g')
	ldflags_preset_esc=$(echo "${ldflags_preset}" | sed 's/\//\\\//g')

        if [ $is_win = yes ]; then
            libpthread_esc=
        fi

	# Typically, there are no slashes in the version variable. However,
	# downstream maintainers (such as those for Debian) may create custom
	# tags in their local clones such as "upstream/0.4.1", which obviously
	# contain slashes. This line, and subsequent use of the escaped variable
	# for the version string, accommodates those use cases.
	version_esc=$(echo "${version}" | sed 's/\//\\\//g')

	# Create a #define for the configuration family (config_name).
	uconf=$(echo ${config_name} | tr '[:lower:]' '[:upper:]')
	config_name_define="#define BLIS_FAMILY_${uconf}\n"

	# Create a list of #defines, one for each configuration in config_list.
	config_list_defines=""
	for conf in ${config_list}; do

		# Convert the current config name to uppercase.
		uconf=$(echo ${conf} | tr '[:lower:]' '[:upper:]')

		# Create a #define and add it to the running list.
		config_define="BLIS_CONFIG_${uconf}"
		config_list_defines="${config_list_defines}#define ${config_define}\n"
	done

	# Create a list of #defines, one for each kernel set in kernel_list.
	kernel_list_defines=""
	for kern in ${kernel_list}; do

		# Convert the current config name to uppercase.
		uconf=$(echo ${kern} | tr '[:lower:]' '[:upper:]')

		# Create a #define and add it to the running list.
		kernel_define="BLIS_KERNELS_${uconf}"
		kernel_list_defines="${kernel_list_defines}#define ${kernel_define}\n"
	done


	# -- Determine whether we are performing an out-of-tree build --------------

	if [ ${dist_path} != "./" ]; then

		# At this point, we know the user did not run "./configure". But we
		# have not yet ruled out "<fullpath>/configure" or some # equivalent
		# that uses relative paths. To further rule out these possibilities,
		# we create a dummy file in the current build directory.
		touch ./${dummy_file}

		# If the dummy file we just created in the current directory does not
		# appear in the source distribution path, then we are in a different
		# directory and thus we must create a symbolic link.
		if [ ! -f "${dist_path}/${dummy_file}" ]; then
			configured_oot="yes"
			#echo "${script_name}: detected out-of-tree build directory."
		else
			configured_oot="no"
			#echo "${script_name}: detected in-tree build directory."
		fi

		# Remove the dummy file.
		rm -f "./${dummy_file}"
	fi


	# -- Instantiate config.mk, bli_config.h files from templates --------------

	# Begin substituting information into the config_mk_in file, outputting
	# to config_mk_out.
	echo "${script_name}: creating ${config_mk_out_path} from ${config_mk_in_path}"
	cat "${config_mk_in_path}" \
		| sed -e "s/@version@/${version_esc}/g" \
		| sed -e "s/@so_version_major@/${so_version_major}/g" \
		| sed -e "s/@so_version_minorbuild@/${so_version_minorbuild}/g" \
		| sed -e "s/@config_name@/${config_name}/g" \
		| sed -e "s/@config_list@/${config_list}/g" \
		| sed -e "s/@kernel_list@/${kernel_list}/g" \
		| sed -e "s/@kconfig_map@/${kconfig_map}/g" \
		| sed -e "s/@os_name@/${os_name}/g" \
		| sed -e "s/@is_win@/${is_win}/g" \
		| sed -e "s/@dist_path@/${dist_path_esc}/g" \
		| sed -e "s/@CC_VENDOR@/${cc_vendor}/g" \
		| sed -e "s/@CC@/${cc_esc}/g" \
		| sed -e "s/@CXX@/${cxx_esc}/g" \
		| sed -e "s/@RANLIB@/${ranlib_esc}/g" \
		| sed -e "s/@AR@/${ar_esc}/g" \
		| sed -e "s/@libpthread@/${libpthread_esc}/g" \
		| sed -e "s/@cflags_preset@/${cflags_preset_esc}/g" \
		| sed -e "s/@ldflags_preset@/${ldflags_preset_esc}/g" \
		| sed -e "s/@debug_type@/${debug_type}/g" \
		| sed -e "s/@threading_model@/${threading_model}/g" \
		| sed -e "s/@install_libdir@/${install_libdir_esc}/g" \
		| sed -e "s/@install_incdir@/${install_incdir_esc}/g" \
		| sed -e "s/@install_sharedir@/${install_sharedir_esc}/g" \
		| sed -e "s/@enable_verbose@/${enable_verbose}/g" \
		| sed -e "s/@configured_oot@/${configured_oot}/g" \
		| sed -e "s/@enable_arg_max_hack@/${enable_arg_max_hack}/g" \
		| sed -e "s/@enable_static@/${enable_static}/g" \
		| sed -e "s/@enable_shared@/${enable_shared}/g" \
		| sed -e "s/@enable_blas@/${enable_blas}/g" \
		| sed -e "s/@enable_cblas@/${enable_cblas}/g" \
		| sed -e "s/@enable_memkind@/${enable_memkind}/g" \
		| sed -e "s/@sandbox@/${sandbox}/g" \
		> "${config_mk_out_path}"
		

	# Begin substituting information into the bli_config_h_in file, outputting
	# to bli_config_h_out. NOTE: We use perl instead of sed because the version
	# of sed used on OS X is old and does not handle the '\n' character
	# intuitively, which was used when constructing ${config_name_define},
	# ${config_list_defines}, and ${kernel_list_defines}.
	echo "${script_name}: creating ${bli_config_h_out_path} from ${bli_config_h_in_path}"
	cat "${bli_config_h_in_path}" \
		| perl -pe "s/\@config_name_define\@/${config_name_define}/g" \
		| perl -pe "s/\@config_list_defines\@/${config_list_defines}/g" \
		| perl -pe "s/\@kernel_list_defines\@/${kernel_list_defines}/g" \
		| sed   -e "s/@enable_openmp@/${enable_openmp_01}/g" \
		| sed   -e "s/@enable_pthreads@/${enable_pthreads_01}/g" \
		| sed   -e "s/@enable_jrir_slab@/${enable_jrir_slab_01}/g" \
		| sed   -e "s/@enable_jrir_rr@/${enable_jrir_rr_01}/g" \
		| sed   -e "s/@enable_packbuf_pools@/${enable_packbuf_pools_01}/g" \
		| sed   -e "s/@int_type_size@/${int_type_size}/g" \
		| sed   -e "s/@blas_int_type_size@/${blas_int_type_size}/g" \
		| sed   -e "s/@enable_blas@/${enable_blas_01}/g" \
		| sed   -e "s/@enable_cblas@/${enable_cblas_01}/g" \
		| sed   -e "s/@enable_memkind@/${enable_memkind_01}/g" \
		| sed   -e "s/@enable_sandbox@/${enable_sandbox_01}/g" \
		| sed   -e "s/@enable_shared@/${enable_shared_01}/g" \
		> "${bli_config_h_out_path}"


	# -- Create top-level object directories -----------------------------------

	# Create obj sub-directories (if they do not already exist).
	base_obj_dirpath="${obj_dirpath}/${config_name}"

	echo "${script_name}: creating ${base_obj_dirpath}"
	mkdir -p ${base_obj_dirpath}


	obj_config_dirpath="${base_obj_dirpath}/${config_dir}"

	#echo "${script_name}: creating ${obj_config_dirpath}"
	mkdir -p ${obj_config_dirpath}
	for conf in ${config_list}; do
		echo "${script_name}: creating ${obj_config_dirpath}/${conf}"
		mkdir -p ${obj_config_dirpath}/${conf}
	done


	obj_kernels_dirpath="${base_obj_dirpath}/${kernels_dir}"

	#echo "${script_name}: creating ${obj_kernels_dirpath}"
	mkdir -p ${obj_kernels_dirpath}
	for kern in ${kernel_list}; do
		echo "${script_name}: creating ${obj_kernels_dirpath}/${kern}"
		mkdir -p ${obj_kernels_dirpath}/${kern}
	done


	obj_refkern_dirpath="${base_obj_dirpath}/${refkern_dir}"

	#echo "${script_name}: creating ${obj_refkern_dirpath}"
	mkdir -p ${obj_refkern_dirpath}
	for conf in ${config_list}; do
		echo "${script_name}: creating ${obj_refkern_dirpath}/${conf}"
		mkdir -p ${obj_refkern_dirpath}/${conf}
	done


	obj_frame_dirpath="${base_obj_dirpath}/${frame_dir}"

	echo "${script_name}: creating ${obj_frame_dirpath}"
	mkdir -p ${obj_frame_dirpath}


	if [ -n "${sandbox_flag}" ]; then

		obj_sandbox_dirpath="${base_obj_dirpath}/${sandbox_dir}"

		echo "${script_name}: creating ${obj_sandbox_dirpath}/${sandbox}"
		mkdir -p ${obj_sandbox_dirpath}/${sandbox}
	fi


	obj_blastest_dirpath="${base_obj_dirpath}/${blastest_dir}"

	echo "${script_name}: creating ${obj_blastest_dirpath}"
	mkdir -p ${obj_blastest_dirpath}


	obj_testsuite_dirpath="${base_obj_dirpath}/${testsuite_dir}"

	echo "${script_name}: creating ${obj_testsuite_dirpath}"
	mkdir -p ${obj_testsuite_dirpath}


	# Create lib directory (if it does not already exist).
	base_lib_dirpath="${lib_dirpath}/${config_name}"

	echo "${script_name}: creating ${base_lib_dirpath}"
	mkdir -p ${base_lib_dirpath}

	# Create include directory (if it does not already exist).
	base_include_dirpath="${include_dirpath}/${config_name}"

	echo "${script_name}: creating ${base_include_dirpath}"
	mkdir -p ${base_include_dirpath}


	# -- Mirror source directory hierarchies to object directories -------------

	# Combine the config_list with the config_name and then remove duplicates.
	config_list_plus_name=$(rm_duplicate_words "${config_list} ${config_name}")

	# Mirror each of the sub-configuration directories to the object directory.
	for conf in ${config_list_plus_name}; do

		echo "${script_name}: mirroring ${config_dirpath}/${conf} to ${obj_config_dirpath}/${conf}"
		${mirror_tree_sh} "${config_dirpath}/${conf}" "${obj_config_dirpath}/${conf}"
	done

	# Mirror optimized kernels source tree to its object sub-directory.
	# We perform the mirroring on each configuration/kernel sub-directory
	# within 'kernels'.
	for kern in ${kernel_list}; do

		# Only mirror the optimized kernels source directory if it exists.
		# There are occasions where one of the sub-configurations in the
		# config_list does not correspond to a kernels sub-directory, such
		# as when architecture B is so close to architecture A that B can
		# use A's kernel source code unmodified (though perhaps with
		# different blocksizes).
		#if [ -d "${kernels_dirpath}/${conf}" ]; then

		echo "${script_name}: mirroring ${kernels_dirpath}/${kern} to ${obj_kernels_dirpath}/${kern}"
		${mirror_tree_sh} "${kernels_dirpath}/${kern}" "${obj_kernels_dirpath}/${kern}"
		#else
		#	echo "${script_name}: mirroring ${kernels_dirpath}/${conf} skipped... directory does not exist"
		#fi
	done

	# Mirror reference kernel source tree to its object sub-directory.
	echo "${script_name}: mirroring ${refkern_dirpath} to ${obj_refkern_dirpath}"
	${mirror_tree_sh} ${refkern_dirpath} ${obj_refkern_dirpath}

	# Mirror reference kernels source tree to its object sub-directory.
	for conf in ${config_list}; do

		echo "${script_name}: mirroring ${refkern_dirpath} to ${obj_refkern_dirpath}/${conf}"
		${mirror_tree_sh} "${refkern_dirpath}" "${obj_refkern_dirpath}/${conf}"
	done

	# Mirror framework source tree to its object sub-directory.
	echo "${script_name}: mirroring ${frame_dirpath} to ${obj_frame_dirpath}"
	${mirror_tree_sh} ${frame_dirpath} ${obj_frame_dirpath}

	# Mirror the chosen sandbox source tree to its object sub-directory.
	if [ -n "${sandbox_flag}" ]; then

		echo "${script_name}: mirroring ${sandbox_dirpath}/${sandbox} to ${obj_sandbox_dirpath}/${sandbox}"
		${mirror_tree_sh} "${sandbox_dirpath}/${sandbox}" "${obj_sandbox_dirpath}/${sandbox}"
	fi


	# -- Generate makefile fragements ------------------------------------------

	clist_contains_cname=$(is_in_list "${config_name}" "${config_list}")

	# If the config_list does not already contain the config_name (i.e.,
	# if config_name is an umbrella family), generate makefiles in that
	# directory. (In the next step, we will loop over the actual sub-
	# configurations and create fragments there as well.)
	if [ "${clist_contains_cname}" == "false" ]; then

		echo "${script_name}: creating makefile fragments in ${obj_config_dirpath}/${config_name}"
		${gen_make_frags_sh} \
				 -h -r -v0 \
				 -o ${script_name} \
				 -p 'CONFIG' \
				 ${config_dirpath}/${config_name} \
				 ${obj_config_dirpath}/${config_name} \
				 ${gen_make_frags_dirpath}/fragment.mk \
				 ${gen_make_frags_dirpath}/suffix_list \
				 ${gen_make_frags_dirpath}/ignore_list
	fi

	# Generate makefile fragments for each of the sub-configurations present
	# in the configuration list.
	for conf in ${config_list}; do

		echo "${script_name}: creating makefile fragments in ${obj_config_dirpath}/${conf}"
		${gen_make_frags_sh} \
				 -h -r -v0 \
				 -o ${script_name} \
				 -p 'CONFIG' \
				 ${config_dirpath}/${conf} \
				 ${obj_config_dirpath}/${conf} \
				 ${gen_make_frags_dirpath}/fragment.mk \
				 ${gen_make_frags_dirpath}/suffix_list \
				 ${gen_make_frags_dirpath}/ignore_list
	done

	# Generate makefile fragments for each of the kernel sets required by
	# the configuration list (in the kernel list).
	for kern in ${kernel_list}; do

		echo "${script_name}: creating makefile fragments in ${obj_kernels_dirpath}/${kern}"
		${gen_make_frags_sh} \
				 -h -r -v0 \
				 -o ${script_name} \
				 -p 'KERNELS' \
				 ${kernels_dirpath}/${kern} \
				 ${obj_kernels_dirpath}/${kern} \
				 ${gen_make_frags_dirpath}/fragment.mk \
				 ${gen_make_frags_dirpath}/suffix_list \
				 ${gen_make_frags_dirpath}/ignore_list
	done

	# Generate makefile fragments in the reference kernels directory.
	echo "${script_name}: creating makefile fragments in ${obj_refkern_dirpath}"
	${gen_make_frags_sh} \
			 -h -r -v0 \
			 -o ${script_name} \
			 -p 'REFKERN' \
			 ${refkern_dirpath} \
			 ${obj_refkern_dirpath} \
			 ${gen_make_frags_dirpath}/fragment.mk \
			 ${gen_make_frags_dirpath}/suffix_list \
			 ${gen_make_frags_dirpath}/ignore_list

	# Generate makefile fragments in the framework directory.
	echo "${script_name}: creating makefile fragments in ${obj_frame_dirpath}"
	${gen_make_frags_sh} \
			 -h -r -v0 \
			 -o ${script_name} \
			 -p 'FRAME' \
			 ${frame_dirpath} \
			 ${obj_frame_dirpath} \
			 ${gen_make_frags_dirpath}/fragment.mk \
			 ${gen_make_frags_dirpath}/suffix_list \
			 ${gen_make_frags_dirpath}/ignore_list

	# Generate makefile fragments in the sandbox sub-directory.
	if [ -n "${sandbox_flag}" ]; then

		echo "${script_name}: creating makefile fragments in ${obj_sandbox_dirpath}/${sandbox}"
		${gen_make_frags_sh} \
				 -h -r -v0 \
				 -o ${script_name} \
				 -p 'SANDBOX' \
				 ${sandbox_dirpath}/${sandbox} \
				 ${obj_sandbox_dirpath}/${sandbox} \
				 ${gen_make_frags_dirpath}/fragment.mk \
				 ${gen_make_frags_dirpath}/suffix_list \
				 ${gen_make_frags_dirpath}/ignore_list
	fi


	# -- Handle out-of-tree builds ---------------------------------------------

	# Under some circumstances, we need to create some symbolic links to
	# properly handle out-of-tree builds.
	if [ "${configured_oot}" = "yes" ]; then

		# If 'Makefile' symlink does not already exist in the current
		# directory, create a symbolic link to it. If one does exist, we
		# use -f to force creation of a new link.
		if [ ! -e "./Makefile" ]; then

			echo "${script_name}: creating symbolic link to Makefile."
			ln -s "${dist_path}/Makefile"

		elif [ -h "./Makefile" ]; then
			echo "${script_name}: symbolic link to Makefile already exists; forcing creation of new link."
			ln -sf "${dist_path}/Makefile"
		else
			echo "${script_name}: Non-symbolic link file or directory 'Makefile' blocks creation of symlink."
			echo "${script_name}: *** Please remove this entity and re-run configure."
			exit 1
		fi

		# If 'common.mk' symlink does not already exist in the current
		# directory, create a symbolic link to it. If one does exist, we
		# use -f to force creation of a new link.
		if [ ! -e "./common.mk" ]; then

			echo "${script_name}: creating symbolic link to common.mk."
			ln -s "${dist_path}/common.mk"

		elif [ -h "./common.mk" ]; then
			echo "${script_name}: symbolic link to common.mk already exists; forcing creation of new link."
			ln -sf "${dist_path}/common.mk"
		else
			echo "${script_name}: Non-symbolic link file or directory 'common.mk' blocks creation of symlink."
			echo "${script_name}: *** Please remove this entity and re-run configure."
			exit 1
		fi

		# If 'config' symlink does not already exist in the current
		# directory, create a symbolic link to it. If one does exist, we
		# use -f to force creation of a new link.
		if [ ! -e "./config" ]; then

			echo "${script_name}: creating symbolic link to 'config' directory."
			ln -s "${dist_path}/config"

		elif [ -h "./config" ]; then
			echo "${script_name}: symbolic link to 'config' directory already exists; forcing creation of new link."
			ln -sf "${dist_path}/config"
		else
			echo "${script_name}: Non-symbolic link file or directory 'config' blocks creation of symlink."
			echo "${script_name}: *** Please remove this entity and re-run configure."
			exit 1
		fi

		echo "${script_name}: configured to build outside of source distribution."
	else

		echo "${script_name}: configured to build within top-level directory of source distribution."
	fi


	# Exit peacefully.
	return 0
}


# The script's main entry point, passing all parameters given.
main "$@"
<|MERGE_RESOLUTION|>--- conflicted
+++ resolved
@@ -1659,13 +1659,12 @@
 
 	# -- Command line option/argument parsing ----------------------------------
 
-<<<<<<< HEAD
     found=true
     while $found = true; do
      
     	# Process our command line options.
     	unset OPTIND
-    	while getopts ":hp:d:s:t:qci:b:-:" opt; do
+		while getopts ":hp:d:s:t:r:qci:b:-:" opt; do
     		case $opt in
     			-)
     				case "$OPTARG" in
@@ -1729,6 +1728,9 @@
     					enable-threading=*)
     						threading_model=${OPTARG#*=}
     						;;
+						thread-part-jrir=*)
+							thread_part_jrir=${OPTARG#*=}
+							;;
     					disable-threading)
     						threading_model='no'
     						;;
@@ -1800,6 +1802,9 @@
     			t)
     				threading_model=$OPTARG
     				;;
+				r)
+					thread_part_jrir=$OPTARG
+					;;
     			i)
     				int_type_size=$OPTARG
     				;;
@@ -1834,189 +1839,6 @@
             esac
         done
     done
-=======
-	# Process our command line options.
-	while getopts ":hp:d:s:t:r:qci:b:-:" opt; do
-		case $opt in
-			-)
-				case "$OPTARG" in
-					help)
-						print_usage
-						;;
-					quiet)
-						quiet_flag=1
-						;;
-					prefix=*)
-						prefix_flag=1
-						install_prefix_user=${OPTARG#*=}
-						;;
-					libdir=*)
-						libdir_flag=1
-						install_libdir_user=${OPTARG#*=}
-						;;
-					includedir=*)
-						incdir_flag=1
-						install_incdir_user=${OPTARG#*=}
-						;;
-					sharedir=*)
-						sharedir_flag=1
-						install_sharedir_user=${OPTARG#*=}
-						;;
-					enable-debug)
-						debug_flag=1
-						debug_type=noopt
-						;;
-					enable-debug=*)
-						debug_flag=1
-						debug_type=${OPTARG#*=}
-						;;
-					disable-debug)
-						debug_flag=0
-						;;
-					enable-verbose-make)
-						enable_verbose='yes'
-						;;
-					disable-verbose-make)
-						enable_verbose='no'
-						;;
-					enable-arg-max-hack)
-						enable_arg_max_hack='yes'
-						;;
-					disable-arg-max-hack)
-						enable_arg_max_hack='no'
-						;;
-					enable-static)
-						enable_static='yes'
-						;;
-					disable-static)
-						enable_static='no'
-						;;
-					enable-shared)
-						enable_shared='yes'
-						;;
-					disable-shared)
-						enable_shared='no'
-						;;
-					enable-threading=*)
-						threading_model=${OPTARG#*=}
-						;;
-					thread-part-jrir=*)
-						thread_part_jrir=${OPTARG#*=}
-						;;
-					disable-threading)
-						threading_model='no'
-						;;
-					enable-packbuf-pools)
-						enable_packbuf_pools='yes'
-						;;
-					disable-packbuf-pools)
-						enable_packbuf_pools='no'
-						;;
-					enable-sandbox=*)
-						sandbox_flag=1
-						sandbox=${OPTARG#*=}
-						;;
-					disable-sandbox)
-						sandbox_flag=0
-						;;
-					int-size=*)
-						int_type_size=${OPTARG#*=}
-						;;
-					blas-int-size=*)
-						blas_int_type_size=${OPTARG#*=}
-						;;
-					enable-blas)
-						enable_blas='yes'
-						;;
-					disable-blas)
-						enable_blas='no'
-						;;
-					enable-cblas)
-						enable_cblas='yes'
-						;;
-					disable-cblas)
-						enable_cblas='no'
-						;;
-					with-memkind)
-						enable_memkind='yes'
-						;;
-					without-memkind)
-						enable_memkind='no'
-						;;
-					force-version=*)
-						force_version=${OPTARG#*=}
-						;;
-					show-config-list)
-						show_config_list=1
-						;;
-					*)
-						print_usage
-						;;
-				esac;;
-			h)
-				print_usage
-				;;
-			p)
-				prefix_flag=1
-				install_prefix_user=$OPTARG
-				;;
-			d)
-				debug_flag=1
-				debug_type=$OPTARG
-				;;
-			s)
-				sandbox_flag=1
-				sandbox=$OPTARG
-				;;
-			q)
-				quiet_flag=1
-				;;
-			t)
-				threading_model=$OPTARG
-				;;
-			r)
-				thread_part_jrir=$OPTARG
-				;;
-			i)
-				int_type_size=$OPTARG
-				;;
-			b)
-				blas_int_type_size=$OPTARG
-				;;
-			c)
-				show_config_list=1
-				;;
-			\?)
-				print_usage
-				;;
-		esac
-	done
-	shift $(($OPTIND - 1))
-
-	# Parse environment variables
-	while [ $# -gt 0 ]; do
-		case $1 in
-			CC=*)
-				CC=${1#*=}
-				shift
-				;;
-			RANLIB=*)
-				RANLIB=${1#*=}
-				shift
-				;;
-			AR=*)
-				AR=${1#*=}
-				shift
-				;;
-			*=*)
-				print_usage
-				;;
-			*)
-				break
-				;;
-		esac
-	done
->>>>>>> ed657714
 
 	# -- Check the operating system --------------------------------------------
 
