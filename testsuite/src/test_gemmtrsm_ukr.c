/*

   BLIS
   An object-based framework for developing high-performance BLAS-like
   libraries.

   Copyright (C) 2014, The University of Texas at Austin
   Copyright (C) 2018 - 2023, Advanced Micro Devices, Inc. All rights reserved.

   Redistribution and use in source and binary forms, with or without
   modification, are permitted provided that the following conditions are
   met:
    - Redistributions of source code must retain the above copyright
      notice, this list of conditions and the following disclaimer.
    - Redistributions in binary form must reproduce the above copyright
      notice, this list of conditions and the following disclaimer in the
      documentation and/or other materials provided with the distribution.
    - Neither the name(s) of the copyright holder(s) nor the names of its
      contributors may be used to endorse or promote products derived
      from this software without specific prior written permission.

   THIS SOFTWARE IS PROVIDED BY THE COPYRIGHT HOLDERS AND CONTRIBUTORS
   "AS IS" AND ANY EXPRESS OR IMPLIED WARRANTIES, INCLUDING, BUT NOT
   LIMITED TO, THE IMPLIED WARRANTIES OF MERCHANTABILITY AND FITNESS FOR
   A PARTICULAR PURPOSE ARE DISCLAIMED. IN NO EVENT SHALL THE COPYRIGHT
   HOLDER OR CONTRIBUTORS BE LIABLE FOR ANY DIRECT, INDIRECT, INCIDENTAL,
   SPECIAL, EXEMPLARY, OR CONSEQUENTIAL DAMAGES (INCLUDING, BUT NOT
   LIMITED TO, PROCUREMENT OF SUBSTITUTE GOODS OR SERVICES; LOSS OF USE,
   DATA, OR PROFITS; OR BUSINESS INTERRUPTION) HOWEVER CAUSED AND ON ANY
   THEORY OF LIABILITY, WHETHER IN CONTRACT, STRICT LIABILITY, OR TORT
   (INCLUDING NEGLIGENCE OR OTHERWISE) ARISING IN ANY WAY OUT OF THE USE
   OF THIS SOFTWARE, EVEN IF ADVISED OF THE POSSIBILITY OF SUCH DAMAGE.

*/

#include "blis.h"
#include "test_libblis.h"


// Static variables.
static char*     op_str                    = "gemmtrsm_ukr";
static char*     o_types                   = "m";  // c11
static char*     p_types                   = "u";  // uploa
static thresh_t  thresh[BLIS_NUM_FP_TYPES] = { { 1e-04, 1e-05 },   // warn, pass for s
                                               { 1e-04, 1e-05 },   // warn, pass for c
                                               { 1e-13, 1e-14 },   // warn, pass for d
                                               { 1e-13, 1e-14 } }; // warn, pass for z

// Local prototypes.
void libblis_test_gemmtrsm_ukr_deps
     (
       thread_data_t* tdata,
       test_params_t* params,
       test_op_t*     op
     );

void libblis_test_gemmtrsm_ukr_experiment
     (
       test_params_t* params,
       test_op_t*     op,
       iface_t        iface,
       char*          dc_str,
       char*          pc_str,
       char*          sc_str,
       unsigned int   p_cur,
       double*        perf,
       double*        resid
     );

void libblis_test_gemmtrsm_ukr_impl
     (
       iface_t   iface,
       side_t    side,
       obj_t*    alpha,
       obj_t*    a1x,
       obj_t*    a11,
       obj_t*    bx1,
       obj_t*    b11,
       obj_t*    c11,
       cntx_t*   cntx
     );

void libblis_test_gemmtrsm_ukr_check
     (
       test_params_t* params,
       side_t         side,
       obj_t*         alpha,
       obj_t*         a1x,
       obj_t*         a11,
       obj_t*         bx1,
       obj_t*         b11,
       obj_t*         c11,
       obj_t*         c11_save,
       double*        resid
     );

void bli_gemmtrsm_ukr_make_subparts
     (
       dim_t  k,
       obj_t* a,
       obj_t* b,
       obj_t* a1x,
       obj_t* a11,
       obj_t* bx1,
       obj_t* b11
     );


void libblis_test_gemmtrsm_ukr_deps
     (
       thread_data_t* tdata,
       test_params_t* params,
       test_op_t*     op
     )
{
	libblis_test_randv( tdata, params, &(op->ops->randv) );
	libblis_test_randm( tdata, params, &(op->ops->randm) );
	libblis_test_setv( tdata, params, &(op->ops->setv) );
	libblis_test_normfv( tdata, params, &(op->ops->normfv) );
	libblis_test_subv( tdata, params, &(op->ops->subv) );
	libblis_test_scalv( tdata, params, &(op->ops->scalv) );
	libblis_test_copym( tdata, params, &(op->ops->copym) );
	libblis_test_scalm( tdata, params, &(op->ops->scalm) );
	libblis_test_gemv( tdata, params, &(op->ops->gemv) );
	libblis_test_trsv( tdata, params, &(op->ops->trsv) );
}



void libblis_test_gemmtrsm_ukr
     (
       thread_data_t* tdata,
       test_params_t* params,
       test_op_t*     op
     )
{

	// Return early if this test has already been done.
	if ( libblis_test_op_is_done( op ) ) return;

	// Return early if operation is disabled.
	if ( libblis_test_op_is_disabled( op ) ||
	     libblis_test_l3ukr_is_disabled( op ) ) return;

	// Call dependencies first.
	if ( TRUE ) libblis_test_gemmtrsm_ukr_deps( tdata, params, op );

	// Execute the test driver for each implementation requested.
	//if ( op->front_seq == ENABLE )
	{
		libblis_test_op_driver( tdata,
		                        params,
		                        op,
		                        BLIS_TEST_SEQ_UKERNEL,
		                        op_str,
		                        p_types,
		                        o_types,
		                        thresh,
		                        libblis_test_gemmtrsm_ukr_experiment );
	}
}


// Import the register blocksizes used by the micro-kernel(s).
extern blksz_t* gemm_mr;
extern blksz_t* gemm_nr;
extern blksz_t* gemm_kr;

void libblis_test_gemmtrsm_ukr_experiment
     (
       test_params_t* params,
       test_op_t*     op,
       iface_t        iface,
       char*          dc_str,
       char*          pc_str,
       char*          sc_str,
       unsigned int   p_cur,
       double*        perf,
       double*        resid
     )
{
	unsigned int n_repeats = params->n_repeats;
	unsigned int i;

	double       time_min  = DBL_MAX;
	double       time;

	num_t        datatype;

	dim_t        m, n, k;
	inc_t        ldap, ldbp;

	char         sc_a = 'c';
	char         sc_b = 'r';

	side_t       side = BLIS_LEFT;
	uplo_t       uploa;

	obj_t        alpha;
	obj_t        a_big, a, b;
	obj_t        b11, c11;
	obj_t        ap, bp;
	obj_t        a1xp, a11p, bx1p, b11p;
	obj_t        c11_save;

	cntx_t*      cntx;


	// Query a context.
	cntx = ( cntx_t* )bli_gks_query_cntx();

	// Use the datatype of the first char in the datatype combination string.
	bli_param_map_char_to_blis_dt( dc_str[0], &datatype );

	// Map the dimension specifier to actual dimensions.
	k = libblis_test_get_dim_from_prob_size( op->dim_spec[0], p_cur );


	m = bli_cntx_get_trsm_blksz_def_dt( datatype, BLIS_MR, cntx );
	n = bli_cntx_get_trsm_blksz_def_dt( datatype, BLIS_NR, cntx );

	// Also query PACKMR and PACKNR as the leading dimensions to ap and bp,
	// respectively.
	ldap = bli_cntx_get_trsm_blksz_max_dt( datatype, BLIS_MR, cntx );
	ldbp = bli_cntx_get_trsm_blksz_max_dt( datatype, BLIS_NR, cntx);

	// if trsm block sizes are not set use global block sizes
	if( m == 0 || n == 0)
	{
		m = bli_cntx_get_blksz_def_dt( datatype, BLIS_MR, cntx );
		n = bli_cntx_get_blksz_def_dt( datatype, BLIS_NR, cntx );

		// Also query PACKMR and PACKNR as the leading dimensions to ap and bp,
		// respectively.
		ldap = bli_cntx_get_blksz_max_dt( datatype, BLIS_MR, cntx );
		ldbp = bli_cntx_get_blksz_max_dt( datatype, BLIS_NR, cntx);
	}

	// Store the register blocksizes so that the driver can retrieve the
	// values later when printing results.
	op->dim_aux[0] = m;
	op->dim_aux[1] = n;

	// Map parameter characters to BLIS constants.
	bli_param_map_char_to_blis_uplo( pc_str[0], &uploa );

	// Create test scalars.
	bli_obj_scalar_init_detached( datatype, &alpha );

	// Create test operands (vectors and/or matrices).
	libblis_test_mobj_create( params, datatype, BLIS_NO_TRANSPOSE,
	                          sc_a,      k+m, k+m, &a_big );
	libblis_test_mobj_create( params, datatype, BLIS_NO_TRANSPOSE,
	                          sc_b,      k+m, n,   &b );
	libblis_test_mobj_create( params, datatype, BLIS_NO_TRANSPOSE,
	                          sc_str[0], m,   n,   &c11 );
	libblis_test_mobj_create( params, datatype, BLIS_NO_TRANSPOSE,
	                          sc_str[0], m,   n,   &c11_save );

	// Set alpha.
	if ( bli_obj_is_real( &b ) )
	{
		bli_setsc(  2.0,  0.0, &alpha );
	}
	else
	{
		bli_setsc(  2.0,  0.0, &alpha );
	}

	// Set the structure, uplo, and diagonal offset properties of A.
	bli_obj_set_struc( BLIS_TRIANGULAR, &a_big );
	bli_obj_set_uplo( uploa, &a_big );

	// Randomize A and make it densely triangular.
	libblis_test_mobj_randomize( params, TRUE, &a_big );
	libblis_test_mobj_load_diag( params, &a_big );

	// Normalize B and save.
	libblis_test_mobj_randomize( params, TRUE, &b );

	// Locate A1x/A11 (lower) or Ax1/A11 (upper), and then locate the
	// corresponding B11 block of B.
	if ( bli_obj_is_lower( &a_big ) )
	{
		bli_acquire_mpart_t2b( BLIS_SUBPART1, k, m, &a_big, &a );
		bli_acquire_mpart_t2b( BLIS_SUBPART1, k, m, &b, &b11 );
	}
	else
	{
		bli_acquire_mpart_t2b( BLIS_SUBPART1, 0, m, &a_big, &a );
		bli_acquire_mpart_t2b( BLIS_SUBPART1, 0, m, &b, &b11 );
	}

	// Copy B11 to C11, and save.
	bli_copym( &b11, &c11 );
	bli_copym( &c11, &c11_save );

	// Create pack objects for a and b, and pack them to ap and bp,
	// respectively.
	thrinfo_t* thread_a = libblis_test_pobj_create
	(
	  BLIS_MR,
	  BLIS_MR,
	  BLIS_INVERT_DIAG,
	  BLIS_PACKED_ROW_PANELS,
	  BLIS_BUFFER_FOR_A_BLOCK,
	  &a, &ap,
	  cntx
	);
<<<<<<< HEAD
=======
#endif

	// Create the packed objects. Use packmr and packnr as the leading
	// dimensions of ap and bp, respectively. Note that we use the ldims
	// instead of the matrix dimensions for allocation purposes here.
	// This is a little hacky and was prompted when trying to support
	// configurations such as power9 that employ duplication/broadcasting
	// of elements in one of the packed matrix objects. Thankfully, packm
	// doesn't care about those dimensions and instead relies on
	// information taken from the source object. Thus, this is merely
	// about coaxing bli_obj_create() in allocating enough space for our
	// purposes.
	bli_obj_create( datatype, ldap, k+m, 1, ldap, &ap );
	bli_obj_create( datatype, k+m, ldbp, ldbp, 1, &bp );

	// We overwrite the m dimension of ap and n dimension of bp with
	// m and n, respectively, so that these objects contain the correct
	// logical dimensions. Recall that ldap and ldbp were used only to
	// induce bli_obj_create() to allocate sufficient memory for the
	// duplication in rare instances where the subconfig uses a gemm
	// ukernel that duplicates elements in one of the operands.
	bli_obj_set_length( m, &ap );
	bli_obj_set_width( n, &bp );

	// Set up the objects for packing. Calling packm_init_pack() does everything
	// except checkout a memory pool block and save its address to the obj_t's.
	// However, it does overwrite the buffer field of packed object with that of
	// the source object (as a side-effect of bli_obj_alias_to(); that buffer
	// field would normally be overwritten yet again by the address from the
	// memory pool block). So, we have to save the buffer address that was
	// allocated so we can re-store it to the object afterward.
	void* buf_ap = bli_obj_buffer( &ap );
	void* buf_bp = bli_obj_buffer( &bp );
	bli_packm_init_pack( BLIS_INVERT_DIAG, BLIS_TRSM, BLIS_PACKED_ROW_PANELS,
	                     BLIS_PACK_FWD_IF_UPPER, BLIS_PACK_FWD_IF_LOWER,
	                     BLIS_MR, BLIS_KR, &a, &ap, cntx );
	bli_packm_init_pack( BLIS_NO_INVERT_DIAG, BLIS_TRSM, BLIS_PACKED_COL_PANELS,
	                     BLIS_PACK_FWD_IF_UPPER, BLIS_PACK_FWD_IF_LOWER,
	                     BLIS_KR, BLIS_NR, &b, &bp, cntx );
	bli_obj_set_buffer( buf_ap, &ap );
	bli_obj_set_buffer( buf_bp, &bp );
>>>>>>> fb2a6827

	// Set the diagonal offset of ap.
	if ( bli_is_lower( uploa ) ) { bli_obj_set_diag_offset( k, &ap ); }
	else                         { bli_obj_set_diag_offset( 0, &ap ); }

	// Set the uplo field of ap since the default for packed objects is
	// BLIS_DENSE, and the _make_subparts() routine needs this information
	// to know how to initialize the subpartitions.
	bli_obj_set_uplo( uploa, &ap );

#if 0
bli_printm( "a", &a, "%5.2f", "" );
bli_printm( "ap", &ap, "%5.2f", "" );
#endif

	thrinfo_t* thread_b = NULL;

	// Repeat the experiment n_repeats times and record results.
	for ( i = 0; i < n_repeats; ++i )
	{
		bli_copym( &c11_save, &c11 );

		// Transpose B to B^T for packing.
		bli_obj_induce_trans( &b );

		thread_b = libblis_test_pobj_create
		(
		  BLIS_NR,
		  BLIS_MR,
		  BLIS_NO_INVERT_DIAG,
		  BLIS_PACKED_COL_PANELS,
		  BLIS_BUFFER_FOR_B_PANEL,
		  &b, &bp,
		  cntx
		);

		// Transpose B^T back to B and Bp^T back to Bp.
		bli_obj_induce_trans( &b );
		bli_obj_induce_trans( &bp );

		// Create subpartitions from the a and b panels.
		bli_gemmtrsm_ukr_make_subparts( k, &ap, &bp,
		                                &a1xp, &a11p, &bx1p, &b11p );

		// Set the uplo field of a11p since the default for packed objects is
		// BLIS_DENSE, and the _ukernel() wrapper needs this information to
		// know which set of micro-kernels (lower or upper) to choose from.
		bli_obj_set_uplo( uploa, &a11p );

		time = bli_clock();

		libblis_test_gemmtrsm_ukr_impl( iface, side, &alpha,
		                                &a1xp, &a11p, &bx1p, &b11p, &c11,
		                                cntx );

		time_min = bli_clock_min_diff( time_min, time );

		// On the last pass, we must keep the packed B buffer checked out in order
		// to perform the correctness check later.
		if ( i < n_repeats - 1 )
		{
			// Free the thread control tree nodes and release their cached mem_t entries
			// back to the memory broker.
			bli_thrinfo_free( thread_b );
		}
	}

	// Estimate the performance of the best experiment repeat.
	*perf = ( 2.0 * m * n * k + 1.0 * m * m * n ) / time_min / FLOPS_PER_UNIT_PERF;
	if ( bli_obj_is_complex( &b ) ) *perf *= 4.0;

	// A hack to support subconfigs such as power9, which duplicate/broadcast
	// more than one stored element per logical element in the packed copy of
	// B. We assume that the ratio ldbp/n gives us the duplication factor used
	// within B while the ratio ldap/m gives us the duplication factor used
	// within A (not entirely a safe assumption, though I think it holds for
	// all gemm ukernels currently supported within BLIS). This duplication
	// factor must be used as the column stride of B (or the row stride of A)
	// in order for the bli_gemmv() operation (called within the
	// libblis_test_gemmtrsm_ukr_check()) to operate properly.
	if ( ldbp / n > 1 )
	{
		const dim_t bfac = ldbp / n;
		bli_obj_set_col_stride( bfac, &b11p );
		bli_obj_set_col_stride( bfac, &bx1p );
	}
	if ( ldap / m > 1 )
	{
		const dim_t bfac = ldap / m;
		bli_obj_set_row_stride( bfac, &a11p );
		bli_obj_set_row_stride( bfac, &a1xp );
	}

	// Perform checks.
	libblis_test_gemmtrsm_ukr_check( params, side, &alpha,
	                                 &a1xp, &a11p, &bx1p, &b11p, &c11, &c11_save, resid );

	// Zero out performance and residual if output matrix is empty.
	//libblis_test_check_empty_problem( &c11, perf, resid );

<<<<<<< HEAD
	// Free the thread control tree nodes and release their cached mem_t entries
	// back to the pba.
	bli_thrinfo_free( thread_a );
	if ( thread_b )
	    bli_thrinfo_free( thread_b );
=======
#if 0
	// Free the control tree nodes and release their cached mem_t entries
	// back to the memory broker.
	bli_cntl_free( cntl_a, &BLIS_PACKM_SINGLE_THREADED );
	bli_cntl_free( cntl_b, &BLIS_PACKM_SINGLE_THREADED );
#endif

	
	// Free the packed objects.
	bli_obj_free( &ap );
	bli_obj_free( &bp );
>>>>>>> fb2a6827

	// Free the test objects.
	bli_obj_free( &a_big );
	bli_obj_free( &b );
	bli_obj_free( &c11 );
	bli_obj_free( &c11_save );

}



void libblis_test_gemmtrsm_ukr_impl
     (
       iface_t   iface,
       side_t    side,
       obj_t*    alpha,
       obj_t*    a1x,
       obj_t*    a11,
       obj_t*    bx1,
       obj_t*    b11,
       obj_t*    c11,
       cntx_t*   cntx
     )
{
	switch ( iface )
	{
		case BLIS_TEST_SEQ_UKERNEL:
		bli_gemmtrsm_ukernel( alpha, a1x, a11, bx1, b11, c11, cntx );
		break;

		default:
		libblis_test_printf_error( "Invalid interface type.\n" );
	}
}



void libblis_test_gemmtrsm_ukr_check
     (
       test_params_t* params,
       side_t         side,
       obj_t*         alpha,
       obj_t*         a1x,
       obj_t*         a11,
       obj_t*         bx1,
       obj_t*         b11,
       obj_t*         c11,
       obj_t*         c11_orig,
       double*        resid
     )
{
	num_t  dt      = bli_obj_dt( b11 );
	num_t  dt_real = bli_obj_dt_proj_to_real( b11 );

	dim_t  m       = bli_obj_length( b11 );
	dim_t  n       = bli_obj_width( b11 );
	dim_t  k       = bli_obj_width( a1x );

	obj_t  norm;
	obj_t  t, v, w, z;

	double junk;

	//
	// Pre-conditions:
	// - a1x, a11, bx1, c11_orig are randomized; a11 is triangular.
	// - contents of b11 == contents of c11.
	// - side == BLIS_LEFT.
	//
	// Under these conditions, we assume that the implementation for
	//
	//   B := inv(A11) * ( alpha * B11 - A1x * Bx1 )       (side = left)
	//
	// is functioning correctly if
	//
	//   normfv( v - z )
	//
	// is negligible, where
	//
	//   v = B11 * t
	//
	//   z = ( inv(A11) * ( alpha * B11_orig - A1x * Bx1 ) ) * t
	//     = inv(A11) * ( alpha * B11_orig * t - A1x * Bx1 * t )
	//     = inv(A11) * ( alpha * B11_orig * t - A1x * w )
	//

	bli_obj_scalar_init_detached( dt_real, &norm );

	if ( bli_is_left( side ) )
	{
		bli_obj_create( dt, n, 1, 0, 0, &t );
		bli_obj_create( dt, m, 1, 0, 0, &v );
		bli_obj_create( dt, k, 1, 0, 0, &w );
		bli_obj_create( dt, m, 1, 0, 0, &z );
	}
	else // else if ( bli_is_left( side ) )
	{
		// BLIS does not currently support right-side micro-kernels.
		bli_check_error_code( BLIS_NOT_YET_IMPLEMENTED );
	}

	libblis_test_vobj_randomize( params, TRUE, &t );

	bli_gemv( &BLIS_ONE, b11, &t, &BLIS_ZERO, &v );

#if 0
bli_printm( "a11", a11, "%5.2f", "" );
#endif

	// Restore the diagonal of a11 to its original, un-inverted state
	// (needed for trsv).
	bli_invertd( a11 );

	if ( bli_is_left( side ) )
	{
		bli_gemv( &BLIS_ONE, bx1, &t, &BLIS_ZERO, &w );
		bli_gemv( alpha, c11_orig, &t, &BLIS_ZERO, &z );
		bli_gemv( &BLIS_MINUS_ONE, a1x, &w, &BLIS_ONE, &z );
		bli_trsv( &BLIS_ONE, a11, &z );
	}
	else // else if ( bli_is_left( side ) )
	{
		// BLIS does not currently support right-side micro-kernels.
		bli_check_error_code( BLIS_NOT_YET_IMPLEMENTED );
	}

	bli_subv( &z, &v );
	bli_normfv( &v, &norm );
	bli_getsc( &norm, resid, &junk );

	bli_obj_free( &t );
	bli_obj_free( &v );
	bli_obj_free( &w );
	bli_obj_free( &z );
}



void bli_gemmtrsm_ukr_make_subparts
     (
       dim_t  k,
       obj_t* a,
       obj_t* b,
       obj_t* a1x,
       obj_t* a11,
       obj_t* bx1,
       obj_t* b11
     )
{
	dim_t mr = bli_obj_length( a );
	dim_t nr = bli_obj_width( b );

	dim_t off_a1x, off_a11;
	dim_t off_bx1, off_b11;

	if ( bli_obj_is_lower( a ) )
	{
		off_a1x = 0;
		off_a11 = k;
		off_bx1 = 0;
		off_b11 = k;
	}
	else
	{
		off_a1x = mr;
		off_a11 = 0;
		off_bx1 = mr;
		off_b11 = 0;
	}

	bli_obj_init_subpart_from( a, a1x );
	bli_obj_set_dims( mr, k, a1x );
	bli_obj_inc_offs( 0, off_a1x, a1x );

	bli_obj_init_subpart_from( a, a11 );
	bli_obj_set_dims( mr, mr, a11 );
	bli_obj_inc_offs( 0, off_a11, a11 );

	bli_obj_init_subpart_from( b, bx1 );
	bli_obj_set_dims( k, nr, bx1 );
	bli_obj_inc_offs( off_bx1, 0, bx1 );

	bli_obj_init_subpart_from( b, b11 );
	bli_obj_set_dims( mr, nr, b11 );
	bli_obj_inc_offs( off_b11, 0, b11 );

	// Mark a1x as having general structure (which overwrites the triangular
	// property it inherited from a).
	bli_obj_set_struc( BLIS_GENERAL, a1x );

	// Set the diagonal offset of a11 to 0 (which overwrites the diagonal
	// offset value it inherited from a).
	bli_obj_set_diag_offset( 0, a11 );
}
<|MERGE_RESOLUTION|>--- conflicted
+++ resolved
@@ -207,7 +207,7 @@
 
 
 	// Query a context.
-	cntx = ( cntx_t* )bli_gks_query_cntx();
+	cntx = bli_gks_query_cntx();
 
 	// Use the datatype of the first char in the datatype combination string.
 	bli_param_map_char_to_blis_dt( dc_str[0], &datatype );
@@ -295,9 +295,10 @@
 	bli_copym( &b11, &c11 );
 	bli_copym( &c11, &c11_save );
 
+#if 0
 	// Create pack objects for a and b, and pack them to ap and bp,
 	// respectively.
-	thrinfo_t* thread_a = libblis_test_pobj_create
+	cntl_t* cntl_a = libblis_test_pobj_create
 	(
 	  BLIS_MR,
 	  BLIS_MR,
@@ -305,10 +306,18 @@
 	  BLIS_PACKED_ROW_PANELS,
 	  BLIS_BUFFER_FOR_A_BLOCK,
 	  &a, &ap,
-	  cntx
+	  &cntx
 	);
-<<<<<<< HEAD
-=======
+	cntl_t* cntl_b = libblis_test_pobj_create
+	(
+	  BLIS_MR,
+	  BLIS_NR,
+	  BLIS_NO_INVERT_DIAG,
+	  BLIS_PACKED_COL_PANELS,
+	  BLIS_BUFFER_FOR_B_PANEL,
+	  &b, &bp,
+	  &cntx
+	);
 #endif
 
 	// Create the packed objects. Use packmr and packnr as the leading
@@ -350,7 +359,6 @@
 	                     BLIS_KR, BLIS_NR, &b, &bp, cntx );
 	bli_obj_set_buffer( buf_ap, &ap );
 	bli_obj_set_buffer( buf_bp, &bp );
->>>>>>> fb2a6827
 
 	// Set the diagonal offset of ap.
 	if ( bli_is_lower( uploa ) ) { bli_obj_set_diag_offset( k, &ap ); }
@@ -361,44 +369,32 @@
 	// to know how to initialize the subpartitions.
 	bli_obj_set_uplo( uploa, &ap );
 
+	// Pack the data from the source objects.
+	bli_packm_blk_var1( &a, &ap, cntx, NULL, &BLIS_PACKM_SINGLE_THREADED );
+	bli_packm_blk_var1( &b, &bp, cntx, NULL, &BLIS_PACKM_SINGLE_THREADED );
+
+	// Create subpartitions from the a and b panels.
+	bli_gemmtrsm_ukr_make_subparts( k, &ap, &bp,
+	                                &a1xp, &a11p, &bx1p, &b11p );
+
+	// Set the uplo field of a11p since the default for packed objects is
+	// BLIS_DENSE, and the _ukernel() wrapper needs this information to
+	// know which set of micro-kernels (lower or upper) to choose from.
+	bli_obj_set_uplo( uploa, &a11p );
+
 #if 0
 bli_printm( "a", &a, "%5.2f", "" );
 bli_printm( "ap", &ap, "%5.2f", "" );
 #endif
 
-	thrinfo_t* thread_b = NULL;
-
-	// Repeat the experiment n_repeats times and record results.
+	// Repeat the experiment n_repeats times and record results. 
 	for ( i = 0; i < n_repeats; ++i )
 	{
 		bli_copym( &c11_save, &c11 );
 
-		// Transpose B to B^T for packing.
-		bli_obj_induce_trans( &b );
-
-		thread_b = libblis_test_pobj_create
-		(
-		  BLIS_NR,
-		  BLIS_MR,
-		  BLIS_NO_INVERT_DIAG,
-		  BLIS_PACKED_COL_PANELS,
-		  BLIS_BUFFER_FOR_B_PANEL,
-		  &b, &bp,
-		  cntx
-		);
-
-		// Transpose B^T back to B and Bp^T back to Bp.
-		bli_obj_induce_trans( &b );
-		bli_obj_induce_trans( &bp );
-
-		// Create subpartitions from the a and b panels.
-		bli_gemmtrsm_ukr_make_subparts( k, &ap, &bp,
-		                                &a1xp, &a11p, &bx1p, &b11p );
-
-		// Set the uplo field of a11p since the default for packed objects is
-		// BLIS_DENSE, and the _ukernel() wrapper needs this information to
-		// know which set of micro-kernels (lower or upper) to choose from.
-		bli_obj_set_uplo( uploa, &a11p );
+		// Re-pack (restore) the contents of b to bp.
+		//bli_packm_blk_var1( &b, &bp, &cntx, cntl_b, &BLIS_PACKM_SINGLE_THREADED );
+		bli_packm_blk_var1( &b, &bp, cntx, NULL, &BLIS_PACKM_SINGLE_THREADED );
 
 		time = bli_clock();
 
@@ -407,15 +403,6 @@
 		                                cntx );
 
 		time_min = bli_clock_min_diff( time_min, time );
-
-		// On the last pass, we must keep the packed B buffer checked out in order
-		// to perform the correctness check later.
-		if ( i < n_repeats - 1 )
-		{
-			// Free the thread control tree nodes and release their cached mem_t entries
-			// back to the memory broker.
-			bli_thrinfo_free( thread_b );
-		}
 	}
 
 	// Estimate the performance of the best experiment repeat.
@@ -451,13 +438,6 @@
 	// Zero out performance and residual if output matrix is empty.
 	//libblis_test_check_empty_problem( &c11, perf, resid );
 
-<<<<<<< HEAD
-	// Free the thread control tree nodes and release their cached mem_t entries
-	// back to the pba.
-	bli_thrinfo_free( thread_a );
-	if ( thread_b )
-	    bli_thrinfo_free( thread_b );
-=======
 #if 0
 	// Free the control tree nodes and release their cached mem_t entries
 	// back to the memory broker.
@@ -469,7 +449,6 @@
 	// Free the packed objects.
 	bli_obj_free( &ap );
 	bli_obj_free( &bp );
->>>>>>> fb2a6827
 
 	// Free the test objects.
 	bli_obj_free( &a_big );
