--- conflicted
+++ resolved
@@ -54,12 +54,6 @@
 	obj_t   b_local;
 	obj_t   c_local;
 
-<<<<<<< HEAD
-
-	// Check parameters.
-	if ( bli_error_checking_is_enabled() )
-		bli_gemm_check( alpha, a, b, beta, c, cntx );
-=======
 	// If C has a zero dimension, return early.
 	if ( bli_obj_has_zero_dim( c ) )
 	{
@@ -75,7 +69,6 @@
 		bli_scalm( beta, c );
 		return;
 	}
->>>>>>> cfa3db3f
 
 	// Alias A, B, and C in case we need to apply transformations.
 	bli_obj_alias_to( a, &a_local );
@@ -104,20 +97,8 @@
 	//else // homogeneous datatypes
 #endif
 
-	// Load the pack schemas from the context and embed them into the objects
-	// for A and B. (Native contexts are initialized with the correct pack
-	// schemas, as are contexts for 1m, and if necessary bli_gemm_md() would
-	// have made a copy and modified the schemas, so reading them from the
-	// context should be a safe bet at this point.) This is a sort of hack for
-	// communicating the desired pack schemas to bli_gemm_cntl_create() (via
-	// bli_l3_thread_decorator() and bli_l3_cntl_create_if()). This allows us
-	// to subsequently access the schemas from the control tree, which
-	// hopefully reduces some confusion, particularly in bli_packm_init().
-	const pack_t schema_a = bli_cntx_schema_a_block( cntx );
-	const pack_t schema_b = bli_cntx_schema_b_panel( cntx );
-
-	bli_obj_set_pack_schema( schema_a, &a_local );
-	bli_obj_set_pack_schema( schema_b, &b_local );
+	// Set the pack schemas within the objects, as appropriate.
+	bli_l3_set_schemas( &a_local, &b_local, &c_local, cntx );
 
 	// Next, we handle the possibility of needing to typecast alpha to the
 	// computation datatype and/or beta to the storage datatype of C.
@@ -160,9 +141,6 @@
 		// or the inlined code above.
 		bli_obj_swap_pack_schemas( &a_local, &b_local );
 	}
-
-	// Set the pack schemas within the objects, as appropriate.
-	bli_l3_set_schemas( &a_local, &b_local, &c_local, cntx );
 
 	// Parse and interpret the contents of the rntm_t object to properly
 	// set the ways of parallelism for each loop, and then make any
@@ -177,7 +155,6 @@
 	  rntm
 	);
 
-<<<<<<< HEAD
 	obj_t* cp    = &c_local;
 	obj_t* betap = beta;
 
@@ -264,8 +241,6 @@
 #endif
 #endif
 
-=======
->>>>>>> cfa3db3f
 	// Invoke the internal back-end via the thread handler.
 	bli_l3_thread_decorator
 	(
