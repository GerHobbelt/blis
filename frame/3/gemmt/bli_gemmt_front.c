--- conflicted
+++ resolved
@@ -36,13 +36,14 @@
 
 void bli_gemmt_front
      (
-       const obj_t*  alpha,
-       const obj_t*  a,
-       const obj_t*  b,
-       const obj_t*  beta,
-       const obj_t*  c,
-       const cntx_t* cntx,
-             rntm_t* rntm
+       obj_t*  alpha,
+       obj_t*  a,
+       obj_t*  b,
+       obj_t*  beta,
+       obj_t*  c,
+       cntx_t* cntx,
+       rntm_t* rntm,
+       cntl_t* cntl
      )
 {
 	AOCL_DTL_TRACE_ENTRY(AOCL_DTL_LEVEL_TRACE_3);
@@ -53,21 +54,26 @@
 	obj_t   b_local;
 	obj_t   c_local;
 
+	// If C has a zero dimension, return early.
+	if ( bli_obj_has_zero_dim( c ) )
+	{
+		return;
+	}
+
+	// If alpha is zero, or if A or B has a zero dimension, scale C by beta
+	// and return early.
+	if ( bli_obj_equals( alpha, &BLIS_ZERO ) ||
+	     bli_obj_has_zero_dim( a ) ||
+	     bli_obj_has_zero_dim( b ) )
+	{
+		bli_scalm( beta, c );
+		return;
+	}
+
 	// Alias A, B, and C in case we need to apply transformations.
 	bli_obj_alias_to( a, &a_local );
 	bli_obj_alias_to( b, &b_local );
 	bli_obj_alias_to( c, &c_local );
-<<<<<<< HEAD
-
-	// Set the obj_t buffer field to the location currently implied by the row
-	// and column offsets and then zero the offsets. If any of the original
-	// obj_t's were views into larger matrices, this step effectively makes
-	// those obj_t's "forget" their lineage.
-	bli_obj_reset_origin( &a_local );
-	bli_obj_reset_origin( &b_local );
-	bli_obj_reset_origin( &c_local );
-=======
->>>>>>> fb2a6827
 
 #ifdef BLIS_ENABLE_GEMM_MD
 	cntx_t cntx_local;
@@ -123,7 +129,7 @@
 	// contiguous columns, or if C is stored by columns and the micro-kernel
 	// prefers contiguous rows, transpose the entire operation to allow the
 	// micro-kernel to access elements of C in its preferred manner.
-	if ( bli_cntx_dislikes_storage_of( &c_local, BLIS_GEMM_VIR_UKR, cntx ) )
+	if ( bli_cntx_l3_vir_ukr_dislikes_storage_of( &c_local, BLIS_GEMM_UKR, cntx ) )
 	{
 		bli_obj_swap( &a_local, &b_local );
 
@@ -238,11 +244,7 @@
 	// Invoke the internal back-end via the thread handler.
 	bli_l3_thread_decorator
 	(
-<<<<<<< HEAD
-	  bli_l3_int,
-=======
 	  bli_gemm_int,
->>>>>>> fb2a6827
 	  BLIS_GEMMT, // operation family id
 	  alpha,
 	  &a_local,
@@ -250,7 +252,8 @@
 	  betap,
 	  cp,
 	  cntx,
-	  rntm
+	  rntm,
+	  cntl
 	);
 
 #ifdef BLIS_ENABLE_GEMM_MD
