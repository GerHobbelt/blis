/*

   BLIS
   An object-based framework for developing high-performance BLAS-like
   libraries.

   Copyright (C) 2014, The University of Texas at Austin
   Copyright (C) 2018 - 2019, Advanced Micro Devices, Inc.

   Redistribution and use in source and binary forms, with or without
   modification, are permitted provided that the following conditions are
   met:
    - Redistributions of source code must retain the above copyright
      notice, this list of conditions and the following disclaimer.
    - Redistributions in binary form must reproduce the above copyright
      notice, this list of conditions and the following disclaimer in the
      documentation and/or other materials provided with the distribution.
    - Neither the name(s) of the copyright holder(s) nor the names of its
      contributors may be used to endorse or promote products derived
      from this software without specific prior written permission.

   THIS SOFTWARE IS PROVIDED BY THE COPYRIGHT HOLDERS AND CONTRIBUTORS
   "AS IS" AND ANY EXPRESS OR IMPLIED WARRANTIES, INCLUDING, BUT NOT
   LIMITED TO, THE IMPLIED WARRANTIES OF MERCHANTABILITY AND FITNESS FOR
   A PARTICULAR PURPOSE ARE DISCLAIMED. IN NO EVENT SHALL THE COPYRIGHT
   HOLDER OR CONTRIBUTORS BE LIABLE FOR ANY DIRECT, INDIRECT, INCIDENTAL,
   SPECIAL, EXEMPLARY, OR CONSEQUENTIAL DAMAGES (INCLUDING, BUT NOT
   LIMITED TO, PROCUREMENT OF SUBSTITUTE GOODS OR SERVICES; LOSS OF USE,
   DATA, OR PROFITS; OR BUSINESS INTERRUPTION) HOWEVER CAUSED AND ON ANY
   THEORY OF LIABILITY, WHETHER IN CONTRACT, STRICT LIABILITY, OR TORT
   (INCLUDING NEGLIGENCE OR OTHERWISE) ARISING IN ANY WAY OUT OF THE USE
   OF THIS SOFTWARE, EVEN IF ADVISED OF THE POSSIBILITY OF SUCH DAMAGE.

*/

#include "blis.h"

void bli_gemm_front
     (
       obj_t*  alpha,
       obj_t*  a,
       obj_t*  b,
       obj_t*  beta,
       obj_t*  c,
       cntx_t* cntx,
       rntm_t* rntm,
       cntl_t* cntl
     )
{
	bli_init_once();

	obj_t   a_local;
	obj_t   b_local;
	obj_t   c_local;

<<<<<<< HEAD


=======
#if 0
>>>>>>> bbb21fd0
#ifdef BLIS_ENABLE_SMALL_MATRIX
	// Only handle small problems separately for homogeneous datatypes.
	if ( bli_obj_dt( a ) == bli_obj_dt( b ) &&
	     bli_obj_dt( a ) == bli_obj_dt( c ) &&
	     bli_obj_comp_prec( c ) == bli_obj_prec( c ) )
	{
		gint_t status = bli_gemm_small( alpha, a, b, beta, c, cntx, cntl );
		if ( status == BLIS_SUCCESS ) return;
	}
#endif
#endif

	// Check parameters.
	if ( bli_error_checking_is_enabled() )
		bli_gemm_check( alpha, a, b, beta, c, cntx );

	// If alpha is zero, scale by beta and return.
	if ( bli_obj_equals( alpha, &BLIS_ZERO ) )
	{
		bli_scalm( beta, c );
		return;
	}

	// Alias A, B, and C in case we need to apply transformations.
	bli_obj_alias_to( a, &a_local );
	bli_obj_alias_to( b, &b_local );
	bli_obj_alias_to( c, &c_local );

#ifdef BLIS_ENABLE_GEMM_MD
	cntx_t cntx_local;

	// If any of the storage datatypes differ, or if the computation precision
	// differs from the storage precision of C, utilize the mixed datatype
	// code path.
	// NOTE: If we ever want to support the caller setting the computation
	// domain explicitly, we will need to check the computation dt against the
	// storage dt of C (instead of the computation precision against the
	// storage precision of C).
	if ( bli_obj_dt( &c_local ) != bli_obj_dt( &a_local ) ||
	     bli_obj_dt( &c_local ) != bli_obj_dt( &b_local ) ||
	     bli_obj_comp_prec( &c_local ) != bli_obj_prec( &c_local ) )
	{
		// Handle mixed datatype cases in bli_gemm_md(), which may modify
		// the objects or the context. (If the context is modified, cntx
		// is adjusted to point to cntx_local.)
		bli_gemm_md( &a_local, &b_local, beta, &c_local, &cntx_local, &cntx );
	}
	//else // homogeneous datatypes
#endif

	// Load the pack schemas from the context and embed them into the objects
	// for A and B. (Native contexts are initialized with the correct pack
	// schemas, as are contexts for 1m, and if necessary bli_gemm_md() would
	// have made a copy and modified the schemas, so reading them from the
	// context should be a safe bet at this point.) This is a sort of hack for
	// communicating the desired pack schemas to bli_gemm_cntl_create() (via
	// bli_l3_thread_decorator() and bli_l3_cntl_create_if()). This allows us
	// to subsequently access the schemas from the control tree, which
	// hopefully reduces some confusion, particularly in bli_packm_init().
	const pack_t schema_a = bli_cntx_schema_a_block( cntx );
	const pack_t schema_b = bli_cntx_schema_b_panel( cntx );

	bli_obj_set_pack_schema( schema_a, &a_local );
	bli_obj_set_pack_schema( schema_b, &b_local );

	// Next, we handle the possibility of needing to typecast alpha to the
	// computation datatype and/or beta to the storage datatype of C.

	// Attach alpha to B, and in the process typecast alpha to the target
	// datatype of the matrix (which in this case is equal to the computation
	// datatype).
	bli_obj_scalar_attach( BLIS_NO_CONJUGATE, alpha, &b_local );

	// Attach beta to C, and in the process typecast beta to the target
	// datatype of the matrix (which in this case is equal to the storage
	// datatype of C).
	bli_obj_scalar_attach( BLIS_NO_CONJUGATE, beta,  &c_local );

	// Change the alpha and beta pointers to BLIS_ONE since the values have
	// now been typecast and attached to the matrices above.
	alpha = &BLIS_ONE;
	beta  = &BLIS_ONE;

#ifdef BLIS_ENABLE_GEMM_MD
	// Don't perform the following optimization for ccr or crc cases, as
	// those cases are sensitive to the ukernel storage preference (ie:
	// transposing the operation would break them).
	if ( !bli_gemm_md_is_ccr( &a_local, &b_local, &c_local ) &&
	     !bli_gemm_md_is_crc( &a_local, &b_local, &c_local ) )
#endif
	// An optimization: If C is stored by rows and the micro-kernel prefers
	// contiguous columns, or if C is stored by columns and the micro-kernel
	// prefers contiguous rows, transpose the entire operation to allow the
	// micro-kernel to access elements of C in its preferred manner.
	if ( bli_cntx_l3_vir_ukr_dislikes_storage_of( &c_local, BLIS_GEMM_UKR, cntx ) )
	{
		bli_obj_swap( &a_local, &b_local );

		bli_obj_induce_trans( &a_local );
		bli_obj_induce_trans( &b_local );
		bli_obj_induce_trans( &c_local );

		// We must also swap the pack schemas, which were set by bli_gemm_md()
		// or the inlined code above.
		bli_obj_swap_pack_schemas( &a_local, &b_local );
	}

	// Parse and interpret the contents of the rntm_t object to properly
	// set the ways of parallelism for each loop, and then make any
	// additional modifications necessary for the current operation.
	bli_rntm_set_ways_for_op
	(
	  BLIS_GEMM,
	  BLIS_LEFT, // ignored for gemm/hemm/symm
	  bli_obj_length( &c_local ),
	  bli_obj_width( &c_local ),
	  bli_obj_width( &a_local ),
	  rntm
	);

	obj_t* cp    = &c_local;
	obj_t* betap = beta;

#ifdef BLIS_ENABLE_GEMM_MD
#ifdef BLIS_ENABLE_GEMM_MD_EXTRA_MEM
	// If any of the following conditions are met, create a temporary matrix
	// conformal to C into which we will accumulate the matrix product:
	// - the storage precision of C differs from the computation precision;
	// - the domains are mixed as crr;
	// - the storage format of C does not match the preferred orientation
	//   of the ccr or crc cases.
	// Then, after the computation is complete, this matrix will be copied
	// or accumulated back to C.
	const bool_t is_ccr_mismatch =
	             ( bli_gemm_md_is_ccr( &a_local, &b_local, &c_local ) &&
                   !bli_obj_is_col_stored( &c_local ) );
	const bool_t is_crc_mismatch =
	             ( bli_gemm_md_is_crc( &a_local, &b_local, &c_local ) &&
                   !bli_obj_is_row_stored( &c_local ) );

	obj_t  ct;
	bool_t use_ct = FALSE;

	// FGVZ: Consider adding another guard here that only creates and uses a
	// temporary matrix for accumulation if k < c * kc, where c is some small
	// constant like 2. And don't forget to use the same conditional for the
	// castm() and free() at the end.
	if (
	     bli_obj_prec( &c_local ) != bli_obj_comp_prec( &c_local ) ||
	     bli_gemm_md_is_crr( &a_local, &b_local, &c_local ) ||
	     is_ccr_mismatch ||
	     is_crc_mismatch
	   )
	{
		use_ct = TRUE;
	}

	// If we need a temporary matrix conformal to C for whatever reason,
	// we create it and prepare to use it now.
	if ( use_ct )
	{
		const dim_t m     = bli_obj_length( &c_local );
		const dim_t n     = bli_obj_width( &c_local );
		      inc_t rs    = bli_obj_row_stride( &c_local );
		      inc_t cs    = bli_obj_col_stride( &c_local );

		      num_t dt_ct = bli_obj_domain( &c_local ) |
		                    bli_obj_comp_prec( &c_local );

		// When performing the crr case, accumulate to a contiguously-stored
		// real matrix so we do not have to repeatedly update C with general
		// stride.
		if ( bli_gemm_md_is_crr( &a_local, &b_local, &c_local ) )
			dt_ct = BLIS_REAL | bli_obj_comp_prec( &c_local );

		// When performing the mismatched ccr or crc cases, now is the time
		// to specify the appropriate storage so the gemm_md_c2r_ref() virtual
		// microkernel can output directly to C (instead of using a temporary
		// microtile).
		if      ( is_ccr_mismatch ) { rs = 1; cs = m; }
		else if ( is_crc_mismatch ) { rs = n; cs = 1; }

		bli_obj_create( dt_ct, m, n, rs, cs, &ct );

		const num_t dt_exec = bli_obj_exec_dt( &c_local );
		const num_t dt_comp = bli_obj_comp_dt( &c_local );

		bli_obj_set_target_dt( dt_ct, &ct );
		bli_obj_set_exec_dt( dt_exec, &ct );
		bli_obj_set_comp_dt( dt_comp, &ct );

		// A naive approach would cast C to the comptuation datatype,
		// compute with beta, and then cast the result back to the
		// user-provided output matrix. However, we employ a different
		// approach that halves the number of memops on C (or its
		// typecast temporary) by writing the A*B product directly to
		// temporary storage, and then using xpbym to scale the
		// output matrix by beta and accumulate/cast the A*B product.
		//bli_castm( &c_local, &ct );
		betap = &BLIS_ZERO;

		cp = &ct;
	}
#endif
#endif

	// Invoke the internal back-end via the thread handler.
	bli_l3_thread_decorator
	(
	  bli_gemm_int,
	  BLIS_GEMM, // operation family id
	  alpha,
	  &a_local,
	  &b_local,
	  betap,
	  cp,
	  cntx,
	  rntm,
	  cntl
	);

#ifdef BLIS_ENABLE_GEMM_MD
#ifdef BLIS_ENABLE_GEMM_MD_EXTRA_MEM
	// If we created a temporary matrix conformal to C for whatever reason,
	// we copy/accumulate the result back to C and then release the object.
	if ( use_ct )
    {
		obj_t beta_local;

		bli_obj_scalar_detach( &c_local, &beta_local );

		//bli_castnzm( &ct, &c_local );
		bli_xpbym( &ct, &beta_local, &c_local );

		bli_obj_free( &ct );
	}
#endif
#endif
}

// -----------------------------------------------------------------------------

#if 0
	if ( bli_obj_dt( a ) != bli_obj_dt( b ) ||
	     bli_obj_dt( a ) != bli_obj_dt( c ) ||
	     bli_obj_comp_prec( c ) != bli_obj_prec( c ) )
	{
		const bool_t a_is_real = bli_obj_is_real( a );
		const bool_t a_is_comp = bli_obj_is_complex( a );
		const bool_t b_is_real = bli_obj_is_real( b );
		const bool_t b_is_comp = bli_obj_is_complex( b );
		const bool_t c_is_real = bli_obj_is_real( c );
		const bool_t c_is_comp = bli_obj_is_complex( c );

		const bool_t a_is_single = bli_obj_is_single_prec( a );
		const bool_t a_is_double = bli_obj_is_double_prec( a );
		const bool_t b_is_single = bli_obj_is_single_prec( b );
		const bool_t b_is_double = bli_obj_is_double_prec( b );
		const bool_t c_is_single = bli_obj_is_single_prec( c );
		const bool_t c_is_double = bli_obj_is_double_prec( c );

		const bool_t comp_single = bli_obj_comp_prec( c ) == BLIS_SINGLE_PREC;
		const bool_t comp_double = bli_obj_comp_prec( c ) == BLIS_DOUBLE_PREC;

		const bool_t mixeddomain = bli_obj_domain( c ) != bli_obj_domain( a ) ||
		                           bli_obj_domain( c ) != bli_obj_domain( b );

		( void )a_is_real; ( void )a_is_comp;
		( void )b_is_real; ( void )b_is_comp;
		( void )c_is_real; ( void )c_is_comp;
		( void )a_is_single; ( void )a_is_double;
		( void )b_is_single; ( void )b_is_double;
		( void )c_is_single; ( void )c_is_double;
		( void )comp_single; ( void )comp_double;

		if (
		     //( c_is_comp && a_is_comp && b_is_real ) ||
		     //( c_is_comp && a_is_real && b_is_comp ) ||
		     //( c_is_real && a_is_comp && b_is_comp ) ||
		     //( c_is_comp && a_is_real && b_is_real ) ||
		     //( c_is_real && a_is_comp && b_is_real ) ||
		     //( c_is_real && a_is_real && b_is_comp ) ||
		     //FALSE
		     TRUE
		   )
		{
			if (
			     ( c_is_single && a_is_single && b_is_single && mixeddomain ) ||
			     ( c_is_single && a_is_single && b_is_single && comp_single ) ||
			     ( c_is_single && a_is_single && b_is_single && comp_double ) ||
			     ( c_is_single && a_is_single && b_is_double                ) ||
			     ( c_is_single && a_is_double && b_is_single                ) ||
			     ( c_is_double && a_is_single && b_is_single                ) ||
			     ( c_is_single && a_is_double && b_is_double                ) ||
			     ( c_is_double && a_is_single && b_is_double                ) ||
			     ( c_is_double && a_is_double && b_is_single                ) ||
			     ( c_is_double && a_is_double && b_is_double && comp_single ) ||
			     ( c_is_double && a_is_double && b_is_double && comp_double ) ||
			     ( c_is_double && a_is_double && b_is_double && mixeddomain ) ||
			     FALSE
			   )
				bli_gemm_md_front( alpha, a, b, beta, c, cntx, cntl );
			else
				bli_gemm_md_zgemm( alpha, a, b, beta, c, cntx, cntl );
		}
		else
			bli_gemm_md_zgemm( alpha, a, b, beta, c, cntx, cntl );
		return;
	}
#else
#if 0
	// If any of the storage datatypes differ, or if the execution precision
	// differs from the storage precision of C, utilize the mixed datatype
	// code path.
	// NOTE: We could check the exec dt against the storage dt of C, but for
	// now we don't support the caller setting the execution domain
	// explicitly.
	if ( bli_obj_dt( a ) != bli_obj_dt( b ) ||
	     bli_obj_dt( a ) != bli_obj_dt( c ) ||
	     bli_obj_comp_prec( c ) != bli_obj_prec( c ) )
	{
		bli_gemm_md_front( alpha, a, b, beta, c, cntx, cntl );
		return;
	}
#endif
#endif
<|MERGE_RESOLUTION|>--- conflicted
+++ resolved
@@ -53,12 +53,6 @@
 	obj_t   b_local;
 	obj_t   c_local;
 
-<<<<<<< HEAD
-
-
-=======
-#if 0
->>>>>>> bbb21fd0
 #ifdef BLIS_ENABLE_SMALL_MATRIX
 	// Only handle small problems separately for homogeneous datatypes.
 	if ( bli_obj_dt( a ) == bli_obj_dt( b ) &&
@@ -68,7 +62,6 @@
 		gint_t status = bli_gemm_small( alpha, a, b, beta, c, cntx, cntl );
 		if ( status == BLIS_SUCCESS ) return;
 	}
-#endif
 #endif
 
 	// Check parameters.
