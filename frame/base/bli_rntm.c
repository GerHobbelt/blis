--- conflicted
+++ resolved
@@ -236,17 +236,8 @@
 
 		pc = 1;
 
-<<<<<<< HEAD
 		bli_thread_partition_2x2( nt, m*BLIS_THREAD_RATIO_M,
 		                              n*BLIS_THREAD_RATIO_N, &ic, &jc );
-=======
-		//printf( "m n = %d %d  BLIS_THREAD_RATIO_M _N = %d %d\n", (int)m, (int)n, (int)BLIS_THREAD_RATIO_M, (int)BLIS_THREAD_RATIO_N );
-
-		bli_thread_partition_2x2( nt, m*BLIS_THREAD_RATIO_M,
-		                              n*BLIS_THREAD_RATIO_N, &ic, &jc );
-
-		//printf( "jc ic = %d %d\n", (int)jc, (int)ic );
->>>>>>> 6a4aa986
 
 		for ( ir = BLIS_THREAD_MAX_IR ; ir > 1 ; ir-- )
 		{
@@ -350,12 +341,6 @@
 	}
 	else if ( ways_set == FALSE && nt_set == TRUE )
 	{
-<<<<<<< HEAD
-		// If the ways were not set but the number of threas was set, then
-		// we attempt to automatically generate a thread factorization that
-		// will work given the problem size. Thus, here we only set the
-		// ways and leave the number of threads unchanged.
-=======
 		// If the ways were not set but the number of thread was set, then
 		// we attempt to automatically generate a thread factorization that
 		// will work given the problem size.
@@ -369,7 +354,6 @@
 		// two dimensions (loops), which tends to be more efficient.
 		if ( bli_is_prime( nt ) && BLIS_NT_MAX_PRIME < nt ) nt -= 1;
 #endif
->>>>>>> 6a4aa986
 
 		pc = 1;
 
