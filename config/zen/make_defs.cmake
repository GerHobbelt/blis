--- conflicted
+++ resolved
@@ -1,6 +1,3 @@
-<<<<<<< HEAD
-##Copyright (C) 2023, Advanced Micro Devices, Inc. All rights reserved. ##
-=======
 #[=[
 
    BLIS
@@ -34,7 +31,6 @@
    OF THIS SOFTWARE, EVEN IF ADVISED OF THE POSSIBILITY OF SUCH DAMAGE.
 
 ]=]
->>>>>>> f3c166b0
 
 # Include file containing common flags for all AMD architectures
 include(${CMAKE_SOURCE_DIR}/config/zen/amd_config.cmake)
