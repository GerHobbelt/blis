/*

   BLIS
   An object-based framework for developing high-performance BLAS-like
   libraries.

   Copyright (C) 2014, The University of Texas at Austin
   Copyright (C) 2022 - 2023, Advanced Micro Devices, Inc. All rights reserved.

   Redistribution and use in source and binary forms, with or without
   modification, are permitted provided that the following conditions are
   met:
    - Redistributions of source code must retain the above copyright
      notice, this list of conditions and the following disclaimer.
    - Redistributions in binary form must reproduce the above copyright
      notice, this list of conditions and the following disclaimer in the
      documentation and/or other materials provided with the distribution.
    - Neither the name(s) of the copyright holder(s) nor the names of its
      contributors may be used to endorse or promote products derived
      from this software without specific prior written permission.

   THIS SOFTWARE IS PROVIDED BY THE COPYRIGHT HOLDERS AND CONTRIBUTORS
   "AS IS" AND ANY EXPRESS OR IMPLIED WARRANTIES, INCLUDING, BUT NOT
   LIMITED TO, THE IMPLIED WARRANTIES OF MERCHANTABILITY AND FITNESS FOR
   A PARTICULAR PURPOSE ARE DISCLAIMED. IN NO EVENT SHALL THE COPYRIGHT
   HOLDER OR CONTRIBUTORS BE LIABLE FOR ANY DIRECT, INDIRECT, INCIDENTAL,
   SPECIAL, EXEMPLARY, OR CONSEQUENTIAL DAMAGES (INCLUDING, BUT NOT
   LIMITED TO, PROCUREMENT OF SUBSTITUTE GOODS OR SERVICES; LOSS OF USE,
   DATA, OR PROFITS; OR BUSINESS INTERRUPTION) HOWEVER CAUSED AND ON ANY
   THEORY OF LIABILITY, WHETHER IN CONTRACT, STRICT LIABILITY, OR TORT
   (INCLUDING NEGLIGENCE OR OTHERWISE) ARISING IN ANY WAY OUT OF THE USE
   OF THIS SOFTWARE, EVEN IF ADVISED OF THE POSSIBILITY OF SUCH DAMAGE.

*/

#if 1

//
// Prototype BLAS-to-BLIS interfaces.
//
#undef  GENTPROT
#define GENTPROT( ftype, ch, blasname ) \
\
IF_BLIS_ENABLE_BLAS(\
BLIS_EXPORT_BLAS void PASTEF77(ch,blasname) \
     ( \
       const f77_char* side, \
       const f77_char* uploa, \
       const f77_char* transa, \
       const f77_char* diaga, \
       const f77_int*  m, \
       const f77_int*  n, \
       const ftype*    alpha, \
       const ftype*    a, const f77_int* lda, \
             ftype*    b, const f77_int* ldb  \
     ); \
)\
BLIS_EXPORT_BLAS void PASTEF77S(ch,blasname) \
     ( \
       const f77_char* side, \
       const f77_char* uploa, \
       const f77_char* transa, \
       const f77_char* diaga, \
       const f77_int*  m, \
       const f77_int*  n, \
       const ftype*    alpha, \
       const ftype*    a, const f77_int* lda, \
             ftype*    b, const f77_int* ldb  \
     );

INSERT_GENTPROT_BLAS( trsm )
<<<<<<< HEAD
#endif

#endif
=======
>>>>>>> fb2a6827
<|MERGE_RESOLUTION|>--- conflicted
+++ resolved
@@ -33,7 +33,6 @@
 
 */
 
-#if 1
 
 //
 // Prototype BLAS-to-BLIS interfaces.
@@ -69,9 +68,3 @@
      );
 
 INSERT_GENTPROT_BLAS( trsm )
-<<<<<<< HEAD
-#endif
-
-#endif
-=======
->>>>>>> fb2a6827
