/*

   BLIS
   An object-based framework for developing high-performance BLAS-like
   libraries.

   Copyright (C) 2014, The University of Texas at Austin
   Copyright (C) 2020 - 2022, Advanced Micro Devices, Inc. All rights reserved.

   Redistribution and use in source and binary forms, with or without
   modification, are permitted provided that the following conditions are
   met:
    - Redistributions of source code must retain the above copyright
      notice, this list of conditions and the following disclaimer.
    - Redistributions in binary form must reproduce the above copyright
      notice, this list of conditions and the following disclaimer in the
      documentation and/or other materials provided with the distribution.
    - Neither the name(s) of the copyright holder(s) nor the names of its
      contributors may be used to endorse or promote products derived
      from this software without specific prior written permission.

   THIS SOFTWARE IS PROVIDED BY THE COPYRIGHT HOLDERS AND CONTRIBUTORS
   "AS IS" AND ANY EXPRESS OR IMPLIED WARRANTIES, INCLUDING, BUT NOT
   LIMITED TO, THE IMPLIED WARRANTIES OF MERCHANTABILITY AND FITNESS FOR
   A PARTICULAR PURPOSE ARE DISCLAIMED. IN NO EVENT SHALL THE COPYRIGHT
   HOLDER OR CONTRIBUTORS BE LIABLE FOR ANY DIRECT, INDIRECT, INCIDENTAL,
   SPECIAL, EXEMPLARY, OR CONSEQUENTIAL DAMAGES (INCLUDING, BUT NOT
   LIMITED TO, PROCUREMENT OF SUBSTITUTE GOODS OR SERVICES; LOSS OF USE,
   DATA, OR PROFITS; OR BUSINESS INTERRUPTION) HOWEVER CAUSED AND ON ANY
   THEORY OF LIABILITY, WHETHER IN CONTRACT, STRICT LIABILITY, OR TORT
   (INCLUDING NEGLIGENCE OR OTHERWISE) ARISING IN ANY WAY OUT OF THE USE
   OF THIS SOFTWARE, EVEN IF ADVISED OF THE POSSIBILITY OF SUCH DAMAGE.

*/

#include "blis.h"

blksz_t* bli_blksz_create_ed
     (
       dim_t b_s, dim_t be_s,
       dim_t b_d, dim_t be_d,
       dim_t b_c, dim_t be_c,
       dim_t b_z, dim_t be_z
     )
{
	blksz_t* b = bli_malloc_intl( sizeof( blksz_t ) );

	bli_blksz_init_ed
	(
	  b,
	  b_s, be_s,
	  b_d, be_d,
	  b_c, be_c,
	  b_z, be_z
	);

	return b;
}

blksz_t* bli_blksz_create
     (
       dim_t b_s,  dim_t b_d,  dim_t b_c,  dim_t b_z,
       dim_t be_s, dim_t be_d, dim_t be_c, dim_t be_z
     )
{
	blksz_t* b = bli_malloc_intl( sizeof( blksz_t ) );

	bli_blksz_init
	(
	  b,
	  b_s,  b_d,  b_c,  b_z,
	  be_s, be_d, be_c, be_z
	);

	return b;
}

void bli_blksz_init_ed
     (
       blksz_t* b,
       dim_t b_s, dim_t be_s,
       dim_t b_d, dim_t be_d,
       dim_t b_c, dim_t be_c,
       dim_t b_z, dim_t be_z
     )
{
	b->v[BLIS_FLOAT]    = b_s;
	b->v[BLIS_DOUBLE]   = b_d;
	b->v[BLIS_SCOMPLEX] = b_c;
	b->v[BLIS_DCOMPLEX] = b_z;

	b->e[BLIS_FLOAT]    = be_s;
	b->e[BLIS_DOUBLE]   = be_d;
	b->e[BLIS_SCOMPLEX] = be_c;
	b->e[BLIS_DCOMPLEX] = be_z;
}

void bli_blksz_init
     (
       blksz_t* b,
       dim_t b_s,  dim_t b_d,  dim_t b_c,  dim_t b_z,
       dim_t be_s, dim_t be_d, dim_t be_c, dim_t be_z
     )
{
	b->v[BLIS_FLOAT]    = b_s;
	b->v[BLIS_DOUBLE]   = b_d;
	b->v[BLIS_SCOMPLEX] = b_c;
	b->v[BLIS_DCOMPLEX] = b_z;

	b->e[BLIS_FLOAT]    = be_s;
	b->e[BLIS_DOUBLE]   = be_d;
	b->e[BLIS_SCOMPLEX] = be_c;
	b->e[BLIS_DCOMPLEX] = be_z;
}

void bli_blksz_init_easy
     (
       blksz_t* b,
       dim_t b_s,  dim_t b_d,  dim_t b_c,  dim_t b_z
     )
{
	b->v[BLIS_FLOAT]    = b->e[BLIS_FLOAT]    = b_s;
	b->v[BLIS_DOUBLE]   = b->e[BLIS_DOUBLE]   = b_d;
	b->v[BLIS_SCOMPLEX] = b->e[BLIS_SCOMPLEX] = b_c;
	b->v[BLIS_DCOMPLEX] = b->e[BLIS_DCOMPLEX] = b_z;
}

void bli_blksz_free
     (
       blksz_t* b
     )
{
	bli_free_intl( b );
}

// -----------------------------------------------------------------------------

#if 0
void bli_blksz_reduce_dt_to
     (
       num_t dt_bm, blksz_t* bmult,
       num_t dt_bs, blksz_t* blksz
     )
{
	dim_t blksz_def = bli_blksz_get_def( dt_bs, blksz );
	dim_t blksz_max = bli_blksz_get_max( dt_bs, blksz );

	dim_t bmult_val = bli_blksz_get_def( dt_bm, bmult );

	// If the blocksize multiple is zero, we do nothing.
	if ( bmult_val == 0 ) return;

	// Round the default and maximum blocksize values down to their
	// respective nearest multiples of bmult_val. (Notice that we
	// ignore the "max" entry in the bmult object since that would
	// correspond to the packing dimension, which plays no role
	// as a blocksize multiple.)
	blksz_def = ( blksz_def / bmult_val ) * bmult_val;
	blksz_max = ( blksz_max / bmult_val ) * bmult_val;

	// Make sure the new blocksize values are at least the blocksize
	// multiple.
	if ( blksz_def == 0 ) blksz_def = bmult_val;
	if ( blksz_max == 0 ) blksz_max = bmult_val;

	// Store the new blocksizes back to the object.
	bli_blksz_set_def( blksz_def, dt_bs, blksz );
	bli_blksz_set_max( blksz_max, dt_bs, blksz );
}
#endif

// -----------------------------------------------------------------------------

void bli_blksz_reduce_def_to
     (
       num_t dt_bm, blksz_t* bmult,
       num_t dt_bs, blksz_t* blksz
     )
{
	dim_t blksz_def = bli_blksz_get_def( dt_bs, blksz );

	dim_t bmult_val = bli_blksz_get_def( dt_bm, bmult );

	// If the blocksize multiple is zero, we do nothing.
	if ( bmult_val == 0 ) return;

	// Round the default and maximum blocksize values down to their
	// respective nearest multiples of bmult_val. (Notice that we
	// ignore the "max" entry in the bmult object since that would
	// correspond to the packing dimension, which plays no role
	// as a blocksize multiple.)
	blksz_def = ( blksz_def / bmult_val ) * bmult_val;

	// Make sure the new blocksize values are at least the blocksize
	// multiple.
	if ( blksz_def == 0 ) blksz_def = bmult_val;

	// Store the new blocksizes back to the object.
	bli_blksz_set_def( blksz_def, dt_bs, blksz );
}

// -----------------------------------------------------------------------------

void bli_blksz_reduce_max_to
     (
       num_t dt_bm, blksz_t* bmult,
       num_t dt_bs, blksz_t* blksz
     )
{
	dim_t blksz_max = bli_blksz_get_max( dt_bs, blksz );

	dim_t bmult_val = bli_blksz_get_def( dt_bm, bmult );

	// If the blocksize multiple is zero, we do nothing.
	if ( bmult_val == 0 ) return;

	// Round the blocksize values down to its nearest multiple of
	// of bmult_val. (Notice that we ignore the "max" entry in the
	// bmult object since that would correspond to the packing
	// dimension, which plays no role as a blocksize multiple.)
	blksz_max = ( blksz_max / bmult_val ) * bmult_val;

	// Make sure the new blocksize value is at least the blocksize
	// multiple.
	if ( blksz_max == 0 ) blksz_max = bmult_val;

	// Store the new blocksize back to the object.
	bli_blksz_set_max( blksz_max, dt_bs, blksz );
}

// -----------------------------------------------------------------------------

dim_t bli_determine_blocksize
     (
       opid_t  family,
       dir_t   direct,
       dim_t   i,
       dim_t   dim,
       obj_t*  obj,
       bszid_t bszid,
       cntx_t* cntx
     )
{
	if ( direct == BLIS_FWD )
		return bli_determine_blocksize_f( family, i, dim, obj, bszid, cntx );
	else
		return bli_determine_blocksize_b( family, i, dim, obj, bszid, cntx );
}

dim_t bli_determine_blocksize_f
     (
       opid_t family,
       dim_t   i,
       dim_t   dim,
       obj_t*  obj,
       bszid_t bszid,
       cntx_t* cntx
     )
{
	num_t    dt;
	blksz_t* bsize;
	dim_t    b_alg, b_max;
	dim_t    b_use;

	// Extract the execution datatype and use it to query the corresponding
	// blocksize and blocksize maximum values from the blksz_t object.
	dt    = bli_obj_exec_dt( obj );
	
	if( family == BLIS_TRSM )
	{
		bsize = bli_cntx_get_trsm_blksz( bszid, cntx );
		b_alg = bli_blksz_get_def( dt, bsize );
		b_max = bli_blksz_get_max( dt, bsize );

<<<<<<< HEAD
		// If b_use != 0, this means that trsm blocksizes are set
=======
		// If b_alg != 0, this means that trsm blocksizes are set
>>>>>>> ea4acd26
		// and we continue with trsm-specific blocksizes.
		// Else, we query L3 blocksizes and use them for TRSM execution.
		if( b_alg > 0 ) return bli_determine_blocksize_f_sub( i, dim, b_alg, b_max);

	}

	bsize = bli_cntx_get_blksz( bszid, cntx );
	b_alg = bli_blksz_get_def( dt, bsize );
	b_max = bli_blksz_get_max( dt, bsize );

	b_use = bli_determine_blocksize_f_sub( i, dim, b_alg, b_max );

	return b_use;
}

dim_t bli_determine_blocksize_b
     (
       opid_t  family,
       dim_t   i,
       dim_t   dim,
       obj_t*  obj,
       bszid_t bszid,
       cntx_t* cntx
     )
{
	num_t    dt;
	blksz_t* bsize;
	dim_t    b_alg, b_max;
	dim_t    b_use;

	// Extract the execution datatype and use it to query the corresponding
	// blocksize and blocksize maximum values from the blksz_t object.
	dt    = bli_obj_exec_dt( obj );

	if( family == BLIS_TRSM )
	{
		bsize = bli_cntx_get_trsm_blksz( bszid, cntx );
		b_alg = bli_blksz_get_def( dt, bsize );
		b_max = bli_blksz_get_max( dt, bsize );

<<<<<<< HEAD
		// If b_use != 0, this means that trsm blocksizes are set
		// and we continue with trsm-specific blocksizes.
		// Else, we query L3 blocksizes and use them for TRSM execution.
		if( b_alg > 0 ) bli_determine_blocksize_b_sub( i, dim, b_alg, b_max );
=======
		// If b_alg != 0, this means that trsm blocksizes are set
		// and we continue with trsm-specific blocksizes.
		// Else, we query L3 blocksizes and use them for TRSM execution.
		if( b_alg > 0 ) return bli_determine_blocksize_b_sub( i, dim, b_alg, b_max );
>>>>>>> ea4acd26

	}

	bsize = bli_cntx_get_blksz( bszid, cntx );
	b_alg = bli_blksz_get_def( dt, bsize );
	b_max = bli_blksz_get_max( dt, bsize );

	b_use = bli_determine_blocksize_b_sub( i, dim, b_alg, b_max );

	return b_use;
}

dim_t bli_determine_blocksize_f_sub
     (
       dim_t  i,
       dim_t  dim,
       dim_t  b_alg,
       dim_t  b_max
     )
{
	dim_t b_now;
	dim_t dim_left_now;

	// We assume that this function is being called from an algorithm that
	// is moving "forward" (ie: top to bottom, left to right, top-left
	// to bottom-right).

	// Compute how much of the matrix dimension is left, including the
	// chunk that will correspond to the blocksize we are computing now.
	dim_left_now = dim - i;

	// If the dimension currently remaining is less than the maximum
	// blocksize, use it instead of the default blocksize b_alg.
	// Otherwise, use b_alg.
	if ( dim_left_now <= b_max )
	{
		b_now = dim_left_now;
	}
	else
	{
		b_now = b_alg;
	}

	return b_now;
}

dim_t bli_determine_blocksize_b_sub
     (
       dim_t  i,
       dim_t  dim,
       dim_t  b_alg,
       dim_t  b_max
     )
{
	dim_t b_now;
	dim_t dim_left_now;
	dim_t dim_at_edge;

	// We assume that this function is being called from an algorithm that
	// is moving "backward" (ie: bottom to top, right to left, bottom-right
	// to top-left).

	// Compute how much of the matrix dimension is left, including the
	// chunk that will correspond to the blocksize we are computing now.
	dim_left_now = dim - i;

	// Sanity check: if dim_left_now is zero, then we can return zero
	// without going any further.
	if ( dim_left_now == 0 )
		return 0;

	dim_at_edge = dim_left_now % b_alg;

	// If dim_left_now is a multiple of b_alg, we can safely return b_alg
	// without going any further.
	if ( dim_at_edge == 0 )
		return b_alg;

	// If the dimension currently remaining is less than the maximum
	// blocksize, use it as the chosen blocksize. If this is not the case,
	// then we know dim_left_now is greater than the maximum blocksize.
	// To determine how much of it we should use for the current blocksize,
	// we inspect dim_at_edge; if it is smaller than (or equal to) b_max -
	// b_alg, then we use b_alg + dim_at_edge. Otherwise, dim_at_edge is
	// greater than b_max - b_alg, in which case we use dim_at_edge.
	if ( dim_left_now <= b_max )
	{
		b_now = dim_left_now;
	}
	else // if ( dim_left_now > b_max )
	{
		if ( dim_at_edge <= b_max - b_alg )
		{
			b_now = b_alg + dim_at_edge;
		}
		else // if ( dim_at_edge > b_max - b_alg )
		{
			b_now = dim_at_edge;
		}
	}

	return b_now;
}
<|MERGE_RESOLUTION|>--- conflicted
+++ resolved
@@ -272,11 +272,7 @@
 		b_alg = bli_blksz_get_def( dt, bsize );
 		b_max = bli_blksz_get_max( dt, bsize );
 
-<<<<<<< HEAD
-		// If b_use != 0, this means that trsm blocksizes are set
-=======
 		// If b_alg != 0, this means that trsm blocksizes are set
->>>>>>> ea4acd26
 		// and we continue with trsm-specific blocksizes.
 		// Else, we query L3 blocksizes and use them for TRSM execution.
 		if( b_alg > 0 ) return bli_determine_blocksize_f_sub( i, dim, b_alg, b_max);
@@ -317,17 +313,10 @@
 		b_alg = bli_blksz_get_def( dt, bsize );
 		b_max = bli_blksz_get_max( dt, bsize );
 
-<<<<<<< HEAD
-		// If b_use != 0, this means that trsm blocksizes are set
-		// and we continue with trsm-specific blocksizes.
-		// Else, we query L3 blocksizes and use them for TRSM execution.
-		if( b_alg > 0 ) bli_determine_blocksize_b_sub( i, dim, b_alg, b_max );
-=======
 		// If b_alg != 0, this means that trsm blocksizes are set
 		// and we continue with trsm-specific blocksizes.
 		// Else, we query L3 blocksizes and use them for TRSM execution.
 		if( b_alg > 0 ) return bli_determine_blocksize_b_sub( i, dim, b_alg, b_max );
->>>>>>> ea4acd26
 
 	}
 
