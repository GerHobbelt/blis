--- conflicted
+++ resolved
@@ -59,14 +59,6 @@
 	// Acquire the mutex protecting global_rntm.
 	bli_pthread_mutex_lock( &global_rntm_mutex );
 
-<<<<<<< HEAD
-	// Update the latest value of number of threads into global rntm structure,
-	// before copying into local rntm structure. This updated value will be
-	// used in the subsequent parallel regions.
-#ifdef BLIS_ENABLE_OPENMP
-	global_rntm.num_threads = n_threads;
-#endif
-=======
 	// If BLIS_NUM_THREADS environment variable is not set or
 	// if bli_thread_set_num_threads() API is not used by the
 	// application, blis_mt flag will be false.
@@ -81,7 +73,6 @@
 	    global_rntm.num_threads = n_threads;
 #endif
 	}
->>>>>>> ea4acd26
 
 	*rntm = global_rntm;
 
@@ -641,24 +632,14 @@
 		dim_t n = bli_obj_width(c);
 		dim_t k = bli_obj_width_after_trans(a);
 
-<<<<<<< HEAD
-		if((m<=128 || n<=128 || k<=128) && ((m+n+k) <= 400) )
+		if((m<=128 || n<=128 || k<=128) && ((m+n+k) <= 400))
 		{
 			n_threads_ideal = 8;
 		}
-		else if((m<=256 || n<=256 || k<=256) && ((m+n+k) <= 800) )
+		else if((m<=256 || n<=256 || k<=256) && ((m+n+k) <= 800))
 		{
 			n_threads_ideal = 16;
 		}
-=======
-		if((m<=128 || n<=128 || k<=128) && ((m+n+k) <= 400))
-		{
-			n_threads_ideal = 8;
-		}
-		else if((m<=256 || n<=256 || k<=256) && ((m+n+k) <= 800))
-		{
-			n_threads_ideal = 16;
-		}
 		if((m<=48) || (n<=48) || (k<=48))
 		{
 			if((m+n+k) <= 840)
@@ -674,7 +655,6 @@
 				n_threads_ideal = 32;
 			}
 		}
->>>>>>> ea4acd26
 	}
 	else if( family == BLIS_SYRK && bli_obj_is_double(c))
 	{
@@ -722,19 +702,6 @@
 	{
 		dim_t n = bli_obj_length(c);
 		dim_t k = bli_obj_width_after_trans(a);
-<<<<<<< HEAD
-		dim_t product = (n*k)>>4; /* product is derived based on n and k */
-
-		//Limit the number thread for smaller sizes:
-		if(product <= 346)
-		{
-			n_threads_ideal = 1;
-		}
-		/* finer threshold needs to set for max_thread cap of 2,3,4,5,6..32 */
-		else
-		{
-			n_threads_ideal = n_threads;
-=======
 
 		if ( n < 8 )
 		{
@@ -816,7 +783,6 @@
 			{
 				n_threads_ideal = 8;
 			}
->>>>>>> ea4acd26
 		}
 	}
 	else if( family == BLIS_TRMM && bli_obj_is_double(c))
