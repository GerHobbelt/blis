<<<<<<< HEAD
##Copyright (C) 2022 - 2023, Advanced Micro Devices, Inc ##
=======
#[=[

   BLIS
   An object-based framework for developing high-performance BLAS-like
   libraries.

   Copyright (C) 2022 - 2024, Advanced Micro Devices, Inc. All rights reserved.

   Redistribution and use in source and binary forms, with or without
   modification, are permitted provided that the following conditions are
   met:
    - Redistributions of source code must retain the above copyright
      notice, this list of conditions and the following disclaimer.
    - Redistributions in binary form must reproduce the above copyright
      notice, this list of conditions and the following disclaimer in the
      documentation and/or other materials provided with the distribution.
    - Neither the name(s) of the copyright holder(s) nor the names of its
      contributors may be used to endorse or promote products derived
      from this software without specific prior written permission.

   THIS SOFTWARE IS PROVIDED BY THE COPYRIGHT HOLDERS AND CONTRIBUTORS
   "AS IS" AND ANY EXPRESS OR IMPLIED WARRANTIES, INCLUDING, BUT NOT
   LIMITED TO, THE IMPLIED WARRANTIES OF MERCHANTABILITY AND FITNESS FOR
   A PARTICULAR PURPOSE ARE DISCLAIMED. IN NO EVENT SHALL THE COPYRIGHT
   HOLDER OR CONTRIBUTORS BE LIABLE FOR ANY DIRECT, INDIRECT, INCIDENTAL,
   SPECIAL, EXEMPLARY, OR CONSEQUENTIAL DAMAGES (INCLUDING, BUT NOT
   LIMITED TO, PROCUREMENT OF SUBSTITUTE GOODS OR SERVICES; LOSS OF USE,
   DATA, OR PROFITS; OR BUSINESS INTERRUPTION) HOWEVER CAUSED AND ON ANY
   THEORY OF LIABILITY, WHETHER IN CONTRACT, STRICT LIABILITY, OR TORT
   (INCLUDING NEGLIGENCE OR OTHERWISE) ARISING IN ANY WAY OUT OF THE USE
   OF THIS SOFTWARE, EVEN IF ADVISED OF THE POSSIBILITY OF SUCH DAMAGE.

]=]
>>>>>>> f3c166b0

# Writing a function that will be used to generate the required object
# libraries for the required configs.
function(generate_config_targets config_target)
    # Collect all subdirectory paths that have at least one file with suffix in CONFIG_SRC_SUFS list.
    get_filepaths_with_suffixes(LOCAL_SOURCE_FILES "${CMAKE_CURRENT_SOURCE_DIR}/${config_target}" "${CONFIG_SRC_SUFS}")

    # Create an object library using the source file list above.
    add_library(${config_target}_CONFIG
                    OBJECT
                    ${LOCAL_SOURCE_FILES}
                )
    # Include the corresponding make_defs.cmake that holds the required compiler options.
    include(${CMAKE_SOURCE_DIR}/config/${config_target}/make_defs.cmake)
    # Use PRIVATE keyword for option setting since we do not want the properties to propagate in other targets.
    # mimicing get-config-cflags-for
    target_compile_options(${config_target}_CONFIG
                            PRIVATE
                            # load-var-for,COPTFLAGS
                            ${COPTFLAGS}
                            # get-noopt-cflags-for
                            ${CDBGFLAGS}
                            # get-noopt-cflags-for
                            ${CWARNFLAGS}
                            # get-noopt-cflags-for
                            ${CMISCFLAGS}
                            # get-noopt-cflags-for
                            ${CLANGFLAGS}
                            # in get-config-cflags-for
                            ${BUILD_SYMFLAGS}
                        )
    target_compile_definitions(${config_target}_CONFIG
                                PRIVATE
                                # in get-noopt-cflags-for
                                ${CPPROCFLAGS}
                                # in get-noopt-cflags-for
                                ${VERS_DEF}
                                # in get-config-cflags-for
                                ${BUILD_CPPFLAGS}
                            )
    target_include_directories(${config_target}_CONFIG
                                BEFORE
                                PRIVATE
                                # in get-noopt-cflags-for
                                ${CINFLAGS}
                            )
    if(THREADING_MODEL STREQUAL "openmp")
        # Equivalent to CTHREADFLAGS in get-noopt-cflags-for
        target_link_libraries(${config_target}_CONFIG PRIVATE OpenMP::OpenMP_C)
    elseif(THREADING_MODEL STREQUAL "pthreads")
        # in get-noopt-cflags-for
        target_compile_options(${config_target}_CONFIG PRIVATE ${CTHREADFLAGS})
    endif()
    # Equivalent to CPICFLAGS in get-noopt-cflags-for
    set_target_properties(${config_target}_CONFIG PROPERTIES POSITION_INDEPENDENT_CODE ON)
    add_dependencies(${config_target}_CONFIG flat-header)
    # Put all those targets under object-libs-targets folder name so that they appear all together in IDE.
    set_target_properties(${config_target}_CONFIG PROPERTIES FOLDER object-libs-targets)

    # Create on object library using the corresponding reference kernel initialization file.
    add_library(${config_target}_REFINIT
                OBJECT
                ${CMAKE_SOURCE_DIR}/ref_kernels/bli_cntx_ref.c
            )
    # Use PRIVATE keyword for option setting since we do not want the properties to propagate in other targets.
    # mimicing get-refinit-cflags-for
    target_compile_options(${config_target}_REFINIT
                            PRIVATE
                            # load-var-for,COPTFLAGS
                            ${COPTFLAGS}
                            # get-noopt-cflags-for
                            ${CDBGFLAGS}
                            # get-noopt-cflags-for
                            ${CWARNFLAGS}
                            # get-noopt-cflags-for
                            ${CMISCFLAGS}
                            # get-noopt-cflags-for
                            ${CLANGFLAGS}
                            # in get-refinit-cflags-for
                            ${BUILD_SYMFLAGS}
                        )
    target_compile_definitions(${config_target}_REFINIT
                                PRIVATE
                                # get-noopt-cflags-for
                                ${CPPROCFLAGS}
                                # in get-noopt-cflags-for
                                ${VERS_DEF}
                                # in get-refinit-cflags-for
                                ${BUILD_CPPFLAGS}
                                # get-noopt-cflags-for
                                ${CPPROCFLAGS}
                                # in get-refinit-cflags-for
                                -DBLIS_CNAME=${config_target}
                            )
    target_include_directories(${config_target}_REFINIT
                                BEFORE
                                PRIVATE
                                # in get-noopt-cflags-for
                                ${CINFLAGS}
                            )
    if(THREADING_MODEL STREQUAL "openmp")
        # Equivalent to CTHREADFLAGS in get-noopt-cflags-for
        target_link_libraries(${config_target}_REFINIT PRIVATE OpenMP::OpenMP_C)
    elseif(THREADING_MODEL STREQUAL "pthreads")
        # in get-noopt-cflags-for
        target_compile_options(${config_target}_REFINIT PRIVATE ${CTHREADFLAGS})
    endif()
    # Equivalent to CPICFLAGS in get-noopt-cflags-for
    set_target_properties(${config_target}_REFINIT PROPERTIES POSITION_INDEPENDENT_CODE ON)
    add_dependencies(${config_target}_REFINIT flat-header)
    # Put all those targets under object-libs-targets folder name so that they appear all together in IDE.
    set_target_properties(${config_target}_REFINIT PROPERTIES FOLDER object-libs-targets)

    # Collect all subdirectory paths that have at least one file with suffix in KERNELS_SRC_SUFS list.
    set(REFKERN_PATH ${CMAKE_SOURCE_DIR}/ref_kernels)
    get_filepaths_with_suffixes(LOCAL_REFKERN_FILES ${REFKERN_PATH} ${KERNELS_SRC_SUFS})
    # Remove bli_cntx_ref.c from source list.
    list(FILTER LOCAL_REFKERN_FILES EXCLUDE REGEX bli_cntx_ref.c)

    # Create on object library using the corresponding reference implementations being targeted.
    add_library(${config_target}_REFKERN
                OBJECT
                ${LOCAL_REFKERN_FILES}
            )
    # Use PRIVATE keyword for option setting since we do not want the properties to propagate in other targets.
    # mimicing get-refkern-cflags-for
    target_compile_options(${config_target}_REFKERN
                            PRIVATE
                            # load-var-for,CROPTFLAGS
                            ${CROPTFLAGS}
                            # load-var-for,CRVECFLAGS
                            ${CRVECFLAGS}
                            # get-noopt-cflags-for
                            ${CDBGFLAGS}
                            # get-noopt-cflags-for
                            ${CWARNFLAGS}
                            # get-noopt-cflags-for
                            ${CMISCFLAGS}
                            # get-noopt-cflags-for
                            ${CLANGFLAGS}
                            # in get-refkernel-cflags-for
                            ${COMPSIMDFLAGS}
                            # in get-refkern-cflags-for
                            ${BUILD_SYMFLAGS}
                        )
    target_compile_definitions(${config_target}_REFKERN
                                PRIVATE
                                # in get-noopt-cflags-for
                                ${CPPROCFLAGS}
                                # in get-noopt-cflags-for
                                ${VERS_DEF}
                                # in get-refkern-cflags-for
                                -DBLIS_CNAME=${config_target}
                                # in get-refkern-cflags-for
                                ${BUILD_CPPFLAGS}
                            )
    target_include_directories(${config_target}_REFKERN
                                BEFORE
                                PRIVATE
                                # in get-noopt-cflags-for
                                ${CINFLAGS}
                            )
    if(THREADING_MODEL STREQUAL "openmp")
        # Equivalent to CTHREADFLAGS in get-noopt-cflags-for
        target_link_libraries(${config_target}_REFKERN PRIVATE OpenMP::OpenMP_C)
    elseif(THREADING_MODEL STREQUAL "pthreads")
        # in get-noopt-cflags-for
        target_compile_options(${config_target}_REFKERN PRIVATE ${CTHREADFLAGS})
    endif()
    # Equivalent to CPICFLAGS in get-noopt-cflags-for
    set_target_properties(${config_target}_REFKERN PROPERTIES POSITION_INDEPENDENT_CODE ON)
    add_dependencies(${config_target}_REFKERN flat-header)
    # Put all those targets under object-libs-targets folder name so that they appear all together in IDE.
    set_target_properties(${config_target}_REFKERN PROPERTIES FOLDER object-libs-targets)
endfunction()

# Generate targets for each of the configs.
foreach(CONF ${CONFIG_LIST})
    generate_config_targets(${CONF})
endforeach()<|MERGE_RESOLUTION|>--- conflicted
+++ resolved
@@ -1,6 +1,3 @@
-<<<<<<< HEAD
-##Copyright (C) 2022 - 2023, Advanced Micro Devices, Inc ##
-=======
 #[=[
 
    BLIS
@@ -34,7 +31,6 @@
    OF THIS SOFTWARE, EVEN IF ADVISED OF THE POSSIBILITY OF SUCH DAMAGE.
 
 ]=]
->>>>>>> f3c166b0
 
 # Writing a function that will be used to generate the required object
 # libraries for the required configs.
