#!/usr/bin/env bash
#
#  BLIS    
#  An object-based framework for developing high-performance BLAS-like
#  libraries.
#
#  Copyright (C) 2014, The University of Texas at Austin
#  Copyright (C) 2020, Advanced Micro Devices, Inc.
#
#  Redistribution and use in source and binary forms, with or without
#  modification, are permitted provided that the following conditions are
#  met:
#   - Redistributions of source code must retain the above copyright
#     notice, this list of conditions and the following disclaimer.
#   - Redistributions in binary form must reproduce the above copyright
#     notice, this list of conditions and the following disclaimer in the
#     documentation and/or other materials provided with the distribution.
#   - Neither the name(s) of the copyright holder(s) nor the names of its
#     contributors may be used to endorse or promote products derived
#     from this software without specific prior written permission.
#
#  THIS SOFTWARE IS PROVIDED BY THE COPYRIGHT HOLDERS AND CONTRIBUTORS
#  "AS IS" AND ANY EXPRESS OR IMPLIED WARRANTIES, INCLUDING, BUT NOT
#  LIMITED TO, THE IMPLIED WARRANTIES OF MERCHANTABILITY AND FITNESS FOR
#  A PARTICULAR PURPOSE ARE DISCLAIMED. IN NO EVENT SHALL THE COPYRIGHT
#  HOLDER OR CONTRIBUTORS BE LIABLE FOR ANY DIRECT, INDIRECT, INCIDENTAL,
#  SPECIAL, EXEMPLARY, OR CONSEQUENTIAL DAMAGES (INCLUDING, BUT NOT
#  LIMITED TO, PROCUREMENT OF SUBSTITUTE GOODS OR SERVICES; LOSS OF USE,
#  DATA, OR PROFITS; OR BUSINESS INTERRUPTION) HOWEVER CAUSED AND ON ANY
#  THEORY OF LIABILITY, WHETHER IN CONTRACT, STRICT LIABILITY, OR TORT
#  (INCLUDING NEGLIGENCE OR OTHERWISE) ARISING IN ANY WAY OUT OF THE USE
#  OF THIS SOFTWARE, EVEN IF ADVISED OF THE POSSIBILITY OF SUCH DAMAGE.
#
#

#
# -- Helper functions ----------------------------------------------------------
#

print_usage()
{
	# Use the version string in the 'version' file since we don't have
	# the patched version string yet.
	if [ -z "${version}" ]; then
		version=$(cat "${version_filepath}")
	fi

	# Echo usage info.
	echo " "
	echo " ${script_name} (BLIS ${version})"
	#echo " "
	#echo " BLIS ${version}"
	echo " "
	echo " Configure BLIS's build system for compilation using a specified"
	echo " configuration directory."
	echo " "
	echo " Usage:"
	echo " "
	echo "   ${script_name} [options] [env. vars.] confname"
	echo " "
	echo " Arguments:"
	echo " "
	echo "   confname      The name of the sub-directory inside of the 'config'"
	echo "                 directory containing the desired BLIS configuration."
	echo "                 Note that confname MUST be specified; if it is not,"
	echo "                 configure will complain. To build a completely generic"
	echo "                 implementation, use the 'generic' configuration"
	echo " "
	echo " Options:"
	echo " "
	echo "   -p PREFIX, --prefix=PREFIX"
	echo " "
	echo "                 The common installation prefix for all files. If given,"
	echo "                 this option effectively implies:"
	echo "                   --libdir=EXECPREFIX/lib"
	echo "                   --includedir=PREFIX/include"
	echo "                   --sharedir=PREFIX/share"
	echo "                 where EXECPREFIX defaults to PREFIX. If this option is"
	echo "                 not given, PREFIX defaults to '${prefix_def}'. If PREFIX"
	echo "                 refers to a directory that does not exist, it will be"
	echo "                 created."
	echo " "
	echo "   --exec-prefix=EXECPREFIX"
	echo " "
	echo "                 The installation prefix for libraries. Specifically, if"
	echo "                 given, this option effectively implies:"
	echo "                   --libdir=EXECPREFIX/lib"
	echo "                 If not given, EXECPREFIX defaults to PREFIX, which may be"
	echo "                 modified by the --prefix option. If EXECPREFIX refers to"
	echo "                 a directory that does not exist, it will be created."
	echo " "
	echo "   --libdir=LIBDIR"
	echo " "
	echo "                 The path to which make will install libraries. If not"
	echo "                 given, LIBDIR defaults to PREFIX/lib. If LIBDIR refers to"
	echo "                 a directory that does not exist, it will be created."
	echo " "
	echo "   --includedir=INCDIR"
	echo " "
	echo "                 The path to which make will install development header"
	echo "                 files. If not given, INCDIR defaults to PREFIX/include."
	echo "                 If INCDIR refers to a directory that does not exist, it"
	echo "                 will be created."
	echo " "
	echo "   --sharedir=SHAREDIR"
	echo " "
	echo "                 The path to which make will makefile fragments containing"
	echo "                 make variables determined by configure (e.g. CC, CFLAGS,"
	echo "                 and LDFLAGS). These files allow certain BLIS makefiles,"
	echo "                 such as those in the examples or testsuite directories, to"
	echo "                 operate on an installed copy of BLIS rather than a local"
	echo "                 (and possibly uninstalled) copy. If not given, SHAREDIR"
	echo "                 defaults to PREFIX/share. If SHAREDIR refers to a"
	echo "                 directory that does not exist, it will be created."
	echo " "
	echo "   --enable-verbose-make, --disable-verbose-make"
	echo " "
	echo "                 Enable (disabled by default) verbose compilation output"
	echo "                 during make."
	echo " "
	echo "   --enable-arg-max-hack --disable-arg-max-hack"
	echo " "
	echo "                 Enable (disabled by default) build system logic that"
	echo "                 will allow archiving/linking the static/shared library"
	echo "                 even if the command plus command line arguments exceeds"
	echo "                 the operating system limit (ARG_MAX)."
	echo " "
	echo "   -d DEBUG, --enable-debug[=DEBUG]"
	echo " "
	echo "                 Enable debugging symbols in the library. If argument"
	echo "                 DEBUG is given as 'opt', then optimization flags are"
	echo "                 kept in the framework, otherwise optimization is"
	echo "                 turned off."
	echo " "
	echo "   --disable-static, --enable-static"
	echo " "
	echo "                 Disable (enabled by default) building BLIS as a static"
	echo "                 library. If the static library build is disabled, the"
	echo "                 shared library build must remain enabled."
	echo " "
	echo "   --disable-shared, --enable-shared"
	echo " "
	echo "                 Disable (enabled by default) building BLIS as a shared"
	echo "                 library. If the shared library build is disabled, the"
	echo "                 static library build must remain enabled."
	echo " "
	echo "   -e SYMBOLS, --export-shared[=SYMBOLS]"
	echo " "
	echo "                 Specify the subset of library symbols that are exported"
	echo "                 within a shared library. Valid values for SYMBOLS are:"
	echo "                 'public' (the default) and 'all'. By default, only"
	echo "                 functions and variables that belong to public APIs are"
	echo "                 exported in shared libraries. However, the user may"
	echo "                 instead export all symbols in BLIS, even those that were"
	echo "                 intended for internal use only. Note that the public APIs"
	echo "                 encompass all functions that almost any user would ever"
	echo "                 want to call, including the BLAS/CBLAS compatibility APIs"
	echo "                 as well as the basic and expert interfaces to the typed"
	echo "                 and object APIs that are unique to BLIS. Also note that"
	echo "                 changing this option to 'all' will have no effect in some"
	echo "                 environments, such as when compiling with clang on"
	echo "                 Windows."
	echo " "
	echo "   -t MODEL, --enable-threading[=MODEL], --disable-threading"
	echo " "
	echo "                 Enable threading in the library, using threading model"
	echo "                 MODEL={openmp,pthreads,no}. If MODEL=no or "
	echo "                 --disable-threading is specified, threading will be"
	echo "                 disabled. The default is 'no'."
	echo " "
	echo "   --enable-system, --disable-system"
	echo " "
	echo "                 Enable conventional operating system support, such as"
	echo "                 pthreads for thread-safety. The default state is enabled."
	echo "                 However, in rare circumstances you may wish to configure"
	echo "                 BLIS for use with a minimal or nonexistent operating"
	echo "                 system (e.g. hardware simulators). In these situations,"
	echo "                 --disable-system may be used to jettison all compile-time"
	echo "                 and link-time dependencies outside of the standard C"
	echo "                 library. When disabled, this option also forces the use"
	echo "                 of --disable-threading."
	echo " "
	echo "   --disable-pba-pools, --enable-pba-pools"
	echo "   --disable-sba-pools, --enable-sba-pools"
	echo " "
	echo "                 Disable (enabled by default) use of internal memory pools"
	echo "                 within the packing block allocator (pba) and/or the small"
	echo "                 block allocator (sba). The former is used to allocate"
	echo "                 memory used to pack submatrices while the latter is used"
	echo "                 to allocate control/thread tree nodes and thread"
	echo "                 communicators. Both allocations take place in the context"
	echo "                 of level-3 operations. When the pba is disabled, the"
	echo "                 malloc()-like function specified by BLIS_MALLOC_POOL is"
	echo "                 called on-demand whenever a packing block is needed, and"
	echo "                 when the sba is disabled, the malloc()-like function"
	echo "                 specified by BLIS_MALLOC_INTL is called whenever a small"
	echo "                 block is needed, with the two allocators calling free()-"
	echo "                 like functions BLIS_FREE_POOL and BLIS_FREE_INTL,"
	echo "                 respectively when blocks are released. When enabled,"
	echo "                 either or both pools are populated via the same functions"
	echo "                 mentioned previously, and henceforth blocks are checked"
	echo "                 out and in. The library quickly reaches a state in which"
	echo "                 it no longer needs to call malloc() or free(), even"
	echo "                 across many separate level-3 operation invocations."
	echo " "
	echo "   --enable-mem-tracing, --disable-mem-tracing"
	echo " "
	echo "                 Enable (disable by default) output to stdout that traces"
	echo "                 the allocation and freeing of memory, including the names"
	echo "                 of the functions that triggered the allocation/freeing."
	echo "                 Enabling this option WILL NEGATIVELY IMPACT PERFORMANCE."
	echo "                 Please use only for informational/debugging purposes."
	echo " "
	echo "   -i SIZE, --int-size=SIZE"
	echo " "
	echo "                 Set the size (in bits) of internal BLIS integers and"
	echo "                 integer types used in native BLIS interfaces. The"
	echo "                 default inteter type size is architecture dependent."
	echo "                 (Hint: You can always find this value printed at the"
	echo "                 beginning of the testsuite output.)"
	echo " "
	echo "   -b SIZE, --blas-int-size=SIZE"
	echo " "
	echo "                 Set the size (in bits) of integer types in external"
	echo "                 BLAS and CBLAS interfaces, if enabled. The default"
	echo "                 integer type size used in BLAS/CBLAS is 32 bits."
	echo " "
	echo "   --disable-blas, --enable-blas"
	echo " "
	echo "                 Disable (enabled by default) building the BLAS"
	echo "                 compatibility layer."
	echo " "
	echo "   --enable-cblas, --disable-cblas"
	echo " "
	echo "                 Enable (disabled by default) building the CBLAS"
	echo "                 compatibility layer. This automatically enables the"
	echo "                 BLAS compatibility layer as well."
	echo " "
	echo "   --disable-mixed-dt, --enable-mixed-dt"
	echo " "
	echo "                 Disable (enabled by default) support for mixing the"
	echo "                 storage domain and/or storage precision of matrix"
	echo "                 operands for the gemm operation, as well as support"
	echo "                 for computing in a precision different from one or"
	echo "                 both of matrices A and B."
	echo " "
	echo "   --disable-mixed-dt-extra-mem, --enable-mixed-dt-extra-mem"
	echo " "
	echo "                 Disable (enabled by default) support for additional"
	echo "                 mixed datatype optimizations that require temporarily"
	echo "                 allocating extra memory--specifically, a single m x n"
	echo "                 matrix (per application thread) whose storage datatype"
	echo "                 is equal to the computation datatype. This option may"
	echo "                 only be enabled when mixed domain/precision support is"
	echo "                 enabled."
	echo " "
	echo "   --disable-sup-handling, --enable-sup-handling"
	echo " "
	echo "                 Disable (enabled by default) handling of small/skinny"
	echo "                 matrix problems via separate code branches. When disabled,"
	echo "                 these small/skinny level-3 operations will be performed by"
	echo "                 the conventional implementation, which is optimized for"
	echo "                 medium and large problems. Note that what qualifies as"
	echo "                 \"small\" depends on thresholds that may vary by sub-"
	echo "                 configuration."
	echo " "
	echo "   -s NAME --enable-sandbox=NAME"
	echo " "
	echo "                 Enable a separate sandbox implementation of gemm. This"
	echo "                 option disables BLIS's conventional gemm implementation"
	echo "                 (which shares common infrastructure with other level-3"
	echo "                 operations) and instead compiles and uses the code in"
	echo "                 the NAME directory, which is expected to be a sub-"
	echo "                 directory of 'sandbox'. By default, no sandboxes are"
	echo "                 enabled."
	echo " "
	echo "   --with-memkind, --without-memkind"
	echo " "
	echo "                 Forcibly enable or disable the use of libmemkind's"
	echo "                 hbw_malloc() and hbw_free() as substitutes for malloc()"
	echo "                 and free(), respectively, when allocating memory for"
	echo "                 BLIS's memory pools, which are used to manage buffers"
	echo "                 into which matrices are packed. The default behavior"
	echo "                 for this option is environment-dependent; if configure"
	echo "                 detects the presence of libmemkind, libmemkind is used"
	echo "                 by default, and otherwise it is not used by default."
	echo " "
	echo "   -r METHOD, --thread-part-jrir=METHOD"
	echo " "
	echo "                 Request a method of assigning micropanels to threads in"
	echo "                 the JR and IR loops. Valid values for METHOD are 'slab'"
	echo "                 and 'rr'. Using 'slab' assigns (as much as possible)"
	echo "                 contiguous regions of micropanels to each thread while"
	echo "                 using 'rr' assigns micropanels to threads in a round-"
	echo "                 robin fashion. The chosen method also applies during"
	echo "                 the packing of A and B. The default method is 'slab'."
	echo "                 NOTE: Specifying this option constitutes a request,"
	echo "                 which may be ignored in select situations if the"
	echo "                 implementation has a good reason to do so."
	echo " "
	echo "   --disable-trsm-preinversion, --enable-trsm-preinversion"
	echo " "
	echo "                 Disable (enabled by default) pre-inversion of triangular"
	echo "                 matrix diagonals when performing trsm. When pre-inversion"
	echo "                 is enabled, diagonal elements are inverted outside of the"
	echo "                 microkernel (e.g. during packing) so that the microkernel"
	echo "                 can use multiply instructions. When disabled, division"
	echo "                 instructions are used within the microkernel. Executing"
	echo "                 these division instructions within the microkernel will"
	echo "                 incur a performance penalty, but numerical robustness will"
	echo "                 improve for certain cases involving denormal numbers that"
	echo "                 would otherwise result in overflow in the pre-inverted"
	echo "                 values."
	echo " "
	echo "   --force-version=STRING"
	echo " "
	echo "                 Force configure to use an arbitrary version string"
	echo "                 STRING. This option may be useful when repackaging"
	echo "                 custom versions of BLIS by outside organizations."
	echo " "
	echo "   -c, --show-config-lists"
	echo " "
	echo "                 Print the config and kernel lists, and kernel-to-config"
	echo "                 map after they are read from file. This can be useful"
	echo "                 when debugging certain configuration issues, and/or as"
	echo "                 a sanity check to make sure these lists are constituted"
	echo "                 as expected."
	echo " "
	echo "   --complex-return=gnu|intel"
	echo " "
	echo "                 Specify the way in which complex numbers are returned"
	echo "                 from Fortran functions, either \"gnu\" (return in"
	echo "                 registers) or \"intel\" (return via hidden argument)."
	echo "                 If not specified and the environment variable FC is set,"
	echo "                 attempt to determine the return type from the compiler."
	echo "                 Otherwise, the default is \"gnu\"."
	echo " "
	echo "   -q, --quiet   Suppress informational output. By default, configure"
	echo "                 is verbose. (NOTE: -q is not yet implemented)"
	echo " "
	echo "   --complex-return=gnu|intel"
	echo " "
	echo "                 Specify the way in which complex numbers are returned"
	echo "                 from Fortran functions, either \"gnu\" (return in"
	echo "                 registers) or \"intel\" (return via hidden argument)."
	echo "                 If not specified and the environment variable FC is set,"
	echo "                 attempt to determine the return type from the compiler."
	echo "                 Otherwise, the default is \"gnu\"."
	echo " "
	echo "   -h, --help    Output this information and quit."
	echo " "
	echo " Environment Variables:"
	echo " "
	echo "   CC            Specifies the C compiler to use."
	echo "   CXX           Specifies the C++ compiler to use (sandbox only)."
	echo "   FC            Specifies the Fortran compiler to use (only to determine --complex-return)."
	echo "   RANLIB        Specifies the ranlib executable to use."
	echo "   AR            Specifies the archiver to use."
	echo "   CFLAGS        Specifies additional compiler flags to use (prepended)."
	echo "   LDFLAGS       Specifies additional linker flags to use (prepended)."
	echo "   LIBPTHREAD    Pthreads library to use."
	echo "   PYTHON        Specifies the python interpreter to use."
	echo " "
	echo "   Environment variables may also be specified as command line"
	echo "   options, e.g.:"
	echo " "
	echo "     ./configure [options] CC=gcc haswell"
	echo " "
	echo "   Note that not all compilers are compatible with a given"
	echo "   configuration."
	echo " "

	# Exit with non-zero exit status
	exit 1
}

query_array()
{
	local arr key var_name

	arr="$1"
	key="$2"

	var_name="${arr}_${key}"

	echo "${!var_name}"
}

assign_key_value()
{
	local arr key val

	arr="$1"
	key="$2"
	val="$3"

	printf -v "${arr}_${key}" %s "${val}"
}

#
# FGVZ: This commented-out function is being kept as an example how how
# to effectively "pass by reference" in bash. That is, pass the name of
# a variable, instead of its conents, and then let the function use the
# variable by prepending a $, at which time it can evaluate the string
# as if it were a literal variable occurance.
#
#filteradd_to_list()
#{
#	local dlist ditem list_c item_c is_blacklisted
#
#	# Add $1 to the list identified by $2, but only if $1 is not
#	# found in a blacklist.
#
#	# Note: $2 can actually be a list of items.
#	dlist=\$"$1"
#	ditem=\$"$2"
#
#	# Acquire the contents of $list and $item and store them in list_c
#	# and item_c, respectively.
#	list_c=$(eval "expr \"$dlist\" ")
#	item_c=$(eval "expr \"$ditem\" ")
#
#	# Iterate over $item_c in case it is actually multiple items.
#	for cur_item in $item_c; do
#
#		is_blacklisted=$(is_in_list "${cur_item}" "${config_blist}")
#		if [ ${is_blacklisted} == "false" ]; then
#
#			# If cur_item is not blacklisted, add it to list_c.
#			list_c="${list_c} ${cur_item}"
#		fi
#	done
#
#	# Update the argument.
#	eval "$1=\"${list_c}\""
#}

pass_config_kernel_registries()
{
	local filename passnum
	local all_blist
	local curline list item config kernels
	local cname clist klist

	# Read function arguments:
	# first argument: the file containing the configuration registry.
	# second argument: the pass number: 0 or 1. Pass 0 builds the
	# indirect config blacklist (indirect_blist) ONLY. Pass 1 actually
	# begins populating the config and kernel registries, and assumes
	# the indirect_blist has already been created.
	filename="$1"
	passnum="$2"

	# Initialize a list of indirect blacklisted configurations for the
	# current iteration. These are configurations that are invalidated by
	# the removal of blacklisted configurations. For example, if haswell
	# is registered as needing the 'haswell' and 'zen' kernel sets:
	#
	#    haswell: haswell/haswell/zen
	#
	# and 'zen' was blacklisted because of the compiler version, then the
	# 'haswell' configuration must be omitted from the registry, as it no
	# longer has all of the kernel sets it was expecting.
	if [ "${passnum}" == "0" ]; then
		indirect_blist=""
	fi

	# For convenience, merge the original and indirect blacklists.
	# NOTE: During pass 0, all_blist is equal to config_blist, since
	# indirect_blist is still empty.
	all_blist="${config_blist} ${indirect_blist}"

	# Disable support for indirect blacklisting by returning early during
	# pass 0. See issue #214 for details [1]. Basically, I realized that
	# indirect blacklisting is not needed in the use case that I envisioned
	# in the real-life example above. If a subconfiguration such as haswell
	# is defined to require the zen kernel set, it implies that the zen
	# kernels can be compiled with haswell compiler flags. That is, just
	# because the zen subconfig (and its compiler flags) is blacklisted
	# does not mean that the haswell subconfig cannot compile the zen
	# kernels with haswell-specific flags.
	#
	# [1] https://github.com/flame/blis/issues/214
	#
	if [ "${passnum}" == "0" ]; then
		return
	fi

	while read -r line
	do
		curline="${line}"

		# Remove everything after comment character '#'.
		curline=${curline%%#*}

		# We've stripped out leading whitespace and trailing comments. If
		# the line is now empty, then we can skip it altogether.
		if [ "x${curline}" = "x" ]; then
			continue;
		fi

		# Read the config name and config list for the current line.
		cname=${curline%%:*}
		list=${curline##*:}

		# If we encounter a slash, it means the name of the configuration
		# and the kernel set needed by that configuration are different.
		if [[ "${list}" == *[/]* ]]; then

			#echo "Slash found."
			klist=""
			clist=""
			for item in "${list}"; do

				# The sub-configuration name is always the first sub-word in
				# the slash-separated compound word.
				config=${item%%/*}

				# Delete the sub-configuration name from the front of the
				# string, leaving the slash-separated kernel names (or just
				# the kernel name, if there is only one).
				kernels=${list#*/}

				# Replace the slashes with spaces to transform the string
				# into a space-separated list of kernel names.
				kernels=$(echo -e ${kernels} | sed -e "s/\// /g")

				clist="${clist} ${config}"
				klist="${klist} ${kernels}"
			done
		else

			#echo "Slash not found."
			clist=${list}
			klist=${list}
		fi

		# Strip out whitespace from the config name and config/kernel list
		# on each line.
		cname=$(canonicalize_ws "${cname}")
		clist=$(canonicalize_ws "${clist}")
		klist=$(canonicalize_ws "${klist}")

		# Next, we prepare to:
		# - pass 0: inspect klist for blacklisted configurations, which may
		#   reveal configurations as needing to be indirectly blacklisted.
		# - pass 1: compare cname to the blacklists and commit clist/klist
		#   to their respective registries, as appropriate.

		# Handle singleton and umbrella configuration entries separately.
		if [ $(is_singleton_family "${cname}" "${clist}") == "true" ]; then

			# Singleton configurations/families.
			# Note: for singleton families, clist contains one item, which
			# always equals cname, but klist could contain more than one
			# item.

			# Only consider updating the indirect blacklist (pass 0) or
			# committing clist and klist to the registries (pass 1) if the
			# configuration name (cname) is not blacklisted.
			if [ $(is_in_list "${cname}" "${all_blist}") == "false" ]; then

				if [ "${passnum}" == "0" ]; then
					# Even if the cname isn't blacklisted, one of the requisite
					# kernels might be, so we need to check klist for blacklisted
					# items. If we find one, we must assume that the entire entry
					# must be thrown out. (Ideally, we would simply fall back to
					# reference code for the blacklisted kernels, but that is not
					# at all straightforward under the current configuration
					# system architecture.) Thus, we add cname to the indirect
					# blacklist.
					for item in ${klist}; do
						if [ $(is_in_list "${item}" "${config_blist}") == "true" ]; then
							indirect_blist="${indirect_blist} ${cname}"
							break
						fi
					done
				fi

				if [ "${passnum}" == "1" ]; then
					# Store the clist to the cname key of the config registry.
					#config_registry[${cname}]=${clist}
					#printf -v "config_registry_${cname}" %s "${clist}"
					assign_key_value "config_registry" "${cname}" "${clist}"
				fi
			fi

			if [ "${passnum}" == "1" ]; then
				# Store the klist to the cname key of the kernel registry.
				#kernel_registry[${cname}]=${klist}
				#printf -v "kernel_registry_${cname}" %s "${klist}"
				assign_key_value "kernel_registry" "${cname}" "${klist}"
			fi

		else
			# Umbrella configurations/families.

			# First we check cname, which should generally not be blacklisted
			# for umbrella families, but we check anyway just to be safe.
			if [ $(is_in_list "${cname}" "${all_blist}") == "false" ]; then

				if [ "${passnum}" == "1" ]; then

					# Check each item in the clist and klist. (At this point,
					# clist == klist.) If any sub-config is blacklisted, we
					# omit it from clist and klist.
					for item in ${clist}; do

						if [ $(is_in_list "${item}" "${all_blist}") == "true" ]; then
							clist=$(remove_from_list "${item}" "${clist}")
							klist=$(remove_from_list "${item}" "${klist}")
						fi
					done

					# Store the config and kernel lists to entries that
					# corresponds to the config name.
					#config_registry[${cname}]=${clist}
					#kernel_registry[${cname}]=${klist}
					#printf -v "config_registry_${cname}" %s "${clist}"
					#printf -v "kernel_registry_${cname}" %s "${klist}"
					assign_key_value "config_registry" "${cname}" "${clist}"
					assign_key_value "kernel_registry" "${cname}" "${klist}"
				fi
			fi
		fi

	done < "${filename}"

	if [ "${passnum}" == "0" ]; then
		# Assign the final indirect blacklist (with whitespace removed).
		indirect_blist="$(canonicalize_ws ${indirect_blist})"
	fi
}

read_registry_file()
{
	local filename
	local clist klist
	local iterate_again config
	local cr_var mem mems_mem newclist
	local kr_var ker kers_ker newklist

	filename="$1"

	# Execute an initial pass through the config_registry file so that
	# we can accumulate a list of indirectly blacklisted configurations,
	# if any.
	pass_config_kernel_registries "${filename}" "0"

	# Now that the indirect_blist has been created, make a second pass
	# through the 'config_registry' file, this time creating the actual
	# config and kernel registry data structures.
	pass_config_kernel_registries "${filename}" "1"

	# Now we must go back through the config_registry and subsitute any
	# configuration families with their constituents' members. Each time
	# one of these substitutions occurs, we set a flag that causes us to
	# make one more pass. (Subsituting a singleton definition does not
	# prompt additional iterations.) This process stops when a full pass
	# does not result in any subsitution.

	iterate_again="1"
	while [ "${iterate_again}" == "1" ]; do

		iterate_again="0"

		#for config in "${!config_registry[@]}"; do
		for cr_var in ${!config_registry_*}; do

			config=${cr_var##config_registry_}

			clist=$(query_array "config_registry" ${config})

			# The entries that define singleton families should never need
			# any substitution.
			if [ $(is_singleton_family "${config}" "${clist}") == "true" ]; then
				continue
			fi

			#for mem in ${config_registry[$config]}; do
			#for mem in ${!cr_var}; do
			for mem in ${clist}; do

				#mems_mem="${config_registry[${mem}]}"
				mems_mem=$(query_array "config_registry" ${mem})

				# If mems_mem is empty string, then mem was not found as a key
				# in the config list associative array. In that case, we continue
				# and will echo an error later in the script.
				if [ "${mems_mem}" == "" ]; then
					#echo "  config for ${mem} is empty string! no entry in config list."
					continue;
				fi

				if [ "${mem}" != "${mems_mem}" ]; then

					#clist="${config_registry[$config]}"
					clist=$(query_array "config_registry" ${config})

					# Replace the current config with its constituent config set,
					# canonicalize whitespace, and then remove duplicate config
					# set names, if they exist. Finally, update the config registry
					# with the new config list.
					newclist=$(echo -e "${clist}" | sed -e "s/${mem}/${mems_mem}/g")
					newclist=$(canonicalize_ws "${newclist}")
					newclist=$(rm_duplicate_words "${newclist}")

					#config_registry[${config}]=${newclist}
					#printf -v "config_registry_${config}" %s "${newclist}"
					assign_key_value "config_registry" "${config}" "${newclist}"

					# Since we performed a substitution and changed the config
					# list, mark the iteration flag to continue another round,
					# but only if the config (mem) value is NOT present
					# in the list of sub-configs. If it is present, then further
					# substitution may not necessarily be needed this round.
					if [ $(is_in_list "${mem}" "${mems_mem}") == "false" ]; then
						iterate_again="1"
					fi
				fi
			done
		done
	done

	# Similar to what we just did for the config_registry, we now iterate
	# through the kernel_registry and substitute any configuration families
	# in the kernel list (right side of ':') with the members of that
	# family's kernel set. This process continues iteratively, as before,
	# until all families have been replaced with singleton configurations'
	# kernel sets.

	iterate_again="1"
	while [ "${iterate_again}" == "1" ]; do

		iterate_again="0"

		#for config in "${!kernel_registry[@]}"; do
		for kr_var in ${!kernel_registry_*}; do

			config=${kr_var##kernel_registry_}

			klist=$(query_array "kernel_registry" ${config})

			# The entries that define singleton families should never need
			# any substitution. In the kernel registry, we know it's a
			# singleton entry when the cname occurs somewhere in the klist.
			# (This is slightly different than the same test in the config
			# registry, where we test that clist is one word and that
			# clist == cname.)
			if [ $(is_in_list "${config}" "${klist}") == "true" ]; then
				#echo "debug: '${config}' not found in '${klist}'; skipping."
				continue
			fi

			#for ker in ${kernel_registry[$config]}; do
			#for ker in ${!kr_var}; do
			for ker in ${klist}; do

				#kers_ker="${kernel_registry[${ker}]}"
				kers_ker=$(query_array "kernel_registry" ${ker})

				# If kers_ker is empty string, then ker was not found as a key
				# in the kernel registry. While not common, this can happen
				# when ker identifies a kernel set that does not correspond to
				# any configuration. (Example: armv7a and armv8a kernel sets are
				# used by cortexa* configurations, but do not corresond to their
				# own configurations.)
				if [ "${kers_ker}" == "" ]; then
					#echo "debug: ${ker} not found in kernel registry."
					continue
				fi

				# If the current config/kernel (ker) differs from its singleton kernel
				# entry (kers_ker), then that singleton entry was specified to use
				# a different configuration's kernel set. Thus, we need to replace the
				# occurrence in the current config/kernel name with that of the kernel
				# set it needs.
				if [ "${ker}" != "${kers_ker}" ]; then

					#klisttmp="${kernel_registry[$config]}"
					klisttmp=$(query_array "kernel_registry" ${config})

					# Replace the current config with its requisite kernels,
					# canonicalize whitespace, and then remove duplicate kernel
					# set names, if they exist. Finally, update the kernel registry
					# with the new kernel list.
					newklist=$(echo -e "${klisttmp}" | sed -e "s/${ker}/${kers_ker}/g")
					newklist=$(canonicalize_ws "${newklist}")
					newklist=$(rm_duplicate_words "${newklist}")

					#kernel_registry[${config}]=${newklist}
					#printf -v "kernel_registry_${config}" %s "${newklist}"
					assign_key_value "kernel_registry" "${config}" "${newklist}"

					# Since we performed a substitution and changed the kernel
					# list, mark the iteration flag to continue another round,
					# unless we just substituted using a singleton family
					# definition, in which case we don't necessarily need to
					# iterate further this round.
					if [ $(is_in_list "${ker}" "${kers_ker}") == "false" ]; then
						iterate_again="1"
					fi
				fi
			done
		done
	done
}

build_kconfig_registry()
{
	local familyname clist config kernels kernel cur_configs newvalue

	familyname="$1"

	#clist="${config_registry[${familyname}]}"
	clist=$(query_array "config_registry" ${familyname})

	for config in ${clist}; do

		# Look up the kernels for the current sub-configuration.
		#kernels="${kernel_registry[${config}]}"
		kernels=$(query_array "kernel_registry" ${config})

		for kernel in ${kernels}; do

			# Add the sub-configuration to the list associated with the
			# kernel.

			# Query the current sub-configs for the current ${kernel}.
			#cur_configs="${kconfig_registry[${kernel}]}"
			cur_configs=$(query_array "kconfig_registry" ${kernel})

			# Add the current sub-configuration to the list of sub-configs
			# we just queried.
			newvalue=$(canonicalize_ws "${cur_configs} ${config}")

			# Update the array.
			#kconfig_registry[${kernel}]="${newvalue}"
			#printf -v "kconfig_registry_${kernel}" %s "${newvalue}"
			assign_key_value "kconfig_registry" "${kernel}" "${newvalue}"

		done
		
	done
}

is_in_list()
{
	local word list rval item

	word="$1"
	list="$2"
	rval="false"

	for item in ${list}; do

		if [ "${item}" == "${word}" ]; then
			rval="true"
			break
		fi
	done

	echo "${rval}"
}

is_singleton()
{
	local list rval count_str item

	list="$1"
	rval="false"

	count_str=""
	for item in ${list}; do

		count_str="${count_str}x"
	done

	if [ "${count_str}" == "x" ]; then
		rval="true"
	fi

	echo "${rval}"
}

is_singleton_family()
{
	local familyname memberlist rval

	familyname="$1"
	memberlist="$2"

	rval="false"

	if [ $(is_singleton "${memberlist}") ]; then

		if [ "${memberlist}" == "${familyname}" ]; then
			rval="true"
		fi
	fi

	echo "${rval}"
}

remove_from_list()
{
	local strike_list list flist item

	strike_words="$1"
	list="$2"
	flist=""

	for item in ${list}; do

		# Filter out any list item that matches any of the strike words.
		if [ $(is_in_list "${item}" "${strike_words}") == "false" ]; then
			flist="${flist} ${item}"
		fi
	done

	flist=$(canonicalize_ws "${flist}")

	# Return the filtered list.
	echo "${flist}"
}

canonicalize_ws()
{
	local str

	str="$1"

	# Remove leading and trailing whitespace.
	str=$(echo -e "${str}" | sed -e 's/^[[:space:]]*//' -e 's/[[:space:]]*$//')

	# Remove duplicate spaces between words.
	str=$(echo -e "${str}" | tr -s " ")

	# Update the input argument.
	echo "${str}"
}

rm_duplicate_words()
{
	local str revstr revres res

	str="$1"

	# We reverse the initial string, THEN remove duplicates, then reverse
	# the de-duplicated result so that only the last instance is kept after
	# removing duplicates (rather than keeping only the first). This is
	# totally unnecessary but works well for the kinds of duplicates that
	# show up in certain use cases of the config and kernel registries.
	# For example, these gymnastics allow us to keep only the last instance
	# of the 'generic' configuration in a configuration family that
	# includes it twice or more.
	revstr=$(echo "${str}" | awk '{ for (i=NF; i>1; i--) printf("%s ",$i); print $1; }')
	revres=$(echo "${revstr}" | awk '{for (i=1;i<=NF;i++) if (!a[$i]++) printf("%s%s",$i,FS)}{printf("\n")}')
	res=$(echo "${revres}" | awk '{ for (i=NF; i>1; i--) printf("%s ",$i); print $1; }')

	echo "${res}"
}

get_cc_search_list()
{
	local list

	# For Linux, Darwin (OS X), and generic OSes, prioritize gcc.
	list="gcc clang cc"

	# For OpenBSD and FreeBSD, prioritize cc and clang over gcc.
	if   [ "${os_name}" = "OpenBSD" ]; then
		list="cc clang gcc"
	elif [ "${os_name}" = "FreeBSD" ]; then
		list="cc clang gcc"
	fi

	echo "${list}"
}

get_cxx_search_list()
{
	local list

	# For Linux, Darwin (OS X), and generic OSes, prioritize g++.
	list="g++ clang++ c++"

	# For OpenBSD and FreeBSD, prioritize cc and clang over gcc.
	if   [ "${os_name}" = "OpenBSD" ]; then
		list="c++ clang++ g++"
	elif [ "${os_name}" = "FreeBSD" ]; then
		list="c++ clang++ g++"
	fi

	echo "${list}"
}

select_tool()
{
	local search_list CC_env the_cc cc

	# This is the list of compilers/tools to search for, and the order in
	# which to search for them.
	search_list=$1

	# The environment variable associated with the compiler/tool type we
	# are searching (e.g. CC, CXX, PYTHON).
	CC_env=$2

	# If CC_env contains something, add it to the beginning of our default
	# search list.
	if [ -n "${CC_env}" ]; then
		search_list="${CC_env} ${search_list}"
	fi

	# Initialize our selected compiler/tool to empty.
	the_cc=""

	# Try each compiler/tool in the list and select the first one we find that
	# works.
	for cc in ${search_list}; do

		# See if the current compiler/tool works and/or is present.
		${cc} --version > /dev/null 2>&1

		if [ "$?" == 0 ]; then
			the_cc=${cc}
			break
		fi
	done

	# Return the selected compiler/tool.
	echo "${the_cc}"
}

auto_detect()
{
	local cc cflags config_defines detected_config rval cmd

	# Use the same compiler that was found earlier.
	cc="${found_cc}"

	# For debugging: reveal what compiler was chosen for auto-detection.
	#touch "${cc}.txt"

	# Tweak the flags we use based on the compiler. This is mostly just
	# an opportunity to turn off annoying warnings that some compilers
	# may throw off.
	if [ "${cc}" == "clang" ]; then
		cflags="-Wno-tautological-compare"
	else
		cflags=
	fi

	# Accumulate a list of source files we'll need to compile along with
	# the top-level (root) directory in which they are located.
	c_src_pairs=""
	c_src_pairs="${c_src_pairs} frame:bli_arch.c"
	c_src_pairs="${c_src_pairs} frame:bli_cpuid.c"
	c_src_pairs="${c_src_pairs} frame:bli_env.c"
	c_src_pairs="${c_src_pairs} build:config_detect.c"

	# Accumulate a list of full filepaths to the source files listed above.
	c_src_filepaths=""
	for pair in ${c_src_pairs}; do

		filename=${pair#*:}
		rootdir=${pair%:*}

		filepath=$(find ${dist_path}/${rootdir} -name "${filename}")
		c_src_filepaths="${c_src_filepaths} ${filepath}"
	done

	# Accumulate a list of header files we'll need to locate along with
	# the top-level (root) directory in which they are located.
	c_hdr_pairs=""
	c_hdr_pairs="${c_hdr_pairs} frame:bli_system.h"
	c_hdr_pairs="${c_hdr_pairs} frame:bli_type_defs.h"
	c_hdr_pairs="${c_hdr_pairs} frame:bli_arch.h"
	c_hdr_pairs="${c_hdr_pairs} frame:bli_cpuid.h"
	c_hdr_pairs="${c_hdr_pairs} frame:bli_env.h"
	# NOTE: These headers are needed by bli_type_defs.h.
	c_hdr_pairs="${c_hdr_pairs} frame:bli_malloc.h"
	c_hdr_pairs="${c_hdr_pairs} frame:bli_pthread.h"

	# Accumulate a list of full paths to the header files listed above.
	# While we are at it, we include the "-I" compiler option to indicate
	# adding the path to the list of directories to search when encountering
	# #include directives.
	c_hdr_paths=""
	for pair in ${c_hdr_pairs}; do

		filename=${pair#*:}
		rootdir=${pair%:*}

		filepath=$(find ${dist_path}/${rootdir} -name "${filename}")
		path=${filepath%/*}
		c_hdr_paths="${c_hdr_paths} -I${path}"
	done

	# Define the executable name.
	autodetect_x="auto-detect.x"

	# Create #defines for all of the BLIS_CONFIG_ macros in bli_cpuid.c.
	bli_cpuid_c_filepath=$(find ${dist_path}/frame -name "bli_cpuid.c")
	config_defines=$(grep BLIS_CONFIG_ ${bli_cpuid_c_filepath} \
	                 | sed -e 's/#ifdef /-D/g')

	# Set the linker flags. We typically need pthreads (or BLIS's homerolled
	# equiavlent) because it is needed for parts of bli_arch.c unrelated to
	# bli_arch_string(), which is called by the main() function in ${main_c}.
	if [[ "$is_win" == "no" || "$cc_vendor" != "clang" ]]; then
		ldflags="${LIBPTHREAD--lpthread}"
	fi

	# However, if --disable-system was given, we override the choice made above
	# and do not use any pthread link flags.
	if [[ "$enable_system" == "no" ]]; then
		ldflags=
	fi

	# Compile the auto-detect program using source code inside the
	# framework.
	# NOTE: -D_GNU_SOURCE is needed to enable POSIX extensions to
	# pthreads (i.e., barriers).

	cmd="${cc} ${config_defines} \
	      -DBLIS_CONFIGURETIME_CPUID \
	      ${c_hdr_paths} \
	      -std=c99 -D_GNU_SOURCE \
	      ${cflags} \
	      ${c_src_filepaths} \
	      ${ldflags} \
	      -o ${autodetect_x}"

	if [ "${debug_auto_detect}" == "no" ]; then

		# Execute the compilation command.
		eval ${cmd}

	else

		# Debugging stuff. Instead of executing ${cmd}, join the lines together
		# with tr and trim excess whitespace via awk.
		cmd=$(echo "${cmd}" | tr '\n' ' ' | awk '{$1=$1;print}')
		echo "${cmd}"
		return
	fi

	# Run the auto-detect program.
	detected_config=$(./${autodetect_x})

	# Remove the executable file.
	rm -f ./${autodetect_x}

	# Return the detected sub-configuration name.
	echo "${detected_config}"
}

has_libmemkind()
{
	local main_c main_c_filepath LDFLAGS_mk binname rval

	# Path to libmemkind detection source file.
	main_c="libmemkind_detect.c"
	main_c_filepath=$(find ${dist_path}/build -name "${main_c}")

	# Add libmemkind to LDFLAGS.
	LDFLAGS_mk="${LDFLAGS} -lmemkind"

	# Binary executable filename.
	binname="libmemkind-detect.x"

	# Attempt to compile a simple main() program that contains a call
	# to hbw_malloc() and that links to libmemkind.
	${found_cc} -o ${binname} ${main_c_filepath} ${LDFLAGS_mk} 2> /dev/null

	# Depending on the return code from the compile step above, we set
	# enable_memkind accordingly.
	if [ "$?" == 0 ]; then
	    rval='yes'
	else
	    rval='no'
	fi

	# Remove the executable generated above.
	rm -f ./${binname}

	echo "${rval}"
}

has_pragma_omp_simd()
{
	local main_c main_c_filepath binname rval

	# Path to omp-simd detection source file.
	main_c="omp_simd_detect.c"
	main_c_filepath=$(find ${dist_path}/build -name "${main_c}")

	# Binary executable filename.
	binname="omp_simd-detect.x"

	# Attempt to compile a simple main() program that contains a
	# #pragma omp simd.
	${found_cc} -std=c99 -O3 -march=native -fopenmp-simd \
	            -o ${binname} ${main_c_filepath} 2> /dev/null

	# Depending on the return code from the compile step above, we set
	# enable_memkind accordingly.
	if [ "$?" == 0 ]; then
	    rval='yes'
	else
	    rval='no'
	fi

	# Remove the executable generated above.
	rm -f ./${binname}

	echo "${rval}"
}

echoerr()
{
	printf "${script_name}: error: %s\n" "$*" #>&2;
}

echowarn()
{
	printf "${script_name}: warning: %s\n" "$*" #>&2;
}

blacklistcc_add()
{
	# Check whether we've already blacklisted the given sub-config so
	# we don't output redundant messages.
	if [ $(is_in_list "$1" "${config_blist}") == "false" ]; then

		echowarn "${cc_vendor} ${cc_version} does not support '$1'; adding to blacklist."
		config_blist="${config_blist} $1"
	fi
}

blacklistbu_add()
{
	# Check whether we've already blacklisted the given sub-config so
	# we don't output redundant messages.
	if [ $(is_in_list "$1" "${config_blist}") == "false" ]; then

		echowarn "assembler ('as' ${bu_version}) does not support '$1'; adding to blacklist."
		config_blist="${config_blist} $1"
	fi
}

blacklist_init()
{
	config_blist=""
}

blacklist_cleanup()
{
	# Remove duplicates and whitespace from the blacklist.
	config_blist=$(rm_duplicate_words "${config_blist}")
	config_blist=$(canonicalize_ws "${config_blist}")
}

echoerr_unsupportedcc()
{
	echoerr "${script_name}: *** Unsupported compiler version: ${cc_vendor} ${cc_version}."
	exit 1
}

echoerr_unsupportedpython()
{
	echoerr "${script_name}: *** Unsupported python version: ${python_version}."
	exit 1
}

get_binutils_version()
{
	binutil=${AS:-as}

	# Query the full binutils version string output. This includes the
	# version string along with (potentially) a bunch of other textual
	# clutter.
	if [ "$(uname -s)" == "Darwin" ]; then
		# The default OS X assembler uses a trifecta of brain-dead
		# conventions: responding only to '-v', hanging indefinitely if
		# not given an argument, and outputing the result to stderr.
		# (And if you still weren't convinced, it creates an 'a.out'
		# by default. So yeah.)
		bu_string=$(${binutil} -v /dev/null -o /dev/null 2>&1)
	else
		bu_string=$(${binutil} --version 2>/dev/null)
	fi

	# Query the binutils version number.
	# The last part ({ read first rest ; echo $first ; }) is a workaround
	# to OS X's egrep only returning the first match.
	bu_version=$(echo "${bu_string}" | egrep -o '[0-9]+\.[0-9]+\.?[0-9]*' | { read first rest ; echo ${first} ; })

	# Parse the version number into its major, minor, and revision
	# components.
	bu_major=$(echo "${bu_version}" | cut -d. -f1)
	bu_minor=$(echo "${bu_version}" | cut -d. -f2)
	bu_revision=$(echo "${bu_version}" | cut -d. -f3)

	echo "${script_name}: found assembler ('as') version ${bu_version} (maj: ${bu_major}, min: ${bu_minor}, rev: ${bu_revision})."
}

get_python_search_list()
{
	local list

	# For Linux, Darwin (OS X), and generic OSes, prioritize 'python'.
	list="python python3 python2"

	echo "${list}"
}

get_python_version()
{
	local python vendor_string

	python="${found_python}"

	# Query the python version. This includes the version number along
	# with other text, such as "Python ".
	# NOTE: Python seems to echo its version info to stderr, not
	# stdout, and thus we redirect stderr to stdout and capture that.
	vendor_string="$(${python} --version 2>&1)"

	# Drop any preceding text and save only the first numbers and what
	# comes after.
	python_version=$(echo "${vendor_string}" | sed -e "s/[a-zA-Z_ ]* \([0-9]*\..*\)/\1/g")
	# Parse the version number into its major, minor, and revision
	# components.
	python_major=$(echo "${python_version}" | cut -d. -f1)
	python_minor=$(echo "${python_version}" | cut -d. -f2)
	python_revision=$(echo "${python_version}" | cut -d. -f3)

	echo "${script_name}: found python version ${python_version} (maj: ${python_major}, min: ${python_minor}, rev: ${python_revision})."
}

check_python()
{
	local python

	python="${found_python}"

	#
	# Python requirements
	#
	# python1: no versions supported
	# python2: 2.7+
	# python3: 3.4+
	#
	# NOTE: It's actually unclear whether python 3.0 through 3.3.x would work.
	# Python 3.5 is the oldest python3 that I have available to test with, and
	# I only know that 3.4 will work thanks to feedback from Dave Love. So it's
	# quite possible that some of those "unsupported" python3 versions are
	# sufficient. -FGVZ
	#

	# Python 1.x is unsupported.
	if [ ${python_major} -eq 1 ]; then
		echoerr_unsupportedpython
	fi

	# Python 2.6.x or older is unsupported.
	if [ ${python_major} -eq 2 ]; then
		if [ ${python_minor} -lt 7 ]; then
			echoerr_unsupportedpython
		fi
	fi

	# Python 3.3.x or older is unsupported.
	if [ ${python_major} -eq 3 ]; then
		if [ ${python_minor} -lt 4 ]; then
			echoerr_unsupportedpython
		fi
	fi

	echo "${script_name}: python ${python_version} appears to be supported."
}

get_compiler_version()
{
	local cc vendor_string

	cc="${found_cc}"

	# Query the full vendor version string output. This includes the
	# version number along with (potentially) a bunch of other textual
	# clutter.
	# NOTE: This maybe should use merged stdout/stderr rather than only
	# stdout. But it works for now.
	vendor_string="$(${cc} --version 2>/dev/null)"

	# Query the compiler "vendor" (ie: the compiler's simple name) and
	# isolate the version number.
	# The last part ({ read first rest ; echo $first ; }) is a workaround
	# to OS X's egrep only returning the first match.
<<<<<<< HEAD
	cc_vendor=$(echo "${vendor_string}" | egrep -o 'icc|gcc|clang|emcc|pnacl|IBM|oneAPI' | { read first rest ; echo $first ; })
	if [ "${cc_vendor}" = "icc" -o \
	     "${cc_vendor}" = "gcc" ]; then
		cc_version=$(${cc} -dumpversion)
	#if compiler is AOCC, first grep for clang and then the version number.
	elif [ "${cc_vendor}" = "clang" ]; then
            cc_version=$(echo "${vendor_string}" | egrep -o 'clang version [0-9]+\.[0-9]+\.?[0-9]*' | egrep -o '[0-9]+\.[0-9]+\.?[0-9]*')
=======
	cc_vendor=$(echo "${vendor_string}" | egrep -o 'icc|gcc|clang|emcc|pnacl|IBM|oneAPI|crosstool-NG' | { read first rest ; echo $first ; })
	if [ "${cc_vendor}" = "crosstool-NG" ]; then
	     # Treat compilers built by crosstool-NG (for eg: conda) as gcc.
	     cc_vendor="gcc"
	fi
	if [ "${cc_vendor}" = "icc" -o \
	     "${cc_vendor}" = "gcc" ]; then
		cc_version=$(${cc} -dumpversion)
	# If compiler is AOCC, first grep for clang and then the version number.
	elif [ "${cc_vendor}" = "clang" ]; then
		cc_version=$(echo "${vendor_string}" | egrep -o 'clang version [0-9]+\.[0-9]+\.?[0-9]*' | egrep -o '[0-9]+\.[0-9]+\.?[0-9]*')
>>>>>>> 6a4aa986
	elif [ "${cc_vendor}" = "oneAPI" ]; then
		# Treat Intel oneAPI's clang as clang, not icc.
		cc_vendor="clang"
		cc_version=$(echo "${vendor_string}" | egrep -o '[0-9]+\.[0-9]+\.[0-9]+\.?[0-9]*' | { read first rest ; echo ${first} ; })
	else
		cc_version=$(echo "${vendor_string}" | egrep -o '[0-9]+\.[0-9]+\.?[0-9]*' | { read first rest ; echo ${first} ; })
	fi

	# Parse the version number into its major, minor, and revision
	# components.
	cc_major=$(echo "${cc_version}" | cut -d. -f1)
	cc_minor=$(echo "${cc_version}" | cut -d. -f2)
	cc_revision=$(echo "${cc_version}" | cut -d. -f3)

	# gcc 7 introduced new behavior to -dumpversion whereby only the major
	# version component is output. However, as part of this change, gcc 7
	# also introduced a new option, -dumpfullversion, which is guaranteed to
	# always output the major, minor, and revision numbers. Thus, if we're
	# using gcc and its version is 7 or later, we re-query and re-parse the
	# version string.
	if [ "${cc_vendor}" = "gcc" -a ${cc_major} -ge 7 ]; then

		# Re-query the version number using -dumpfullversion.
		cc_version=$(${cc} -dumpfullversion)

		# And parse the result.
		cc_major=$(echo "${cc_version}" | cut -d. -f1)
		cc_minor=$(echo "${cc_version}" | cut -d. -f2)
		cc_revision=$(echo "${cc_version}" | cut -d. -f3)
	fi

	echo "${script_name}: found ${cc_vendor} version ${cc_version} (maj: ${cc_major}, min: ${cc_minor}, rev: ${cc_revision})."
}

check_compiler()
{
	local cc

	cc="${found_cc}"

	#
	# Compiler requirements
	#
	# General:
	#
	#   icc 15+, gcc 4.7+, clang 3.3+
	#
	# Specific:
	#
	#   skx: icc 15.0.1+, gcc 6.0+, clang 3.9+
	#   knl: icc 14.0.1+, gcc 5.0+, clang 3.9+
	#   haswell: any
	#   sandybridge: any
	#   penryn: any
	#
	#   zen: gcc 6.0+[1], clang 4.0+
	#   excavator: gcc 4.9+, clang 3.5+
	#   steamroller: any
	#   piledriver: any
	#   bulldozer: any
	#
	#   cortexa57: any
	#   cortexa15: any
	#   cortexa9: any
	#
	#   generic: any
	#
	# Note: These compiler requirements were originally modeled after similar
	# requirements encoded into TBLIS's configure.ac [2].
	#
	# [1] While gcc 6.0 or newer is needed for zen support (-march=znver1),
	#     we relax this compiler version constraint a bit by targeting bdver4
	#     and then disabling the instruction sets that were removed in the
	#     transition from bdver4 to znver1. (See config/zen/make_defs.mk for
	#     the specific compiler flags used.)
	# [2] https://github.com/devinamatthews/tblis/
	#

	echo "${script_name}: checking for blacklisted configurations due to ${cc} ${cc_version}."

	# gcc
	if [ "x${cc_vendor}" = "xgcc" ]; then

		if [ ${cc_major} -lt 4 ]; then
			echoerr_unsupportedcc
		fi
		if [ ${cc_major} -eq 4 ]; then
			blacklistcc_add "knl"
			if [ ${cc_minor} -lt 7 ]; then
				echoerr_unsupportedcc
			fi
			if [ ${cc_minor} -lt 9 ]; then
				blacklistcc_add "excavator"
				blacklistcc_add "zen"
			fi
		fi
		if [ ${cc_major} -lt 5 ]; then
			blacklistcc_add "knl"
		fi
		if [ ${cc_major} -lt 6 ]; then
			# Normally, zen would be blacklisted for gcc prior to 6.0.
			# However, we have a workaround in place in the zen
			# configuration's make_defs.mk file that starts with bdver4
			# and disables the instructions that were removed in znver1.
			# Thus, this "blacklistcc_add" statement has been moved above.
			#blacklistcc_add "zen"
			blacklistcc_add "skx"
			# gcc 5.x may support POWER9 but it is unverified.
			blacklistcc_add "power9"
		fi
	fi

	# icc
	if [ "x${cc_vendor}" = "xicc" ]; then

		if [ ${cc_major} -lt 15 ]; then
			echoerr_unsupportedcc
		fi
		if [ ${cc_major} -eq 15 ]; then
			if [ ${cc_revision} -lt 1 ]; then
				blacklistcc_add "skx"
			fi
		fi
		if [ ${cc_major} -eq 18 ]; then
			echo "${script_name}: ${cc} ${cc_version} is known to cause erroneous results. See https://github.com/flame/blis/issues/371 for details."
			blacklistcc_add "knl"
			blacklistcc_add "skx"
		fi
		if [ ${cc_major} -ge 19 ]; then
			echo "${script_name}: ${cc} ${cc_version} is known to cause erroneous results. See https://github.com/flame/blis/issues/371 for details."
			echoerr_unsupportedcc
		fi
	fi

	# clang
	if [ "x${cc_vendor}" = "xclang" ]; then
		if [ "$(echo ${vendor_string} | grep -o Apple)" = "Apple" ]; then
			if [ ${cc_major} -lt 5 ]; then
				echoerr_unsupportedcc
			fi
			# See https://en.wikipedia.org/wiki/Xcode#Toolchain_versions
			if [ ${cc_major} -eq 5 ]; then
				# Apple clang 5.0 is clang 3.4svn
				blacklistcc_add "excavator"
				blacklistcc_add "zen"
			fi
			if [ ${cc_major} -lt 7 ]; then
				blacklistcc_add "knl"
				blacklistcc_add "skx"
			fi
		else
			if [ ${cc_major} -lt 3 ]; then
				echoerr_unsupportedcc
			fi
			if [ ${cc_major} -eq 3 ]; then
				if [ ${cc_minor} -lt 3 ]; then
					echoerr_unsupportedcc
				fi
				if [ ${cc_minor} -lt 5 ]; then
					blacklistcc_add "excavator"
					blacklistcc_add "zen"
				fi
				if [ ${cc_minor} -lt 9 ]; then
					blacklistcc_add "knl"
					blacklistcc_add "skx"
				fi
			fi
			if [ ${cc_major} -lt 4 ]; then
				# See comment above regarding zen support.
				#blacklistcc_add "zen"
				: # explicit no-op since bash can't handle empty loop bodies.
			fi
		fi
	fi
}

check_compiler_version_ranges()
{
	local cc

	cc="${found_cc}"

	#
	# We check for various compiler version ranges that may cause us
	# issues in properly supporting those compiler versions within the
	# BLIS build system.
	#
	# range: gcc < 4.9.0 (ie: 4.8.5 or older)
	# variable: gcc_older_than_4_9_0
	# comments:
	#   These older versions of gcc may support microarchitectures such as
	#   sandybridge, but the '-march=' flag uses a different label syntax.
	#   In newer versions, '-march=sandybridge' is the preferred syntax [1].
	#   However, in older versions, the syntax for the same compiler option
	#   is '-march=corei7-avx' [2].
	#
	#   [1] https://gcc.gnu.org/onlinedocs/gcc-4.9.0/gcc/i386-and-x86-64-Options.html#i386-and-x86-64-Options
	#   [2] https://gcc.gnu.org/onlinedocs/gcc-4.8.5/gcc/i386-and-x86-64-Options.html#i386-and-x86-64-Options
	#
	# range: gcc < 6.1 (ie: 5.5 or older)
	# variable: gcc_older_than_6_1_0
	# comments:
	#   These older versions of gcc do not explicitly support the Zen (Zen1)
	#   microarchitecture; the newest microarchitectural value understood by
	#   these versions is '-march=bdver4' [3]. However, basic support for these
	#   older versions can be attained in a roundabout way by starting with the
	#   instruction sets enabled by '-march=bdver4' and then disabling the
	#   instruction sets that were removed in the transition from Excavator to
	#   Zen, namely: FMA4, TBM, XOP, and LWP. Newer versions of gcc support Zen
	#   via the '-march=znver1' option [4].
	#
	#   [3] https://gcc.gnu.org/onlinedocs/gcc-5.5.0/gcc/x86-Options.html#x86-Options
	#   [4] https://gcc.gnu.org/onlinedocs/gcc-6.1.0/gcc/x86-Options.html#x86-Options
	#
	# range: gcc < 9.1 (ie: 8.3 or older)
	# variable: gcc_older_than_9_1_0
	# comments:
	#   These older versions of gcc do not explicitly support the Zen2
	#   microarchitecture; the newest microarchitectural value understood by
	#   these versions is either '-march=znver1' (if !gcc_older_than_6_1_0) [5]
	#   or '-march=bdver4' (if gcc_older_than_6_1_0) [3]. If gcc is 6.1 or
	#   newer, '-march=znver1' may be used (since the instruction sets it
	#   enables are a subset of those enabled by '-march=znver2'); otherwise,
	#   '-march=bdver4' must be used in conjuction with disabling the
	#   instruction sets that were removed in the transition from Excavator to
	#   Zen, as described in the section above for gcc_older_than_6_1_0.
	#   Newer versions of gcc support Zen2 via the '-march=znver2' option [6].
	#
	#   [5] https://gcc.gnu.org/onlinedocs/gcc-8.3.0/gcc/x86-Options.html#x86-Options
	#   [6] https://gcc.gnu.org/onlinedocs/gcc-9.1.0/gcc/x86-Options.html#x86-Options
	#

	gcc_older_than_4_9_0='no'
	gcc_older_than_6_1_0='no'
	gcc_older_than_9_1_0='no'

	echo "${script_name}: checking ${cc} ${cc_version} against known consequential version ranges."

	# gcc
	if [ "x${cc_vendor}" = "xgcc" ]; then

		# Check for gcc < 4.9.0 (ie: 4.8.5 or older).
		if [ ${cc_major} -eq 4 ]; then
			if [ ${cc_minor} -lt 9 ]; then
				echo "${script_name}: note: found ${cc} version older than 4.9.0."
				gcc_older_than_4_9_0='yes'
			fi
		fi

		# Check for gcc < 6.1.0 (ie: 5.5 or older).
		if [ ${cc_major} -lt 6 ]; then
			echo "${script_name}: note: found ${cc} version older than 6.1."
			gcc_older_than_6_1_0='yes'
		fi

		# Check for gcc < 9.1.0 (ie: 8.3 or older).
		if [ ${cc_major} -lt 9 ]; then
			echo "${script_name}: note: found ${cc} version older than 9.1."
			gcc_older_than_9_1_0='yes'
		fi
	fi

	# icc
	if [ "x${cc_vendor}" = "xicc" ]; then
		:
	fi

	# clang
	if [ "x${cc_vendor}" = "xclang" ]; then
		:
	fi
}

check_assembler()
{
	local cc asm_dir cflags asm_fp

	cc="${found_cc}"

	# The directory where the assembly files will be.
	asm_dir="${dist_path}/build"

	# Most of the time, we won't need any additional compiler flags.
	cflags=""

	echo "${script_name}: checking for blacklisted configurations due to as ${bu_version}."

	#
	# Check support for FMA4 (amd: bulldozer).
	#
	asm_fp=$(find ${asm_dir} -name "fma4.s")
	knows_fma4=$(try_assemble "${cc}" "${cflags}" "${asm_fp}")

	if [ "x${knows_fma4}" == "xno" ]; then
		blacklistbu_add "bulldozer"
	fi

	#
	# Check support for AVX (intel: sandybridge+, amd: piledriver+).
	#
	asm_fp=$(find ${asm_dir} -name "avx.s")
	knows_avx=$(try_assemble "${cc}" "${cflags}" "${asm_fp}")

	if [ "x${knows_avx}" == "xno" ]; then
		blacklistbu_add "sandybridge"
	fi

	#
	# Check support for FMA3 (intel: haswell+, amd: piledriver+).
	#
	asm_fp=$(find ${asm_dir} -name "fma3.s")
	knows_fma3=$(try_assemble "${cc}" "${cflags}" "${asm_fp}")

	if [ "x${knows_fma3}" == "xno" ]; then
		blacklistbu_add "haswell"
		blacklistbu_add "piledriver"
		blacklistbu_add "steamroller"
		blacklistbu_add "excavator"
		blacklistbu_add "skx"
	fi

	#
	# Check support for AVX-512f (knl, skx).
	#

	# The assembler on OS X won't recognize AVX-512 without help.
	if [ "${cc_vendor}" == "clang" ]; then
		cflags="-march=knl"
	fi

	asm_fp=$(find ${asm_dir} -name "avx512f.s")
	knows_avx512f=$(try_assemble "${cc}" "${cflags}" "${asm_fp}")

	if [ "x${knows_avx512f}" == "xno" ]; then
		blacklistbu_add "knl"
		blacklistbu_add "skx"
	fi

	#
	# Check support for AVX-512dq (skx).
	#

	# The assembler on OS X won't recognize AVX-512 without help.
	if [ "${cc_vendor}" == "clang" ]; then
		cflags="-march=skylake-avx512"
	fi

	asm_fp=$(find ${asm_dir} -name "avx512dq.s")
	knows_avx512dq=$(try_assemble "${cc}" "${cflags}" "${asm_fp}")

	if [ "x${knows_avx512dq}" == "xno" ]; then
		blacklistbu_add "skx"
	fi
}

try_assemble()
{
	local cc cflags asm_src asm_base asm_bin rval

	cc="$1"
	cflags="$2"
	asm_src="$3"

	# Construct the filename to the .o file corresponding to asm_src.
	# (Strip the filepath, then the file extension, and then add ".o".)
	asm_base=${asm_src##*/}
	asm_base=${asm_base%.*}
	asm_bin="${asm_base}.o"

	# Try to assemble the file.
	${cc} ${cflags} -c ${asm_src} -o ${asm_bin} > /dev/null 2>&1

	if [ "$?" == 0 ]; then
	    rval='yes'
	else
	    rval='no'
	fi

	# Remove the object file.
	rm -f "${asm_bin}"

	# Return the result.
	echo "${rval}"
}

set_default_version()
{
	local gitdir version_file gd_stderr git_describe_str git_error new_version_str

	gitdir='.git'

	# The path to the version file.
	version_file=$1

	echo "${script_name}: determining default version string."

	# Check if the .git dir exists; if it does not, we do nothing.
	if [ -d "${dist_path}/${gitdir}" ]; then

		echo "${script_name}: found '${gitdir}' directory; assuming git clone."

		echo "${script_name}: executing: git describe --tags."

		gd_stderr="git_describe_stderr.txt"

		# Query git for the version string, which is simply the current tag,
		# followed by a number signifying how many commits have transpired
		# since the tag, followed by a 'g' and a shortened hash tab. Capture
		# stderr to a file.
		git_describe_str=$(git -C ${dist_path} describe --tags 2> ${gd_stderr})

		# Pull in whatever error message was generated, if any, and delete
		# the file.
		git_error=$(cat ${gd_stderr})

		# Remove the stderr file.
		rm -f ${gd_stderr}

		# If git returned an error, don't do anything.
		if [ -n "${git_error}" ]; then

			echo "${script_name}: git returned an error: '${git_error}'."
			echo "${script_name}: using string from unmodified version file."

			# Use what's in the version file as-is.
			version="AOCL BLIS $(cat "${version_file}")"
		else

			echo "${script_name}: got back ${git_describe_str}."

			# Strip off the commit hash label.
			new_version_str=$(echo ${git_describe_str} | cut -d- -f2)

			echo "${script_name}: truncating to ${new_version_str}."

			# Write the new version string to the version file.
			#echo "${new_version_str}" > ${version_file}

			# Set the version variable.
			version="AOCL BLIS ${new_version_str}"
		fi
	else

		echo "${script_name}: could not find '${gitdir}' directory; using unmodified version file."

		# Use what's in the version file as-is.
		version="AOCL BLIS $(cat "${version_file}")"
	fi
}



#
# -- main function -------------------------------------------------------------
#

main()
{
	#declare -A config_registry
	#declare -A kernel_registry
	#declare -A kconfig_registry

	# -- Basic names and paths --

	# The name of the script, stripped of any preceeding path.
	script_name=${0##*/}

	# The path to the script. We need this to find the top-level directory
	# of the source distribution in the event that the user has chosen to
	# build elsewhere.
	dist_path=${0%/${script_name}}

	# The path to the directory in which we are building. We do this to
	# make explicit that we distinguish between the top-level directory
	# of the distribution and the directory in which we are building.
	cur_dirpath="."

	# The file in which the version string is kept.
	version_file="version"
	version_filepath="${dist_path}/${version_file}"

	# The name of and path to the directory named "build" in the top-level
	# directory of the source distribution.
	build_dir='build'
	build_dirpath="${dist_path}/${build_dir}"

	# The name/path to the registry (master list) of supported configurations.
	registry_file="config_registry"
	registry_filepath=${dist_path}/${registry_file}

	# The names/paths for the template config.mk.in and its instantiated
	# counterpart.
	config_mk_in='config.mk.in'
	config_mk_out='config.mk'
	config_mk_in_path="${build_dirpath}/${config_mk_in}"
	config_mk_out_path="${cur_dirpath}/${config_mk_out}"

	# The names/paths for the template bli_config.h.in and its instantiated
	# counterpart.
	bli_config_h_in='bli_config.h.in'
	bli_config_h_out='bli_config.h'
	bli_config_h_in_path="${build_dirpath}/${bli_config_h_in}"
	bli_config_h_out_path="${cur_dirpath}/${bli_config_h_out}"

	# Path to 'mirror-tree.sh' script.
	mirror_tree_sh="${build_dirpath}/mirror-tree.sh"

	# Path to 'gen-make-frags.sh' script and directory.
	gen_make_frags_dirpath="${build_dirpath}/gen-make-frags"
	gen_make_frags_sh="${gen_make_frags_dirpath}/gen-make-frag.sh"

	# The name of the (top-level) configuration directory.
	config_dir='config'
	config_dirpath="${dist_path}/${config_dir}"

	# The name of the (top-level) kernels directory.
	kernels_dir='kernels'
	kernels_dirpath="${dist_path}/${kernels_dir}"

	# The name of the (top-level) reference kernels directory.
	refkern_dir='ref_kernels'
	refkern_dirpath="${dist_path}/${refkern_dir}"

	# The root directory of the BLIS framework.
	frame_dir='frame'
	frame_dirpath="${dist_path}/${frame_dir}"

	# The root directory of the BLIS framework.
	aocldtl_dir='aocl_dtl'
	aocldtl_dirpath="${dist_path}/${aocldtl_dir}"
	
	# The name of the sandbox directory.
	sandbox_dir='sandbox'
	sandbox_dirpath="${dist_path}/${sandbox_dir}"

	# The name of the directory in which object files will be kept.
	obj_dir='obj'
	obj_dirpath="${cur_dirpath}/${obj_dir}"

	# The name of the directory in which libraries will be kept.
	lib_dir='lib'
	lib_dirpath="${cur_dirpath}/${lib_dir}"

	# The name of the directory in which headers will be kept.
	include_dir='include'
	include_dirpath="${cur_dirpath}/${include_dir}"

	# The name of the directory in which the BLAS test suite is kept.
	blastest_dir='blastest'

	# The name of the directory in which the BLIS test suite is kept.
	testsuite_dir='testsuite'

	# -- Version-related --

	# The shared library (.so) version file.
	so_version_file='so_version'
	so_version_filepath="${dist_path}/${so_version_file}"

	# The major and minor/build .so version numbers.
	so_version_major=''
	so_version_minorbuild=''

	# -- configure options --

	# Define the default prefix so that the print_usage() function can
	# output it in the --help text.
	prefix_def='/usr/local'

	# The installation prefix, assigned its default value, and a flag to
	# track whether or not it was given by the user.
	prefix=${prefix_def}
	prefix_flag=''

	# The installation exec_prefix, assigned its default value, and a flag to
	# track whether or not it was given by the user.
	exec_prefix='${prefix}'
	exec_prefix_flag=''

	# The installation libdir, assigned its default value, and a flag to
	# track whether or not it was given by the user.
	libdir='${exec_prefix}/lib'
	libdir_flag=''

	# The installation includedir, assigned its default value, and a flag to
	# track whether or not it was given by the user.
	includedir='${prefix}/include'
	includedir_flag=''

	# The installation sharedir, assigned its default value, and a flag to
	# track whether or not it was given by the user.
	sharedir='${prefix}/share'
	sharedir_flag=''

	# The preset value of CFLAGS and LDFLAGS (ie: compiler and linker flags
	# to use in addition to those determined by the build system).
	cflags_preset=''
	ldflags_preset=''

	# The user-given debug type and a flag indicating it was given.
	debug_type=''
	debug_flag=''

	# The system flag.
	enable_system='yes'

	# The threading flag.
	threading_model='off'

	# The method of assigning micropanels to threads in the JR and JR loops.
	thread_part_jrir='slab'

	# Option variables.
	quiet_flag=''
	show_config_list=''

	# Additional flags.
	enable_verbose='no'
	enable_arg_max_hack='no'
	enable_static='yes'
	enable_shared='yes'
	export_shared='public'
	enable_pba_pools='yes'
	enable_sba_pools='yes'
	enable_mem_tracing='no'
	int_type_size=0
	blas_int_type_size=32
	enable_blas='yes'
	enable_cblas='no'
	enable_mixed_dt='yes'
	enable_mixed_dt_extra_mem='yes'
	enable_sup_handling='yes'
	enable_memkind='' # The default memkind value is determined later on.
	enable_trsm_preinversion='yes'
	force_version='no'
	complex_return='default'

	# The sandbox flag and name.
	sandbox_flag=''
	sandbox=''

	# -- Configuration registry --

	# The name of the chosen configuration (the configuration "family").
	config_name=''

	# The list of sub-configurations associated with config_name.
	config_list=''

	# The list of kernel sets that will be needed by the sub-configurations
	# in config_list..
	kernel_list=''

	# The list of kernel:sub-configuration pairs for all kernels contained
	# in kernel_list.
	kconfig_map=''

	# -- Out-of-tree --

	# Whether we are building out-of-tree.
	configured_oot="no"

	# Dummy file. Used to check whether the cwd is the same as the top-level
	# source distribution directory.
	dummy_file='_blis_dir_detect.tmp'

	# -- Debugging --

	# A global flag to help debug the compilation command for the executable
	# that configure builds on-the-fly to perform hardware auto-detection.
	debug_auto_detect="no"



	# -- Command line option/argument parsing ----------------------------------

	found=true
	while $found = true; do

		# Process our command line options.
		unset OPTIND
		while getopts ":hp:d:e:s:t:r:qci:b:-:" opt; do
			case $opt in
				-)
					case "$OPTARG" in
						help)
							print_usage
							;;
						quiet)
							quiet_flag=1
							;;
						prefix=*)
							prefix_flag=1
							prefix=${OPTARG#*=}
							;;
						exec-prefix=*)
							exec_prefix_flag=1
							exec_prefix=${OPTARG#*=}
							;;
						libdir=*)
							libdir_flag=1
							libdir=${OPTARG#*=}
							;;
						includedir=*)
							includedir_flag=1
							includedir=${OPTARG#*=}
							;;
						sharedir=*)
							sharedir_flag=1
							sharedir=${OPTARG#*=}
							;;
						enable-debug)
							debug_flag=1
							debug_type=noopt
							;;
						enable-debug=*)
							debug_flag=1
							debug_type=${OPTARG#*=}
							;;
						disable-debug)
							debug_flag=0
							;;
						enable-verbose-make)
							enable_verbose='yes'
							;;
						disable-verbose-make)
							enable_verbose='no'
							;;
						enable-arg-max-hack)
							enable_arg_max_hack='yes'
							;;
						disable-arg-max-hack)
							enable_arg_max_hack='no'
							;;
						enable-static)
							enable_static='yes'
							;;
						disable-static)
							enable_static='no'
							;;
						enable-shared)
							enable_shared='yes'
							;;
						disable-shared)
							enable_shared='no'
							;;
						export-shared=*)
							export_shared=${OPTARG#*=}
							;;
						enable-system)
							enable_system='yes'
							;;
						disable-system)
							enable_system='no'
							;;
						enable-threading=*)
							threading_model=${OPTARG#*=}
							;;
						disable-threading)
							threading_model='off'
							;;
						thread-part-jrir=*)
							thread_part_jrir=${OPTARG#*=}
							;;
						enable-pba-pools)
							enable_pba_pools='yes'
							;;
						disable-pba-pools)
							enable_pba_pools='no'
							;;
						enable-sba-pools)
							enable_sba_pools='yes'
							;;
						disable-sba-pools)
							enable_sba_pools='no'
							;;
						enable-mem-tracing)
							enable_mem_tracing='yes'
							;;
						disable-mem-tracing)
							enable_mem_tracing='no'
							;;
						enable-sandbox=*)
							sandbox_flag=1
							sandbox=${OPTARG#*=}
							;;
						disable-sandbox)
							sandbox_flag=0
							;;
						int-size=*)
							int_type_size=${OPTARG#*=}
							;;
						blas-int-size=*)
							blas_int_type_size=${OPTARG#*=}
							;;
						enable-blas)
							enable_blas='yes'
							;;
						disable-blas)
							enable_blas='no'
							;;
						enable-cblas)
							enable_cblas='yes'
							;;
						disable-cblas)
							enable_cblas='no'
							;;
						enable-mixed-dt)
							enable_mixed_dt='yes'
							;;
						disable-mixed-dt)
							enable_mixed_dt='no'
							;;
						enable-mixed-dt-extra-mem)
							enable_mixed_dt_extra_mem='yes'
							;;
						disable-mixed-dt-extra-mem)
							enable_mixed_dt_extra_mem='no'
							;;
						enable-sup-handling)
							enable_sup_handling='yes'
							;;
						disable-sup-handling)
							enable_sup_handling='no'
							;;
						with-memkind)
							enable_memkind='yes'
							;;
						without-memkind)
							enable_memkind='no'
							;;
						enable-trsm-preinversion)
							enable_trsm_preinversion='yes'
							;;
						disable-trsm-preinversion)
							enable_trsm_preinversion='no'
							;;
						force-version=*)
							force_version=${OPTARG#*=}
							;;
						show-config-list)
							show_config_list=1
							;;
						complex-return=*)
							complex_return=${OPTARG#*=}
							;;
						*)
							print_usage
							;;
					esac;;
				h)
					print_usage
					;;
				p)
					prefix_flag=1
					prefix=$OPTARG
					;;
				d)
					debug_flag=1
					debug_type=$OPTARG
					;;
				e)
					export_shared=$OPTARG
					;;
				s)
					sandbox_flag=1
					sandbox=$OPTARG
					;;
				q)
					quiet_flag=1
					;;
				t)
					threading_model=$OPTARG
					;;
				r)
					thread_part_jrir=$OPTARG
					;;
				i)
					int_type_size=$OPTARG
					;;
				b)
					blas_int_type_size=$OPTARG
					;;
				c)
					show_config_list=1
					;;
				\?)
					print_usage
					;;
			esac
		done
		shift $(($OPTIND - 1))

		# Parse environment variables
		found=false
		while [ $# -gt 0 ]; do
			case $1 in
				*=*)
					var=`expr "$1" : '\([^=]*\)='`
					value=`expr "$1" : '[^=]*=\(.*\)'`
					eval $var=\$value
					export $var
					shift
					found=true
					;;
				*)
					break
					;;
			esac
		done
	done


	# -- Check the operating system --------------------------------------------

	os_name=$(uname -s)
	os_vers=$(uname -r)
	echo "${script_name}: detected ${os_name} kernel version ${os_vers}."

	# Define a single variable off of which we can branch to tell if we are
	# building for Windows.
	is_win=no
	if [[ $os_name == MSYS* ]] || \
	   [[ $os_name == MINGW* ]]  || \
	   [[ $os_name == CYGWIN* ]] ; then
		is_win=yes
	fi


	# -- Find a python interpreter ---------------------------------------------

	# Acquire the python search order. This may vary based on the os found
	# above.
	python_search_list=$(get_python_search_list)

	echo "${script_name}: python interpeter search list is: ${python_search_list}."

	# Find a working python interpreter.
	found_python=$(select_tool "${python_search_list}" "${PYTHON}")

	# If we didn't find any working python interpreters, we print an error
	# message.
	if [ -z "${found_python}" ]; then
		echo "${script_name}: *** Could not find working python interperter! Cannot continue."
		exit 1
	fi

	echo "${script_name}: using '${found_python}' python interpreter."


	# -- Check the python version ----------------------------------------------

	# Check the python interpreter's version.
	get_python_version
	check_python


	# -- Find a C compiler -----------------------------------------------------

	# Acquire the compiler search order. This will vary based on the os found
	# above.
	cc_search_list=$(get_cc_search_list)

	echo "${script_name}: C compiler search list is: ${cc_search_list}."

	# Find a working C compiler.
	found_cc=$(select_tool "${cc_search_list}" "${CC}")

	# If we didn't find any working C compilers, we print an error message.
	if [ -z "${found_cc}" ]; then
		echo "${script_name}: *** Could not find working C compiler! Cannot continue."
		exit 1
	fi

	echo "${script_name}: using '${found_cc}' C compiler."


	# -- Find a C++ compiler ---------------------------------------------------

	# Acquire the compiler search order. This will vary based on the os
	# found above.
	cxx_search_list=$(get_cxx_search_list)

	echo "${script_name}: C++ compiler search list is: ${cxx_search_list}."

	# Find a working C++ compiler. NOTE: We can reuse the select_tool()
	# function since it is written in a way that is general-purpose.
	found_cxx=$(select_tool "${cxx_search_list}" "${CXX}")

	# If we didn't find any working C++ compilers, we print an error message.
	if [ -z "${found_cxx}" ]; then
		echo "${script_name}: Could not find working C++ compiler! C++ will not be available in sandbox."
		found_cxx="c++notfound"
	fi

	echo "${script_name}: using '${found_cxx}' C++ compiler (for sandbox only)."


	# -- Check the compiler version --------------------------------------------

	# Initialize the blacklist to empty.
	blacklist_init

	# Check the compiler's version. Certain versions of certain compilers
	# will preclude building certain sub-configurations, which are added
	# to a blacklist. We also make note of certain version ranges that
	# will be useful to know about later.
	get_compiler_version
	check_compiler
	check_compiler_version_ranges

	# Now check the assembler's ability to assemble code. Older versions
	# of binutils may not be aware of certain instruction sets. Those
	# sub-configurations employing kernels that use such instruction sets
	# will also be blacklisted.
	get_binutils_version
	check_assembler

	# Remove duplicates and whitespace from the blacklist.
	blacklist_cleanup

	if [ -n "${config_blist}" ]; then

		echo "${script_name}: configuration blacklist:"
		echo "${script_name}:   ${config_blist}"
	fi


	# -- Read the configuration registry ---------------------------------------

	# Make sure the config registry file exists and can be opened.
	if [ ! -f "${registry_filepath}" ]; then

		echo "${script_name}: could not open '${registry_file}' file; cannot continue."
		echo "${script_name}: BLIS distribution appears to be incomplete."
		echo "${script_name}: *** Please verify source distribution."

		exit 1
	fi

	# Read the registered configuration names and lists into associative
	# arrays.
	echo -n "${script_name}: reading configuration registry..."
	read_registry_file ${registry_filepath}
	echo "done."

	# Report if additional configurations needed to be blacklisted.
	# NOTE: This branch should never execute so long as indirect blacklisting
	# is disabled. See comment regarding issue #214 in the definition of
	# pass_config_kernel_registries().
	if [ -n "${indirect_blist}" ]; then
		echo "${script_name}: needed to indirectly blacklist additional configurations:"
		echo "${script_name}:   ${indirect_blist}"
	fi


	# -- Acquire the BLIS version ----------------------------------------------

	# Set the 'version' variable to the default value (the 'git describe'
	# augmented instance of whatever is in the 'version' file if this is a git
	# clone, or whatever is in the 'version' file unmodified if it is a bare
	# source release).
	set_default_version "${version_filepath}"

	# Initial message.
	echo "${script_name}: starting configuration of BLIS ${version}."

	# Check if the user requested a custom version string.
	if [ "x${force_version}" = "xno" ]; then
		echo "${script_name}: configuring with official version string."
	else
		echo "${script_name}: configuring with custom version string '${force_version}'."
		version="${force_version}"
	fi


	# -- Acquire the shared library (.so) versions -----------------------------

	# The first line of the 'so_version' file contains the .so major version.
	so_version_major=$(cat ${so_version_filepath} | sed -n "1p")

	# The second line contains the minor and build .so version numbers
	# (separated by a '.').
	so_version_minorbuild=$(cat ${so_version_filepath} | sed -n "2p")

	echo "${script_name}: found shared library .so version '${so_version_major}.${so_version_minorbuild}'."
	echo "${script_name}:   .so major version: ${so_version_major}"
	echo "${script_name}:   .so minor.build version: ${so_version_minorbuild}"


	# -- Various pre-configuration checks --------------------------------------

	# Set config_name based on the number of arguments leftover (after command
	# line option processing).
	if [ $# = "0" ]; then

		#configs_avail="auto "$(ls ${config_dirpath})

		echo "${script_name}: "
		echo "${script_name}: *** No configuration given! ***"
		echo "${script_name}: "
		echo "${script_name}: Default configuration behavior is not implemented (for your"
		echo "${script_name}: own safety). Please re-run '${script_name}' and specify one"
		echo "${script_name}: of the existing configurations in the source distribution's"
		echo "${script_name}  '${registry_file}' file:"
		echo "${script_name}: "
		#for k in "${!config_registry[@]}"; do
		for cr_var in ${!config_registry_*}; do

			#v=${config_registry[$k]}
			k=${cr_var##config_registry_}; v=${!cr_var}

			echo "${script_name}:   $k (${v})"
		done
		echo "${script_name}: "

		exit 1

	elif [ $# != "1" ]; then   # more than one configuration argument given.

		print_usage

	fi

	if [ $1 = "auto" ]; then

		echo "${script_name}: automatic configuration requested."

		# Call the auto_detect() function and save the returned string in
		# config_name.
		config_name=$(auto_detect)
		#config_name="generic"

		# Debugging stuff. When confirming the behavior of auto_detect(),
		# it is useful to output ${config_name}, which in theory could be
		# set temoprarily to something other than the config_name, such as
		# the compilation command.
		if [ "${debug_auto_detect}" = "yes" ]; then
			echo "auto-detect program compilation command: ${config_name}"
			exit 1
		fi

		echo "${script_name}: hardware detection driver returned '${config_name}'."

		# If the auto-detect code returned the "generic" string, it means we
		# were unable to automatically detect the user's hardware type. While
		# this is going to be a rare event, it will likely lead the user to
		# experience much lower performance than expected, and thus we will
		# warn them about it at the end of the configure output (to increase
		# the chances that they see it).
		if [ "${config_name}" = "generic" ]; then

			warn_user_generic=1
		else
			warn_user_generic=0
		fi
	else

		# Use the command line argument as the configuration name.
		config_name=$1

		echo "${script_name}: manual configuration requested; configuring with '${config_name}'."

	fi

	# Use the selected config name to look up the list of configurations
	# and kernels associated with that name.
	#config_list=${config_registry[${config_name}]}
	#kernel_list=${kernel_registry[${config_name}]}
	config_list=$(query_array "config_registry" ${config_name})
	kernel_list=$(query_array "kernel_registry" ${config_name})

	# Use the config_registry and kernel_registry to build a kconfig_registry
	# for the selected config_name.
	build_kconfig_registry "${config_name}"

	# Print the configuration list and kernel list, if requested.
	if [ "${show_config_list}" == "1" ]; then

		echo "${script_name}: configuration list:"
		#for k in "${!config_registry[@]}"; do
		for cr_var in ${!config_registry_*}; do

			#v=${config_registry[$k]}
			k=${cr_var##config_registry_}; v=${!cr_var}

			echo "${script_name}:   $k: ${v}"
		done

		echo "${script_name}: kernel list:"
		#for k in "${!kernel_registry[@]}"; do
		for kr_var in ${!kernel_registry_*}; do

			#v=${kernel_registry[$k]}
			k=${kr_var##kernel_registry_}; v=${!kr_var}

			echo "${script_name}:   $k: ${v}"
		done

		echo "${script_name}: kernel-to-config map for '${config_name}':"
		#for k in "${!kconfig_registry[@]}"; do
		for kc_var in ${!kconfig_registry_*}; do

			#v=${kconfig_registry[$k]}
			k=${kc_var##kconfig_registry_}; v=${!kc_var}

			echo "${script_name}:   $k: ${v}"
		done
	fi

	# For each kernel in the kernel list, reduce the list of associated
	# sub-configurations (in the kconfig_registry) to a singleton using
	# the following rules:
	# 1. If the list is a singleton, use that name.
	# 2. If the list contains a sub-configuration name that matches the
	#    kernel name, use that name.
	# 3. Otherwise, use the first name in the list.
	# We use the chosen singleton to ceate a "kernel:subconfig" pair, which
	# we accumulate into a list. This list is the kernel-to-config map, or
	# kconfig_map.

	# We use a sorted version of kernel_list so that it ends up matching the
	# display order of the kconfig_registry above.
	kernel_list_sort=$(echo ${kernel_list} | xargs -n1 | sort -u)

	kconfig_map=""
	for kernel in ${kernel_list_sort}; do

		#configs="${kconfig_registry[$kernel]}"
		configs=$(query_array "kconfig_registry" ${kernel})

		has_one_kernel=$(is_singleton "${configs}")
		contains_kernel=$(is_in_list "${kernel}" "${configs}")

		# Check if the list is a singleton.
		if [ "${has_one_kernel}" == "true" ]; then

			reducedclist="${configs}"

		# Check if the list contains a sub-config name that matches the kernel.
		elif [ "${contains_kernel}" == "true" ]; then

			reducedclist="${kernel}"

		# Otherwise, use the last name.
		else

			last_config=${configs##* }
			reducedclist="${last_config}"
		fi

		# Create a new "kernel:subconfig" pair and add it to the kconfig_map
		# list, removing whitespace.
		new_pair="${kernel}:${reducedclist}"
		kconfig_map=$(canonicalize_ws "${kconfig_map} ${new_pair}")
	done

	if [ "${show_config_list}" == "1" ]; then

		echo "${script_name}: kernel-to-config map for '${config_name}' (chosen pairs):"
		for k in ${kconfig_map}; do
			echo "${script_name}:   $k"
		done
	fi


	echo "${script_name}: checking configuration against contents of '${registry_file}'."

	# First, ensure that the config name is registered (ie: it is present
	# in the config_registry file).
	if [ -z "${config_list}" ]; then

		# NOTE: This branch should never execute when using auto-detection,
		# but we have it here just in case.
		if [ $1 = "auto" ]; then

			echo "${script_name}: 'auto-detected configuration '${config_name}' is NOT registered!"
			echo "${script_name}: "
			echo "${script_name}: *** Cannot continue with unregistered configuration '${config_name}'. ***"
			echo "${script_name}: "
			exit 1;

		else

			# At this point, we know: (a) config_list is empty; and (b) the user
			# requested manual configuration. If the config_name given by the
			# user is present in the configuration blacklist (config_blist),
			# then we can deduce why the config_list is empty: because the only
			# subconfig implied by config_name is blacklisted. Thus, we cannot
			# proceed.

			if [ $(is_in_list "${config_name}" "${config_blist}") == "true" ]; then

				echo "${script_name}: 'user-specified configuration '${config_name}' is blacklisted!"
				echo "${script_name}: "
				echo "${script_name}: *** Cannot continue with blacklisted configuration '${config_name}'. ***"
				echo "${script_name}: *** Try updating your compiler and/or assembler (binutils) versions. ***"
				echo "${script_name}: "
				exit 1;
			else

				# If config_name is NOT present in config_blist, then we know
				# that config_list is empty simply because config_name is
				# unregistered.

				echo "${script_name}: 'user-specified configuration '${config_name}' is NOT registered!"
				echo "${script_name}: "
				echo "${script_name}: *** Cannot continue with unregistered configuration '${config_name}'. ***"
				echo "${script_name}: "
				exit 1;
			fi
		fi
	else

		# This branch executes when the configuration is found to be present
		# (i.e. registered) in the config_registry file.

		echo "${script_name}: configuration '${config_name}' is registered."
		echo "${script_name}: '${config_name}' is defined as having the following sub-configurations:"
		echo "${script_name}:    ${config_list}"
		echo "${script_name}: which collectively require the following kernels:"
		echo "${script_name}:    ${kernel_list}"

	fi


	echo "${script_name}: checking sub-configurations:"

	# Now, verify that the constituent configurations associated with the
	# config name are all valid.
	for conf in ${config_list}; do

		# First confirm that the current configuration is registered.
		#this_clist=${config_registry[${conf}]}
		this_clist=$(query_array "config_registry" ${conf})

		# If the config_list associated with conf is empty, then it was
		# never entered into the config_registry to begin with. Thus,
		# conf must be unregistered.
		if [ -z "${this_clist}" ]; then
			echo "${script_name}: '${conf}' is NOT registered!"
			echo "${script_name}: "
			echo "${script_name}: *** Cannot continue with unregistered configuration '${conf}'. ***"
			echo "${script_name}: "
			exit 1;
		else
			echo -n "${script_name}:   '${conf}' is registered."
		fi

		# Then confirm that the current sub-configuration directory exists.
		if [ ! -d "${config_dirpath}/${conf}" ]; then
			echo "..but does NOT exist!"
			echo "${script_name}: "
			echo "${script_name}: *** Cannot continue with nonexistent configuration '${conf}'. ***"
			echo "${script_name}: "
			exit 1;
		else
			echo "..and exists."
		fi
	done


	echo "${script_name}: checking sub-configurations' requisite kernels:"

	# Also, let's verify that the requisite kernel sets associated with
	# the config name all correspond to directories that exist.
	for kernel in ${kernel_list}; do

		echo -n "${script_name}:   '${kernel}' kernels..."

		# Confirm that the current kernel sub-directory exists.
		if [ ! -d "${kernels_dirpath}/${kernel}" ]; then
			echo "do NOT exist!"
			echo "${script_name}: "
			echo "${script_name}: *** Cannot continue with nonexistent kernel '${kernel}'. ***"
			echo "${script_name}: "
			exit 1;
		else
			echo "exist."
		fi
	done

	# In order to determine the default behavior of the --with[out]-memkind
	# option, we try to detect whether libmemkind is available. If it is,
	# the default implied option will be --with-memkind; otherwise, will be
	# --without-memkind.
	has_memkind=$(has_libmemkind)

	# Try to determine whether the chosen compiler supports #pragma omp simd.
	pragma_omp_simd=$(has_pragma_omp_simd)


	# -- Prepare variables for subsitution into template files -----------------

	# Parse the status of the prefix option and echo feedback.
	if [ -n "${prefix_flag}" ]; then
		echo "${script_name}: detected --prefix='${prefix}'."
	else
		echo "${script_name}: no install prefix option given; defaulting to '${prefix}'."
	fi

	# Parse the status of the exec_prefix option and echo feedback.
	if [ -n "${exec_prefix_flag}" ]; then
		echo "${script_name}: detected --exec-prefix='${exec_prefix}'."
	else
		echo "${script_name}: no install exec_prefix option given; defaulting to PREFIX."
	fi

	# Parse the status of the libdir option and echo feedback.
	if [ -n "${libdir_flag}" ]; then
		echo "${script_name}: detected --libdir='${libdir}'."
	else
		echo "${script_name}: no install libdir option given; defaulting to EXECPREFIX/lib."
	fi

	# Parse the status of the includedir option and echo feedback.
	if [ -n "${includedir_flag}" ]; then
		echo "${script_name}: detected --includedir='${includedir}'."
	else
		echo "${script_name}: no install includedir option given; defaulting to PREFIX/include."
	fi

	# Parse the status of the sharedir option and echo feedback.
	if [ -n "${sharedir_flag}" ]; then
		echo "${script_name}: detected --sharedir='${sharedir}'."
	else
		echo "${script_name}: no install sharedir option given; defaulting to PREFIX/share."
	fi

	# Echo the installation directories that we settled on.
	echo "${script_name}: final installation directories:"
	echo "${script_name}:   prefix:      "${prefix}
	echo "${script_name}:   exec_prefix: "${exec_prefix}
	echo "${script_name}:   libdir:      "${libdir}
	echo "${script_name}:   includedir:  "${includedir}
	echo "${script_name}:   sharedir:    "${sharedir}
	echo "${script_name}: NOTE: the variables above can be overridden when running make."

	# Check if CFLAGS is non-empty.
	if [ -n "${CFLAGS}" ]; then
		cflags_preset="${CFLAGS}"
		echo "${script_name}: detected preset CFLAGS; prepending:"
		echo "${script_name}:   ${cflags_preset}"
	else
		cflags_preset=''
		echo "${script_name}: no preset CFLAGS detected."
	fi

	# Check if LDFLAGS is non-empty.
	if [ -n "${LDFLAGS}" ]; then
		ldflags_preset="${LDFLAGS}"
		echo "${script_name}: detected preset LDFLAGS; prepending:"
		echo "${script_name}:   ${ldflags_preset}"
	else
		ldflags_preset=''
		echo "${script_name}: no preset LDFLAGS detected."
	fi

	# Check if the debug flag was specified.
	if [ -n "${debug_flag}" ]; then
		if [ "x${debug_type}" = "xopt" ]; then
			echo "${script_name}: enabling debug symbols with optimizations."
		elif [ "x${debug_type}" = "xsde" ]; then
			debug_type='sde'
			echo "${script_name}: enabling SDE processor emulation."
		else
			debug_type='noopt'
			echo "${script_name}: enabling debug symbols; optimizations disabled."
		fi
	else
		debug_type='off'
		echo "${script_name}: debug symbols disabled."
	fi

	# Check if the verbose make flag was specified.
	if [ "x${enable_verbose}" = "xyes" ]; then
		echo "${script_name}: enabling verbose make output. (disable with 'make V=0'.)"
	else
		echo "${script_name}: disabling verbose make output. (enable with 'make V=1'.)"
	fi

	# Check if the ARG_MAX hack was requested.
	if [ "x${enable_arg_max_hack}" = "xyes" ]; then
		echo "${script_name}: enabling ARG_MAX hack."
	else
		echo "${script_name}: disabling ARG_MAX hack."
	fi

	enable_shared_01=1
	# Check if the static lib flag was specified.
	if   [ "x${enable_static}" = "xyes" -a "x${enable_shared}" = "xyes" ]; then
		echo "${script_name}: building BLIS as both static and shared libraries."
	elif [ "x${enable_static}" = "xyes" -a "x${enable_shared}" = "xno"  ]; then
		echo "${script_name}: building BLIS as a static library (shared library disabled)."
		enable_shared_01=0
	elif [ "x${enable_static}" = "xno"  -a "x${enable_shared}" = "xyes" ]; then
		echo "${script_name}: building BLIS as a shared library (static library disabled)."
	else
		echo "${script_name}: Both static and shared libraries were disabled."
		echo "${script_name}: *** Please enable one (or both) to continue."
		exit 1
	fi

	# Check if the "export shared" flag was specified.
	if [ "x${export_shared}" = "xall" ]; then
		if [ "x${enable_shared}" = "xyes" ]; then
			echo "${script_name}: exporting all symbols within shared library."
		else
			echo "${script_name}: ignoring request to export all symbols within shared library."
		fi
	elif [ "x${export_shared}" = "xpublic" ]; then
		if [ "x${enable_shared}" = "xyes" ]; then
			echo "${script_name}: exporting only public symbols within shared library."
		fi
	else
		echo "${script_name}: *** Invalid argument '${export_shared}' to --export-shared option given."
		echo "${script_name}: *** Please use 'public' or 'all'."
		exit 1
	fi

	# Check if we are building with or without operating system support.
	if [ "x${enable_system}" = "xyes" ]; then
		echo "${script_name}: enabling operating system support."
		enable_system_01=1
	else
		echo "${script_name}: disabling operating system support."
		echo "${script_name}: WARNING: all threading will be disabled!"
		enable_system_01=0

		# Force threading to be disabled.
		threading_model='off'
	fi

	# Check the threading model flag and standardize its value, if needed.
	# NOTE: 'omp' is deprecated but still supported; 'openmp' is preferred.
	enable_openmp='no'
	enable_openmp_01=0
	enable_pthreads='no'
	enable_pthreads_01=0
	if [ "x${threading_model}" = "xauto" ]; then
		echo "${script_name}: determining the threading model automatically."
	elif [ "x${threading_model}" = "xopenmp" ] ||
	     [ "x${threading_model}" = "xomp" ]; then
		echo "${script_name}: using OpenMP for threading."
		enable_openmp='yes'
		enable_openmp_01=1
		threading_model="openmp" # Standardize the value.
	elif [ "x${threading_model}" = "xpthreads" ] ||
	     [ "x${threading_model}" = "xpthread" ] ||
	     [ "x${threading_model}" = "xposix" ]; then
		echo "${script_name}: using POSIX threads for threading."
		enable_pthreads='yes'
		enable_pthreads_01=1
		threading_model="pthreads" # Standardize the value.
	elif [ "x${threading_model}" = "xoff" ] ||
	     [ "x${threading_model}" = "xno" ] ||
	     [ "x${threading_model}" = "xnone" ]; then
		echo "${script_name}: threading is disabled."
		threading_model="off"
	else
		echo "${script_name}: *** Unsupported threading model: ${threading_model}."
		exit 1
	fi

	# Check the method of assigning micropanels to threads in the JR and IR
	# loops.
	enable_jrir_slab_01=0
	enable_jrir_rr_01=0
	if [ "x${thread_part_jrir}" = "xslab" ]; then
		echo "${script_name}: requesting slab threading in jr and ir loops."
		enable_jrir_slab_01=1
	elif [ "x${thread_part_jrir}" = "xrr" ]; then
		echo "${script_name}: requesting round-robin threading in jr and ir loops."
		enable_jrir_rr_01=1
	else
		echo "${script_name}: *** Unsupported method of thread partitioning in jr and ir loops: ${threading_model}."
		exit 1
	fi

	# Convert 'yes' and 'no' flags to booleans.
	if [ "x${enable_pba_pools}" = "xyes" ]; then
		echo "${script_name}: internal memory pools for packing blocks are enabled."
		enable_pba_pools_01=1
	else
		echo "${script_name}: internal memory pools for packing blocks are disabled."
		enable_pba_pools_01=0
	fi
	if [ "x${enable_sba_pools}" = "xyes" ]; then
		echo "${script_name}: internal memory pools for small blocks are enabled."
		enable_sba_pools_01=1
	else
		echo "${script_name}: internal memory pools for small blocks are disabled."
		enable_sba_pools_01=0
	fi
	if [ "x${enable_mem_tracing}" = "xyes" ]; then
		echo "${script_name}: memory tracing output is enabled."
		enable_mem_tracing_01=1
	else
		echo "${script_name}: memory tracing output is disabled."
		enable_mem_tracing_01=0
	fi
	if [ "x${has_memkind}" = "xyes" ]; then
		if [ "x${enable_memkind}" = "x" ]; then
			# If no explicit option was given for libmemkind one way or the other,
			# we use the value returned previously by has_libmemkind(), in this
			# case "yes", to determine the default.
			echo "${script_name}: libmemkind found; default is to enable use."
			enable_memkind="yes"
			enable_memkind_01=1
		else
			if [ "x${enable_memkind}" = "xyes" ]; then
				echo "${script_name}: received explicit request to enable libmemkind."
				enable_memkind="yes"
				enable_memkind_01=1
			else
				echo "${script_name}: received explicit request to disable libmemkind."
				enable_memkind="no"
				enable_memkind_01=0
			fi
		fi
	else
		echo "${script_name}: libmemkind not found; disabling."
		if [ "x${enable_memkind}" = "xyes" ]; then
			echo "${script_name}: cannot honor explicit request to enable libmemkind."
		fi
		enable_memkind="no"
		enable_memkind_01=0
	fi
	if [ "x${pragma_omp_simd}" = "xyes" ]; then
		echo "${script_name}: compiler appears to support #pragma omp simd."
		enable_pragma_omp_simd_01=1
	else
		echo "${script_name}: compiler appears to not support #pragma omp simd."
		enable_pragma_omp_simd_01=0
	fi
	if [ "x${enable_blas}" = "xyes" ]; then
		echo "${script_name}: the BLAS compatibility layer is enabled."
		enable_blas_01=1
	else
		echo "${script_name}: the BLAS compatibility layer is disabled."
		enable_blas_01=0
	fi
	if [ "x${enable_cblas}" = "xyes" ]; then
		echo "${script_name}: the CBLAS compatibility layer is enabled."
		enable_cblas_01=1
		# Force BLAS layer when CBLAS is enabled
		enable_blas='yes'
	else
		echo "${script_name}: the CBLAS compatibility layer is disabled."
		enable_cblas_01=0
	fi
	if [ "x${enable_mixed_dt}" = "xyes" ]; then
		echo "${script_name}: mixed datatype support is enabled."

		if [ "x${enable_mixed_dt_extra_mem}" = "xyes" ]; then
			echo "${script_name}: mixed datatype optimizations requiring extra memory are enabled."
			enable_mixed_dt_extra_mem_01=1
		else
			echo "${script_name}: mixed datatype optimizations requiring extra memory are disabled."
			enable_mixed_dt_extra_mem_01=0
		fi

		enable_mixed_dt_01=1
	else
		echo "${script_name}: mixed datatype support is disabled."

		enable_mixed_dt_extra_mem_01=0
		enable_mixed_dt_01=0
	fi
	if [ "x${enable_sup_handling}" = "xyes" ]; then
		echo "${script_name}: small matrix handling is enabled."
		enable_sup_handling_01=1
	else
		echo "${script_name}: small matrix handling is disabled."
		enable_sup_handling_01=0
	fi
	if [ "x${enable_trsm_preinversion}" = "xyes" ]; then
		echo "${script_name}: trsm diagonal element pre-inversion is enabled."
		enable_trsm_preinversion_01=1
	else
		echo "${script_name}: trsm diagonal element pre-inversion is disabled."
		enable_trsm_preinversion_01=0
	fi

	# Report integer sizes.
	if [ "x${int_type_size}" = "x32" ]; then
		echo "${script_name}: the BLIS API integer size is 32-bit."
	elif [ "x${int_type_size}" = "x64" ]; then
		echo "${script_name}: the BLIS API integer size is 64-bit."
	else
		echo "${script_name}: the BLIS API integer size is automatically determined."
	fi
	if [ "x${blas_int_type_size}" = "x32" ]; then
		echo "${script_name}: the BLAS/CBLAS API integer size is 32-bit."
	elif [ "x${blas_int_type_size}" = "x64" ]; then
		echo "${script_name}: the BLAS/CBLAS API integer size is 64-bit."
	else
		echo "${script_name}: the BLAS/CBLAS API integer size is automatically determined."
	fi

	# Disallow the simultaneous use of 64-bit integers in the BLAS and
	# 32-bit integers in BLIS.
	if [ "x${blas_int_type_size}" = "x64" -a "x${int_type_size}" = "x32" ]; then
		echo "${script_name}: *** To avoid the possibility of truncation, we do not allow use of 64-bit integers in the BLAS API with 32-bit integers in BLIS. Please use a different configuration of integers."
		exit 1
	fi

	# Check if a sandbox was given.
	if [ -n "${sandbox_flag}" ]; then

		#sandbox_relpath="${sandbox_dir}/${sandbox}"

		echo "${script_name}: configuring for alternate gemm implementation:"
		echo "${script_name}:   ${sandbox_dir}/${sandbox}"

		sandbox_fullpath="${sandbox_dirpath}/${sandbox}"

		if [ ! -d "${sandbox_fullpath}" ]; then
			echo "${script_name}: requested sandbox sub-directory does not exist! Cannot continue."
			echo "${script_name}: *** Please verify sandbox existence and name."
			exit 1
		fi

		enable_sandbox_01=1
	else
		echo "${script_name}: configuring for conventional gemm implementation."

		enable_sandbox_01=0
	fi
	
	# Check the method used for returning complex numbers
	if [ "x${complex_return}" = "xdefault" ]; then
		if [ -n "${FC}" ]; then
			# Determine the complex return type from the given Fortran compiler

			# Query the full vendor version string output. This includes the
			# version number along with (potentially) a bunch of other textual
			# clutter.
			# NOTE: This maybe should use merged stdout/stderr rather than only
			# stdout. But it works for now.
			vendor_string="$(${FC} --version 2>/dev/null)"

			# Query the compiler "vendor" (ie: the compiler's simple name) and
			# isolate the version number.
			# The last part ({ read first rest ; echo $first ; }) is a workaround
			# to OS X's egrep only returning the first match.
			fc_vendor=$(echo "${vendor_string}" | egrep -o 'ifort|GNU' | { read first rest ; echo $first ; })

			if [ "x${fc_vendor}" = "xifort" ]; then
				complex_return='intel'
			elif [ "x${fc_vendor}" = "xGNU" ]; then
				complex_return='gnu'
			else
				echo "${script_name}: unable to determine Fortran compiler vendor!"
				complex_return='gnu'
			fi
		else
			complex_return='gnu'
		fi
	fi
	
	if [ "x${complex_return}" = "xgnu"  ]; then
		complex_return_intel01='0'
	elif [ "x${complex_return}" = "xintel" ]; then
		complex_return_intel01='1'
	else
		echo "${script_name}: unknown complex return type \"${complex_return}\"! Cannot continue."
		echo "${script_name}: *** Acceptable values are \"gnu\" and \"intel\"."
		exit 1
	fi

	echo "${script_name}: configuring complex return type as \"${complex_return}\"."

	# Check the method used for returning complex numbers
	if [ "x${complex_return}" = "xdefault" ]; then
		if [ -n "${FC}" ]; then
			# Determine the complex return type from the given Fortran compiler

			# Query the full vendor version string output. This includes the
			# version number along with (potentially) a bunch of other textual
			# clutter.
			# NOTE: This maybe should use merged stdout/stderr rather than only
			# stdout. But it works for now.
			vendor_string="$(${FC} --version 2>/dev/null)"

			# Query the compiler "vendor" (ie: the compiler's simple name) and
			# isolate the version number.
			# The last part ({ read first rest ; echo $first ; }) is a workaround
			# to OS X's egrep only returning the first match.
			fc_vendor=$(echo "${vendor_string}" | egrep -o 'ifort|GNU' | { read first rest ; echo $first ; })

			if [ "x${fc_vendor}" = "xifort" ]; then
				complex_return='intel'
			elif [ "x${fc_vendor}" = "xGNU" ]; then
				complex_return='gnu'
			else
				echo "${script_name}: unable to determine Fortran compiler vendor!"
				complex_return='gnu'
			fi
		else
			complex_return='gnu'
		fi
	fi

	if [ "x${complex_return}" = "xgnu"  ]; then
		complex_return_intel01='0'
	elif [ "x${complex_return}" = "xintel" ]; then
		complex_return_intel01='1'
	else
		echo "${script_name}: unknown complex return type \"${complex_return}\"! Cannot continue."
		echo "${script_name}: *** Acceptable values are \"gnu\" and \"intel\"."
		exit 1
	fi

	echo "${script_name}: configuring complex return type as \"${complex_return}\"."

	# Variables that may contain forward slashes, such as paths, need extra
	# escaping when used in sed commands. We insert those extra escape
	# characters here so that the sed commands below do the right thing.
	os_name_esc=$(echo     "${os_name}"     | sed 's/\//\\\//g')
	prefix_esc=$(echo      "${prefix}"      | sed 's/\//\\\//g')
	exec_prefix_esc=$(echo "${exec_prefix}" | sed 's/\//\\\//g')
	libdir_esc=$(echo      "${libdir}"      | sed 's/\//\\\//g')
	includedir_esc=$(echo  "${includedir}"  | sed 's/\//\\\//g')
	sharedir_esc=$(echo    "${sharedir}"    | sed 's/\//\\\//g')
	dist_path_esc=$(echo   "${dist_path}"   | sed 's/\//\\\//g')
	cc_esc=$(echo          "${found_cc}"    | sed 's/\//\\\//g')
	cxx_esc=$(echo         "${found_cxx}"   | sed 's/\//\\\//g')
	python_esc=$(echo      "${found_python}"    | sed 's/\//\\\//g')
	#sandbox_relpath_esc=$(echo "${sandbox_relpath}" | sed 's/\//\\\//g')

	# For RANLIB, if the variable is not set, we use a default value of
	# 'ranlib'.
	ranlib_esc=$(echo "${RANLIB:-ranlib}" | sed 's/\//\\\//g')
	# For AR, if the variable is not set, we use a default value of 'ar'.
	ar_esc=$(echo "${AR:-ar}" | sed 's/\//\\\//g')
	libpthread_esc=$(echo "${LIBPTHREAD--lpthread}" | sed 's/\//\\\//g')
	cflags_preset_esc=$(echo "${cflags_preset}" | sed 's/\//\\\//g')
	ldflags_preset_esc=$(echo "${ldflags_preset}" | sed 's/\//\\\//g')

	# For Windows builds, clear the libpthread_esc variable so that
	# no pthreads library is substituted into config.mk. (Windows builds
	# employ an implementation of pthreads that is internal to BLIS.)
	if [[ "$is_win" == "yes" && "$cc_vendor" == "clang" ]]; then
		libpthread_esc=
	fi

	# We also clear the libpthread_esc variable for systemless builds
	# (--disable-system).
	if [[ "$enable_system" == "no" ]]; then
		libpthread_esc=
	fi

	# Typically, there are no slashes in the version variable. However,
	# downstream maintainers (such as those for Debian) may create custom
	# tags in their local clones such as "upstream/0.4.1", which obviously
	# contain slashes. This line, and subsequent use of the escaped variable
	# for the version string, accommodates those use cases.
	version_esc=$(echo "${version}" | sed 's/\//\\\//g')

	# Create a #define for the configuration family (config_name).
	uconf=$(echo ${config_name} | tr '[:lower:]' '[:upper:]')
	config_name_define="#define BLIS_FAMILY_${uconf}\n"

	#create a AOCL specific #define
	#This macro is enabled only for zen family configurations.
	#This enables us to use different cache block sizes for TRSM instead of common level-3 block sizes.
	uconf=$(echo ${config_name} | grep -c 'zen\|amd64' | cut -d. -f1)
	if [[ $uconf == 1 ]]; then
		enable_aocl_zen='yes'
		enable_aocl_zen_01=1
	else
		enable_aocl_zen = 'no';
		enable_aocl_zen_01=0;
	fi

	# Create a list of #defines, one for each configuration in config_list.
	config_list_defines=""
	for conf in ${config_list}; do

		# Convert the current config name to uppercase.
		uconf=$(echo ${conf} | tr '[:lower:]' '[:upper:]')

		# Create a #define and add it to the running list.
		config_define="BLIS_CONFIG_${uconf}"
		config_list_defines="${config_list_defines}#define ${config_define}\n"
	done

	# Create a list of #defines, one for each kernel set in kernel_list.
	kernel_list_defines=""
	for kern in ${kernel_list}; do

		# Convert the current config name to uppercase.
		uconf=$(echo ${kern} | tr '[:lower:]' '[:upper:]')

		# Create a #define and add it to the running list.
		kernel_define="BLIS_KERNELS_${uconf}"
		kernel_list_defines="${kernel_list_defines}#define ${kernel_define}\n"
	done


	# -- Determine whether we are performing an out-of-tree build --------------

	if [ "${dist_path}" != "./" ]; then

		# At this point, we know the user did not run "./configure". But we
		# have not yet ruled out "<fullpath>/configure" or some # equivalent
		# that uses relative paths. To further rule out these possibilities,
		# we create a dummy file in the current build directory.
		touch "./${dummy_file}"

		# If the dummy file we just created in the current directory does not
		# appear in the source distribution path, then we are in a different
		# directory and thus we must create a symbolic link.
		if [ ! -f "${dist_path}/${dummy_file}" ]; then
			configured_oot="yes"
			#echo "${script_name}: detected out-of-tree build directory."
		else
			configured_oot="no"
			#echo "${script_name}: detected in-tree build directory."
		fi

		# Remove the dummy file.
		rm -f "./${dummy_file}"
	fi


	# -- Instantiate config.mk, bli_config.h files from templates --------------

	# Begin substituting information into the config_mk_in file, outputting
	# to config_mk_out.
	echo "${script_name}: creating ${config_mk_out_path} from ${config_mk_in_path}"
	cat "${config_mk_in_path}" \
		| sed -e "s/@version@/${version_esc}/g" \
		| sed -e "s/@so_version_major@/${so_version_major}/g" \
		| sed -e "s/@so_version_minorbuild@/${so_version_minorbuild}/g" \
		| sed -e "s/@config_name@/${config_name}/g" \
		| sed -e "s/@config_list@/${config_list}/g" \
		| sed -e "s/@kernel_list@/${kernel_list}/g" \
		| sed -e "s/@kconfig_map@/${kconfig_map}/g" \
		| sed -e "s/@os_name@/${os_name_esc}/g" \
		| sed -e "s/@is_win@/${is_win}/g" \
		| sed -e "s/@dist_path@/${dist_path_esc}/g" \
		| sed -e "s/@CC_VENDOR@/${cc_vendor}/g" \
		| sed -e "s/@gcc_older_than_4_9_0@/${gcc_older_than_4_9_0}/g" \
		| sed -e "s/@gcc_older_than_6_1_0@/${gcc_older_than_6_1_0}/g" \
		| sed -e "s/@gcc_older_than_9_1_0@/${gcc_older_than_9_1_0}/g" \
		| sed -e "s/@CC@/${cc_esc}/g" \
		| sed -e "s/@CXX@/${cxx_esc}/g" \
		| sed -e "s/@RANLIB@/${ranlib_esc}/g" \
		| sed -e "s/@AR@/${ar_esc}/g" \
		| sed -e "s/@PYTHON@/${python_esc}/g" \
		| sed -e "s/@libpthread@/${libpthread_esc}/g" \
		| sed -e "s/@cflags_preset@/${cflags_preset_esc}/g" \
		| sed -e "s/@ldflags_preset@/${ldflags_preset_esc}/g" \
		| sed -e "s/@debug_type@/${debug_type}/g" \
		| sed -e "s/@enable_system@/${enable_system}/g" \
		| sed -e "s/@threading_model@/${threading_model}/g" \
		| sed -e "s/@prefix@/${prefix_esc}/g" \
		| sed -e "s/@exec_prefix@/${exec_prefix_esc}/g" \
		| sed -e "s/@libdir@/${libdir_esc}/g" \
		| sed -e "s/@includedir@/${includedir_esc}/g" \
		| sed -e "s/@sharedir@/${sharedir_esc}/g" \
		| sed -e "s/@enable_verbose@/${enable_verbose}/g" \
		| sed -e "s/@configured_oot@/${configured_oot}/g" \
		| sed -e "s/@enable_arg_max_hack@/${enable_arg_max_hack}/g" \
		| sed -e "s/@enable_static@/${enable_static}/g" \
		| sed -e "s/@enable_shared@/${enable_shared}/g" \
		| sed -e "s/@export_shared@/${export_shared}/g" \
		| sed -e "s/@enable_blas@/${enable_blas}/g" \
		| sed -e "s/@enable_cblas@/${enable_cblas}/g" \
		| sed -e "s/@enable_memkind@/${enable_memkind}/g" \
		| sed -e "s/@pragma_omp_simd@/${pragma_omp_simd}/g" \
		| sed -e "s/@sandbox@/${sandbox}/g" \
		> "${config_mk_out_path}"
		

	# Begin substituting information into the bli_config_h_in file, outputting
	# to bli_config_h_out. NOTE: We use perl instead of sed because the version
	# of sed used on OS X is old and does not handle the '\n' character
	# intuitively, which was used when constructing ${config_name_define},
	# ${config_list_defines}, and ${kernel_list_defines}.
	echo "${script_name}: creating ${bli_config_h_out_path} from ${bli_config_h_in_path}"
	cat "${bli_config_h_in_path}" \
		| perl -pe "s/\@config_name_define\@/${config_name_define}/g" \
		| perl -pe "s/\@config_list_defines\@/${config_list_defines}/g" \
		| perl -pe "s/\@kernel_list_defines\@/${kernel_list_defines}/g" \
<<<<<<< HEAD
		| sed   -e "s/\@enable_aocl_zen\@/${enable_aocl_zen_01}/g" \
=======
		| sed   -e "s/@enable_system@/${enable_system_01}/g" \
>>>>>>> 6a4aa986
		| sed   -e "s/@enable_openmp@/${enable_openmp_01}/g" \
		| sed   -e "s/@enable_pthreads@/${enable_pthreads_01}/g" \
		| sed   -e "s/@enable_jrir_slab@/${enable_jrir_slab_01}/g" \
		| sed   -e "s/@enable_jrir_rr@/${enable_jrir_rr_01}/g" \
		| sed   -e "s/@enable_pba_pools@/${enable_pba_pools_01}/g" \
		| sed   -e "s/@enable_sba_pools@/${enable_sba_pools_01}/g" \
		| sed   -e "s/@enable_mem_tracing@/${enable_mem_tracing_01}/g" \
		| sed   -e "s/@int_type_size@/${int_type_size}/g" \
		| sed   -e "s/@blas_int_type_size@/${blas_int_type_size}/g" \
		| sed   -e "s/@enable_blas@/${enable_blas_01}/g" \
		| sed   -e "s/@enable_cblas@/${enable_cblas_01}/g" \
		| sed   -e "s/@enable_mixed_dt@/${enable_mixed_dt_01}/g" \
		| sed   -e "s/@enable_mixed_dt_extra_mem@/${enable_mixed_dt_extra_mem_01}/g" \
		| sed   -e "s/@enable_sup_handling@/${enable_sup_handling_01}/g" \
		| sed   -e "s/@enable_memkind@/${enable_memkind_01}/g" \
		| sed   -e "s/@enable_trsm_preinversion@/${enable_trsm_preinversion_01}/g" \
		| sed   -e "s/@enable_pragma_omp_simd@/${enable_pragma_omp_simd_01}/g" \
		| sed   -e "s/@enable_sandbox@/${enable_sandbox_01}/g" \
		| sed   -e "s/@enable_shared@/${enable_shared_01}/g" \
		| sed   -e "s/@complex_return_intel@/${complex_return_intel01}/g" \
		> "${bli_config_h_out_path}"


	# -- Create top-level object directories -----------------------------------

	# Create obj sub-directories (if they do not already exist).
	base_obj_dirpath="${obj_dirpath}/${config_name}"

	echo "${script_name}: creating ${base_obj_dirpath}"
	mkdir -p ${base_obj_dirpath}


	obj_config_dirpath="${base_obj_dirpath}/${config_dir}"

	#echo "${script_name}: creating ${obj_config_dirpath}"
	mkdir -p ${obj_config_dirpath}
	for conf in ${config_list}; do
		echo "${script_name}: creating ${obj_config_dirpath}/${conf}"
		mkdir -p ${obj_config_dirpath}/${conf}
	done


	obj_kernels_dirpath="${base_obj_dirpath}/${kernels_dir}"

	#echo "${script_name}: creating ${obj_kernels_dirpath}"
	mkdir -p ${obj_kernels_dirpath}
	for kern in ${kernel_list}; do
		echo "${script_name}: creating ${obj_kernels_dirpath}/${kern}"
		mkdir -p ${obj_kernels_dirpath}/${kern}
	done


	obj_refkern_dirpath="${base_obj_dirpath}/${refkern_dir}"

	#echo "${script_name}: creating ${obj_refkern_dirpath}"
	mkdir -p ${obj_refkern_dirpath}
	for conf in ${config_list}; do
		echo "${script_name}: creating ${obj_refkern_dirpath}/${conf}"
		mkdir -p ${obj_refkern_dirpath}/${conf}
	done


	obj_aocldtl_dirpath="${base_obj_dirpath}/${aocldtl_dir}"

	echo "${script_name}: creating ${obj_aocldtl_dirpath}"
	mkdir -p ${obj_aocldtl_dirpath}


	obj_frame_dirpath="${base_obj_dirpath}/${frame_dir}"

	echo "${script_name}: creating ${obj_frame_dirpath}"
	mkdir -p ${obj_frame_dirpath}

	if [ -n "${sandbox_flag}" ]; then

		obj_sandbox_dirpath="${base_obj_dirpath}/${sandbox_dir}"

		echo "${script_name}: creating ${obj_sandbox_dirpath}/${sandbox}"
		mkdir -p ${obj_sandbox_dirpath}/${sandbox}
	fi


	obj_blastest_dirpath="${base_obj_dirpath}/${blastest_dir}"

	echo "${script_name}: creating ${obj_blastest_dirpath}"
	mkdir -p ${obj_blastest_dirpath}


	obj_testsuite_dirpath="${base_obj_dirpath}/${testsuite_dir}"

	echo "${script_name}: creating ${obj_testsuite_dirpath}"
	mkdir -p ${obj_testsuite_dirpath}


	# Create lib directory (if it does not already exist).
	base_lib_dirpath="${lib_dirpath}/${config_name}"

	echo "${script_name}: creating ${base_lib_dirpath}"
	mkdir -p ${base_lib_dirpath}

	# Create include directory (if it does not already exist).
	base_include_dirpath="${include_dirpath}/${config_name}"

	echo "${script_name}: creating ${base_include_dirpath}"
	mkdir -p ${base_include_dirpath}


	# -- Mirror source directory hierarchies to object directories -------------

	# Combine the config_list with the config_name and then remove duplicates.
	config_list_plus_name=$(rm_duplicate_words "${config_list} ${config_name}")

	# Mirror each of the sub-configuration directories to the object directory.
	for conf in ${config_list_plus_name}; do

		echo "${script_name}: mirroring ${config_dirpath}/${conf} to ${obj_config_dirpath}/${conf}"
		${mirror_tree_sh} "${config_dirpath}/${conf}" "${obj_config_dirpath}/${conf}"
	done

	# Mirror optimized kernels source tree to its object sub-directory.
	# We perform the mirroring on each configuration/kernel sub-directory
	# within 'kernels'.
	for kern in ${kernel_list}; do

		# Only mirror the optimized kernels source directory if it exists.
		# There are occasions where one of the sub-configurations in the
		# config_list does not correspond to a kernels sub-directory, such
		# as when architecture B is so close to architecture A that B can
		# use A's kernel source code unmodified (though perhaps with
		# different blocksizes).
		#if [ -d "${kernels_dirpath}/${conf}" ]; then

		echo "${script_name}: mirroring ${kernels_dirpath}/${kern} to ${obj_kernels_dirpath}/${kern}"
		${mirror_tree_sh} "${kernels_dirpath}/${kern}" "${obj_kernels_dirpath}/${kern}"
		#else
		#	echo "${script_name}: mirroring ${kernels_dirpath}/${conf} skipped... directory does not exist"
		#fi
	done

	# Mirror reference kernel source tree to its object sub-directory.
	echo "${script_name}: mirroring ${refkern_dirpath} to ${obj_refkern_dirpath}"
	${mirror_tree_sh} ${refkern_dirpath} ${obj_refkern_dirpath}

	# Mirror reference kernels source tree to its object sub-directory.
	for conf in ${config_list}; do

		echo "${script_name}: mirroring ${refkern_dirpath} to ${obj_refkern_dirpath}/${conf}"
		${mirror_tree_sh} "${refkern_dirpath}" "${obj_refkern_dirpath}/${conf}"
	done

	# Mirror framework source tree to its object sub-directory.
	echo "${script_name}: mirroring ${frame_dirpath} to ${obj_frame_dirpath}"
	${mirror_tree_sh} ${frame_dirpath} ${obj_frame_dirpath}

	# Mirror framework source tree to its object sub-directory.
	echo "${script_name}: mirroring ${aocldtl_dirpath} to ${obj_aocldtl_dirpath}"
	${mirror_tree_sh} ${aocldtl_dirpath} ${obj_aocldtl_dirpath}

	# Mirror the chosen sandbox source tree to its object sub-directory.
	if [ -n "${sandbox_flag}" ]; then

		echo "${script_name}: mirroring ${sandbox_dirpath}/${sandbox} to ${obj_sandbox_dirpath}/${sandbox}"
		${mirror_tree_sh} "${sandbox_dirpath}/${sandbox}" "${obj_sandbox_dirpath}/${sandbox}"
	fi


	# -- Generate makefile fragements ------------------------------------------

	clist_contains_cname=$(is_in_list "${config_name}" "${config_list}")

	# If the config_list does not already contain the config_name (i.e.,
	# if config_name is an umbrella family), generate makefiles in that
	# directory. (In the next step, we will loop over the actual sub-
	# configurations and create fragments there as well.)
	if [ "${clist_contains_cname}" == "false" ]; then

		echo "${script_name}: creating makefile fragments in ${obj_config_dirpath}/${config_name}"
		${gen_make_frags_sh} \
				 -h -r -v0 \
				 -o ${script_name} \
				 -p 'CONFIG' \
				 ${config_dirpath}/${config_name} \
				 ${obj_config_dirpath}/${config_name} \
				 ${gen_make_frags_dirpath}/fragment.mk \
				 ${gen_make_frags_dirpath}/suffix_list \
				 ${gen_make_frags_dirpath}/ignore_list
	fi

	# Generate makefile fragments for each of the sub-configurations present
	# in the configuration list.
	for conf in ${config_list}; do

		echo "${script_name}: creating makefile fragments in ${obj_config_dirpath}/${conf}"
		${gen_make_frags_sh} \
				 -h -r -v0 \
				 -o ${script_name} \
				 -p 'CONFIG' \
				 ${config_dirpath}/${conf} \
				 ${obj_config_dirpath}/${conf} \
				 ${gen_make_frags_dirpath}/fragment.mk \
				 ${gen_make_frags_dirpath}/suffix_list \
				 ${gen_make_frags_dirpath}/ignore_list
	done

	# Generate makefile fragments for each of the kernel sets required by
	# the configuration list (in the kernel list).
	for kern in ${kernel_list}; do

		echo "${script_name}: creating makefile fragments in ${obj_kernels_dirpath}/${kern}"
		${gen_make_frags_sh} \
				 -h -r -v0 \
				 -o ${script_name} \
				 -p 'KERNELS' \
				 ${kernels_dirpath}/${kern} \
				 ${obj_kernels_dirpath}/${kern} \
				 ${gen_make_frags_dirpath}/fragment.mk \
				 ${gen_make_frags_dirpath}/suffix_list \
				 ${gen_make_frags_dirpath}/ignore_list
	done

	# Generate makefile fragments in the reference kernels directory.
	echo "${script_name}: creating makefile fragments in ${obj_refkern_dirpath}"
	${gen_make_frags_sh} \
			 -h -r -v0 \
			 -o ${script_name} \
			 -p 'REFKERN' \
			 ${refkern_dirpath} \
			 ${obj_refkern_dirpath} \
			 ${gen_make_frags_dirpath}/fragment.mk \
			 ${gen_make_frags_dirpath}/suffix_list \
			 ${gen_make_frags_dirpath}/ignore_list

	# Generate makefile fragments in the DTL directory.
	echo "${script_name}: creating makefile fragments in ${obj_aocldtl_dirpath}"
	${gen_make_frags_sh} \
			 -h -r -v0 \
			 -o ${script_name} \
			 -p 'AOCLDTL' \
			 ${aocldtl_dirpath} \
			 ${obj_aocldtl_dirpath} \
			 ${gen_make_frags_dirpath}/fragment.mk \
			 ${gen_make_frags_dirpath}/suffix_list \
			 ${gen_make_frags_dirpath}/ignore_list

	# Generate makefile fragments in the framework directory.
	echo "${script_name}: creating makefile fragments in ${obj_frame_dirpath}"
	${gen_make_frags_sh} \
			 -h -r -v0 \
			 -o ${script_name} \
			 -p 'FRAME' \
			 ${frame_dirpath} \
			 ${obj_frame_dirpath} \
			 ${gen_make_frags_dirpath}/fragment.mk \
			 ${gen_make_frags_dirpath}/suffix_list \
			 ${gen_make_frags_dirpath}/ignore_list

	# Generate makefile fragments in the sandbox sub-directory.
	if [ -n "${sandbox_flag}" ]; then

		echo "${script_name}: creating makefile fragments in ${obj_sandbox_dirpath}/${sandbox}"
		${gen_make_frags_sh} \
				 -h -r -v0 \
				 -o ${script_name} \
				 -p 'SANDBOX' \
				 ${sandbox_dirpath}/${sandbox} \
				 ${obj_sandbox_dirpath}/${sandbox} \
				 ${gen_make_frags_dirpath}/fragment.mk \
				 ${gen_make_frags_dirpath}/suffix_list \
				 ${gen_make_frags_dirpath}/ignore_list
	fi


	# -- Handle out-of-tree builds ---------------------------------------------

	# Under some circumstances, we need to create some symbolic links to
	# properly handle out-of-tree builds.
	if [ "${configured_oot}" = "yes" ]; then

		# If 'Makefile' symlink does not already exist in the current
		# directory, create a symbolic link to it. If one does exist, we
		# use -f to force creation of a new link.
		if [ ! -e "./Makefile" ]; then

			echo "${script_name}: creating symbolic link to Makefile."
			ln -s "${dist_path}/Makefile"

		elif [ -h "./Makefile" ]; then
			echo "${script_name}: symbolic link to Makefile already exists; forcing creation of new link."
			ln -sf "${dist_path}/Makefile"
		else
			echo "${script_name}: Non-symbolic link file or directory 'Makefile' blocks creation of symlink."
			echo "${script_name}: *** Please remove this entity and re-run configure."
			exit 1
		fi

		# If 'common.mk' symlink does not already exist in the current
		# directory, create a symbolic link to it. If one does exist, we
		# use -f to force creation of a new link.
		if [ ! -e "./common.mk" ]; then

			echo "${script_name}: creating symbolic link to common.mk."
			ln -s "${dist_path}/common.mk"

		elif [ -h "./common.mk" ]; then
			echo "${script_name}: symbolic link to common.mk already exists; forcing creation of new link."
			ln -sf "${dist_path}/common.mk"
		else
			echo "${script_name}: Non-symbolic link file or directory 'common.mk' blocks creation of symlink."
			echo "${script_name}: *** Please remove this entity and re-run configure."
			exit 1
		fi

		# If 'config' symlink does not already exist in the current
		# directory, create a symbolic link to it. If one does exist, we
		# use -f to force creation of a new link.
		if [ ! -e "./config" ]; then

			echo "${script_name}: creating symbolic link to 'config' directory."
			ln -s "${dist_path}/config"

		elif [ -h "./config" ]; then
			echo "${script_name}: symbolic link to 'config' directory already exists; forcing creation of new link."
			ln -sf "${dist_path}/config"
		else
			echo "${script_name}: Non-symbolic link file or directory 'config' blocks creation of symlink."
			echo "${script_name}: *** Please remove this entity and re-run configure."
			exit 1
		fi

		echo "${script_name}: configured to build outside of source distribution."
	else

		echo "${script_name}: configured to build within top-level directory of source distribution."
	fi

	if [ "${warn_user_generic}" = "1" ]; then

		echo "${script_name}: "
		echo "${script_name}: *** Unable to automatically detect hardware type! ***"
		echo "${script_name}: "
		echo "${script_name}: NOTE: configure was unable to identify a subconfiguration"
		echo "${script_name}: optimized for your hardware. As a result, the 'generic'"
		echo "${script_name}: subconfiguration (with low-performance reference kernels)"
		echo "${script_name}: will be used. For support, please open an issue on GitHub"
		echo "${script_name}: at https://github.com/flame/blis/issues."
		echo "${script_name}: "
	fi

	# Exit peacefully.
	return 0
}


# The script's main entry point, passing all parameters given.
main "$@"
<|MERGE_RESOLUTION|>--- conflicted
+++ resolved
@@ -337,15 +337,6 @@
 	echo " "
 	echo "   -q, --quiet   Suppress informational output. By default, configure"
 	echo "                 is verbose. (NOTE: -q is not yet implemented)"
-	echo " "
-	echo "   --complex-return=gnu|intel"
-	echo " "
-	echo "                 Specify the way in which complex numbers are returned"
-	echo "                 from Fortran functions, either \"gnu\" (return in"
-	echo "                 registers) or \"intel\" (return via hidden argument)."
-	echo "                 If not specified and the environment variable FC is set,"
-	echo "                 attempt to determine the return type from the compiler."
-	echo "                 Otherwise, the default is \"gnu\"."
 	echo " "
 	echo "   -h, --help    Output this information and quit."
 	echo " "
@@ -1400,15 +1391,6 @@
 	# isolate the version number.
 	# The last part ({ read first rest ; echo $first ; }) is a workaround
 	# to OS X's egrep only returning the first match.
-<<<<<<< HEAD
-	cc_vendor=$(echo "${vendor_string}" | egrep -o 'icc|gcc|clang|emcc|pnacl|IBM|oneAPI' | { read first rest ; echo $first ; })
-	if [ "${cc_vendor}" = "icc" -o \
-	     "${cc_vendor}" = "gcc" ]; then
-		cc_version=$(${cc} -dumpversion)
-	#if compiler is AOCC, first grep for clang and then the version number.
-	elif [ "${cc_vendor}" = "clang" ]; then
-            cc_version=$(echo "${vendor_string}" | egrep -o 'clang version [0-9]+\.[0-9]+\.?[0-9]*' | egrep -o '[0-9]+\.[0-9]+\.?[0-9]*')
-=======
 	cc_vendor=$(echo "${vendor_string}" | egrep -o 'icc|gcc|clang|emcc|pnacl|IBM|oneAPI|crosstool-NG' | { read first rest ; echo $first ; })
 	if [ "${cc_vendor}" = "crosstool-NG" ]; then
 	     # Treat compilers built by crosstool-NG (for eg: conda) as gcc.
@@ -1420,7 +1402,6 @@
 	# If compiler is AOCC, first grep for clang and then the version number.
 	elif [ "${cc_vendor}" = "clang" ]; then
 		cc_version=$(echo "${vendor_string}" | egrep -o 'clang version [0-9]+\.[0-9]+\.?[0-9]*' | egrep -o '[0-9]+\.[0-9]+\.?[0-9]*')
->>>>>>> 6a4aa986
 	elif [ "${cc_vendor}" = "oneAPI" ]; then
 		# Treat Intel oneAPI's clang as clang, not icc.
 		cc_vendor="clang"
@@ -3194,49 +3175,6 @@
 
 	echo "${script_name}: configuring complex return type as \"${complex_return}\"."
 
-	# Check the method used for returning complex numbers
-	if [ "x${complex_return}" = "xdefault" ]; then
-		if [ -n "${FC}" ]; then
-			# Determine the complex return type from the given Fortran compiler
-
-			# Query the full vendor version string output. This includes the
-			# version number along with (potentially) a bunch of other textual
-			# clutter.
-			# NOTE: This maybe should use merged stdout/stderr rather than only
-			# stdout. But it works for now.
-			vendor_string="$(${FC} --version 2>/dev/null)"
-
-			# Query the compiler "vendor" (ie: the compiler's simple name) and
-			# isolate the version number.
-			# The last part ({ read first rest ; echo $first ; }) is a workaround
-			# to OS X's egrep only returning the first match.
-			fc_vendor=$(echo "${vendor_string}" | egrep -o 'ifort|GNU' | { read first rest ; echo $first ; })
-
-			if [ "x${fc_vendor}" = "xifort" ]; then
-				complex_return='intel'
-			elif [ "x${fc_vendor}" = "xGNU" ]; then
-				complex_return='gnu'
-			else
-				echo "${script_name}: unable to determine Fortran compiler vendor!"
-				complex_return='gnu'
-			fi
-		else
-			complex_return='gnu'
-		fi
-	fi
-
-	if [ "x${complex_return}" = "xgnu"  ]; then
-		complex_return_intel01='0'
-	elif [ "x${complex_return}" = "xintel" ]; then
-		complex_return_intel01='1'
-	else
-		echo "${script_name}: unknown complex return type \"${complex_return}\"! Cannot continue."
-		echo "${script_name}: *** Acceptable values are \"gnu\" and \"intel\"."
-		exit 1
-	fi
-
-	echo "${script_name}: configuring complex return type as \"${complex_return}\"."
-
 	# Variables that may contain forward slashes, such as paths, need extra
 	# escaping when used in sed commands. We insert those extra escape
 	# characters here so that the sed commands below do the right thing.
@@ -3293,7 +3231,7 @@
 		enable_aocl_zen='yes'
 		enable_aocl_zen_01=1
 	else
-		enable_aocl_zen = 'no';
+		enable_aocl_zen='no'
 		enable_aocl_zen_01=0;
 	fi
 
@@ -3408,11 +3346,8 @@
 		| perl -pe "s/\@config_name_define\@/${config_name_define}/g" \
 		| perl -pe "s/\@config_list_defines\@/${config_list_defines}/g" \
 		| perl -pe "s/\@kernel_list_defines\@/${kernel_list_defines}/g" \
-<<<<<<< HEAD
 		| sed   -e "s/\@enable_aocl_zen\@/${enable_aocl_zen_01}/g" \
-=======
 		| sed   -e "s/@enable_system@/${enable_system_01}/g" \
->>>>>>> 6a4aa986
 		| sed   -e "s/@enable_openmp@/${enable_openmp_01}/g" \
 		| sed   -e "s/@enable_pthreads@/${enable_pthreads_01}/g" \
 		| sed   -e "s/@enable_jrir_slab@/${enable_jrir_slab_01}/g" \
