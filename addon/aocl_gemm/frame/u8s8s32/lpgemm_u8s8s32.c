--- conflicted
+++ resolved
@@ -186,29 +186,7 @@
 
 				temp_scal_c_buffer_u8s8s32o32 = bli_mem_buffer( &mem_scale_c );
 
-<<<<<<< HEAD
-			if ( beta != 0 )
-			{
-				dim_t i_temp = 0;
-				dim_t j_temp = 0;
-				// Upscale out C to temporary C matrix.
-				for ( dim_t i_dscale = ic_start; i_dscale < ic_end; ++i_dscale )
-				{
-					j_temp = 0;
-					for ( dim_t j_dscale = jc; j_dscale < ( jc + nc0 ); ++j_dscale )
-					{
-						*( temp_scal_c_buffer_u8s8s32o32 +
-								( nc0 * i_temp ) + j_temp ) =
-								( int32_t )( *( ( ( int8_t* )c ) +
-								( rs_c * i_dscale ) + j_dscale ) );
-
-						j_temp++;
-					}
-					i_temp++;
-				}
-=======
 				c_use_jc = ( int32_t* )temp_scal_c_buffer_u8s8s32o32;
->>>>>>> 4dcd51c9
 			}
 
 			// The temp c buffer stride is modified as opposed to original C matrix.
@@ -288,12 +266,7 @@
 				if ( ( jc_packb_end > jc_packb_start ) &&
 					 ( jc_packb_start < ( jc + nc0 ) ) )
 				{
-<<<<<<< HEAD
-#ifdef BLIS_KERNELS_ZEN4
-					packb_nr64_u8s8s32o32
-=======
 					( ( packb_s32 )lcntx->packb_fun_ptr )
->>>>>>> 4dcd51c9
 					(
 					  pack_b_buffer_u8s8s32o32 + ( jc_packb_start * kc0_updated ),
 					  ( b + ( rs_b * pc ) + ( cs_b * jc ) +
@@ -301,7 +274,6 @@
 					  ( jc_packb_end - jc_packb_start ), kc0,
 					  &rs_b_use, &cs_b_use
 					);
-#endif
 				}
 				else
 				{
@@ -363,19 +335,13 @@
 					);
 					pack_a_buffer_u8s8s32o32 = ( uint8_t* )bli_mem_buffer( &mem_a );
 
-<<<<<<< HEAD
-#ifdef BLIS_KERNELS_ZEN4
-					packa_k64_u8s8s32o32
-=======
 					( ( packa_s32 )lcntx->packa_fun_ptr )
->>>>>>> 4dcd51c9
 					(
 					  pack_a_buffer_u8s8s32o32,
 					  ( a + ( rs_a * ic ) + pc ), rs_a,
 					  mc0, kc0,
 					  &rs_a_use, &cs_a_use
 					);
-#endif
 					a_use = pack_a_buffer_u8s8s32o32;
 					a_block_stride = kc0_updated;
 				}
@@ -400,15 +366,11 @@
 				{
 					dim_t nr0 = bli_min( ( nc0 - jr ), NR );
 
-<<<<<<< HEAD
-#ifdef BLIS_KERNELS_ZEN4
-=======
 					// Post ops meta attributes.
 					post_ops_attr.post_op_c_i = ic;
 					post_ops_attr.post_op_c_j = ( jc + jr );
 					post_ops_attr.rs_c_downscale = rs_c_downscale;
 
->>>>>>> 4dcd51c9
 					// Reorder/Packed B, Reorder/Packed/Unpacked A call.
 					( ( lpgemm_rowvar_s32 )lcntx->kern_fun_ptr )
 					(
@@ -419,17 +381,6 @@
 					  alpha, beta0,
 					  post_op_list, post_ops_attr
 					);
-#else
-					// Silence compiler warnings.
-					( void )b_use;
-					( void )a_block_stride;
-					( void )rs_c_downscale;
-					( void )is_last_k;
-					( void )c_use_ic;
-					( void )a_use;
-					( void )beta0;
-					( void )nr0;
-#endif
 				}
 			}
 		}
