/*

   BLIS
   An object-based framework for developing high-performance BLAS-like
   libraries.

   Copyright (C) 2014, The University of Texas at Austin
   Copyright (C) 2018 - 2025, Advanced Micro Devices, Inc. All rights reserved.

   Redistribution and use in source and binary forms, with or without
   modification, are permitted provided that the following conditions are
   met:
    - Redistributions of source code must retain the above copyright
      notice, this list of conditions and the following disclaimer.
    - Redistributions in binary form must reproduce the above copyright
      notice, this list of conditions and the following disclaimer in the
      documentation and/or other materials provided with the distribution.
    - Neither the name(s) of the copyright holder(s) nor the names of its
      contributors may be used to endorse or promote products derived
      from this software without specific prior written permission.

   THIS SOFTWARE IS PROVIDED BY THE COPYRIGHT HOLDERS AND CONTRIBUTORS
   "AS IS" AND ANY EXPRESS OR IMPLIED WARRANTIES, INCLUDING, BUT NOT
   LIMITED TO, THE IMPLIED WARRANTIES OF MERCHANTABILITY AND FITNESS FOR
   A PARTICULAR PURPOSE ARE DISCLAIMED. IN NO EVENT SHALL THE COPYRIGHT
   HOLDER OR CONTRIBUTORS BE LIABLE FOR ANY DIRECT, INDIRECT, INCIDENTAL,
   SPECIAL, EXEMPLARY, OR CONSEQUENTIAL DAMAGES (INCLUDING, BUT NOT
   LIMITED TO, PROCUREMENT OF SUBSTITUTE GOODS OR SERVICES; LOSS OF USE,
   DATA, OR PROFITS; OR BUSINESS INTERRUPTION) HOWEVER CAUSED AND ON ANY
   THEORY OF LIABILITY, WHETHER IN CONTRACT, STRICT LIABILITY, OR TORT
   (INCLUDING NEGLIGENCE OR OTHERWISE) ARISING IN ANY WAY OUT OF THE USE
   OF THIS SOFTWARE, EVEN IF ADVISED OF THE POSSIBILITY OF SUCH DAMAGE.

*/

#include "blis.h"


//
// Define BLAS-to-BLIS interfaces.
//
#undef  GENTFUNCDOT
#define GENTFUNCDOT( ftype, ch, chc, blis_conjx, blasname, blisname ) \
\
ftype PASTEF772S(ch,blasname,chc) \
     ( \
       const f77_int* n, \
       const ftype*   x, const f77_int* incx, \
       const ftype*   y, const f77_int* incy  \
     ) \
{ \
    /* Initialize BLIS. */ \
    bli_init_auto(); \
\
    AOCL_DTL_TRACE_ENTRY(AOCL_DTL_LEVEL_TRACE_1); \
    AOCL_DTL_LOG_DOTV_INPUTS(AOCL_DTL_LEVEL_TRACE_1, *MKSTR(ch), *MKSTR(blis_conjx), *n, *incx, *incy); \
    dim_t  n0; \
    ftype* x0; \
    ftype* y0; \
    inc_t  incx0; \
    inc_t  incy0; \
    ftype  rho; \
\
    /* Convert/typecast negative values of n to zero. */ \
    bli_convert_blas_dim1( *n, n0 ); \
\
    /* If the input increments are negative, adjust the pointers so we can
       use positive increments instead. */ \
    bli_convert_blas_incv( n0, (ftype*)x, *incx, x0, incx0 ); \
    bli_convert_blas_incv( n0, (ftype*)y, *incy, y0, incy0 ); \
\
    /* Call BLIS interface. */ \
    PASTEMAC2(ch,blisname,BLIS_TAPI_EX_SUF) \
    ( \
      blis_conjx, \
      BLIS_NO_CONJUGATE, \
      n0, \
      x0, incx0, \
      y0, incy0, \
      &rho, \
      NULL, \
      NULL  \
    ); \
\
    AOCL_DTL_TRACE_EXIT(AOCL_DTL_LEVEL_TRACE_1); \
    /* Finalize BLIS. */ \
    bli_finalize_auto(); \
\
    return rho; \
}\
\
IF_BLIS_ENABLE_BLAS(\
ftype PASTEF772(ch,blasname,chc) \
     ( \
       const f77_int* n, \
       const ftype*   x, const f77_int* incx, \
       const ftype*   y, const f77_int* incy  \
     ) \
{ \
  return PASTEF772S(ch,blasname,chc)( n, x, incx, y, incy );\
} \
)

INSERT_GENTFUNCDOTR_BLAS( dot, dotv )

#ifdef BLIS_DISABLE_COMPLEX_RETURN_INTEL
INSERT_GENTFUNCDOTC_BLAS( dot, dotv )
<<<<<<< HEAD

#else // #ifdef BLIS_ENABLE_COMPLEX_RETURN_INTEL

// For the "intel" complex return type, use a hidden preceding parameter to
// return the result rather than an actual return value.
=======
#else
// For the "intel" complex return type, use a hidden parameter to return the result
>>>>>>> fb2a6827
#undef  GENTFUNCDOT
#define GENTFUNCDOT( ftype, ch, chc, blis_conjx, blasname, blisname ) \
\
void PASTEF772S(ch,blasname,chc) \
     ( \
       ftype*         rhop, \
       const f77_int* n, \
       const ftype*   x, const f77_int* incx, \
       const ftype*   y, const f77_int* incy  \
     ) \
{ \
        /* Initialize BLIS. */ \
        bli_init_auto(); \
\
	AOCL_DTL_TRACE_ENTRY(AOCL_DTL_LEVEL_TRACE_1); \
	AOCL_DTL_LOG_DOTV_INPUTS(AOCL_DTL_LEVEL_TRACE_1, *MKSTR(ch), *MKSTR(blis_conjx), *n, *incx, *incy); \
\
        dim_t  n0; \
        ftype* x0; \
        ftype* y0; \
        inc_t  incx0; \
        inc_t  incy0; \
        ftype  rho; \
\
        /* Convert/typecast negative values of n to zero. */ \
        bli_convert_blas_dim1( *n, n0 ); \
\
        /* If the input increments are negative, adjust the pointers so we can
           use positive increments instead. */ \
        bli_convert_blas_incv( n0, (ftype*)x, *incx, x0, incx0 ); \
        bli_convert_blas_incv( n0, (ftype*)y, *incy, y0, incy0 ); \
\
        /* Call BLIS interface. */ \
        PASTEMAC2(ch,blisname,BLIS_TAPI_EX_SUF) \
        ( \
          blis_conjx, \
          BLIS_NO_CONJUGATE, \
          n0, \
          x0, incx0, \
          y0, incy0, \
          &rho, \
          NULL, \
          NULL  \
        ); \
\
        /* Finalize BLIS. */ \
        AOCL_DTL_TRACE_EXIT(AOCL_DTL_LEVEL_TRACE_1); \
        bli_finalize_auto(); \
\
        *rhop = rho; \
}\
\
IF_BLIS_ENABLE_BLAS(\
void PASTEF772(ch,blasname,chc) \
     ( \
       ftype*         rhop, \
       const f77_int* n, \
       const ftype*   x, const f77_int* incx, \
       const ftype*   y, const f77_int* incy  \
     ) \
{ \
  PASTEF772S(ch,blasname,chc)( rhop, n, x, incx, y, incy );\
} \
)

INSERT_GENTFUNCDOTC_BLAS( dot, dotv )
#endif // BLIS_DISABLE_COMPLEX_RETURN_INTEL


// -- "Black sheep" dot product function definitions --

// Input vectors stored in single precision, computed in double precision,
// with result returned in single precision.
float PASTEF77S(sd,sdot)
     (
       const f77_int* n,
       const float*   sb,
       const float*   x, const f77_int* incx,
       const float*   y, const f77_int* incy
     )
{
    return ( float )
           (
             ( double )(*sb) +
             PASTEF77(d,sdot)
             (
               n,
               x, incx,
               y, incy
             )
           );
}
#ifdef BLIS_ENABLE_BLAS
float PASTEF77(sd,sdot)
     (
       const f77_int* n,
       const float*   sb,
       const float*   x, const f77_int* incx,
       const float*   y, const f77_int* incy
     )
{
  return PASTEF77S(sd,sdot)( n, sb, x, incx, y, incy );
}
#endif // BLIS_ENABLE_BLAS

// Input vectors stored in single precision, computed in double precision,
// with result returned in double precision.
double PASTEF77S(d,sdot)
     (
       const f77_int* n,
       const float*   x, const f77_int* incx,
       const float*   y, const f77_int* incy
     )
{
    dim_t   n0;
    float*  x0;
    float*  y0;
    inc_t   incx0;
    inc_t   incy0;
    double  rho;
    dim_t   i;

    AOCL_DTL_TRACE_ENTRY(AOCL_DTL_LEVEL_TRACE_1);
    AOCL_DTL_LOG_DOTV_INPUTS(AOCL_DTL_LEVEL_TRACE_1, 'D', 'N', *n, *incx, *incy);
    /* Initialization of BLIS is not required. */

    /* Convert/typecast negative values of n to zero. */
    bli_convert_blas_dim1( *n, n0 );

    /* If the input increments are negative, adjust the pointers so we can
       use positive increments instead. */
    bli_convert_blas_incv( n0, (float*)x, *incx, x0, incx0 );
    bli_convert_blas_incv( n0, (float*)y, *incy, y0, incy0 );

    rho = 0.0;

    for ( i = 0; i < n0; i++ )
    {
        float* chi1 = x0 + (i  )*incx0;
        float* psi1 = y0 + (i  )*incy0;

        bli_ddots( (( double )(*chi1)),
                   (( double )(*psi1)), rho );
    }

    /* Finalization of BLIS is not required, because initialization was
       not required. */
    AOCL_DTL_TRACE_EXIT(AOCL_DTL_LEVEL_TRACE_1);

    return rho;
}
#ifdef BLIS_ENABLE_BLAS
double PASTEF77(d,sdot)
     (
       const f77_int* n,
       const float*   x, const f77_int* incx,
       const float*   y, const f77_int* incy
     )
{
  return PASTEF77S(d,sdot)( n, x, incx, y, incy );
}
#endif // BLIS_ENABLE_BLAS<|MERGE_RESOLUTION|>--- conflicted
+++ resolved
@@ -105,16 +105,8 @@
 
 #ifdef BLIS_DISABLE_COMPLEX_RETURN_INTEL
 INSERT_GENTFUNCDOTC_BLAS( dot, dotv )
-<<<<<<< HEAD
-
-#else // #ifdef BLIS_ENABLE_COMPLEX_RETURN_INTEL
-
-// For the "intel" complex return type, use a hidden preceding parameter to
-// return the result rather than an actual return value.
-=======
 #else
 // For the "intel" complex return type, use a hidden parameter to return the result
->>>>>>> fb2a6827
 #undef  GENTFUNCDOT
 #define GENTFUNCDOT( ftype, ch, chc, blis_conjx, blasname, blisname ) \
 \
