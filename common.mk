--- conflicted
+++ resolved
@@ -241,13 +241,9 @@
 files-that-contain      = $(strip $(foreach f, $(1), $(if $(findstring $(2),$(f)),$(f),)))
 files-that-dont-contain = $(strip $(foreach f, $(1), $(if $(findstring $(2),$(f)),,$(f))))
 
-<<<<<<< HEAD
 # Define a function that removes duplicate strings *without* using the sort
 # function.
 rm-dups = $(if $1,$(firstword $1) $(call rm-dups,$(filter-out $(firstword $1),$1)))
-
-=======
->>>>>>> e366665c
 
 #
 # --- Include makefile configuration file --------------------------------------
