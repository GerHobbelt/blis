--- conflicted
+++ resolved
@@ -4,11 +4,7 @@
    An object-based framework for developing high-performance BLAS-like
    libraries.
 
-<<<<<<< HEAD
-   Copyright (C) 2014, The University of Texas at Austin
-=======
    Copyright (C) 2021, The University of Texas at Austin
->>>>>>> f3c166b0
    Copyright (C) 2020 - 2023, Advanced Micro Devices, Inc. All rights reserved.
 
    Redistribution and use in source and binary forms, with or without
