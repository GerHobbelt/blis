/*

   BLIS
   An object-based framework for developing high-performance BLAS-like
   libraries.

   Copyright (C) 2014, The University of Texas at Austin
<<<<<<< HEAD
   Copyright (C) 2020 - 2023, Advanced Micro Devices, Inc. All rights reserved.
   
=======
   Copyright (C) 2020 - 2024, Advanced Micro Devices, Inc. All rights reserved.

>>>>>>> f3c166b0
   Redistribution and use in source and binary forms, with or without
   modification, are permitted provided that the following conditions are
   met:
    - Redistributions of source code must retain the above copyright
      notice, this list of conditions and the following disclaimer.
    - Redistributions in binary form must reproduce the above copyright
      notice, this list of conditions and the following disclaimer in the
      documentation and/or other materials provided with the distribution.
    - Neither the name(s) of the copyright holder(s) nor the names of its
      contributors may be used to endorse or promote products derived
      from this software without specific prior written permission.

   THIS SOFTWARE IS PROVIDED BY THE COPYRIGHT HOLDERS AND CONTRIBUTORS
   "AS IS" AND ANY EXPRESS OR IMPLIED WARRANTIES, INCLUDING, BUT NOT
   LIMITED TO, THE IMPLIED WARRANTIES OF MERCHANTABILITY AND FITNESS FOR
   A PARTICULAR PURPOSE ARE DISCLAIMED. IN NO EVENT SHALL THE COPYRIGHT
   HOLDER OR CONTRIBUTORS BE LIABLE FOR ANY DIRECT, INDIRECT, INCIDENTAL,
   SPECIAL, EXEMPLARY, OR CONSEQUENTIAL DAMAGES (INCLUDING, BUT NOT
   LIMITED TO, PROCUREMENT OF SUBSTITUTE GOODS OR SERVICES; LOSS OF USE,
   DATA, OR PROFITS; OR BUSINESS INTERRUPTION) HOWEVER CAUSED AND ON ANY
   THEORY OF LIABILITY, WHETHER IN CONTRACT, STRICT LIABILITY, OR TORT
   (INCLUDING NEGLIGENCE OR OTHERWISE) ARISING IN ANY WAY OUT OF THE USE
   OF THIS SOFTWARE, EVEN IF ADVISED OF THE POSSIBILITY OF SUCH DAMAGE.

*/

#include "blis.h"

// Make thread settings local to each thread calling BLIS routines.
// (The definition resides in bli_rntm.c.)
extern BLIS_THREAD_LOCAL rntm_t tl_rntm;

/* ctbmv.f -- translated by f2c (version 19991025).
   You must link the resulting object file with the libraries:
	-lf2c -lm   (in that order)
*/

/* Subroutine */
int PASTEF77S(c,tbmv)(const bla_character *uplo, const bla_character *trans, const bla_character *diag, const bla_integer *n, const bla_integer *k, const bla_scomplex *a, const bla_integer *lda, bla_scomplex *x, const bla_integer *incx)
{
    /* System generated locals */
    bla_integer a_dim1, a_offset, i__1, i__2, i__3, i__4, i__5;
    bla_scomplex q__1, q__2, q__3;

    /* Builtin functions */
    //void bla_r_cnjg(bla_scomplex *, bla_scomplex *);

    /* Local variables */
    bla_integer info;
    bla_scomplex temp;
    bla_integer i__, j, l;
    //extern bla_logical PASTE_LSAME(bla_character *, bla_character *, ftnlen, ftnlen);
    bla_integer kplus1, ix, jx, kx = 0;
    //extern /* Subroutine */ int PASTE_XERBLA(bla_character *, bla_integer *, ftnlen);
    bla_logical noconj, nounit;

/*     .. Scalar Arguments .. */
/*     .. Array Arguments .. */
/*     .. */

/*  Purpose */
/*  ======= */

/*  CTBMV  performs one of the matrix-vector operations */

/*     x := A*x,   or   x := A'*x,   or   x := conjg( A' )*x, */

/*  where x is an n element vector and  A is an n by n unit, or non-unit, */
/*  upper or lower triangular band matrix, with ( k + 1 ) diagonals. */

/*  Parameters */
/*  ========== */

/*  UPLO   - CHARACTER*1. */
/*           On entry, UPLO specifies whether the matrix is an upper or */
/*           lower triangular matrix as follows: */

/*              UPLO = 'U' or 'u'   A is an upper triangular matrix. */

/*              UPLO = 'L' or 'l'   A is a lower triangular matrix. */

/*           Unchanged on exit. */

/*  TRANS  - CHARACTER*1. */
/*           On entry, TRANS specifies the operation to be performed as */
/*           follows: */

/*              TRANS = 'N' or 'n'   x := A*x. */

/*              TRANS = 'T' or 't'   x := A'*x. */

/*              TRANS = 'C' or 'c'   x := conjg( A' )*x. */

/*           Unchanged on exit. */

/*  DIAG   - CHARACTER*1. */
/*           On entry, DIAG specifies whether or not A is unit */
/*           triangular as follows: */

/*              DIAG = 'U' or 'u'   A is assumed to be unit triangular. */

/*              DIAG = 'N' or 'n'   A is not assumed to be unit */
/*                                  triangular. */

/*           Unchanged on exit. */

/*  N      - INTEGER. */
/*           On entry, N specifies the order of the matrix A. */
/*           N must be at least zero. */
/*           Unchanged on exit. */

/*  K      - INTEGER. */
/*           On entry with UPLO = 'U' or 'u', K specifies the number of */
/*           super-diagonals of the matrix A. */
/*           On entry with UPLO = 'L' or 'l', K specifies the number of */
/*           sub-diagonals of the matrix A. */
/*           K must satisfy  0 .le. K. */
/*           Unchanged on exit. */

/*  A      - COMPLEX          array of DIMENSION ( LDA, n ). */
/*           Before entry with UPLO = 'U' or 'u', the leading ( k + 1 ) */
/*           by n part of the array A must contain the upper triangular */
/*           band part of the matrix of coefficients, supplied column by */
/*           column, with the leading diagonal of the matrix in row */
/*           ( k + 1 ) of the array, the first super-diagonal starting at */
/*           position 2 in row k, and so on. The top left k by k triangle */
/*           of the array A is not referenced. */
/*           The following program segment will transfer an upper */
/*           triangular band matrix from conventional full matrix storage */
/*           to band storage: */

/*                 DO 20, J = 1, N */
/*                    M = K + 1 - J */
/*                    DO 10, I = MAX( 1, J - K ), J */
/*                       A( M + I, J ) = matrix( I, J ) */
/*              10    CONTINUE */
/*              20 CONTINUE */

/*           Before entry with UPLO = 'L' or 'l', the leading ( k + 1 ) */
/*           by n part of the array A must contain the lower triangular */
/*           band part of the matrix of coefficients, supplied column by */
/*           column, with the leading diagonal of the matrix in row 1 of */
/*           the array, the first sub-diagonal starting at position 1 in */
/*           row 2, and so on. The bottom right k by k triangle of the */
/*           array A is not referenced. */
/*           The following program segment will transfer a lower */
/*           triangular band matrix from conventional full matrix storage */
/*           to band storage: */

/*                 DO 20, J = 1, N */
/*                    M = 1 - J */
/*                    DO 10, I = J, MIN( N, J + K ) */
/*                       A( M + I, J ) = matrix( I, J ) */
/*              10    CONTINUE */
/*              20 CONTINUE */

/*           Note that when DIAG = 'U' or 'u' the elements of the array A */
/*           corresponding to the diagonal elements of the matrix are not */
/*           referenced, but are assumed to be unity. */
/*           Unchanged on exit. */

/*  LDA    - INTEGER. */
/*           On entry, LDA specifies the first dimension of A as declared */
/*           in the calling (sub) program. LDA must be at least */
/*           ( k + 1 ). */
/*           Unchanged on exit. */

/*  X      - COMPLEX          array of dimension at least */
/*           ( 1 + ( n - 1 )*abs( INCX ) ). */
/*           Before entry, the incremented array X must contain the n */
/*           element vector x. On exit, X is overwritten with the */
/*           tranformed vector x. */

/*  INCX   - INTEGER. */
/*           On entry, INCX specifies the increment for the elements of */
/*           X. INCX must not be zero. */
/*           Unchanged on exit. */


/*  Level 2 Blas routine. */

/*  -- Written on 22-October-1986. */
/*     Jack Dongarra, Argonne National Lab. */
/*     Jeremy Du Croz, Nag Central Office. */
/*     Sven Hammarling, Nag Central Office. */
/*     Richard Hanson, Sandia National Labs. */


/*     .. Parameters .. */
/*     .. Local Scalars .. */
/*     .. External Functions .. */
/*     .. External Subroutines .. */
/*     .. Intrinsic Functions .. */
/*     .. */
/*     .. Executable Statements .. */

/*     Test the input parameters. */

    /* Parameter adjustments */
    a_dim1 = *lda;
    a_offset = 1 + a_dim1 * 1;
    a -= a_offset;
    --x;

    /* Function Body */

    // Initialize info_value to 0
    gint_t info_value = 0;
    bli_rntm_set_info_value_only( info_value, &tl_rntm );

    info = 0;
    if (! PASTE_LSAME(uplo, "U", (ftnlen)1, (ftnlen)1) && ! PASTE_LSAME(uplo, "L", (
	    ftnlen)1, (ftnlen)1)) {
	info = 1;
    } else if (! PASTE_LSAME(trans, "N", (ftnlen)1, (ftnlen)1) && ! PASTE_LSAME(trans,
	    "T", (ftnlen)1, (ftnlen)1) && ! PASTE_LSAME(trans, "C", (ftnlen)1, (
	    ftnlen)1)) {
	info = 2;
    } else if (! PASTE_LSAME(diag, "U", (ftnlen)1, (ftnlen)1) && ! PASTE_LSAME(diag,
	    "N", (ftnlen)1, (ftnlen)1)) {
	info = 3;
    } else if (*n < 0) {
	info = 4;
    } else if (*k < 0) {
	info = 5;
    } else if (*lda < *k + 1) {
	info = 7;
    } else if (*incx == 0) {
	info = 9;
    }
    if (info != 0) {
	PASTE_XERBLA("CTBMV ", &info, (ftnlen)6);
	return 0;
    }

/*     Quick return if possible. */

    if (*n == 0) {
	return 0;
    }

    noconj = PASTE_LSAME(trans, "T", (ftnlen)1, (ftnlen)1);
    nounit = PASTE_LSAME(diag, "N", (ftnlen)1, (ftnlen)1);

/*     Set up the start point in X if the increment is not unity. This */
/*     will be  ( N - 1 )*INCX   too small for descending loops. */

    if (*incx <= 0) {
	kx = 1 - (*n - 1) * *incx;
    } else if (*incx != 1) {
	kx = 1;
    }

/*     Start the operations. In this version the elements of A are */
/*     accessed sequentially with one pass through A. */

    if (PASTE_LSAME(trans, "N", (ftnlen)1, (ftnlen)1)) {

/*         Form  x := A*x. */

	if (PASTE_LSAME(uplo, "U", (ftnlen)1, (ftnlen)1)) {
	    kplus1 = *k + 1;
	    if (*incx == 1) {
		i__1 = *n;
		for (j = 1; j <= i__1; ++j) {
		    i__2 = j;
		    if (bli_creal(x[i__2]) != 0.f || bli_cimag(x[i__2]) != 0.f) {
			i__2 = j;
			bli_csets( (bli_creal(x[i__2])), (bli_cimag(x[i__2])), temp );
			l = kplus1 - j;
/* Computing MAX */
			i__2 = 1, i__3 = j - *k;
			i__4 = j - 1;
			for (i__ = f2c_max(i__2,i__3); i__ <= i__4; ++i__) {
			    i__2 = i__;
			    i__3 = i__;
			    i__5 = l + i__ + j * a_dim1;
			    bli_csets( (bli_creal(temp) * bli_creal(a[i__5]) - bli_cimag(temp) * bli_cimag(a[i__5])), (bli_creal(temp) * bli_cimag(a[i__5]) + bli_cimag(temp) * bli_creal(a[i__5])), q__2 );
			    bli_csets( (bli_creal(x[i__3]) + bli_creal(q__2)), (bli_cimag(x[i__3]) + bli_cimag(q__2)), q__1 );
			    bli_csets( (bli_creal(q__1)), (bli_cimag(q__1)), x[i__2] );
/* L10: */
			}
			if (nounit) {
			    i__4 = j;
			    i__2 = j;
			    i__3 = kplus1 + j * a_dim1;
			    bli_csets( (bli_creal(x[i__2]) * bli_creal(a[i__3]) - bli_cimag(x[i__2]) * bli_cimag(a[i__3])), (bli_creal(x[i__2]) * bli_cimag(a[i__3]) + bli_cimag(x[i__2]) * bli_creal(a[i__3])), q__1 );
			    bli_csets( (bli_creal(q__1)), (bli_cimag(q__1)), x[i__4] );
			}
		    }
/* L20: */
		}
	    } else {
		jx = kx;
		i__1 = *n;
		for (j = 1; j <= i__1; ++j) {
		    i__4 = jx;
		    if (bli_creal(x[i__4]) != 0.f || bli_cimag(x[i__4]) != 0.f) {
			i__4 = jx;
			bli_csets( (bli_creal(x[i__4])), (bli_cimag(x[i__4])), temp );
			ix = kx;
			l = kplus1 - j;
/* Computing MAX */
			i__4 = 1, i__2 = j - *k;
			i__3 = j - 1;
			for (i__ = f2c_max(i__4,i__2); i__ <= i__3; ++i__) {
			    i__4 = ix;
			    i__2 = ix;
			    i__5 = l + i__ + j * a_dim1;
			    bli_csets( (bli_creal(temp) * bli_creal(a[i__5]) - bli_cimag(temp) * bli_cimag(a[i__5])), (bli_creal(temp) * bli_cimag(a[i__5]) + bli_cimag(temp) * bli_creal(a[i__5])), q__2 );
			    bli_csets( (bli_creal(x[i__2]) + bli_creal(q__2)), (bli_cimag(x[i__2]) + bli_cimag(q__2)), q__1 );
			    bli_csets( (bli_creal(q__1)), (bli_cimag(q__1)), x[i__4] );
			    ix += *incx;
/* L30: */
			}
			if (nounit) {
			    i__3 = jx;
			    i__4 = jx;
			    i__2 = kplus1 + j * a_dim1;
			    bli_csets( (bli_creal(x[i__4]) * bli_creal(a[i__2]) - bli_cimag(x[i__4]) * bli_cimag(a[i__2])), (bli_creal(x[i__4]) * bli_cimag(a[i__2]) + bli_cimag(x[i__4]) * bli_creal(a[i__2])), q__1 );
			    bli_csets( (bli_creal(q__1)), (bli_cimag(q__1)), x[i__3] );
			}
		    }
		    jx += *incx;
		    if (j > *k) {
			kx += *incx;
		    }
/* L40: */
		}
	    }
	} else {
	    if (*incx == 1) {
		for (j = *n; j >= 1; --j) {
		    i__1 = j;
		    if (bli_creal(x[i__1]) != 0.f || bli_cimag(x[i__1]) != 0.f) {
			i__1 = j;
			bli_csets( (bli_creal(x[i__1])), (bli_cimag(x[i__1])), temp );
			l = 1 - j;
/* Computing MIN */
			i__1 = *n, i__3 = j + *k;
			i__4 = j + 1;
			for (i__ = f2c_min(i__1,i__3); i__ >= i__4; --i__) {
			    i__1 = i__;
			    i__3 = i__;
			    i__2 = l + i__ + j * a_dim1;
			    bli_csets( (bli_creal(temp) * bli_creal(a[i__2]) - bli_cimag(temp) * bli_cimag(a[i__2])), (bli_creal(temp) * bli_cimag(a[i__2]) + bli_cimag(temp) * bli_creal(a[i__2])), q__2 );
			    bli_csets( (bli_creal(x[i__3]) + bli_creal(q__2)), (bli_cimag(x[i__3]) + bli_cimag(q__2)), q__1 );
			    bli_csets( (bli_creal(q__1)), (bli_cimag(q__1)), x[i__1] );
/* L50: */
			}
			if (nounit) {
			    i__4 = j;
			    i__1 = j;
			    i__3 = j * a_dim1 + 1;
			    bli_csets( (bli_creal(x[i__1]) * bli_creal(a[i__3]) - bli_cimag(x[i__1]) * bli_cimag(a[i__3])), (bli_creal(x[i__1]) * bli_cimag(a[i__3]) + bli_cimag(x[i__1]) * bli_creal(a[i__3])), q__1 );
			    bli_csets( (bli_creal(q__1)), (bli_cimag(q__1)), x[i__4] );
			}
		    }
/* L60: */
		}
	    } else {
		kx += (*n - 1) * *incx;
		jx = kx;
		for (j = *n; j >= 1; --j) {
		    i__4 = jx;
		    if (bli_creal(x[i__4]) != 0.f || bli_cimag(x[i__4]) != 0.f) {
			i__4 = jx;
			bli_csets( (bli_creal(x[i__4])), (bli_cimag(x[i__4])), temp );
			ix = kx;
			l = 1 - j;
/* Computing MIN */
			i__4 = *n, i__1 = j + *k;
			i__3 = j + 1;
			for (i__ = f2c_min(i__4,i__1); i__ >= i__3; --i__) {
			    i__4 = ix;
			    i__1 = ix;
			    i__2 = l + i__ + j * a_dim1;
			    bli_csets( (bli_creal(temp) * bli_creal(a[i__2]) - bli_cimag(temp) * bli_cimag(a[i__2])), (bli_creal(temp) * bli_cimag(a[i__2]) + bli_cimag(temp) * bli_creal(a[i__2])), q__2 );
			    bli_csets( (bli_creal(x[i__1]) + bli_creal(q__2)), (bli_cimag(x[i__1]) + bli_cimag(q__2)), q__1 );
			    bli_csets( (bli_creal(q__1)), (bli_cimag(q__1)), x[i__4] );
			    ix -= *incx;
/* L70: */
			}
			if (nounit) {
			    i__3 = jx;
			    i__4 = jx;
			    i__1 = j * a_dim1 + 1;
			    bli_csets( (bli_creal(x[i__4]) * bli_creal(a[i__1]) - bli_cimag(x[i__4]) * bli_cimag(a[i__1])), (bli_creal(x[i__4]) * bli_cimag(a[i__1]) + bli_cimag(x[i__4]) * bli_creal(a[i__1])), q__1 );
			    bli_csets( (bli_creal(q__1)), (bli_cimag(q__1)), x[i__3] );
			}
		    }
		    jx -= *incx;
		    if (*n - j >= *k) {
			kx -= *incx;
		    }
/* L80: */
		}
	    }
	}
    } else {

/*        Form  x := A'*x  or  x := conjg( A' )*x. */

	if (PASTE_LSAME(uplo, "U", (ftnlen)1, (ftnlen)1)) {
	    kplus1 = *k + 1;
	    if (*incx == 1) {
		for (j = *n; j >= 1; --j) {
		    i__3 = j;
		    bli_csets( (bli_creal(x[i__3])), (bli_cimag(x[i__3])), temp );
		    l = kplus1 - j;
		    if (noconj) {
			if (nounit) {
			    i__3 = kplus1 + j * a_dim1;
			    bli_csets( (bli_creal(temp) * bli_creal(a[i__3]) - bli_cimag(temp) * bli_cimag(a[i__3])), (bli_creal(temp) * bli_cimag(a[i__3]) + bli_cimag(temp) * bli_creal(a[i__3])), q__1 );
			    bli_csets( (bli_creal(q__1)), (bli_cimag(q__1)), temp );
			}
/* Computing MAX */
			i__4 = 1, i__1 = j - *k;
			i__3 = f2c_max(i__4,i__1);
			for (i__ = j - 1; i__ >= i__3; --i__) {
			    i__4 = l + i__ + j * a_dim1;
			    i__1 = i__;
			    bli_csets( (bli_creal(a[i__4]) * bli_creal(x[i__1]) - bli_cimag(a[i__4]) * bli_cimag(x[i__1])), (bli_creal(a[i__4]) * bli_cimag(x[i__1]) + bli_cimag(a[i__4]) * bli_creal(x[i__1])), q__2 );
			    bli_csets( (bli_creal(temp) + bli_creal(q__2)), (bli_cimag(temp) + bli_cimag(q__2)), q__1 );
			    bli_csets( (bli_creal(q__1)), (bli_cimag(q__1)), temp );
/* L90: */
			}
		    } else {
			if (nounit) {
			    bla_r_cnjg(&q__2, &a[kplus1 + j * a_dim1]);
			    bli_csets( (bli_creal(temp) * bli_creal(q__2) - bli_cimag(temp) * bli_cimag(q__2)), (bli_creal(temp) * bli_cimag(q__2) + bli_cimag(temp) * bli_creal(q__2)), q__1 );
			    bli_csets( (bli_creal(q__1)), (bli_cimag(q__1)), temp );
			}
/* Computing MAX */
			i__4 = 1, i__1 = j - *k;
			i__3 = f2c_max(i__4,i__1);
			for (i__ = j - 1; i__ >= i__3; --i__) {
			    bla_r_cnjg(&q__3, &a[l + i__ + j * a_dim1]);
			    i__4 = i__;
			    bli_csets( (bli_creal(q__3) * bli_creal(x[i__4]) - bli_cimag(q__3) * bli_cimag(x[i__4])), (bli_creal(q__3) * bli_cimag(x[i__4]) + bli_cimag(q__3) * bli_creal(x[i__4])), q__2 );
			    bli_csets( (bli_creal(temp) + bli_creal(q__2)), (bli_cimag(temp) + bli_cimag(q__2)), q__1 );
			    bli_csets( (bli_creal(q__1)), (bli_cimag(q__1)), temp );
/* L100: */
			}
		    }
		    i__3 = j;
		    bli_csets( (bli_creal(temp)), (bli_cimag(temp)), x[i__3] );
/* L110: */
		}
	    } else {
		kx += (*n - 1) * *incx;
		jx = kx;
		for (j = *n; j >= 1; --j) {
		    i__3 = jx;
		    bli_csets( (bli_creal(x[i__3])), (bli_cimag(x[i__3])), temp );
		    kx -= *incx;
		    ix = kx;
		    l = kplus1 - j;
		    if (noconj) {
			if (nounit) {
			    i__3 = kplus1 + j * a_dim1;
			    bli_csets( (bli_creal(temp) * bli_creal(a[i__3]) - bli_cimag(temp) * bli_cimag(a[i__3])), (bli_creal(temp) * bli_cimag(a[i__3]) + bli_cimag(temp) * bli_creal(a[i__3])), q__1 );
			    bli_csets( (bli_creal(q__1)), (bli_cimag(q__1)), temp );
			}
/* Computing MAX */
			i__4 = 1, i__1 = j - *k;
			i__3 = f2c_max(i__4,i__1);
			for (i__ = j - 1; i__ >= i__3; --i__) {
			    i__4 = l + i__ + j * a_dim1;
			    i__1 = ix;
			    bli_csets( (bli_creal(a[i__4]) * bli_creal(x[i__1]) - bli_cimag(a[i__4]) * bli_cimag(x[i__1])), (bli_creal(a[i__4]) * bli_cimag(x[i__1]) + bli_cimag(a[i__4]) * bli_creal(x[i__1])), q__2 );
			    bli_csets( (bli_creal(temp) + bli_creal(q__2)), (bli_cimag(temp) + bli_cimag(q__2)), q__1 );
			    bli_csets( (bli_creal(q__1)), (bli_cimag(q__1)), temp );
			    ix -= *incx;
/* L120: */
			}
		    } else {
			if (nounit) {
			    bla_r_cnjg(&q__2, &a[kplus1 + j * a_dim1]);
			    bli_csets( (bli_creal(temp) * bli_creal(q__2) - bli_cimag(temp) * bli_cimag(q__2)), (bli_creal(temp) * bli_cimag(q__2) + bli_cimag(temp) * bli_creal(q__2)), q__1 );
			    bli_csets( (bli_creal(q__1)), (bli_cimag(q__1)), temp );
			}
/* Computing MAX */
			i__4 = 1, i__1 = j - *k;
			i__3 = f2c_max(i__4,i__1);
			for (i__ = j - 1; i__ >= i__3; --i__) {
			    bla_r_cnjg(&q__3, &a[l + i__ + j * a_dim1]);
			    i__4 = ix;
			    bli_csets( (bli_creal(q__3) * bli_creal(x[i__4]) - bli_cimag(q__3) * bli_cimag(x[i__4])), (bli_creal(q__3) * bli_cimag(x[i__4]) + bli_cimag(q__3) * bli_creal(x[i__4])), q__2 );
			    bli_csets( (bli_creal(temp) + bli_creal(q__2)), (bli_cimag(temp) + bli_cimag(q__2)), q__1 );
			    bli_csets( (bli_creal(q__1)), (bli_cimag(q__1)), temp );
			    ix -= *incx;
/* L130: */
			}
		    }
		    i__3 = jx;
		    bli_csets( (bli_creal(temp)), (bli_cimag(temp)), x[i__3] );
		    jx -= *incx;
/* L140: */
		}
	    }
	} else {
	    if (*incx == 1) {
		i__3 = *n;
		for (j = 1; j <= i__3; ++j) {
		    i__4 = j;
		    bli_csets( (bli_creal(x[i__4])), (bli_cimag(x[i__4])), temp );
		    l = 1 - j;
		    if (noconj) {
			if (nounit) {
			    i__4 = j * a_dim1 + 1;
			    bli_csets( (bli_creal(temp) * bli_creal(a[i__4]) - bli_cimag(temp) * bli_cimag(a[i__4])), (bli_creal(temp) * bli_cimag(a[i__4]) + bli_cimag(temp) * bli_creal(a[i__4])), q__1 );
			    bli_csets( (bli_creal(q__1)), (bli_cimag(q__1)), temp );
			}
/* Computing MIN */
			i__1 = *n, i__2 = j + *k;
			i__4 = f2c_min(i__1,i__2);
			for (i__ = j + 1; i__ <= i__4; ++i__) {
			    i__1 = l + i__ + j * a_dim1;
			    i__2 = i__;
			    bli_csets( (bli_creal(a[i__1]) * bli_creal(x[i__2]) - bli_cimag(a[i__1]) * bli_cimag(x[i__2])), (bli_creal(a[i__1]) * bli_cimag(x[i__2]) + bli_cimag(a[i__1]) * bli_creal(x[i__2])), q__2 );
			    bli_csets( (bli_creal(temp) + bli_creal(q__2)), (bli_cimag(temp) + bli_cimag(q__2)), q__1 );
			    bli_csets( (bli_creal(q__1)), (bli_cimag(q__1)), temp );
/* L150: */
			}
		    } else {
			if (nounit) {
			    bla_r_cnjg(&q__2, &a[j * a_dim1 + 1]);
			    bli_csets( (bli_creal(temp) * bli_creal(q__2) - bli_cimag(temp) * bli_cimag(q__2)), (bli_creal(temp) * bli_cimag(q__2) + bli_cimag(temp) * bli_creal(q__2)), q__1 );
			    bli_csets( (bli_creal(q__1)), (bli_cimag(q__1)), temp );
			}
/* Computing MIN */
			i__1 = *n, i__2 = j + *k;
			i__4 = f2c_min(i__1,i__2);
			for (i__ = j + 1; i__ <= i__4; ++i__) {
			    bla_r_cnjg(&q__3, &a[l + i__ + j * a_dim1]);
			    i__1 = i__;
			    bli_csets( (bli_creal(q__3) * bli_creal(x[i__1]) - bli_cimag(q__3) * bli_cimag(x[i__1])), (bli_creal(q__3) * bli_cimag(x[i__1]) + bli_cimag(q__3) * bli_creal(x[i__1])), q__2 );
			    bli_csets( (bli_creal(temp) + bli_creal(q__2)), (bli_cimag(temp) + bli_cimag(q__2)), q__1 );
			    bli_csets( (bli_creal(q__1)), (bli_cimag(q__1)), temp );
/* L160: */
			}
		    }
		    i__4 = j;
		    bli_csets( (bli_creal(temp)), (bli_cimag(temp)), x[i__4] );
/* L170: */
		}
	    } else {
		jx = kx;
		i__3 = *n;
		for (j = 1; j <= i__3; ++j) {
		    i__4 = jx;
		    bli_csets( (bli_creal(x[i__4])), (bli_cimag(x[i__4])), temp );
		    kx += *incx;
		    ix = kx;
		    l = 1 - j;
		    if (noconj) {
			if (nounit) {
			    i__4 = j * a_dim1 + 1;
			    bli_csets( (bli_creal(temp) * bli_creal(a[i__4]) - bli_cimag(temp) * bli_cimag(a[i__4])), (bli_creal(temp) * bli_cimag(a[i__4]) + bli_cimag(temp) * bli_creal(a[i__4])), q__1 );
			    bli_csets( (bli_creal(q__1)), (bli_cimag(q__1)), temp );
			}
/* Computing MIN */
			i__1 = *n, i__2 = j + *k;
			i__4 = f2c_min(i__1,i__2);
			for (i__ = j + 1; i__ <= i__4; ++i__) {
			    i__1 = l + i__ + j * a_dim1;
			    i__2 = ix;
			    bli_csets( (bli_creal(a[i__1]) * bli_creal(x[i__2]) - bli_cimag(a[i__1]) * bli_cimag(x[i__2])), (bli_creal(a[i__1]) * bli_cimag(x[i__2]) + bli_cimag(a[i__1]) * bli_creal(x[i__2])), q__2 );
			    bli_csets( (bli_creal(temp) + bli_creal(q__2)), (bli_cimag(temp) + bli_cimag(q__2)), q__1 );
			    bli_csets( (bli_creal(q__1)), (bli_cimag(q__1)), temp );
			    ix += *incx;
/* L180: */
			}
		    } else {
			if (nounit) {
			    bla_r_cnjg(&q__2, &a[j * a_dim1 + 1]);
			    bli_csets( (bli_creal(temp) * bli_creal(q__2) - bli_cimag(temp) * bli_cimag(q__2)), (bli_creal(temp) * bli_cimag(q__2) + bli_cimag(temp) * bli_creal(q__2)), q__1 );
			    bli_csets( (bli_creal(q__1)), (bli_cimag(q__1)), temp );
			}
/* Computing MIN */
			i__1 = *n, i__2 = j + *k;
			i__4 = f2c_min(i__1,i__2);
			for (i__ = j + 1; i__ <= i__4; ++i__) {
			    bla_r_cnjg(&q__3, &a[l + i__ + j * a_dim1]);
			    i__1 = ix;
			    bli_csets( (bli_creal(q__3) * bli_creal(x[i__1]) - bli_cimag(q__3) * bli_cimag(x[i__1])), (bli_creal(q__3) * bli_cimag(x[i__1]) + bli_cimag(q__3) * bli_creal(x[i__1])), q__2 );
			    bli_csets( (bli_creal(temp) + bli_creal(q__2)), (bli_cimag(temp) + bli_cimag(q__2)), q__1 );
			    bli_csets( (bli_creal(q__1)), (bli_cimag(q__1)), temp );
			    ix += *incx;
/* L190: */
			}
		    }
		    i__4 = jx;
		    bli_csets( (bli_creal(temp)), (bli_cimag(temp)), x[i__4] );
		    jx += *incx;
/* L200: */
		}
	    }
	}
    }

    return 0;

/*     End of CTBMV . */

} /* ctbmv_ */

/* dtbmv.f -- translated by f2c (version 19991025).
   You must link the resulting object file with the libraries:
	-lf2c -lm   (in that order)
*/

/* Subroutine */
int PASTEF77S(d,tbmv)(const bla_character *uplo, const bla_character *trans, const bla_character *diag, const bla_integer *n, const bla_integer *k, const bla_double *a, const bla_integer *lda, bla_double *x, const bla_integer *incx)
{
    /* System generated locals */
    bla_integer a_dim1, a_offset, i__1, i__2, i__3, i__4;

    /* Local variables */
    bla_integer info;
    bla_double temp;
    bla_integer i__, j, l;
    //extern bla_logical PASTE_LSAME(bla_character *, bla_character *, ftnlen, ftnlen);
    bla_integer kplus1, ix, jx, kx = 0;
    //extern /* Subroutine */ int PASTE_XERBLA(bla_character *, bla_integer *, ftnlen);
    bla_logical nounit;

/*     .. Scalar Arguments .. */
/*     .. Array Arguments .. */
/*     .. */

/*  Purpose */
/*  ======= */

/*  DTBMV  performs one of the matrix-vector operations */

/*     x := A*x,   or   x := A'*x, */

/*  where x is an n element vector and  A is an n by n unit, or non-unit, */
/*  upper or lower triangular band matrix, with ( k + 1 ) diagonals. */

/*  Parameters */
/*  ========== */

/*  UPLO   - CHARACTER*1. */
/*           On entry, UPLO specifies whether the matrix is an upper or */
/*           lower triangular matrix as follows: */

/*              UPLO = 'U' or 'u'   A is an upper triangular matrix. */

/*              UPLO = 'L' or 'l'   A is a lower triangular matrix. */

/*           Unchanged on exit. */

/*  TRANS  - CHARACTER*1. */
/*           On entry, TRANS specifies the operation to be performed as */
/*           follows: */

/*              TRANS = 'N' or 'n'   x := A*x. */

/*              TRANS = 'T' or 't'   x := A'*x. */

/*              TRANS = 'C' or 'c'   x := A'*x. */

/*           Unchanged on exit. */

/*  DIAG   - CHARACTER*1. */
/*           On entry, DIAG specifies whether or not A is unit */
/*           triangular as follows: */

/*              DIAG = 'U' or 'u'   A is assumed to be unit triangular. */

/*              DIAG = 'N' or 'n'   A is not assumed to be unit */
/*                                  triangular. */

/*           Unchanged on exit. */

/*  N      - INTEGER. */
/*           On entry, N specifies the order of the matrix A. */
/*           N must be at least zero. */
/*           Unchanged on exit. */

/*  K      - INTEGER. */
/*           On entry with UPLO = 'U' or 'u', K specifies the number of */
/*           super-diagonals of the matrix A. */
/*           On entry with UPLO = 'L' or 'l', K specifies the number of */
/*           sub-diagonals of the matrix A. */
/*           K must satisfy  0 .le. K. */
/*           Unchanged on exit. */

/*  A      - DOUBLE PRECISION array of DIMENSION ( LDA, n ). */
/*           Before entry with UPLO = 'U' or 'u', the leading ( k + 1 ) */
/*           by n part of the array A must contain the upper triangular */
/*           band part of the matrix of coefficients, supplied column by */
/*           column, with the leading diagonal of the matrix in row */
/*           ( k + 1 ) of the array, the first super-diagonal starting at */
/*           position 2 in row k, and so on. The top left k by k triangle */
/*           of the array A is not referenced. */
/*           The following program segment will transfer an upper */
/*           triangular band matrix from conventional full matrix storage */
/*           to band storage: */

/*                 DO 20, J = 1, N */
/*                    M = K + 1 - J */
/*                    DO 10, I = MAX( 1, J - K ), J */
/*                       A( M + I, J ) = matrix( I, J ) */
/*              10    CONTINUE */
/*              20 CONTINUE */

/*           Before entry with UPLO = 'L' or 'l', the leading ( k + 1 ) */
/*           by n part of the array A must contain the lower triangular */
/*           band part of the matrix of coefficients, supplied column by */
/*           column, with the leading diagonal of the matrix in row 1 of */
/*           the array, the first sub-diagonal starting at position 1 in */
/*           row 2, and so on. The bottom right k by k triangle of the */
/*           array A is not referenced. */
/*           The following program segment will transfer a lower */
/*           triangular band matrix from conventional full matrix storage */
/*           to band storage: */

/*                 DO 20, J = 1, N */
/*                    M = 1 - J */
/*                    DO 10, I = J, MIN( N, J + K ) */
/*                       A( M + I, J ) = matrix( I, J ) */
/*              10    CONTINUE */
/*              20 CONTINUE */

/*           Note that when DIAG = 'U' or 'u' the elements of the array A */
/*           corresponding to the diagonal elements of the matrix are not */
/*           referenced, but are assumed to be unity. */
/*           Unchanged on exit. */

/*  LDA    - INTEGER. */
/*           On entry, LDA specifies the first dimension of A as declared */
/*           in the calling (sub) program. LDA must be at least */
/*           ( k + 1 ). */
/*           Unchanged on exit. */

/*  X      - DOUBLE PRECISION array of dimension at least */
/*           ( 1 + ( n - 1 )*abs( INCX ) ). */
/*           Before entry, the incremented array X must contain the n */
/*           element vector x. On exit, X is overwritten with the */
/*           tranformed vector x. */

/*  INCX   - INTEGER. */
/*           On entry, INCX specifies the increment for the elements of */
/*           X. INCX must not be zero. */
/*           Unchanged on exit. */


/*  Level 2 Blas routine. */

/*  -- Written on 22-October-1986. */
/*     Jack Dongarra, Argonne National Lab. */
/*     Jeremy Du Croz, Nag Central Office. */
/*     Sven Hammarling, Nag Central Office. */
/*     Richard Hanson, Sandia National Labs. */


/*     .. Parameters .. */
/*     .. Local Scalars .. */
/*     .. External Functions .. */
/*     .. External Subroutines .. */
/*     .. Intrinsic Functions .. */
/*     .. */
/*     .. Executable Statements .. */

/*     Test the input parameters. */

    /* Parameter adjustments */
    a_dim1 = *lda;
    a_offset = 1 + a_dim1 * 1;
    a -= a_offset;
    --x;

    /* Function Body */

    // Initialize info_value to 0
    gint_t info_value = 0;
    bli_rntm_set_info_value_only( info_value, &tl_rntm );

    info = 0;
    if (! PASTE_LSAME(uplo, "U", (ftnlen)1, (ftnlen)1) && ! PASTE_LSAME(uplo, "L", (
	    ftnlen)1, (ftnlen)1)) {
	info = 1;
    } else if (! PASTE_LSAME(trans, "N", (ftnlen)1, (ftnlen)1) && ! PASTE_LSAME(trans,
	    "T", (ftnlen)1, (ftnlen)1) && ! PASTE_LSAME(trans, "C", (ftnlen)1, (
	    ftnlen)1)) {
	info = 2;
    } else if (! PASTE_LSAME(diag, "U", (ftnlen)1, (ftnlen)1) && ! PASTE_LSAME(diag,
	    "N", (ftnlen)1, (ftnlen)1)) {
	info = 3;
    } else if (*n < 0) {
	info = 4;
    } else if (*k < 0) {
	info = 5;
    } else if (*lda < *k + 1) {
	info = 7;
    } else if (*incx == 0) {
	info = 9;
    }
    if (info != 0) {
	PASTE_XERBLA("DTBMV ", &info, (ftnlen)6);
	return 0;
    }

/*     Quick return if possible. */

    if (*n == 0) {
	return 0;
    }

    nounit = PASTE_LSAME(diag, "N", (ftnlen)1, (ftnlen)1);

/*     Set up the start point in X if the increment is not unity. This */
/*     will be  ( N - 1 )*INCX   too small for descending loops. */

    if (*incx <= 0) {
	kx = 1 - (*n - 1) * *incx;
    } else if (*incx != 1) {
	kx = 1;
    }

/*     Start the operations. In this version the elements of A are */
/*     accessed sequentially with one pass through A. */

    if (PASTE_LSAME(trans, "N", (ftnlen)1, (ftnlen)1)) {

/*         Form  x := A*x. */

	if (PASTE_LSAME(uplo, "U", (ftnlen)1, (ftnlen)1)) {
	    kplus1 = *k + 1;
	    if (*incx == 1) {
		i__1 = *n;
		for (j = 1; j <= i__1; ++j) {
		    if (x[j] != 0.) {
			temp = x[j];
			l = kplus1 - j;
/* Computing MAX */
			i__2 = 1, i__3 = j - *k;
			i__4 = j - 1;
			for (i__ = f2c_max(i__2,i__3); i__ <= i__4; ++i__) {
			    x[i__] += temp * a[l + i__ + j * a_dim1];
/* L10: */
			}
			if (nounit) {
			    x[j] *= a[kplus1 + j * a_dim1];
			}
		    }
/* L20: */
		}
	    } else {
		jx = kx;
		i__1 = *n;
		for (j = 1; j <= i__1; ++j) {
		    if (x[jx] != 0.) {
			temp = x[jx];
			ix = kx;
			l = kplus1 - j;
/* Computing MAX */
			i__4 = 1, i__2 = j - *k;
			i__3 = j - 1;
			for (i__ = f2c_max(i__4,i__2); i__ <= i__3; ++i__) {
			    x[ix] += temp * a[l + i__ + j * a_dim1];
			    ix += *incx;
/* L30: */
			}
			if (nounit) {
			    x[jx] *= a[kplus1 + j * a_dim1];
			}
		    }
		    jx += *incx;
		    if (j > *k) {
			kx += *incx;
		    }
/* L40: */
		}
	    }
	} else {
	    if (*incx == 1) {
		for (j = *n; j >= 1; --j) {
		    if (x[j] != 0.) {
			temp = x[j];
			l = 1 - j;
/* Computing MIN */
			i__1 = *n, i__3 = j + *k;
			i__4 = j + 1;
			for (i__ = f2c_min(i__1,i__3); i__ >= i__4; --i__) {
			    x[i__] += temp * a[l + i__ + j * a_dim1];
/* L50: */
			}
			if (nounit) {
			    x[j] *= a[j * a_dim1 + 1];
			}
		    }
/* L60: */
		}
	    } else {
		kx += (*n - 1) * *incx;
		jx = kx;
		for (j = *n; j >= 1; --j) {
		    if (x[jx] != 0.) {
			temp = x[jx];
			ix = kx;
			l = 1 - j;
/* Computing MIN */
			i__4 = *n, i__1 = j + *k;
			i__3 = j + 1;
			for (i__ = f2c_min(i__4,i__1); i__ >= i__3; --i__) {
			    x[ix] += temp * a[l + i__ + j * a_dim1];
			    ix -= *incx;
/* L70: */
			}
			if (nounit) {
			    x[jx] *= a[j * a_dim1 + 1];
			}
		    }
		    jx -= *incx;
		    if (*n - j >= *k) {
			kx -= *incx;
		    }
/* L80: */
		}
	    }
	}
    } else {

/*        Form  x := A'*x. */

	if (PASTE_LSAME(uplo, "U", (ftnlen)1, (ftnlen)1)) {
	    kplus1 = *k + 1;
	    if (*incx == 1) {
		for (j = *n; j >= 1; --j) {
		    temp = x[j];
		    l = kplus1 - j;
		    if (nounit) {
			temp *= a[kplus1 + j * a_dim1];
		    }
/* Computing MAX */
		    i__4 = 1, i__1 = j - *k;
		    i__3 = f2c_max(i__4,i__1);
		    for (i__ = j - 1; i__ >= i__3; --i__) {
			temp += a[l + i__ + j * a_dim1] * x[i__];
/* L90: */
		    }
		    x[j] = temp;
/* L100: */
		}
	    } else {
		kx += (*n - 1) * *incx;
		jx = kx;
		for (j = *n; j >= 1; --j) {
		    temp = x[jx];
		    kx -= *incx;
		    ix = kx;
		    l = kplus1 - j;
		    if (nounit) {
			temp *= a[kplus1 + j * a_dim1];
		    }
/* Computing MAX */
		    i__4 = 1, i__1 = j - *k;
		    i__3 = f2c_max(i__4,i__1);
		    for (i__ = j - 1; i__ >= i__3; --i__) {
			temp += a[l + i__ + j * a_dim1] * x[ix];
			ix -= *incx;
/* L110: */
		    }
		    x[jx] = temp;
		    jx -= *incx;
/* L120: */
		}
	    }
	} else {
	    if (*incx == 1) {
		i__3 = *n;
		for (j = 1; j <= i__3; ++j) {
		    temp = x[j];
		    l = 1 - j;
		    if (nounit) {
			temp *= a[j * a_dim1 + 1];
		    }
/* Computing MIN */
		    i__1 = *n, i__2 = j + *k;
		    i__4 = f2c_min(i__1,i__2);
		    for (i__ = j + 1; i__ <= i__4; ++i__) {
			temp += a[l + i__ + j * a_dim1] * x[i__];
/* L130: */
		    }
		    x[j] = temp;
/* L140: */
		}
	    } else {
		jx = kx;
		i__3 = *n;
		for (j = 1; j <= i__3; ++j) {
		    temp = x[jx];
		    kx += *incx;
		    ix = kx;
		    l = 1 - j;
		    if (nounit) {
			temp *= a[j * a_dim1 + 1];
		    }
/* Computing MIN */
		    i__1 = *n, i__2 = j + *k;
		    i__4 = f2c_min(i__1,i__2);
		    for (i__ = j + 1; i__ <= i__4; ++i__) {
			temp += a[l + i__ + j * a_dim1] * x[ix];
			ix += *incx;
/* L150: */
		    }
		    x[jx] = temp;
		    jx += *incx;
/* L160: */
		}
	    }
	}
    }

    return 0;

/*     End of DTBMV . */

} /* dtbmv_ */

/* stbmv.f -- translated by f2c (version 19991025).
   You must link the resulting object file with the libraries:
	-lf2c -lm   (in that order)
*/

/* Subroutine */
int PASTEF77S(s,tbmv)(const bla_character *uplo, const bla_character *trans, const bla_character *diag, const bla_integer *n, const bla_integer *k, const bla_real *a, const bla_integer *lda, bla_real *x, const bla_integer *incx)
{
    /* System generated locals */
    bla_integer a_dim1, a_offset, i__1, i__2, i__3, i__4;

    /* Local variables */
    bla_integer info;
    bla_real temp;
    bla_integer i__, j, l;
    //extern bla_logical PASTE_LSAME(bla_character *, bla_character *, ftnlen, ftnlen);
    bla_integer kplus1, ix, jx, kx = 0;
    //extern /* Subroutine */ int PASTE_XERBLA(bla_character *, bla_integer *, ftnlen);
    bla_logical nounit;

/*     .. Scalar Arguments .. */
/*     .. Array Arguments .. */
/*     .. */

/*  Purpose */
/*  ======= */

/*  STBMV  performs one of the matrix-vector operations */

/*     x := A*x,   or   x := A'*x, */

/*  where x is an n element vector and  A is an n by n unit, or non-unit, */
/*  upper or lower triangular band matrix, with ( k + 1 ) diagonals. */

/*  Parameters */
/*  ========== */

/*  UPLO   - CHARACTER*1. */
/*           On entry, UPLO specifies whether the matrix is an upper or */
/*           lower triangular matrix as follows: */

/*              UPLO = 'U' or 'u'   A is an upper triangular matrix. */

/*              UPLO = 'L' or 'l'   A is a lower triangular matrix. */

/*           Unchanged on exit. */

/*  TRANS  - CHARACTER*1. */
/*           On entry, TRANS specifies the operation to be performed as */
/*           follows: */

/*              TRANS = 'N' or 'n'   x := A*x. */

/*              TRANS = 'T' or 't'   x := A'*x. */

/*              TRANS = 'C' or 'c'   x := A'*x. */

/*           Unchanged on exit. */

/*  DIAG   - CHARACTER*1. */
/*           On entry, DIAG specifies whether or not A is unit */
/*           triangular as follows: */

/*              DIAG = 'U' or 'u'   A is assumed to be unit triangular. */

/*              DIAG = 'N' or 'n'   A is not assumed to be unit */
/*                                  triangular. */

/*           Unchanged on exit. */

/*  N      - INTEGER. */
/*           On entry, N specifies the order of the matrix A. */
/*           N must be at least zero. */
/*           Unchanged on exit. */

/*  K      - INTEGER. */
/*           On entry with UPLO = 'U' or 'u', K specifies the number of */
/*           super-diagonals of the matrix A. */
/*           On entry with UPLO = 'L' or 'l', K specifies the number of */
/*           sub-diagonals of the matrix A. */
/*           K must satisfy  0 .le. K. */
/*           Unchanged on exit. */

/*  A      - REAL             array of DIMENSION ( LDA, n ). */
/*           Before entry with UPLO = 'U' or 'u', the leading ( k + 1 ) */
/*           by n part of the array A must contain the upper triangular */
/*           band part of the matrix of coefficients, supplied column by */
/*           column, with the leading diagonal of the matrix in row */
/*           ( k + 1 ) of the array, the first super-diagonal starting at */
/*           position 2 in row k, and so on. The top left k by k triangle */
/*           of the array A is not referenced. */
/*           The following program segment will transfer an upper */
/*           triangular band matrix from conventional full matrix storage */
/*           to band storage: */

/*                 DO 20, J = 1, N */
/*                    M = K + 1 - J */
/*                    DO 10, I = MAX( 1, J - K ), J */
/*                       A( M + I, J ) = matrix( I, J ) */
/*              10    CONTINUE */
/*              20 CONTINUE */

/*           Before entry with UPLO = 'L' or 'l', the leading ( k + 1 ) */
/*           by n part of the array A must contain the lower triangular */
/*           band part of the matrix of coefficients, supplied column by */
/*           column, with the leading diagonal of the matrix in row 1 of */
/*           the array, the first sub-diagonal starting at position 1 in */
/*           row 2, and so on. The bottom right k by k triangle of the */
/*           array A is not referenced. */
/*           The following program segment will transfer a lower */
/*           triangular band matrix from conventional full matrix storage */
/*           to band storage: */

/*                 DO 20, J = 1, N */
/*                    M = 1 - J */
/*                    DO 10, I = J, MIN( N, J + K ) */
/*                       A( M + I, J ) = matrix( I, J ) */
/*              10    CONTINUE */
/*              20 CONTINUE */

/*           Note that when DIAG = 'U' or 'u' the elements of the array A */
/*           corresponding to the diagonal elements of the matrix are not */
/*           referenced, but are assumed to be unity. */
/*           Unchanged on exit. */

/*  LDA    - INTEGER. */
/*           On entry, LDA specifies the first dimension of A as declared */
/*           in the calling (sub) program. LDA must be at least */
/*           ( k + 1 ). */
/*           Unchanged on exit. */

/*  X      - REAL             array of dimension at least */
/*           ( 1 + ( n - 1 )*abs( INCX ) ). */
/*           Before entry, the incremented array X must contain the n */
/*           element vector x. On exit, X is overwritten with the */
/*           tranformed vector x. */

/*  INCX   - INTEGER. */
/*           On entry, INCX specifies the increment for the elements of */
/*           X. INCX must not be zero. */
/*           Unchanged on exit. */


/*  Level 2 Blas routine. */

/*  -- Written on 22-October-1986. */
/*     Jack Dongarra, Argonne National Lab. */
/*     Jeremy Du Croz, Nag Central Office. */
/*     Sven Hammarling, Nag Central Office. */
/*     Richard Hanson, Sandia National Labs. */


/*     .. Parameters .. */
/*     .. Local Scalars .. */
/*     .. External Functions .. */
/*     .. External Subroutines .. */
/*     .. Intrinsic Functions .. */
/*     .. */
/*     .. Executable Statements .. */

/*     Test the input parameters. */

    /* Parameter adjustments */
    a_dim1 = *lda;
    a_offset = 1 + a_dim1 * 1;
    a -= a_offset;
    --x;

    /* Function Body */

    // Initialize info_value to 0
    gint_t info_value = 0;
    bli_rntm_set_info_value_only( info_value, &tl_rntm );

    info = 0;
    if (! PASTE_LSAME(uplo, "U", (ftnlen)1, (ftnlen)1) && ! PASTE_LSAME(uplo, "L", (
	    ftnlen)1, (ftnlen)1)) {
	info = 1;
    } else if (! PASTE_LSAME(trans, "N", (ftnlen)1, (ftnlen)1) && ! PASTE_LSAME(trans,
	    "T", (ftnlen)1, (ftnlen)1) && ! PASTE_LSAME(trans, "C", (ftnlen)1, (
	    ftnlen)1)) {
	info = 2;
    } else if (! PASTE_LSAME(diag, "U", (ftnlen)1, (ftnlen)1) && ! PASTE_LSAME(diag,
	    "N", (ftnlen)1, (ftnlen)1)) {
	info = 3;
    } else if (*n < 0) {
	info = 4;
    } else if (*k < 0) {
	info = 5;
    } else if (*lda < *k + 1) {
	info = 7;
    } else if (*incx == 0) {
	info = 9;
    }
    if (info != 0) {
	PASTE_XERBLA("STBMV ", &info, (ftnlen)6);
	return 0;
    }

/*     Quick return if possible. */

    if (*n == 0) {
	return 0;
    }

    nounit = PASTE_LSAME(diag, "N", (ftnlen)1, (ftnlen)1);

/*     Set up the start point in X if the increment is not unity. This */
/*     will be  ( N - 1 )*INCX   too small for descending loops. */

    if (*incx <= 0) {
	kx = 1 - (*n - 1) * *incx;
    } else if (*incx != 1) {
	kx = 1;
    }

/*     Start the operations. In this version the elements of A are */
/*     accessed sequentially with one pass through A. */

    if (PASTE_LSAME(trans, "N", (ftnlen)1, (ftnlen)1)) {

/*         Form  x := A*x. */

	if (PASTE_LSAME(uplo, "U", (ftnlen)1, (ftnlen)1)) {
	    kplus1 = *k + 1;
	    if (*incx == 1) {
		i__1 = *n;
		for (j = 1; j <= i__1; ++j) {
		    if (x[j] != 0.f) {
			temp = x[j];
			l = kplus1 - j;
/* Computing MAX */
			i__2 = 1, i__3 = j - *k;
			i__4 = j - 1;
			for (i__ = f2c_max(i__2,i__3); i__ <= i__4; ++i__) {
			    x[i__] += temp * a[l + i__ + j * a_dim1];
/* L10: */
			}
			if (nounit) {
			    x[j] *= a[kplus1 + j * a_dim1];
			}
		    }
/* L20: */
		}
	    } else {
		jx = kx;
		i__1 = *n;
		for (j = 1; j <= i__1; ++j) {
		    if (x[jx] != 0.f) {
			temp = x[jx];
			ix = kx;
			l = kplus1 - j;
/* Computing MAX */
			i__4 = 1, i__2 = j - *k;
			i__3 = j - 1;
			for (i__ = f2c_max(i__4,i__2); i__ <= i__3; ++i__) {
			    x[ix] += temp * a[l + i__ + j * a_dim1];
			    ix += *incx;
/* L30: */
			}
			if (nounit) {
			    x[jx] *= a[kplus1 + j * a_dim1];
			}
		    }
		    jx += *incx;
		    if (j > *k) {
			kx += *incx;
		    }
/* L40: */
		}
	    }
	} else {
	    if (*incx == 1) {
		for (j = *n; j >= 1; --j) {
		    if (x[j] != 0.f) {
			temp = x[j];
			l = 1 - j;
/* Computing MIN */
			i__1 = *n, i__3 = j + *k;
			i__4 = j + 1;
			for (i__ = f2c_min(i__1,i__3); i__ >= i__4; --i__) {
			    x[i__] += temp * a[l + i__ + j * a_dim1];
/* L50: */
			}
			if (nounit) {
			    x[j] *= a[j * a_dim1 + 1];
			}
		    }
/* L60: */
		}
	    } else {
		kx += (*n - 1) * *incx;
		jx = kx;
		for (j = *n; j >= 1; --j) {
		    if (x[jx] != 0.f) {
			temp = x[jx];
			ix = kx;
			l = 1 - j;
/* Computing MIN */
			i__4 = *n, i__1 = j + *k;
			i__3 = j + 1;
			for (i__ = f2c_min(i__4,i__1); i__ >= i__3; --i__) {
			    x[ix] += temp * a[l + i__ + j * a_dim1];
			    ix -= *incx;
/* L70: */
			}
			if (nounit) {
			    x[jx] *= a[j * a_dim1 + 1];
			}
		    }
		    jx -= *incx;
		    if (*n - j >= *k) {
			kx -= *incx;
		    }
/* L80: */
		}
	    }
	}
    } else {

/*        Form  x := A'*x. */

	if (PASTE_LSAME(uplo, "U", (ftnlen)1, (ftnlen)1)) {
	    kplus1 = *k + 1;
	    if (*incx == 1) {
		for (j = *n; j >= 1; --j) {
		    temp = x[j];
		    l = kplus1 - j;
		    if (nounit) {
			temp *= a[kplus1 + j * a_dim1];
		    }
/* Computing MAX */
		    i__4 = 1, i__1 = j - *k;
		    i__3 = f2c_max(i__4,i__1);
		    for (i__ = j - 1; i__ >= i__3; --i__) {
			temp += a[l + i__ + j * a_dim1] * x[i__];
/* L90: */
		    }
		    x[j] = temp;
/* L100: */
		}
	    } else {
		kx += (*n - 1) * *incx;
		jx = kx;
		for (j = *n; j >= 1; --j) {
		    temp = x[jx];
		    kx -= *incx;
		    ix = kx;
		    l = kplus1 - j;
		    if (nounit) {
			temp *= a[kplus1 + j * a_dim1];
		    }
/* Computing MAX */
		    i__4 = 1, i__1 = j - *k;
		    i__3 = f2c_max(i__4,i__1);
		    for (i__ = j - 1; i__ >= i__3; --i__) {
			temp += a[l + i__ + j * a_dim1] * x[ix];
			ix -= *incx;
/* L110: */
		    }
		    x[jx] = temp;
		    jx -= *incx;
/* L120: */
		}
	    }
	} else {
	    if (*incx == 1) {
		i__3 = *n;
		for (j = 1; j <= i__3; ++j) {
		    temp = x[j];
		    l = 1 - j;
		    if (nounit) {
			temp *= a[j * a_dim1 + 1];
		    }
/* Computing MIN */
		    i__1 = *n, i__2 = j + *k;
		    i__4 = f2c_min(i__1,i__2);
		    for (i__ = j + 1; i__ <= i__4; ++i__) {
			temp += a[l + i__ + j * a_dim1] * x[i__];
/* L130: */
		    }
		    x[j] = temp;
/* L140: */
		}
	    } else {
		jx = kx;
		i__3 = *n;
		for (j = 1; j <= i__3; ++j) {
		    temp = x[jx];
		    kx += *incx;
		    ix = kx;
		    l = 1 - j;
		    if (nounit) {
			temp *= a[j * a_dim1 + 1];
		    }
/* Computing MIN */
		    i__1 = *n, i__2 = j + *k;
		    i__4 = f2c_min(i__1,i__2);
		    for (i__ = j + 1; i__ <= i__4; ++i__) {
			temp += a[l + i__ + j * a_dim1] * x[ix];
			ix += *incx;
/* L150: */
		    }
		    x[jx] = temp;
		    jx += *incx;
/* L160: */
		}
	    }
	}
    }

    return 0;

/*     End of STBMV . */

} /* stbmv_ */

/* ztbmv.f -- translated by f2c (version 19991025).
   You must link the resulting object file with the libraries:
	-lf2c -lm   (in that order)
*/

/* Subroutine */
int PASTEF77S(z,tbmv)(const bla_character *uplo, const bla_character *trans, const bla_character *diag, const bla_integer *n, const bla_integer *k, const bla_dcomplex *a, const bla_integer *lda, bla_dcomplex *x, const bla_integer *incx)
{
    /* System generated locals */
    bla_integer a_dim1, a_offset, i__1, i__2, i__3, i__4, i__5;
    bla_dcomplex z__1, z__2, z__3;

    /* Builtin functions */
    //void bla_d_cnjg(bla_dcomplex *, bla_dcomplex *);

    /* Local variables */
    bla_integer info;
    bla_dcomplex temp;
    bla_integer i__, j, l;
    //extern bla_logical PASTE_LSAME(bla_character *, bla_character *, ftnlen, ftnlen);
    bla_integer kplus1, ix, jx, kx = 0;
    //extern /* Subroutine */ int PASTE_XERBLA(bla_character *, bla_integer *, ftnlen);
    bla_logical noconj, nounit;

/*     .. Scalar Arguments .. */
/*     .. Array Arguments .. */
/*     .. */

/*  Purpose */
/*  ======= */

/*  ZTBMV  performs one of the matrix-vector operations */

/*     x := A*x,   or   x := A'*x,   or   x := conjg( A' )*x, */

/*  where x is an n element vector and  A is an n by n unit, or non-unit, */
/*  upper or lower triangular band matrix, with ( k + 1 ) diagonals. */

/*  Parameters */
/*  ========== */

/*  UPLO   - CHARACTER*1. */
/*           On entry, UPLO specifies whether the matrix is an upper or */
/*           lower triangular matrix as follows: */

/*              UPLO = 'U' or 'u'   A is an upper triangular matrix. */

/*              UPLO = 'L' or 'l'   A is a lower triangular matrix. */

/*           Unchanged on exit. */

/*  TRANS  - CHARACTER*1. */
/*           On entry, TRANS specifies the operation to be performed as */
/*           follows: */

/*              TRANS = 'N' or 'n'   x := A*x. */

/*              TRANS = 'T' or 't'   x := A'*x. */

/*              TRANS = 'C' or 'c'   x := conjg( A' )*x. */

/*           Unchanged on exit. */

/*  DIAG   - CHARACTER*1. */
/*           On entry, DIAG specifies whether or not A is unit */
/*           triangular as follows: */

/*              DIAG = 'U' or 'u'   A is assumed to be unit triangular. */

/*              DIAG = 'N' or 'n'   A is not assumed to be unit */
/*                                  triangular. */

/*           Unchanged on exit. */

/*  N      - INTEGER. */
/*           On entry, N specifies the order of the matrix A. */
/*           N must be at least zero. */
/*           Unchanged on exit. */

/*  K      - INTEGER. */
/*           On entry with UPLO = 'U' or 'u', K specifies the number of */
/*           super-diagonals of the matrix A. */
/*           On entry with UPLO = 'L' or 'l', K specifies the number of */
/*           sub-diagonals of the matrix A. */
/*           K must satisfy  0 .le. K. */
/*           Unchanged on exit. */

/*  A      - COMPLEX*16       array of DIMENSION ( LDA, n ). */
/*           Before entry with UPLO = 'U' or 'u', the leading ( k + 1 ) */
/*           by n part of the array A must contain the upper triangular */
/*           band part of the matrix of coefficients, supplied column by */
/*           column, with the leading diagonal of the matrix in row */
/*           ( k + 1 ) of the array, the first super-diagonal starting at */
/*           position 2 in row k, and so on. The top left k by k triangle */
/*           of the array A is not referenced. */
/*           The following program segment will transfer an upper */
/*           triangular band matrix from conventional full matrix storage */
/*           to band storage: */

/*                 DO 20, J = 1, N */
/*                    M = K + 1 - J */
/*                    DO 10, I = MAX( 1, J - K ), J */
/*                       A( M + I, J ) = matrix( I, J ) */
/*              10    CONTINUE */
/*              20 CONTINUE */

/*           Before entry with UPLO = 'L' or 'l', the leading ( k + 1 ) */
/*           by n part of the array A must contain the lower triangular */
/*           band part of the matrix of coefficients, supplied column by */
/*           column, with the leading diagonal of the matrix in row 1 of */
/*           the array, the first sub-diagonal starting at position 1 in */
/*           row 2, and so on. The bottom right k by k triangle of the */
/*           array A is not referenced. */
/*           The following program segment will transfer a lower */
/*           triangular band matrix from conventional full matrix storage */
/*           to band storage: */

/*                 DO 20, J = 1, N */
/*                    M = 1 - J */
/*                    DO 10, I = J, MIN( N, J + K ) */
/*                       A( M + I, J ) = matrix( I, J ) */
/*              10    CONTINUE */
/*              20 CONTINUE */

/*           Note that when DIAG = 'U' or 'u' the elements of the array A */
/*           corresponding to the diagonal elements of the matrix are not */
/*           referenced, but are assumed to be unity. */
/*           Unchanged on exit. */

/*  LDA    - INTEGER. */
/*           On entry, LDA specifies the first dimension of A as declared */
/*           in the calling (sub) program. LDA must be at least */
/*           ( k + 1 ). */
/*           Unchanged on exit. */

/*  X      - COMPLEX*16       array of dimension at least */
/*           ( 1 + ( n - 1 )*abs( INCX ) ). */
/*           Before entry, the incremented array X must contain the n */
/*           element vector x. On exit, X is overwritten with the */
/*           tranformed vector x. */

/*  INCX   - INTEGER. */
/*           On entry, INCX specifies the increment for the elements of */
/*           X. INCX must not be zero. */
/*           Unchanged on exit. */


/*  Level 2 Blas routine. */

/*  -- Written on 22-October-1986. */
/*     Jack Dongarra, Argonne National Lab. */
/*     Jeremy Du Croz, Nag Central Office. */
/*     Sven Hammarling, Nag Central Office. */
/*     Richard Hanson, Sandia National Labs. */


/*     .. Parameters .. */
/*     .. Local Scalars .. */
/*     .. External Functions .. */
/*     .. External Subroutines .. */
/*     .. Intrinsic Functions .. */
/*     .. */
/*     .. Executable Statements .. */

/*     Test the input parameters. */

    /* Parameter adjustments */
    a_dim1 = *lda;
    a_offset = 1 + a_dim1 * 1;
    a -= a_offset;
    --x;

    /* Function Body */

    // Initialize info_value to 0
    gint_t info_value = 0;
    bli_rntm_set_info_value_only( info_value, &tl_rntm );

    info = 0;
    if (! PASTE_LSAME(uplo, "U", (ftnlen)1, (ftnlen)1) && ! PASTE_LSAME(uplo, "L", (
	    ftnlen)1, (ftnlen)1)) {
	info = 1;
    } else if (! PASTE_LSAME(trans, "N", (ftnlen)1, (ftnlen)1) && ! PASTE_LSAME(trans,
	    "T", (ftnlen)1, (ftnlen)1) && ! PASTE_LSAME(trans, "C", (ftnlen)1, (
	    ftnlen)1)) {
	info = 2;
    } else if (! PASTE_LSAME(diag, "U", (ftnlen)1, (ftnlen)1) && ! PASTE_LSAME(diag,
	    "N", (ftnlen)1, (ftnlen)1)) {
	info = 3;
    } else if (*n < 0) {
	info = 4;
    } else if (*k < 0) {
	info = 5;
    } else if (*lda < *k + 1) {
	info = 7;
    } else if (*incx == 0) {
	info = 9;
    }
    if (info != 0) {
	PASTE_XERBLA("ZTBMV ", &info, (ftnlen)6);
	return 0;
    }

/*     Quick return if possible. */

    if (*n == 0) {
	return 0;
    }

    noconj = PASTE_LSAME(trans, "T", (ftnlen)1, (ftnlen)1);
    nounit = PASTE_LSAME(diag, "N", (ftnlen)1, (ftnlen)1);

/*     Set up the start point in X if the increment is not unity. This */
/*     will be  ( N - 1 )*INCX   too small for descending loops. */

    if (*incx <= 0) {
	kx = 1 - (*n - 1) * *incx;
    } else if (*incx != 1) {
	kx = 1;
    }

/*     Start the operations. In this version the elements of A are */
/*     accessed sequentially with one pass through A. */

    if (PASTE_LSAME(trans, "N", (ftnlen)1, (ftnlen)1)) {

/*         Form  x := A*x. */

	if (PASTE_LSAME(uplo, "U", (ftnlen)1, (ftnlen)1)) {
	    kplus1 = *k + 1;
	    if (*incx == 1) {
		i__1 = *n;
		for (j = 1; j <= i__1; ++j) {
		    i__2 = j;
		    if (bli_zreal(x[i__2]) != 0. || bli_zimag(x[i__2]) != 0.) {
			i__2 = j;
			bli_zsets( (bli_zreal(x[i__2])), (bli_zimag(x[i__2])), temp );
			l = kplus1 - j;
/* Computing MAX */
			i__2 = 1, i__3 = j - *k;
			i__4 = j - 1;
			for (i__ = f2c_max(i__2,i__3); i__ <= i__4; ++i__) {
			    i__2 = i__;
			    i__3 = i__;
			    i__5 = l + i__ + j * a_dim1;
			    bli_zsets( (bli_zreal(temp) * bli_zreal(a[i__5]) - bli_zimag(temp) * bli_zimag(a[i__5])), (bli_zreal(temp) * bli_zimag(a[i__5]) + bli_zimag(temp) * bli_zreal(a[i__5])), z__2 );
			    bli_zsets( (bli_zreal(x[i__3]) + bli_zreal(z__2)), (bli_zimag(x[i__3]) + bli_zimag(z__2)), z__1 );
			    bli_zsets( (bli_zreal(z__1)), (bli_zimag(z__1)), x[i__2] );
/* L10: */
			}
			if (nounit) {
			    i__4 = j;
			    i__2 = j;
			    i__3 = kplus1 + j * a_dim1;
			    bli_zsets( (bli_zreal(x[i__2]) * bli_zreal(a[i__3]) - bli_zimag(x[i__2]) * bli_zimag(a[i__3])), (bli_zreal(x[i__2]) * bli_zimag(a[i__3]) + bli_zimag(x[i__2]) * bli_zreal(a[i__3])), z__1 );
			    bli_zsets( (bli_zreal(z__1)), (bli_zimag(z__1)), x[i__4] );
			}
		    }
/* L20: */
		}
	    } else {
		jx = kx;
		i__1 = *n;
		for (j = 1; j <= i__1; ++j) {
		    i__4 = jx;
		    if (bli_zreal(x[i__4]) != 0. || bli_zimag(x[i__4]) != 0.) {
			i__4 = jx;
			bli_zsets( (bli_zreal(x[i__4])), (bli_zimag(x[i__4])), temp );
			ix = kx;
			l = kplus1 - j;
/* Computing MAX */
			i__4 = 1, i__2 = j - *k;
			i__3 = j - 1;
			for (i__ = f2c_max(i__4,i__2); i__ <= i__3; ++i__) {
			    i__4 = ix;
			    i__2 = ix;
			    i__5 = l + i__ + j * a_dim1;
			    bli_zsets( (bli_zreal(temp) * bli_zreal(a[i__5]) - bli_zimag(temp) * bli_zimag(a[i__5])), (bli_zreal(temp) * bli_zimag(a[i__5]) + bli_zimag(temp) * bli_zreal(a[i__5])), z__2 );
			    bli_zsets( (bli_zreal(x[i__2]) + bli_zreal(z__2)), (bli_zimag(x[i__2]) + bli_zimag(z__2)), z__1 );
			    bli_zsets( (bli_zreal(z__1)), (bli_zimag(z__1)), x[i__4] );
			    ix += *incx;
/* L30: */
			}
			if (nounit) {
			    i__3 = jx;
			    i__4 = jx;
			    i__2 = kplus1 + j * a_dim1;
			    bli_zsets( (bli_zreal(x[i__4]) * bli_zreal(a[i__2]) - bli_zimag(x[i__4]) * bli_zimag(a[i__2])), (bli_zreal(x[i__4]) * bli_zimag(a[i__2]) + bli_zimag(x[i__4]) * bli_zreal(a[i__2])), z__1 );
			    bli_zsets( (bli_zreal(z__1)), (bli_zimag(z__1)), x[i__3] );
			}
		    }
		    jx += *incx;
		    if (j > *k) {
			kx += *incx;
		    }
/* L40: */
		}
	    }
	} else {
	    if (*incx == 1) {
		for (j = *n; j >= 1; --j) {
		    i__1 = j;
		    if (bli_zreal(x[i__1]) != 0. || bli_zimag(x[i__1]) != 0.) {
			i__1 = j;
			bli_zsets( (bli_zreal(x[i__1])), (bli_zimag(x[i__1])), temp );
			l = 1 - j;
/* Computing MIN */
			i__1 = *n, i__3 = j + *k;
			i__4 = j + 1;
			for (i__ = f2c_min(i__1,i__3); i__ >= i__4; --i__) {
			    i__1 = i__;
			    i__3 = i__;
			    i__2 = l + i__ + j * a_dim1;
			    bli_zsets( (bli_zreal(temp) * bli_zreal(a[i__2]) - bli_zimag(temp) * bli_zimag(a[i__2])), (bli_zreal(temp) * bli_zimag(a[i__2]) + bli_zimag(temp) * bli_zreal(a[i__2])), z__2 );
			    bli_zsets( (bli_zreal(x[i__3]) + bli_zreal(z__2)), (bli_zimag(x[i__3]) + bli_zimag(z__2)), z__1 );
			    bli_zsets( (bli_zreal(z__1)), (bli_zimag(z__1)), x[i__1] );
/* L50: */
			}
			if (nounit) {
			    i__4 = j;
			    i__1 = j;
			    i__3 = j * a_dim1 + 1;
			    bli_zsets( (bli_zreal(x[i__1]) * bli_zreal(a[i__3]) - bli_zimag(x[i__1]) * bli_zimag(a[i__3])), (bli_zreal(x[i__1]) * bli_zimag(a[i__3]) + bli_zimag(x[i__1]) * bli_zreal(a[i__3])), z__1 );
			    bli_zsets( (bli_zreal(z__1)), (bli_zimag(z__1)), x[i__4] );
			}
		    }
/* L60: */
		}
	    } else {
		kx += (*n - 1) * *incx;
		jx = kx;
		for (j = *n; j >= 1; --j) {
		    i__4 = jx;
		    if (bli_zreal(x[i__4]) != 0. || bli_zimag(x[i__4]) != 0.) {
			i__4 = jx;
			bli_zsets( (bli_zreal(x[i__4])), (bli_zimag(x[i__4])), temp );
			ix = kx;
			l = 1 - j;
/* Computing MIN */
			i__4 = *n, i__1 = j + *k;
			i__3 = j + 1;
			for (i__ = f2c_min(i__4,i__1); i__ >= i__3; --i__) {
			    i__4 = ix;
			    i__1 = ix;
			    i__2 = l + i__ + j * a_dim1;
			    bli_zsets( (bli_zreal(temp) * bli_zreal(a[i__2]) - bli_zimag(temp) * bli_zimag(a[i__2])), (bli_zreal(temp) * bli_zimag(a[i__2]) + bli_zimag(temp) * bli_zreal(a[i__2])), z__2 );
			    bli_zsets( (bli_zreal(x[i__1]) + bli_zreal(z__2)), (bli_zimag(x[i__1]) + bli_zimag(z__2)), z__1 );
			    bli_zsets( (bli_zreal(z__1)), (bli_zimag(z__1)), x[i__4] );
			    ix -= *incx;
/* L70: */
			}
			if (nounit) {
			    i__3 = jx;
			    i__4 = jx;
			    i__1 = j * a_dim1 + 1;
			    bli_zsets( (bli_zreal(x[i__4]) * bli_zreal(a[i__1]) - bli_zimag(x[i__4]) * bli_zimag(a[i__1])), (bli_zreal(x[i__4]) * bli_zimag(a[i__1]) + bli_zimag(x[i__4]) * bli_zreal(a[i__1])), z__1 );
			    bli_zsets( (bli_zreal(z__1)), (bli_zimag(z__1)), x[i__3] );
			}
		    }
		    jx -= *incx;
		    if (*n - j >= *k) {
			kx -= *incx;
		    }
/* L80: */
		}
	    }
	}
    } else {

/*        Form  x := A'*x  or  x := conjg( A' )*x. */

	if (PASTE_LSAME(uplo, "U", (ftnlen)1, (ftnlen)1)) {
	    kplus1 = *k + 1;
	    if (*incx == 1) {
		for (j = *n; j >= 1; --j) {
		    i__3 = j;
		    bli_zsets( (bli_zreal(x[i__3])), (bli_zimag(x[i__3])), temp );
		    l = kplus1 - j;
		    if (noconj) {
			if (nounit) {
			    i__3 = kplus1 + j * a_dim1;
			    bli_zsets( (bli_zreal(temp) * bli_zreal(a[i__3]) - bli_zimag(temp) * bli_zimag(a[i__3])), (bli_zreal(temp) * bli_zimag(a[i__3]) + bli_zimag(temp) * bli_zreal(a[i__3])), z__1 );
			    bli_zsets( (bli_zreal(z__1)), (bli_zimag(z__1)), temp );
			}
/* Computing MAX */
			i__4 = 1, i__1 = j - *k;
			i__3 = f2c_max(i__4,i__1);
			for (i__ = j - 1; i__ >= i__3; --i__) {
			    i__4 = l + i__ + j * a_dim1;
			    i__1 = i__;
			    bli_zsets( (bli_zreal(a[i__4]) * bli_zreal(x[i__1]) - bli_zimag(a[i__4]) * bli_zimag(x[i__1])), (bli_zreal(a[i__4]) * bli_zimag(x[i__1]) + bli_zimag(a[i__4]) * bli_zreal(x[i__1])), z__2 );
			    bli_zsets( (bli_zreal(temp) + bli_zreal(z__2)), (bli_zimag(temp) + bli_zimag(z__2)), z__1 );
			    bli_zsets( (bli_zreal(z__1)), (bli_zimag(z__1)), temp );
/* L90: */
			}
		    } else {
			if (nounit) {
			    bla_d_cnjg(&z__2, &a[kplus1 + j * a_dim1]);
			    bli_zsets( (bli_zreal(temp) * bli_zreal(z__2) - bli_zimag(temp) * bli_zimag(z__2)), (bli_zreal(temp) * bli_zimag(z__2) + bli_zimag(temp) * bli_zreal(z__2)), z__1 );
			    bli_zsets( (bli_zreal(z__1)), (bli_zimag(z__1)), temp );
			}
/* Computing MAX */
			i__4 = 1, i__1 = j - *k;
			i__3 = f2c_max(i__4,i__1);
			for (i__ = j - 1; i__ >= i__3; --i__) {
			    bla_d_cnjg(&z__3, &a[l + i__ + j * a_dim1]);
			    i__4 = i__;
			    bli_zsets( (bli_zreal(z__3) * bli_zreal(x[i__4]) - bli_zimag(z__3) * bli_zimag(x[i__4])), (bli_zreal(z__3) * bli_zimag(x[i__4]) + bli_zimag(z__3) * bli_zreal(x[i__4])), z__2 );
			    bli_zsets( (bli_zreal(temp) + bli_zreal(z__2)), (bli_zimag(temp) + bli_zimag(z__2)), z__1 );
			    bli_zsets( (bli_zreal(z__1)), (bli_zimag(z__1)), temp );
/* L100: */
			}
		    }
		    i__3 = j;
		    bli_zsets( (bli_zreal(temp)), (bli_zimag(temp)), x[i__3] );
/* L110: */
		}
	    } else {
		kx += (*n - 1) * *incx;
		jx = kx;
		for (j = *n; j >= 1; --j) {
		    i__3 = jx;
		    bli_zsets( (bli_zreal(x[i__3])), (bli_zimag(x[i__3])), temp );
		    kx -= *incx;
		    ix = kx;
		    l = kplus1 - j;
		    if (noconj) {
			if (nounit) {
			    i__3 = kplus1 + j * a_dim1;
			    bli_zsets( (bli_zreal(temp) * bli_zreal(a[i__3]) - bli_zimag(temp) * bli_zimag(a[i__3])), (bli_zreal(temp) * bli_zimag(a[i__3]) + bli_zimag(temp) * bli_zreal(a[i__3])), z__1 );
			    bli_zsets( (bli_zreal(z__1)), (bli_zimag(z__1)), temp );
			}
/* Computing MAX */
			i__4 = 1, i__1 = j - *k;
			i__3 = f2c_max(i__4,i__1);
			for (i__ = j - 1; i__ >= i__3; --i__) {
			    i__4 = l + i__ + j * a_dim1;
			    i__1 = ix;
			    bli_zsets( (bli_zreal(a[i__4]) * bli_zreal(x[i__1]) - bli_zimag(a[i__4]) * bli_zimag(x[i__1])), (bli_zreal(a[i__4]) * bli_zimag(x[i__1]) + bli_zimag(a[i__4]) * bli_zreal(x[i__1])), z__2 );
			    bli_zsets( (bli_zreal(temp) + bli_zreal(z__2)), (bli_zimag(temp) + bli_zimag(z__2)), z__1 );
			    bli_zsets( (bli_zreal(z__1)), (bli_zimag(z__1)), temp );
			    ix -= *incx;
/* L120: */
			}
		    } else {
			if (nounit) {
			    bla_d_cnjg(&z__2, &a[kplus1 + j * a_dim1]);
			    bli_zsets( (bli_zreal(temp) * bli_zreal(z__2) - bli_zimag(temp) * bli_zimag(z__2)), (bli_zreal(temp) * bli_zimag(z__2) + bli_zimag(temp) * bli_zreal(z__2)), z__1 );
			    bli_zsets( (bli_zreal(z__1)), (bli_zimag(z__1)), temp );
			}
/* Computing MAX */
			i__4 = 1, i__1 = j - *k;
			i__3 = f2c_max(i__4,i__1);
			for (i__ = j - 1; i__ >= i__3; --i__) {
			    bla_d_cnjg(&z__3, &a[l + i__ + j * a_dim1]);
			    i__4 = ix;
			    bli_zsets( (bli_zreal(z__3) * bli_zreal(x[i__4]) - bli_zimag(z__3) * bli_zimag(x[i__4])), (bli_zreal(z__3) * bli_zimag(x[i__4]) + bli_zimag(z__3) * bli_zreal(x[i__4])), z__2 );
			    bli_zsets( (bli_zreal(temp) + bli_zreal(z__2)), (bli_zimag(temp) + bli_zimag(z__2)), z__1 );
			    bli_zsets( (bli_zreal(z__1)), (bli_zimag(z__1)), temp );
			    ix -= *incx;
/* L130: */
			}
		    }
		    i__3 = jx;
		    bli_zsets( (bli_zreal(temp)), (bli_zimag(temp)), x[i__3] );
		    jx -= *incx;
/* L140: */
		}
	    }
	} else {
	    if (*incx == 1) {
		i__3 = *n;
		for (j = 1; j <= i__3; ++j) {
		    i__4 = j;
		    bli_zsets( (bli_zreal(x[i__4])), (bli_zimag(x[i__4])), temp );
		    l = 1 - j;
		    if (noconj) {
			if (nounit) {
			    i__4 = j * a_dim1 + 1;
			    bli_zsets( (bli_zreal(temp) * bli_zreal(a[i__4]) - bli_zimag(temp) * bli_zimag(a[i__4])), (bli_zreal(temp) * bli_zimag(a[i__4]) + bli_zimag(temp) * bli_zreal(a[i__4])), z__1 );
			    bli_zsets( (bli_zreal(z__1)), (bli_zimag(z__1)), temp );
			}
/* Computing MIN */
			i__1 = *n, i__2 = j + *k;
			i__4 = f2c_min(i__1,i__2);
			for (i__ = j + 1; i__ <= i__4; ++i__) {
			    i__1 = l + i__ + j * a_dim1;
			    i__2 = i__;
			    bli_zsets( (bli_zreal(a[i__1]) * bli_zreal(x[i__2]) - bli_zimag(a[i__1]) * bli_zimag(x[i__2])), (bli_zreal(a[i__1]) * bli_zimag(x[i__2]) + bli_zimag(a[i__1]) * bli_zreal(x[i__2])), z__2 );
			    bli_zsets( (bli_zreal(temp) + bli_zreal(z__2)), (bli_zimag(temp) + bli_zimag(z__2)), z__1 );
			    bli_zsets( (bli_zreal(z__1)), (bli_zimag(z__1)), temp );
/* L150: */
			}
		    } else {
			if (nounit) {
			    bla_d_cnjg(&z__2, &a[j * a_dim1 + 1]);
			    bli_zsets( (bli_zreal(temp) * bli_zreal(z__2) - bli_zimag(temp) * bli_zimag(z__2)), (bli_zreal(temp) * bli_zimag(z__2) + bli_zimag(temp) * bli_zreal(z__2)), z__1 );
			    bli_zsets( (bli_zreal(z__1)), (bli_zimag(z__1)), temp );
			}
/* Computing MIN */
			i__1 = *n, i__2 = j + *k;
			i__4 = f2c_min(i__1,i__2);
			for (i__ = j + 1; i__ <= i__4; ++i__) {
			    bla_d_cnjg(&z__3, &a[l + i__ + j * a_dim1]);
			    i__1 = i__;
			    bli_zsets( (bli_zreal(z__3) * bli_zreal(x[i__1]) - bli_zimag(z__3) * bli_zimag(x[i__1])), (bli_zreal(z__3) * bli_zimag(x[i__1]) + bli_zimag(z__3) * bli_zreal(x[i__1])), z__2 );
			    bli_zsets( (bli_zreal(temp) + bli_zreal(z__2)), (bli_zimag(temp) + bli_zimag(z__2)), z__1 );
			    bli_zsets( (bli_zreal(z__1)), (bli_zimag(z__1)), temp );
/* L160: */
			}
		    }
		    i__4 = j;
		    bli_zsets( (bli_zreal(temp)), (bli_zimag(temp)), x[i__4] );
/* L170: */
		}
	    } else {
		jx = kx;
		i__3 = *n;
		for (j = 1; j <= i__3; ++j) {
		    i__4 = jx;
		    bli_zsets( (bli_zreal(x[i__4])), (bli_zimag(x[i__4])), temp );
		    kx += *incx;
		    ix = kx;
		    l = 1 - j;
		    if (noconj) {
			if (nounit) {
			    i__4 = j * a_dim1 + 1;
			    bli_zsets( (bli_zreal(temp) * bli_zreal(a[i__4]) - bli_zimag(temp) * bli_zimag(a[i__4])), (bli_zreal(temp) * bli_zimag(a[i__4]) + bli_zimag(temp) * bli_zreal(a[i__4])), z__1 );
			    bli_zsets( (bli_zreal(z__1)), (bli_zimag(z__1)), temp );
			}
/* Computing MIN */
			i__1 = *n, i__2 = j + *k;
			i__4 = f2c_min(i__1,i__2);
			for (i__ = j + 1; i__ <= i__4; ++i__) {
			    i__1 = l + i__ + j * a_dim1;
			    i__2 = ix;
			    bli_zsets( (bli_zreal(a[i__1]) * bli_zreal(x[i__2]) - bli_zimag(a[i__1]) * bli_zimag(x[i__2])), (bli_zreal(a[i__1]) * bli_zimag(x[i__2]) + bli_zimag(a[i__1]) * bli_zreal(x[i__2])), z__2 );
			    bli_zsets( (bli_zreal(temp) + bli_zreal(z__2)), (bli_zimag(temp) + bli_zimag(z__2)), z__1 );
			    bli_zsets( (bli_zreal(z__1)), (bli_zimag(z__1)), temp );
			    ix += *incx;
/* L180: */
			}
		    } else {
			if (nounit) {
			    bla_d_cnjg(&z__2, &a[j * a_dim1 + 1]);
			    bli_zsets( (bli_zreal(temp) * bli_zreal(z__2) - bli_zimag(temp) * bli_zimag(z__2)), (bli_zreal(temp) * bli_zimag(z__2) + bli_zimag(temp) * bli_zreal(z__2)), z__1 );
			    bli_zsets( (bli_zreal(z__1)), (bli_zimag(z__1)), temp );
			}
/* Computing MIN */
			i__1 = *n, i__2 = j + *k;
			i__4 = f2c_min(i__1,i__2);
			for (i__ = j + 1; i__ <= i__4; ++i__) {
			    bla_d_cnjg(&z__3, &a[l + i__ + j * a_dim1]);
			    i__1 = ix;
			    bli_zsets( (bli_zreal(z__3) * bli_zreal(x[i__1]) - bli_zimag(z__3) * bli_zimag(x[i__1])), (bli_zreal(z__3) * bli_zimag(x[i__1]) + bli_zimag(z__3) * bli_zreal(x[i__1])), z__2 );
			    bli_zsets( (bli_zreal(temp) + bli_zreal(z__2)), (bli_zimag(temp) + bli_zimag(z__2)), z__1 );
			    bli_zsets( (bli_zreal(z__1)), (bli_zimag(z__1)), temp );
			    ix += *incx;
/* L190: */
			}
		    }
		    i__4 = jx;
		    bli_zsets( (bli_zreal(temp)), (bli_zimag(temp)), x[i__4] );
		    jx += *incx;
/* L200: */
		}
	    }
	}
    }

    return 0;

/*     End of ZTBMV . */

} /* ztbmv_ */

#ifdef BLIS_ENABLE_BLAS

int PASTEF77(s,tbmv)(const bla_character *uplo, const bla_character *trans, const bla_character *diag, const bla_integer *n, const bla_integer *k, const bla_real *a, const bla_integer *lda, bla_real *x, const bla_integer *incx)
{
  return PASTEF77S(s,tbmv)( uplo, trans, diag, n, k, a, lda, x, incx );
}

int PASTEF77(d,tbmv)(const bla_character *uplo, const bla_character *trans, const bla_character *diag, const bla_integer *n, const bla_integer *k, const bla_double *a, const bla_integer *lda, bla_double *x, const bla_integer *incx)
{
  return PASTEF77S(d,tbmv)( uplo, trans, diag, n, k, a, lda, x, incx );
}

int PASTEF77(c,tbmv)(const bla_character *uplo, const bla_character *trans, const bla_character *diag, const bla_integer *n, const bla_integer *k, const bla_scomplex *a, const bla_integer *lda, bla_scomplex *x, const bla_integer *incx)
{
  return PASTEF77S(c,tbmv)( uplo, trans, diag, n, k, a, lda, x, incx );
}

int PASTEF77(z,tbmv)(const bla_character *uplo, const bla_character *trans, const bla_character *diag, const bla_integer *n, const bla_integer *k, const bla_dcomplex *a, const bla_integer *lda, bla_dcomplex *x, const bla_integer *incx)
{
  return PASTEF77S(z,tbmv)( uplo, trans, diag, n, k, a, lda, x, incx );
}

#endif
<|MERGE_RESOLUTION|>--- conflicted
+++ resolved
@@ -5,13 +5,8 @@
    libraries.
 
    Copyright (C) 2014, The University of Texas at Austin
-<<<<<<< HEAD
-   Copyright (C) 2020 - 2023, Advanced Micro Devices, Inc. All rights reserved.
-   
-=======
    Copyright (C) 2020 - 2024, Advanced Micro Devices, Inc. All rights reserved.
 
->>>>>>> f3c166b0
    Redistribution and use in source and binary forms, with or without
    modification, are permitted provided that the following conditions are
    met:
