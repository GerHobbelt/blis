--- conflicted
+++ resolved
@@ -4,11 +4,7 @@
      PRIVATE
 	 ${CMAKE_CURRENT_SOURCE_DIR}/bli_gemv_zen_ref.c
 	 ${CMAKE_CURRENT_SOURCE_DIR}/bli_her2_zen_int_4.c
-<<<<<<< HEAD
-      ${CMAKE_CURRENT_SOURCE_DIR}/bli_gemv_zen_int_4.c
-=======
 	 ${CMAKE_CURRENT_SOURCE_DIR}/bli_gemv_zen_int_4.c
->>>>>>> ea4acd26
      )
 
 # Select AMD specific sources for AMD configurations.
