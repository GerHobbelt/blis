--- conflicted
+++ resolved
@@ -58,17 +58,15 @@
 
 void bli_sgemmtrsm_u_haswell_asm_6x16
      (
-             dim_t      m, \
-             dim_t      n, \
-             dim_t      k0, \
-       const void*      alpha, \
-       const void*      a12, \
-       const void*      a11, \
-       const void*      b21, \
-             void*      b11, \
-             void*      c11, inc_t rs_c0, inc_t cs_c0, \
-             auxinfo_t* data, \
-       const cntx_t*    cntx  \
+       dim_t               k0,
+       float*     restrict alpha,
+       float*     restrict a10,
+       float*     restrict a11,
+       float*     restrict b01,
+       float*     restrict b11,
+       float*     restrict c11, inc_t rs_c0, inc_t cs_c0,
+       auxinfo_t* restrict data,
+       cntx_t*    restrict cntx
      )
 {
 	//void*   a_next = bli_auxinfo_next_a( data );
@@ -83,24 +81,14 @@
 
 	float*   beta   = bli_sm1;
 
-	GEMMTRSM_UKR_SETUP_CT_ANY( s, 6, 16, true );
-
 	begin_asm()
 	
 	vzeroall() // zero all xmm/ymm registers.
-<<<<<<< HEAD
-
-
-	mov(var(a12), rax) // load address of a.
-	mov(var(b21), rbx) // load address of b.
-
-=======
 	
 	
 	mov(var(a10), rax) // load address of a.
 	mov(var(b01), rbx) // load address of b.
 	
->>>>>>> fb2a6827
 	add(imm(32*4), rbx)
 	 // initialize loop by pre-loading
 	vmovaps(mem(rbx, -4*32), ymm0)
@@ -292,19 +280,11 @@
 	
 	
 	label(.SPOSTACCUM)
-<<<<<<< HEAD
-
-	 // ymm4..ymm15 = -a12 * b21
-
-
-
-=======
 	
 	 // ymm4..ymm15 = -a10 * b01
 	
 	
 	
->>>>>>> fb2a6827
 	mov(var(alpha), rbx) // load address of alpha
 	vbroadcastss(mem(rbx), ymm3) // load alpha and duplicate
 	
@@ -318,15 +298,9 @@
 	
 	mov(rcx, r11) // save rcx = b11        for later
 	mov(rdx, r14) // save rdx = b11+8*cs_b for later
-<<<<<<< HEAD
-
-
-	 // b11 := alpha * b11 - a12 * b21
-=======
 	
 	
 	 // b11 := alpha * b11 - a10 * b01
->>>>>>> fb2a6827
 	vfmsub231ps(mem(rcx), ymm3, ymm4)
 	add(rdi, rcx)
 	vfmsub231ps(mem(rdx), ymm3, ymm5)
@@ -836,19 +810,6 @@
 	end_asm(
 	: // output operands (none)
 	: // input operands
-<<<<<<< HEAD
-	  [k_iter] "m" (k_iter), // 0
-	  [k_left] "m" (k_left), // 1
-	  [a12]    "m" (a12),    // 2
-	  [b21]    "m" (b21),    // 3
-	  [beta]   "m" (beta),   // 4
-	  [alpha]  "m" (alpha),  // 5
-	  [a11]    "m" (a11),    // 6
-	  [b11]    "m" (b11),    // 7
-	  [c11]    "m" (c11),    // 8
-	  [rs_c]   "m" (rs_c),   // 9
-	  [cs_c]   "m" (cs_c)    // 10
-=======
       [k_iter] "m" (k_iter), // 0
       [k_left] "m" (k_left), // 1
       [a10]    "m" (a10),    // 2
@@ -860,7 +821,6 @@
       [c11]    "m" (c11),    // 8
       [rs_c]   "m" (rs_c),   // 9
       [cs_c]   "m" (cs_c)    // 10
->>>>>>> fb2a6827
 	: // register clobber list
 	  "rax", "rbx", "rcx", "rdx", "rsi", "rdi", 
 	  "r8", "r9", "r10", "r11", "r12", "r13", "r14", "r15",
@@ -873,8 +833,6 @@
 	  "ymm13", "ymm14", "ymm15",
 	  "memory"
 	)
-
-	GEMMTRSM_UKR_FLUSH_CT( s );
 }
 
 
@@ -893,19 +851,6 @@
 
 void bli_dgemmtrsm_u_haswell_asm_6x8
      (
-<<<<<<< HEAD
-             dim_t      m, \
-             dim_t      n, \
-             dim_t      k0, \
-       const void*      alpha, \
-       const void*      a12, \
-       const void*      a11, \
-       const void*      b21, \
-             void*      b11, \
-             void*      c11, inc_t rs_c0, inc_t cs_c0, \
-             auxinfo_t* data, \
-       const cntx_t*    cntx  \
-=======
     dim_t               k0,
     double*    restrict alpha,
     double*    restrict a10,
@@ -915,7 +860,6 @@
     double*    restrict c11, inc_t rs_c0, inc_t cs_c0,
     auxinfo_t* restrict data,
     cntx_t*    restrict cntx
->>>>>>> fb2a6827
      )
 {
 	AOCL_DTL_TRACE_ENTRY(AOCL_DTL_LEVEL_TRACE_9);
@@ -931,18 +875,6 @@
 
 	double*  beta   = bli_dm1;
 
-<<<<<<< HEAD
-	GEMMTRSM_UKR_SETUP_CT_ANY( d, 6, 8, true );
-
-	begin_asm()
-
-	vzeroall() // zero all xmm/ymm registers.
-
-
-	mov(var(a12), rax) // load address of a.
-	mov(var(b21), rbx) // load address of b.
-
-=======
     begin_asm()
 	
 	vzeroall() // zero all xmm/ymm registers.
@@ -951,7 +883,6 @@
 	mov(var(a10), rax) // load address of a.
 	mov(var(b01), rbx) // load address of b.
 	
->>>>>>> fb2a6827
 	add(imm(32*4), rbx)
 	 // initialize loop by pre-loading
 	vmovapd(mem(rbx, -4*32), ymm0)
@@ -1145,21 +1076,12 @@
 	
 	
 	label(.DPOSTACCUM)
-<<<<<<< HEAD
-
-	 // ymm4..ymm15 = -a12 * b21
-
-
-
-
-=======
 	
 	 // ymm4..ymm15 = -a10 * b01
 	
 	
 	
 	
->>>>>>> fb2a6827
 	mov(var(alpha), rbx) // load address of alpha
 	vbroadcastsd(mem(rbx), ymm3) // load alpha and duplicate
 	
@@ -1173,15 +1095,9 @@
 	
 	mov(rcx, r11) // save rcx = b11        for later
 	mov(rdx, r14) // save rdx = b11+4*cs_b for later
-<<<<<<< HEAD
-
-
-	 // b11 := alpha * b11 - a12 * b21
-=======
 	
 	
 	 // b11 := alpha * b11 - a10 * b01
->>>>>>> fb2a6827
 	vfmsub231pd(mem(rcx), ymm3, ymm4)
 	add(rdi, rcx)
 	vfmsub231pd(mem(rdx), ymm3, ymm5)
@@ -1653,8 +1569,8 @@
 	: // input operands
 	  [k_iter] "m" (k_iter), // 0
 	  [k_left] "m" (k_left), // 1
-	  [a12]    "m" (a12),    // 2
-	  [b21]    "m" (b21),    // 3
+	  [a10]    "m" (a10),    // 2
+	  [b01]    "m" (b01),    // 3
 	  [beta]   "m" (beta),   // 4
 	  [alpha]  "m" (alpha),  // 5
 	  [a11]    "m" (a11),    // 6
@@ -1674,12 +1590,7 @@
 	  "ymm13", "ymm14", "ymm15",
 	  "memory"
 	)
-<<<<<<< HEAD
-
-	GEMMTRSM_UKR_FLUSH_CT( d );
-=======
 	AOCL_DTL_TRACE_EXIT(AOCL_DTL_LEVEL_TRACE_9);
->>>>>>> fb2a6827
 }
 
 
