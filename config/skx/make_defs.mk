--- conflicted
+++ resolved
@@ -63,11 +63,8 @@
 # Flags specific to optimized kernels.
 # NOTE: The -fomit-frame-pointer option is needed for some kernels because
 # they make explicit use of the rbp register.
-<<<<<<< HEAD
-CKOPTFLAGS     := $(COPTFLAGS) -fomit-frame-pointer
-=======
 CKOPTFLAGS     := $(COPTFLAGS) -O3 -fomit-frame-pointer
->>>>>>> 6a4aa986
+
 ifeq ($(CC_VENDOR),gcc)
 CKVECFLAGS     := -mavx512f -mavx512dq -mavx512bw -mavx512vl -mfpmath=sse -march=skylake-avx512
 else
