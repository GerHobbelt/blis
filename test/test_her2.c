--- conflicted
+++ resolved
@@ -42,7 +42,7 @@
 
 //           uplo   m     alpha    x        incx  y        incy  a        lda
 //void dsyr2_( char*, int*, double*, double*, int*, double*, int*, double*, int* );
-
+ 
 //#define PRINT
 
 int main( int argc, char** argv )
@@ -126,7 +126,7 @@
 
 
 		bli_copym( &a, &a_save );
-
+	
 		dtime_save = DBL_MAX;
 
 		for ( r = 0; r < n_repeats; ++r )
@@ -140,83 +140,31 @@
 			bli_printm( "x", &x, "%4.1f", "" );
 			bli_printm( "y", &y, "%4.1f", "" );
 			bli_printm( "a", &a, "%4.1f", "" );
-#endif
+#endif 
 
 #ifdef BLIS
 
+			//bli_obj_toggle_conj( &x );
+			//bli_obj_toggle_conj( &y );
+
+			//bli_syr2( &alpha,
 			bli_her2( &alpha,
 			          &x,
 			          &y,
 			          &a );
 
 #else
-<<<<<<< HEAD
-			if ( bli_is_float( dt_a ) )
-=======
 			if ( bli_is_scomplex( dt_a ) )
->>>>>>> fb2a6827
 			{
 				f77_char uplo   = 'L';
 				f77_int  mm     = bli_obj_length( &a );
 				f77_int  incx   = bli_obj_vector_inc( &x );
 				f77_int  incy   = bli_obj_vector_inc( &y );
 				f77_int  lda    = bli_obj_col_stride( &a );
-<<<<<<< HEAD
-				float*   alphap = bli_obj_buffer( &alpha );
-				float*   xp     = bli_obj_buffer( &x );
-				float*   yp     = bli_obj_buffer( &y );
-				float*   ap     = bli_obj_buffer( &a );
-
-				ssyr2_( &uplo,
-=======
 				scomplex*  alphap = bli_obj_buffer( &alpha );
 				scomplex*  xp     = bli_obj_buffer( &x );
 				scomplex*  yp     = bli_obj_buffer( &y );
 				scomplex*  ap     = bli_obj_buffer( &a );
-
-				cher2_( &uplo,
->>>>>>> fb2a6827
-				        &mm,
-				        alphap,
-				        xp, &incx,
-				        yp, &incy,
-				        ap, &lda );
-			}
-<<<<<<< HEAD
-			else if ( bli_is_double( dt_a ) )
-=======
-			else if ( bli_is_dcomplex( dt_a ) )
->>>>>>> fb2a6827
-			{
-				f77_char uplo   = 'L';
-				f77_int  mm     = bli_obj_length( &a );
-				f77_int  incx   = bli_obj_vector_inc( &x );
-				f77_int  incy   = bli_obj_vector_inc( &y );
-				f77_int  lda    = bli_obj_col_stride( &a );
-<<<<<<< HEAD
-				double*  alphap = bli_obj_buffer( &alpha );
-				double*  xp     = bli_obj_buffer( &x );
-				double*  yp     = bli_obj_buffer( &y );
-				double*  ap     = bli_obj_buffer( &a );
-
-				dsyr2_( &uplo,
-				        &mm,
-				        alphap,
-				        xp, &incx,
-				        yp, &incy,
-				        ap, &lda );
-			}
-			else if ( bli_is_scomplex( dt_a ) )
-			{
-				f77_char  uplo   = 'L';
-				f77_int   mm     = bli_obj_length( &a );
-				f77_int   incx   = bli_obj_vector_inc( &x );
-				f77_int   incy   = bli_obj_vector_inc( &y );
-				f77_int   lda    = bli_obj_col_stride( &a );
-				scomplex* alphap = bli_obj_buffer( &alpha );
-				scomplex* xp     = bli_obj_buffer( &x );
-				scomplex* yp     = bli_obj_buffer( &y );
-				scomplex* ap     = bli_obj_buffer( &a );
 
 				cher2_( &uplo,
 				        &mm,
@@ -227,21 +175,15 @@
 			}
 			else if ( bli_is_dcomplex( dt_a ) )
 			{
-				f77_char  uplo   = 'L';
-				f77_int   mm     = bli_obj_length( &a );
-				f77_int   incx   = bli_obj_vector_inc( &x );
-				f77_int   incy   = bli_obj_vector_inc( &y );
-				f77_int   lda    = bli_obj_col_stride( &a );
-				dcomplex* alphap = bli_obj_buffer( &alpha );
-				dcomplex* xp     = bli_obj_buffer( &x );
-				dcomplex* yp     = bli_obj_buffer( &y );
-				dcomplex* ap     = bli_obj_buffer( &a );
-=======
+				f77_char uplo   = 'L';
+				f77_int  mm     = bli_obj_length( &a );
+				f77_int  incx   = bli_obj_vector_inc( &x );
+				f77_int  incy   = bli_obj_vector_inc( &y );
+				f77_int  lda    = bli_obj_col_stride( &a );
 				dcomplex*  alphap = bli_obj_buffer( &alpha );
 				dcomplex*  xp     = bli_obj_buffer( &x );
 				dcomplex*  yp     = bli_obj_buffer( &y );
 				dcomplex*  ap     = bli_obj_buffer( &a );
->>>>>>> fb2a6827
 
 				zher2_( &uplo,
 				        &mm,
