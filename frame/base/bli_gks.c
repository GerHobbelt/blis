/*

   BLIS
   An object-based framework for developing high-performance BLAS-like
   libraries.

   Copyright (C) 2014, The University of Texas at Austin
<<<<<<< HEAD
   Copyright (C) 2018-2020, Advanced Micro Devices, Inc.
=======
   Copyright (C) 2018 - 2024, Advanced Micro Devices, Inc. All rights reserved.
>>>>>>> fb2a6827

   Redistribution and use in source and binary forms, with or without
   modification, are permitted provided that the following conditions are
   met:
    - Redistributions of source code must retain the above copyright
      notice, this list of conditions and the following disclaimer.
    - Redistributions in binary form must reproduce the above copyright
      notice, this list of conditions and the following disclaimer in the
      documentation and/or other materials provided with the distribution.
    - Neither the name(s) of the copyright holder(s) nor the names of its
      contributors may be used to endorse or promote products derived
      from this software without specific prior written permission.

   THIS SOFTWARE IS PROVIDED BY THE COPYRIGHT HOLDERS AND CONTRIBUTORS
   "AS IS" AND ANY EXPRESS OR IMPLIED WARRANTIES, INCLUDING, BUT NOT
   LIMITED TO, THE IMPLIED WARRANTIES OF MERCHANTABILITY AND FITNESS FOR
   A PARTICULAR PURPOSE ARE DISCLAIMED. IN NO EVENT SHALL THE COPYRIGHT
   HOLDER OR CONTRIBUTORS BE LIABLE FOR ANY DIRECT, INDIRECT, INCIDENTAL,
   SPECIAL, EXEMPLARY, OR CONSEQUENTIAL DAMAGES (INCLUDING, BUT NOT
   LIMITED TO, PROCUREMENT OF SUBSTITUTE GOODS OR SERVICES; LOSS OF USE,
   DATA, OR PROFITS; OR BUSINESS INTERRUPTION) HOWEVER CAUSED AND ON ANY
   THEORY OF LIABILITY, WHETHER IN CONTRACT, STRICT LIABILITY, OR TORT
   (INCLUDING NEGLIGENCE OR OTHERWISE) ARISING IN ANY WAY OUT OF THE USE
   OF THIS SOFTWARE, EVEN IF ADVISED OF THE POSSIBILITY OF SUCH DAMAGE.

*/

#include "blis.h"

// The array of cntx_t* pointers to cache modified contexts used by induced
// methods.
static cntx_t** gks[ BLIS_NUM_ARCHS ];

// The array of function pointers holding the registered context initialization
// functions for induced methods.
static void_fp  cntx_ind_init[ BLIS_NUM_ARCHS ];

// The array of function pointers holding the registered context initialization
// functions for reference kernels.
static void_fp  cntx_ref_init[ BLIS_NUM_ARCHS ];

// Define a function pointer type for context initialization functions.
typedef void (*nat_cntx_init_ft)( cntx_t* cntx );
typedef void (*ref_cntx_init_ft)( cntx_t* cntx );
typedef void (*ind_cntx_init_ft)( ind_t method, cntx_t* cntx );

// Cached copies of the pointers to the native and induced contexts for the
// active subconfiguration. When BLIS_ENABLE_GKS_CACHING is enabled, these
// pointers will be set once and then reused to fulfill subsequent context
// queries.
static cntx_t* cached_cntx_nat = NULL;
static cntx_t* cached_cntx_ind = NULL;

// -----------------------------------------------------------------------------

// A pthread_once_t variable is a pthread structure used in pthread_once().
// pthread_once() is guaranteed to execute exactly once among all threads that
// pass in this control object.
static bli_pthread_once_t gks_once_init = BLIS_PTHREAD_ONCE_INIT;

void bli_gks_init_once( void )
{
	bli_pthread_once( &gks_once_init, bli_gks_init );
}

void bli_gks_init( void )
{
	{
		// Initialize the internal data structure we use to track registered
		// contexts.
		bli_gks_init_index();

		// Register a context for each architecture that was #define'd in
		// bli_config.h.

		// -- Intel architectures ----------------------------------------------

#ifdef BLIS_CONFIG_SKX
		bli_gks_register_cntx( BLIS_ARCH_SKX,         bli_cntx_init_skx,
		                                              bli_cntx_init_skx_ref,
		                                              bli_cntx_init_skx_ind );
#endif
#ifdef BLIS_CONFIG_KNL
		bli_gks_register_cntx( BLIS_ARCH_KNL,         bli_cntx_init_knl,
		                                              bli_cntx_init_knl_ref,
		                                              bli_cntx_init_knl_ind );
#endif
#ifdef BLIS_CONFIG_KNC
		bli_gks_register_cntx( BLIS_ARCH_KNC,         bli_cntx_init_knc,
		                                              bli_cntx_init_knc_ref,
		                                              bli_cntx_init_knc_ind );
#endif
#ifdef BLIS_CONFIG_HASWELL
		bli_gks_register_cntx( BLIS_ARCH_HASWELL,     bli_cntx_init_haswell,
		                                              bli_cntx_init_haswell_ref,
		                                              bli_cntx_init_haswell_ind );
#endif
#ifdef BLIS_CONFIG_SANDYBRIDGE
		bli_gks_register_cntx( BLIS_ARCH_SANDYBRIDGE, bli_cntx_init_sandybridge,
		                                              bli_cntx_init_sandybridge_ref,
		                                              bli_cntx_init_sandybridge_ind );
#endif
#ifdef BLIS_CONFIG_PENRYN
		bli_gks_register_cntx( BLIS_ARCH_PENRYN,      bli_cntx_init_penryn,
		                                              bli_cntx_init_penryn_ref,
		                                              bli_cntx_init_penryn_ind );
#endif

<<<<<<< HEAD
		// -- AMD architectures ------------------------------------------------

=======
		// AMD architectures
#ifdef BLIS_CONFIG_ZEN5
		bli_gks_register_cntx( BLIS_ARCH_ZEN5,        bli_cntx_init_zen5,
		                                              bli_cntx_init_zen5_ref,
		                                              bli_cntx_init_zen5_ind );
#endif
#ifdef BLIS_CONFIG_ZEN4
		bli_gks_register_cntx( BLIS_ARCH_ZEN4,        bli_cntx_init_zen4,
		                                              bli_cntx_init_zen4_ref,
		                                              bli_cntx_init_zen4_ind );
#endif
>>>>>>> fb2a6827
#ifdef BLIS_CONFIG_ZEN3
		bli_gks_register_cntx( BLIS_ARCH_ZEN3,        bli_cntx_init_zen3,
		                                              bli_cntx_init_zen3_ref,
		                                              bli_cntx_init_zen3_ind );
#endif
#ifdef BLIS_CONFIG_ZEN2
		bli_gks_register_cntx( BLIS_ARCH_ZEN2,        bli_cntx_init_zen2,
		                                              bli_cntx_init_zen2_ref,
		                                              bli_cntx_init_zen2_ind );
#endif
#ifdef BLIS_CONFIG_ZEN
		bli_gks_register_cntx( BLIS_ARCH_ZEN,         bli_cntx_init_zen,
		                                              bli_cntx_init_zen_ref,
		                                              bli_cntx_init_zen_ind );
#endif
#ifdef BLIS_CONFIG_EXCAVATOR
		bli_gks_register_cntx( BLIS_ARCH_EXCAVATOR,   bli_cntx_init_excavator,
		                                              bli_cntx_init_excavator_ref,
		                                              bli_cntx_init_excavator_ind );
#endif
#ifdef BLIS_CONFIG_STEAMROLLER
		bli_gks_register_cntx( BLIS_ARCH_STEAMROLLER, bli_cntx_init_steamroller,
		                                              bli_cntx_init_steamroller_ref,
		                                              bli_cntx_init_steamroller_ind );
#endif
#ifdef BLIS_CONFIG_PILEDRIVER
		bli_gks_register_cntx( BLIS_ARCH_PILEDRIVER,  bli_cntx_init_piledriver,
		                                              bli_cntx_init_piledriver_ref,
		                                              bli_cntx_init_piledriver_ind );
#endif
#ifdef BLIS_CONFIG_BULLDOZER
		bli_gks_register_cntx( BLIS_ARCH_BULLDOZER,   bli_cntx_init_bulldozer,
		                                              bli_cntx_init_bulldozer_ref,
		                                              bli_cntx_init_bulldozer_ind );
#endif

		// -- ARM architectures ------------------------------------------------

		// -- ARM-SVE --
#ifdef BLIS_CONFIG_ARMSVE
		bli_gks_register_cntx( BLIS_ARCH_ARMSVE,      bli_cntx_init_armsve,
		                                              bli_cntx_init_armsve_ref,
		                                              bli_cntx_init_armsve_ind );
#endif
#ifdef BLIS_CONFIG_A64FX
		bli_gks_register_cntx( BLIS_ARCH_A64FX,       bli_cntx_init_a64fx,
		                                              bli_cntx_init_a64fx_ref,
		                                              bli_cntx_init_a64fx_ind );
#endif

		// -- ARM-NEON (4 pipes x 128-bit vectors) --
#ifdef BLIS_CONFIG_FIRESTORM
		bli_gks_register_cntx( BLIS_ARCH_FIRESTORM,   bli_cntx_init_firestorm,
		                                              bli_cntx_init_firestorm_ref,
		                                              bli_cntx_init_firestorm_ind );
#endif

		// -- ARM (2 pipes x 128-bit vectors) --
#ifdef BLIS_CONFIG_THUNDERX2
		bli_gks_register_cntx( BLIS_ARCH_THUNDERX2,   bli_cntx_init_thunderx2,
		                                              bli_cntx_init_thunderx2_ref,
		                                              bli_cntx_init_thunderx2_ind );
#endif
#ifdef BLIS_CONFIG_CORTEXA57
		bli_gks_register_cntx( BLIS_ARCH_CORTEXA57,   bli_cntx_init_cortexa57,
		                                              bli_cntx_init_cortexa57_ref,
		                                              bli_cntx_init_cortexa57_ind );
#endif
#ifdef BLIS_CONFIG_CORTEXA53
		bli_gks_register_cntx( BLIS_ARCH_CORTEXA53,   bli_cntx_init_cortexa53,
		                                              bli_cntx_init_cortexa53_ref,
		                                              bli_cntx_init_cortexa53_ind );
#endif

		// -- ARM (older 32-bit microarchitectures) --
#ifdef BLIS_CONFIG_CORTEXA15
		bli_gks_register_cntx( BLIS_ARCH_CORTEXA15,   bli_cntx_init_cortexa15,
		                                              bli_cntx_init_cortexa15_ref,
		                                              bli_cntx_init_cortexa15_ind );
#endif
#ifdef BLIS_CONFIG_CORTEXA9
		bli_gks_register_cntx( BLIS_ARCH_CORTEXA9,    bli_cntx_init_cortexa9,
		                                              bli_cntx_init_cortexa9_ref,
		                                              bli_cntx_init_cortexa9_ind );
#endif

		// -- IBM architectures ------------------------------------------------

#ifdef BLIS_CONFIG_POWER10
		bli_gks_register_cntx( BLIS_ARCH_POWER10,     bli_cntx_init_power10,
		                                              bli_cntx_init_power10_ref,
		                                              bli_cntx_init_power10_ind );
#endif
#ifdef BLIS_CONFIG_POWER9
		bli_gks_register_cntx( BLIS_ARCH_POWER9,      bli_cntx_init_power9,
		                                              bli_cntx_init_power9_ref,
		                                              bli_cntx_init_power9_ind );
#endif
#ifdef BLIS_CONFIG_POWER7
		bli_gks_register_cntx( BLIS_ARCH_POWER7,      bli_cntx_init_power7,
		                                              bli_cntx_init_power7_ref,
		                                              bli_cntx_init_power7_ind );
#endif
#ifdef BLIS_CONFIG_BGQ
		bli_gks_register_cntx( BLIS_ARCH_BGQ,         bli_cntx_init_bgq,
		                                              bli_cntx_init_bgq_ref,
		                                              bli_cntx_init_bgq_ind );
#endif

		// -- RISC-V architectures --------------------------------------------

#ifdef BLIS_CONFIG_RV32I
		bli_gks_register_cntx( BLIS_ARCH_RV32I,       bli_cntx_init_rv32i,
		                                              bli_cntx_init_rv32i_ref,
		                                              bli_cntx_init_rv32i_ind );
#endif

#ifdef BLIS_CONFIG_RV64I
		bli_gks_register_cntx( BLIS_ARCH_RV64I,       bli_cntx_init_rv64i,
		                                              bli_cntx_init_rv64i_ref,
		                                              bli_cntx_init_rv64i_ind );
#endif

#ifdef BLIS_CONFIG_RV32IV
		bli_gks_register_cntx( BLIS_ARCH_RV32IV,      bli_cntx_init_rv32iv,
		                                              bli_cntx_init_rv32iv_ref,
		                                              bli_cntx_init_rv32iv_ind );
#endif

#ifdef BLIS_CONFIG_RV64IV
		bli_gks_register_cntx( BLIS_ARCH_RV64IV,      bli_cntx_init_rv64iv,
		                                              bli_cntx_init_rv64iv_ref,
		                                              bli_cntx_init_rv64iv_ind );
#endif

		// -- Generic architectures --------------------------------------------

#ifdef BLIS_CONFIG_GENERIC
		bli_gks_register_cntx( BLIS_ARCH_GENERIC,     bli_cntx_init_generic,
		                                              bli_cntx_init_generic_ref,
		                                              bli_cntx_init_generic_ind );
#endif
	}

#ifdef BLIS_ENABLE_GKS_CACHING
	// Deep-query and cache the native and induced method contexts so they are
	// ready to go when needed (by BLIS or the application). Notice that we use
	// the _noinit() APIs, which skip their internal calls to bli_init_once().
	// The reasons: (1) Skipping that call is necessary to prevent an infinite
	// loop since the current function, bli_gks_init(), is called from within
	// bli_init_once(); and (2) we can guarantee that the gks has been
	// initialized given that bli_gks_init() is about to return.
	cached_cntx_nat = ( cntx_t* )bli_gks_query_nat_cntx_noinit();
	cached_cntx_ind = ( cntx_t* )bli_gks_query_ind_cntx_noinit( BLIS_1M );
#endif
}

// -----------------------------------------------------------------------------

void bli_gks_finalize( void )
{
	arch_t id;
	ind_t  ind;

	// BEGIN CRITICAL SECTION
	// NOTE: This critical section is implicit. We assume this function is only
	// called from within the critical section within bli_finalize().
	{

		// Iterate over the architectures in the gks array.
		for ( id = 0; id < BLIS_NUM_ARCHS; ++id )
		{
			cntx_t** gks_id = gks[ id ];

			// Only consider context arrays for architectures that were allocated
			// in the first place.
			if ( gks_id != NULL )
			{
				// Iterate over the induced methods in the current sub-array
				// referenced by cntx_pp.
				for ( ind = 0; ind < BLIS_NUM_IND_METHODS; ++ind )
				{
					cntx_t* gks_id_ind = gks_id[ ind ];

					// If the current context was allocated, free it.
					if ( gks_id_ind != NULL )
					{
						#ifdef BLIS_ENABLE_MEM_TRACING
						printf( "bli_gks_finalize(): cntx for ind_t %d: ", ( int )ind );
						#endif

						bli_free_intl( gks_id_ind );
					}
				}

				#ifdef BLIS_ENABLE_MEM_TRACING
				printf( "bli_gks_finalize(): gks for arch_t %d: ", ( int )id );
				#endif

				// Free the array of BLIS_NUM_IND_METHODS cntx* elements.
				bli_free_intl( gks_id );
			}
		}

	}
	// END CRITICAL SECTION

#ifdef BLIS_ENABLE_GKS_CACHING
	// Clear the cached pointers to the native and induced contexts.
	cached_cntx_nat = NULL;
	cached_cntx_ind = NULL;
#endif
}

// -----------------------------------------------------------------------------

void bli_gks_init_index( void )
{
	// This function is called by bli_gks_init(). It simply initializes all
	// architecture id elements of the internal arrays to NULL.

	const size_t gks_size = sizeof( cntx_t* ) * BLIS_NUM_ARCHS;
	const size_t fpa_size = sizeof( void_fp ) * BLIS_NUM_ARCHS;

	// Set every entry in gks and context init function pointer arrays to
	// zero/NULL. This is done so that later on we know which ones were
	// allocated.
	memset( gks,           0, gks_size );
	memset( cntx_ref_init, 0, fpa_size );
	memset( cntx_ind_init, 0, fpa_size );
}

// -----------------------------------------------------------------------------

const cntx_t* bli_gks_lookup_nat_cntx
     (
       arch_t id
     )
{
	// Return the address of the (native) context for a given architecture id.
	// This function assumes the architecture has already been registered.

	return bli_gks_lookup_ind_cntx( id, BLIS_NAT );
}

// -----------------------------------------------------------------------------

const cntx_t* bli_gks_lookup_ind_cntx
     (
       arch_t id,
       ind_t  ind
     )
{
	// Return the address of the context for a given architecture id and
	// induced method. This function assumes the architecture has already
	// been registered. Note that this function returns NULL if the induced
	// method hasn't yet been called (and thus its context pointer is still
	// NULL).

	// Sanity check: verify that the arch_t id is valid.
	if ( bli_error_checking_is_enabled() )
	{
		err_t e_val = bli_check_valid_arch_id( id );
		bli_check_error_code( e_val );
	}

	// Index into the array of context pointers for the given architecture id,
	// and then index into the subarray for the given induced method.
	cntx_t** gks_id     = gks[ id ];
	cntx_t*  gks_id_ind = gks_id[ ind ];

	// Return the context pointer at gks_id_ind.
	return gks_id_ind;
}

// -----------------------------------------------------------------------------

const cntx_t* const * bli_gks_lookup_id
     (
       arch_t id
     )
{
	// Return the address of the array of context pointers for a given
	// architecture id. This function is only used for sanity check purposes
	// to ensure that the underlying data structures for a particular id are
	// initialized.

	// Index into the array of context pointers for the given architecture id.
	cntx_t** gks_id = gks[ id ];

	// Return the context pointer at gks_id_ind.
	return ( const cntx_t* const * )gks_id;
}

// -----------------------------------------------------------------------------

void bli_gks_register_cntx
     (
       arch_t  id,
       void_fp nat_fp,
       void_fp ref_fp,
       void_fp ind_fp
     )
{
	err_t r_val;

	// This function is called by bli_gks_init() for each architecture that
	// will be supported by BLIS. It takes an architecture id and three
	// function pointers, one to a function that initializes a native context
	// (supplied by the kernel developer), one to a function that initializes
	// a reference context (with function pointers specific to the architecture
	// associated with id), and one to a function that initializes a
	// context for use with induced methods (again, with function pointers
	// to the architecture). The latter two functions are automatically
	// generated by the framework. Unlike with native contexts, we don't
	// actually store the induced contexts until that induced method is
	// called, and we don't ever store reference contexts. For this reason, we
	// can get away with only storing the pointers to the initialization
	// functions for those latter two types of contexts, which we can then
	// call at a later time when those contexts are needed.

	// Sanity check: verify that the arch_t id is valid.
	if ( bli_error_checking_is_enabled() )
	{
		err_t e_val = bli_check_valid_arch_id( id );
		bli_check_error_code( e_val );
	}

	nat_cntx_init_ft f = nat_fp;

	// First, store the function pointers to the context initialization
	// functions for reference kernels and induced method execution. The
	// former will be used whenever we need to obtain reference kernels and
	// latter will be used later on if the user calls a level-3 function
	// with induced execution enabled.
	cntx_ref_init[ id ] = ref_fp;
	cntx_ind_init[ id ] = ind_fp;

	// If the the context array pointer isn't NULL, then it means the given
	// architecture id has already registered (and the underlying memory
	// allocations and context initializations have already been performed).
	// This is really just a safety feature to prevent memory leaks; this
	// early return should never occur, because the caller should never try
	// to register with an architecture id that has already been registered.
	if ( gks[ id ] != NULL ) return;

	#ifdef BLIS_ENABLE_MEM_TRACING
	printf( "bli_gks_register_cntx(): " );
	#endif

	// At this point, we know the pointer to the array of cntx_t* is NULL and
	// needs to be allocated. Allocate the memory and initialize it to
	// zeros/NULL, storing the address of the allocated memory at the element
	// for the current architecture id.
	gks[ id ] = bli_calloc_intl( sizeof( cntx_t* ) * BLIS_NUM_IND_METHODS, &r_val );

	// Alias the allocated array for readability.
	cntx_t** gks_id = gks[ id ];

	#ifdef BLIS_ENABLE_MEM_TRACING
	printf( "bli_gks_register_cntx(): " );
	#endif

	// Allocate memory for a single context and store the address at
	// the element in the gks[ id ] array that is reserved for native
	// execution.
	gks_id[ BLIS_NAT ] = bli_calloc_intl( sizeof( cntx_t ), &r_val );

	// Alias the allocated context address for readability.
	cntx_t* gks_id_nat = gks_id[ BLIS_NAT ];

	// Call the context initialization function on the element of the newly
	// allocated array corresponding to native execution.
	f( gks_id_nat );

	// Verify that cache blocksizes are whole multiples of register blocksizes.
	// Specifically, verify that:
	//   - MC is a whole multiple of MR.
	//   - NC is a whole multiple of NR.
	//   - KC is a whole multiple of KR.
	// These constraints are enforced because it makes it easier to handle diagonals
	// in the macro-kernel implementations. Additionally, we optionally verify that:
	//   - MC is a whole multiple of NR.
	//   - NC is a whole multiple of MR.
	// These latter constraints, guarded by #ifndef BLIS_RELAX_MCNR_NCMR_CONSTRAINTS
	// below, are only enforced when we wish to be able to handle the trsm right-
	// side case handling that swaps A and B, so that B is the triangular matrix,
	// with NR blocking used to pack A and MR blocking used to pack B, with the
	// arguments to the gemmtrsm microkernel swapped at the last minute, as the
	// kernel is called.
	err_t e_val;

	const blksz_t* mc = bli_cntx_get_blksz( BLIS_MC, gks_id_nat );
	const blksz_t* nc = bli_cntx_get_blksz( BLIS_NC, gks_id_nat );
	const blksz_t* kc = bli_cntx_get_blksz( BLIS_KC, gks_id_nat );
	const blksz_t* mr = bli_cntx_get_blksz( BLIS_MR, gks_id_nat );
	const blksz_t* nr = bli_cntx_get_blksz( BLIS_NR, gks_id_nat );
	const blksz_t* kr = bli_cntx_get_blksz( BLIS_KR, gks_id_nat );

	e_val = bli_check_valid_mc_mod_mult( mc, mr ); bli_check_error_code( e_val );
	e_val = bli_check_valid_nc_mod_mult( nc, nr ); bli_check_error_code( e_val );
	e_val = bli_check_valid_kc_mod_mult( kc, kr ); bli_check_error_code( e_val );
#ifndef BLIS_RELAX_MCNR_NCMR_CONSTRAINTS
	e_val = bli_check_valid_mc_mod_mult( mc, nr ); bli_check_error_code( e_val );
	e_val = bli_check_valid_nc_mod_mult( nc, mr ); bli_check_error_code( e_val );
#endif

<<<<<<< HEAD
	// Verify that the register blocksizes in the context are sufficiently large
	// relative to the maximum stack buffer size defined at configure-time.
	e_val = bli_check_sufficient_stack_buf_size( gks_id_nat );
	bli_check_error_code( e_val );
=======

	// Verify that cache blocksizes are whole multiples of register blocksizes for TRSM.
	mc = bli_cntx_get_trsm_blksz( BLIS_MC, gks_id_nat );
	nc = bli_cntx_get_trsm_blksz( BLIS_NC, gks_id_nat );
	kc = bli_cntx_get_trsm_blksz( BLIS_KC, gks_id_nat );
	mr = bli_cntx_get_trsm_blksz( BLIS_MR, gks_id_nat );
	nr = bli_cntx_get_trsm_blksz( BLIS_NR, gks_id_nat );
	kr = bli_cntx_get_trsm_blksz( BLIS_KR, gks_id_nat );

	// If trsm blocksizes are not set then skip check.
	for ( num_t dt = BLIS_DT_LO; dt <= BLIS_DT_HI; ++dt )
	{
		dim_t mr_dt  = bli_blksz_get_def( dt, mr );
		dim_t nr_dt  = bli_blksz_get_def( dt, nr );
		dim_t kr_dt  = bli_blksz_get_def( dt, kr );

		if( mr_dt == 0 || nr_dt == 0 || kr_dt == 0 )
		{
			return;
		}
	}

	e_val = bli_check_valid_mc_mod_mult( mc, mr ); bli_check_error_code( e_val );
	e_val = bli_check_valid_nc_mod_mult( nc, nr ); bli_check_error_code( e_val );
	e_val = bli_check_valid_kc_mod_mult( kc, kr ); bli_check_error_code( e_val );
#ifndef BLIS_RELAX_MCNR_NCMR_CONSTRAINTS
	e_val = bli_check_valid_mc_mod_mult( mc, nr ); bli_check_error_code( e_val );
	e_val = bli_check_valid_nc_mod_mult( nc, mr ); bli_check_error_code( e_val );
#endif
>>>>>>> fb2a6827
}

// -----------------------------------------------------------------------------

const cntx_t* bli_gks_query_cntx( void )
{
	return bli_gks_query_nat_cntx();
}

// -----------------------------------------------------------------------------

const cntx_t* bli_gks_query_nat_cntx( void )
{
	bli_init_once();

#ifdef BLIS_ENABLE_GKS_CACHING

	// Return a pointer to the context for native execution that was deep-
	// queried and cached at the end of bli_gks_init().
	return cached_cntx_nat;

#else

	// Deep-query and return the address of a context for native execution.
	return bli_gks_query_nat_cntx_impl();

#endif
}

const cntx_t* bli_gks_query_nat_cntx_noinit( void )
{
	// NOTE: This function purposefully avoids calling bli_init_once() so that
	// it is safe to call during inititalization.

	return bli_gks_query_nat_cntx_impl();
}

// -----------------------------------------------------------------------------

const cntx_t* bli_gks_query_nat_cntx_impl( void )
{
	// Return the address of the native context for the architecture id
	// corresponding to the current hardware, as determined by
	// bli_arch_query_id().

	// Query the architecture id.
	arch_t id = bli_arch_query_id();

	// Use the architecture id to look up a pointer to its context.
	const cntx_t* cntx = bli_gks_lookup_nat_cntx( id );

	return cntx;
}

// -----------------------------------------------------------------------------

const cntx_t* bli_gks_query_ind_cntx
     (
       ind_t ind
     )
{
	bli_init_once();

#ifdef BLIS_ENABLE_GKS_CACHING

	// If for some reason the native context was requested, we return its
	// address instead of the one for induced execution.
	if ( ind == BLIS_NAT ) return cached_cntx_nat;

	// Return a pointer to the context for the induced method that was deep-
	// queried and cached at the end of bli_gks_init().
	return cached_cntx_ind;

#else

	// Deep-query and return the address of a context for the requested induced
	// method. (In this case, caching never takes place since it was disabled
	// at configure-time.)
	return bli_gks_query_ind_cntx_impl( ind );

#endif
}

const cntx_t* bli_gks_query_ind_cntx_noinit
     (
       ind_t ind
     )
{
	// NOTE: This function purposefully avoids calling bli_init_once() so that
	// it is safe to call during inititalization.

	return bli_gks_query_ind_cntx_impl( ind );
}

// -----------------------------------------------------------------------------

// A mutex to allow synchronous access to the gks when it needs to be updated
// with a new entry corresponding to a context for an ind_t value.
static bli_pthread_mutex_t gks_mutex = BLIS_PTHREAD_MUTEX_INITIALIZER;

const cntx_t* bli_gks_query_ind_cntx_impl
     (
       ind_t ind
     )
{
	cntx_t* gks_id_ind;
	err_t r_val;


	// Return the address of a context that will be suited for executing a
	// level-3 operation via the requested induced method (and datatype) for
	// the architecture id corresponding to the current hardware, as
	// determined by bli_arch_query_id().

	// This function is called when a level-3 operation via induced method is
	// called, e.g. bli_gemm1m(). If this is the first time that induced method
	// is being executed since bli_gks_init(), the necessary context structure
	// is allocated. If this is not the first time a context for the requested
	// induced method was queried, then the memory will already be allocated
	// and initialized, and the previous cntx_t struct will be overwritten.
	// The function will then return the address to the newly-initialized (or
	// previously-allocated-but-reinitialized) cntx_t struct. Note that some of
	// this function must be executed with mutual exclusion to ensure thread
	// safety and deterministic behavior.

	// Query the architecture id.
	arch_t id = bli_arch_query_id();

	// Sanity check: verify that the arch_t id is valid.
	if ( bli_error_checking_is_enabled() )
	{
		err_t e_val = bli_check_valid_arch_id( id );
		bli_check_error_code( e_val );
	}

	// NOTE: These initial statements can reside outside of the critical section
	// because gks[ id ] should have already been allocated, and the native
	// context in that array should have already been allocated/initialized.

	// Query the gks for the array of context pointers corresponding to the
	// given architecture id.
	cntx_t** gks_id     = gks[ id ];
	cntx_t*  gks_id_nat = gks_id[ BLIS_NAT ];

	// If for some reason the native context was requested, we can return
	// its address early.
	if ( ind == BLIS_NAT ) return gks_id_nat;

	// This function assumes that the architecture idenified by id has
	// already been registered with the gks (which guarantees that
	// gks[ id ] is non-NULL and gks[ id ][ BLIS_NAT ] is also non-NULL
	// and refers to a context initialized with valid data).

	// Acquire the mutex protecting the gks.
	bli_pthread_mutex_lock( &gks_mutex );

	// BEGIN CRITICAL SECTION
	{
		// Alias for readability the element of gks_id associated with the
		// requested induced method.
		gks_id_ind = gks_id[ ind ];

		// If the context pointer is NULL, then we know we must allocate and
		// then initialize the context before returning its address.
		if ( gks_id_ind == NULL )
		{
			// If gks_id_ind is NULL, then we know we must allocate and then
			// initialize the context, storing its address back to
			// gks_id[ ind ].
			gks_id_ind    = bli_calloc_intl( sizeof( cntx_t ), &r_val );
			gks_id[ ind ] = gks_id_ind;
<<<<<<< HEAD
=======

			// Before we can call the induced method context initialization
			// function on the newly allocated structure, we must first copy
			// over the contents of the native context.
			*gks_id_ind = *gks_id_nat;

			// Use the architecture id to look up the function pointer to the
			// context initialization function for induced methods.
			ind_cntx_init_ft f = cntx_ind_init[ id ];

			// Now we modify the context (so that it contains the proper values
			// for its induced method) by calling the context initialization
			// function for the current induced method. (That function assumes
			// that the context is pre- initialized with values for native
			// execution.)
			f( ind, gks_id_ind );
>>>>>>> fb2a6827
		}

		// Before we can call the induced method context initialization
		// function on the newly allocated structure, we must first copy
		// over the contents of the native context. If a previous context
		// was already copied, this will overwrite those previous values.
		*gks_id_ind = *gks_id_nat;

		// Use the architecture id to look up the function pointer to the
		// context initialization function for induced methods.
		ind_cntx_init_ft f = cntx_ind_init[ id ];

		// Now we modify the context (so that it contains the proper values
		// for its induced method) by calling the context initialization
		// function for the current induced method. (That function assumes
		// that the context is pre-initialized with values for native
		// execution.)
		f( ind, gks_id_ind );
	}
	// END CRITICAL SECTION

	// Release the mutex protecting the gks.
	bli_pthread_mutex_unlock( &gks_mutex );

	// Return the address of the newly-allocated/initialized context.
	return gks_id_ind;

}

// -----------------------------------------------------------------------------

void bli_gks_init_ref_cntx
    (
      cntx_t* cntx
    )
{
	// Query the architecture id.
	arch_t id = bli_arch_query_id();

	// Sanity check: verify that the arch_t id is valid.
	if ( bli_error_checking_is_enabled() )
	{
		err_t e_val = bli_check_valid_arch_id( id );
		bli_check_error_code( e_val );
	}

	// Obtain the function pointer to the context initialization function for
	// reference kernels.
	ref_cntx_init_ft f = cntx_ref_init[ id ];

	// Initialize the caller's context with reference kernels and related values.
	f( cntx );
}

// -----------------------------------------------------------------------------

bool bli_gks_cntx_l3_nat_ukr_is_ref
     (
             num_t   dt,
             ukr_t   ukr_id,
       const cntx_t* cntx
     )
{
	cntx_t ref_cntx;

	// Initialize a context with reference kernels for the arch_t id queried
	// via bli_arch_query_id().
	bli_gks_init_ref_cntx( &ref_cntx );

	// Query each context for the micro-kernel function pointer for the
	// specified datatype.
	void_fp ref_fp = bli_cntx_get_ukr_dt( dt, ukr_id, &ref_cntx );
	void_fp fp     = bli_cntx_get_ukr_dt( dt, ukr_id, cntx );

	// Return the result.
	return fp == ref_fp;
}

//
// -- level-3 micro-kernel implementation strings ------------------------------
//

static const char* bli_gks_l3_ukr_impl_str[BLIS_NUM_UKR_IMPL_TYPES] =
{
	"refrnce",
	"virtual",
	"optimzd",
	"notappl",
};

// -----------------------------------------------------------------------------

const char* bli_gks_l3_ukr_impl_string( ukr_t ukr, ind_t method, num_t dt )
{
	kimpl_t ki;

	// Query the context for the current induced method and datatype, and
	// then query the ukernel function pointer for the given datatype from
	// that context.
	const cntx_t* cntx = bli_gks_query_ind_cntx( method );
	void_fp fp         = bli_cntx_get_ukr_dt( dt, ukr, cntx );

	// Check whether the ukernel function pointer is NULL for the given
	// datatype. If it is NULL, return the string for not applicable.
	// Otherwise, query the ukernel implementation type using the method
	// provided and return the associated string.
	if ( fp == NULL )
		ki = BLIS_NOTAPPLIC_UKERNEL;
	else
		ki = bli_gks_l3_ukr_impl_type( ukr, method, dt );

	return bli_gks_l3_ukr_impl_str[ ki ];
}

#if 0
char* bli_gks_l3_ukr_avail_impl_string( ukr_t ukr, num_t dt )
{
	opid_t  oper;
	ind_t   method;
	kimpl_t ki;

	// We need to decide which operation we will use to query the
	// current available induced method. If the ukr type given is
	// BLIS_GEMM_UKR, we use gemm. Otherwise, we use trsm (since
	// the four other defined ukr types are trsm-related).
	if ( ukr == BLIS_GEMM_UKR ) oper = BLIS_GEMM;
	else                        oper = BLIS_TRSM;

	// Query the current available induced method using the
	// chosen operation id type.
	method = bli_l3_ind_oper_find_avail( oper, dt );

	// Query the ukernel implementation type using the current
	// available method.
	ki = bli_gks_l3_ukr_impl_type( ukr, method, dt );

	return bli_ukr_impl_str[ ki ];
}
#endif

kimpl_t bli_gks_l3_ukr_impl_type( ukr_t ukr, ind_t method, num_t dt )
{
	// If the current available induced method is not native, it
	// must be virtual.
	if ( method != BLIS_NAT ) return BLIS_VIRTUAL_UKERNEL;
	else
	{
		// If the current available induced method for the gemm
		// operation is native, then it might be reference or
		// optimized. To determine which, we compare the
		// datatype-specific function pointer within the ukrs
		// object corresponding to the current available induced
		// method to the typed function pointer within the known
		// reference ukrs object.

		// Query the architecture id.
		arch_t id = bli_arch_query_id();

		// Sanity check: verify that the arch_t id is valid.
		if ( bli_error_checking_is_enabled() )
		{
			err_t e_val = bli_check_valid_arch_id( id );
			bli_check_error_code( e_val );
		}

		// Query the native context from the gks.
		const cntx_t* nat_cntx = bli_gks_lookup_nat_cntx( id );

		if ( bli_gks_cntx_l3_nat_ukr_is_ref( dt, ukr, nat_cntx ) )
			return BLIS_REFERENCE_UKERNEL;
		else
			return BLIS_OPTIMIZED_UKERNEL;
	}
}
<|MERGE_RESOLUTION|>--- conflicted
+++ resolved
@@ -5,11 +5,7 @@
    libraries.
 
    Copyright (C) 2014, The University of Texas at Austin
-<<<<<<< HEAD
-   Copyright (C) 2018-2020, Advanced Micro Devices, Inc.
-=======
    Copyright (C) 2018 - 2024, Advanced Micro Devices, Inc. All rights reserved.
->>>>>>> fb2a6827
 
    Redistribution and use in source and binary forms, with or without
    modification, are permitted provided that the following conditions are
@@ -39,8 +35,8 @@
 
 #include "blis.h"
 
-// The array of cntx_t* pointers to cache modified contexts used by induced
-// methods.
+// The array of cntx_t* pointers to cache modified contexts used by
+// induced methods.
 static cntx_t** gks[ BLIS_NUM_ARCHS ];
 
 // The array of function pointers holding the registered context initialization
@@ -56,13 +52,6 @@
 typedef void (*ref_cntx_init_ft)( cntx_t* cntx );
 typedef void (*ind_cntx_init_ft)( ind_t method, cntx_t* cntx );
 
-// Cached copies of the pointers to the native and induced contexts for the
-// active subconfiguration. When BLIS_ENABLE_GKS_CACHING is enabled, these
-// pointers will be set once and then reused to fulfill subsequent context
-// queries.
-static cntx_t* cached_cntx_nat = NULL;
-static cntx_t* cached_cntx_ind = NULL;
-
 // -----------------------------------------------------------------------------
 
 // A pthread_once_t variable is a pthread structure used in pthread_once().
@@ -85,8 +74,7 @@
 		// Register a context for each architecture that was #define'd in
 		// bli_config.h.
 
-		// -- Intel architectures ----------------------------------------------
-
+		// Intel architectures
 #ifdef BLIS_CONFIG_SKX
 		bli_gks_register_cntx( BLIS_ARCH_SKX,         bli_cntx_init_skx,
 		                                              bli_cntx_init_skx_ref,
@@ -118,10 +106,6 @@
 		                                              bli_cntx_init_penryn_ind );
 #endif
 
-<<<<<<< HEAD
-		// -- AMD architectures ------------------------------------------------
-
-=======
 		// AMD architectures
 #ifdef BLIS_CONFIG_ZEN5
 		bli_gks_register_cntx( BLIS_ARCH_ZEN5,        bli_cntx_init_zen5,
@@ -133,7 +117,6 @@
 		                                              bli_cntx_init_zen4_ref,
 		                                              bli_cntx_init_zen4_ind );
 #endif
->>>>>>> fb2a6827
 #ifdef BLIS_CONFIG_ZEN3
 		bli_gks_register_cntx( BLIS_ARCH_ZEN3,        bli_cntx_init_zen3,
 		                                              bli_cntx_init_zen3_ref,
@@ -170,9 +153,27 @@
 		                                              bli_cntx_init_bulldozer_ind );
 #endif
 
-		// -- ARM architectures ------------------------------------------------
-
-		// -- ARM-SVE --
+		// ARM architectures
+#ifdef BLIS_CONFIG_A64FX
+		bli_gks_register_cntx( BLIS_ARCH_A64FX,   bli_cntx_init_a64fx,
+		                                              bli_cntx_init_a64fx_ref,
+		                                              bli_cntx_init_a64fx_ind );
+#endif
+#ifdef BLIS_CONFIG_THUNDERX2
+		bli_gks_register_cntx( BLIS_ARCH_THUNDERX2,   bli_cntx_init_thunderx2,
+		                                              bli_cntx_init_thunderx2_ref,
+		                                              bli_cntx_init_thunderx2_ind );
+#endif
+#ifdef BLIS_CONFIG_CORTEXA57
+		bli_gks_register_cntx( BLIS_ARCH_CORTEXA57,   bli_cntx_init_cortexa57,
+		                                              bli_cntx_init_cortexa57_ref,
+		                                              bli_cntx_init_cortexa57_ind );
+#endif
+#ifdef BLIS_CONFIG_CORTEXA53
+		bli_gks_register_cntx( BLIS_ARCH_CORTEXA53,   bli_cntx_init_cortexa53,
+		                                              bli_cntx_init_cortexa53_ref,
+		                                              bli_cntx_init_cortexa53_ind );
+#endif
 #ifdef BLIS_CONFIG_ARMSVE
 		bli_gks_register_cntx( BLIS_ARCH_ARMSVE,      bli_cntx_init_armsve,
 		                                              bli_cntx_init_armsve_ref,
@@ -183,32 +184,11 @@
 		                                              bli_cntx_init_a64fx_ref,
 		                                              bli_cntx_init_a64fx_ind );
 #endif
-
-		// -- ARM-NEON (4 pipes x 128-bit vectors) --
 #ifdef BLIS_CONFIG_FIRESTORM
 		bli_gks_register_cntx( BLIS_ARCH_FIRESTORM,   bli_cntx_init_firestorm,
 		                                              bli_cntx_init_firestorm_ref,
 		                                              bli_cntx_init_firestorm_ind );
 #endif
-
-		// -- ARM (2 pipes x 128-bit vectors) --
-#ifdef BLIS_CONFIG_THUNDERX2
-		bli_gks_register_cntx( BLIS_ARCH_THUNDERX2,   bli_cntx_init_thunderx2,
-		                                              bli_cntx_init_thunderx2_ref,
-		                                              bli_cntx_init_thunderx2_ind );
-#endif
-#ifdef BLIS_CONFIG_CORTEXA57
-		bli_gks_register_cntx( BLIS_ARCH_CORTEXA57,   bli_cntx_init_cortexa57,
-		                                              bli_cntx_init_cortexa57_ref,
-		                                              bli_cntx_init_cortexa57_ind );
-#endif
-#ifdef BLIS_CONFIG_CORTEXA53
-		bli_gks_register_cntx( BLIS_ARCH_CORTEXA53,   bli_cntx_init_cortexa53,
-		                                              bli_cntx_init_cortexa53_ref,
-		                                              bli_cntx_init_cortexa53_ind );
-#endif
-
-		// -- ARM (older 32-bit microarchitectures) --
 #ifdef BLIS_CONFIG_CORTEXA15
 		bli_gks_register_cntx( BLIS_ARCH_CORTEXA15,   bli_cntx_init_cortexa15,
 		                                              bli_cntx_init_cortexa15_ref,
@@ -220,8 +200,7 @@
 		                                              bli_cntx_init_cortexa9_ind );
 #endif
 
-		// -- IBM architectures ------------------------------------------------
-
+		// IBM architectures
 #ifdef BLIS_CONFIG_POWER10
 		bli_gks_register_cntx( BLIS_ARCH_POWER10,     bli_cntx_init_power10,
 		                                              bli_cntx_init_power10_ref,
@@ -243,52 +222,13 @@
 		                                              bli_cntx_init_bgq_ind );
 #endif
 
-		// -- RISC-V architectures --------------------------------------------
-
-#ifdef BLIS_CONFIG_RV32I
-		bli_gks_register_cntx( BLIS_ARCH_RV32I,       bli_cntx_init_rv32i,
-		                                              bli_cntx_init_rv32i_ref,
-		                                              bli_cntx_init_rv32i_ind );
-#endif
-
-#ifdef BLIS_CONFIG_RV64I
-		bli_gks_register_cntx( BLIS_ARCH_RV64I,       bli_cntx_init_rv64i,
-		                                              bli_cntx_init_rv64i_ref,
-		                                              bli_cntx_init_rv64i_ind );
-#endif
-
-#ifdef BLIS_CONFIG_RV32IV
-		bli_gks_register_cntx( BLIS_ARCH_RV32IV,      bli_cntx_init_rv32iv,
-		                                              bli_cntx_init_rv32iv_ref,
-		                                              bli_cntx_init_rv32iv_ind );
-#endif
-
-#ifdef BLIS_CONFIG_RV64IV
-		bli_gks_register_cntx( BLIS_ARCH_RV64IV,      bli_cntx_init_rv64iv,
-		                                              bli_cntx_init_rv64iv_ref,
-		                                              bli_cntx_init_rv64iv_ind );
-#endif
-
-		// -- Generic architectures --------------------------------------------
-
+		// Generic architectures
 #ifdef BLIS_CONFIG_GENERIC
 		bli_gks_register_cntx( BLIS_ARCH_GENERIC,     bli_cntx_init_generic,
 		                                              bli_cntx_init_generic_ref,
 		                                              bli_cntx_init_generic_ind );
 #endif
 	}
-
-#ifdef BLIS_ENABLE_GKS_CACHING
-	// Deep-query and cache the native and induced method contexts so they are
-	// ready to go when needed (by BLIS or the application). Notice that we use
-	// the _noinit() APIs, which skip their internal calls to bli_init_once().
-	// The reasons: (1) Skipping that call is necessary to prevent an infinite
-	// loop since the current function, bli_gks_init(), is called from within
-	// bli_init_once(); and (2) we can guarantee that the gks has been
-	// initialized given that bli_gks_init() is about to return.
-	cached_cntx_nat = ( cntx_t* )bli_gks_query_nat_cntx_noinit();
-	cached_cntx_ind = ( cntx_t* )bli_gks_query_ind_cntx_noinit( BLIS_1M );
-#endif
 }
 
 // -----------------------------------------------------------------------------
@@ -306,7 +246,7 @@
 		// Iterate over the architectures in the gks array.
 		for ( id = 0; id < BLIS_NUM_ARCHS; ++id )
 		{
-			cntx_t** gks_id = gks[ id ];
+			cntx_t** restrict gks_id = gks[ id ];
 
 			// Only consider context arrays for architectures that were allocated
 			// in the first place.
@@ -316,7 +256,7 @@
 				// referenced by cntx_pp.
 				for ( ind = 0; ind < BLIS_NUM_IND_METHODS; ++ind )
 				{
-					cntx_t* gks_id_ind = gks_id[ ind ];
+					cntx_t* restrict gks_id_ind = gks_id[ ind ];
 
 					// If the current context was allocated, free it.
 					if ( gks_id_ind != NULL )
@@ -340,12 +280,6 @@
 
 	}
 	// END CRITICAL SECTION
-
-#ifdef BLIS_ENABLE_GKS_CACHING
-	// Clear the cached pointers to the native and induced contexts.
-	cached_cntx_nat = NULL;
-	cached_cntx_ind = NULL;
-#endif
 }
 
 // -----------------------------------------------------------------------------
@@ -368,7 +302,7 @@
 
 // -----------------------------------------------------------------------------
 
-const cntx_t* bli_gks_lookup_nat_cntx
+cntx_t* bli_gks_lookup_nat_cntx
      (
        arch_t id
      )
@@ -381,7 +315,7 @@
 
 // -----------------------------------------------------------------------------
 
-const cntx_t* bli_gks_lookup_ind_cntx
+cntx_t* bli_gks_lookup_ind_cntx
      (
        arch_t id,
        ind_t  ind
@@ -402,8 +336,8 @@
 
 	// Index into the array of context pointers for the given architecture id,
 	// and then index into the subarray for the given induced method.
-	cntx_t** gks_id     = gks[ id ];
-	cntx_t*  gks_id_ind = gks_id[ ind ];
+	cntx_t** restrict gks_id     = gks[ id ];
+	cntx_t*  restrict gks_id_ind = gks_id[ ind ];
 
 	// Return the context pointer at gks_id_ind.
 	return gks_id_ind;
@@ -411,7 +345,7 @@
 
 // -----------------------------------------------------------------------------
 
-const cntx_t* const * bli_gks_lookup_id
+cntx_t** bli_gks_lookup_id
      (
        arch_t id
      )
@@ -422,10 +356,10 @@
 	// initialized.
 
 	// Index into the array of context pointers for the given architecture id.
-	cntx_t** gks_id = gks[ id ];
+	cntx_t** restrict gks_id = gks[ id ];
 
 	// Return the context pointer at gks_id_ind.
-	return ( const cntx_t* const * )gks_id;
+	return gks_id;
 }
 
 // -----------------------------------------------------------------------------
@@ -491,7 +425,7 @@
 	gks[ id ] = bli_calloc_intl( sizeof( cntx_t* ) * BLIS_NUM_IND_METHODS, &r_val );
 
 	// Alias the allocated array for readability.
-	cntx_t** gks_id = gks[ id ];
+	cntx_t** restrict gks_id = gks[ id ];
 
 	#ifdef BLIS_ENABLE_MEM_TRACING
 	printf( "bli_gks_register_cntx(): " );
@@ -503,7 +437,7 @@
 	gks_id[ BLIS_NAT ] = bli_calloc_intl( sizeof( cntx_t ), &r_val );
 
 	// Alias the allocated context address for readability.
-	cntx_t* gks_id_nat = gks_id[ BLIS_NAT ];
+	cntx_t* restrict gks_id_nat = gks_id[ BLIS_NAT ];
 
 	// Call the context initialization function on the element of the newly
 	// allocated array corresponding to native execution.
@@ -526,12 +460,12 @@
 	// kernel is called.
 	err_t e_val;
 
-	const blksz_t* mc = bli_cntx_get_blksz( BLIS_MC, gks_id_nat );
-	const blksz_t* nc = bli_cntx_get_blksz( BLIS_NC, gks_id_nat );
-	const blksz_t* kc = bli_cntx_get_blksz( BLIS_KC, gks_id_nat );
-	const blksz_t* mr = bli_cntx_get_blksz( BLIS_MR, gks_id_nat );
-	const blksz_t* nr = bli_cntx_get_blksz( BLIS_NR, gks_id_nat );
-	const blksz_t* kr = bli_cntx_get_blksz( BLIS_KR, gks_id_nat );
+	blksz_t* restrict mc = bli_cntx_get_blksz( BLIS_MC, gks_id_nat );
+	blksz_t* restrict nc = bli_cntx_get_blksz( BLIS_NC, gks_id_nat );
+	blksz_t* restrict kc = bli_cntx_get_blksz( BLIS_KC, gks_id_nat );
+	blksz_t* restrict mr = bli_cntx_get_blksz( BLIS_MR, gks_id_nat );
+	blksz_t* restrict nr = bli_cntx_get_blksz( BLIS_NR, gks_id_nat );
+	blksz_t* restrict kr = bli_cntx_get_blksz( BLIS_KR, gks_id_nat );
 
 	e_val = bli_check_valid_mc_mod_mult( mc, mr ); bli_check_error_code( e_val );
 	e_val = bli_check_valid_nc_mod_mult( nc, nr ); bli_check_error_code( e_val );
@@ -541,12 +475,6 @@
 	e_val = bli_check_valid_nc_mod_mult( nc, mr ); bli_check_error_code( e_val );
 #endif
 
-<<<<<<< HEAD
-	// Verify that the register blocksizes in the context are sufficiently large
-	// relative to the maximum stack buffer size defined at configure-time.
-	e_val = bli_check_sufficient_stack_buf_size( gks_id_nat );
-	bli_check_error_code( e_val );
-=======
 
 	// Verify that cache blocksizes are whole multiples of register blocksizes for TRSM.
 	mc = bli_cntx_get_trsm_blksz( BLIS_MC, gks_id_nat );
@@ -576,48 +504,19 @@
 	e_val = bli_check_valid_mc_mod_mult( mc, nr ); bli_check_error_code( e_val );
 	e_val = bli_check_valid_nc_mod_mult( nc, mr ); bli_check_error_code( e_val );
 #endif
->>>>>>> fb2a6827
-}
-
-// -----------------------------------------------------------------------------
-
-const cntx_t* bli_gks_query_cntx( void )
+}
+
+// -----------------------------------------------------------------------------
+
+cntx_t* bli_gks_query_cntx( void )
 {
 	return bli_gks_query_nat_cntx();
 }
 
-// -----------------------------------------------------------------------------
-
-const cntx_t* bli_gks_query_nat_cntx( void )
+cntx_t* bli_gks_query_nat_cntx( void )
 {
 	bli_init_once();
 
-#ifdef BLIS_ENABLE_GKS_CACHING
-
-	// Return a pointer to the context for native execution that was deep-
-	// queried and cached at the end of bli_gks_init().
-	return cached_cntx_nat;
-
-#else
-
-	// Deep-query and return the address of a context for native execution.
-	return bli_gks_query_nat_cntx_impl();
-
-#endif
-}
-
-const cntx_t* bli_gks_query_nat_cntx_noinit( void )
-{
-	// NOTE: This function purposefully avoids calling bli_init_once() so that
-	// it is safe to call during inititalization.
-
-	return bli_gks_query_nat_cntx_impl();
-}
-
-// -----------------------------------------------------------------------------
-
-const cntx_t* bli_gks_query_nat_cntx_impl( void )
-{
 	// Return the address of the native context for the architecture id
 	// corresponding to the current hardware, as determined by
 	// bli_arch_query_id().
@@ -626,49 +525,25 @@
 	arch_t id = bli_arch_query_id();
 
 	// Use the architecture id to look up a pointer to its context.
-	const cntx_t* cntx = bli_gks_lookup_nat_cntx( id );
+	cntx_t* cntx = bli_gks_lookup_nat_cntx( id );
 
 	return cntx;
 }
 
 // -----------------------------------------------------------------------------
 
-const cntx_t* bli_gks_query_ind_cntx
-     (
-       ind_t ind
-     )
-{
-	bli_init_once();
-
-#ifdef BLIS_ENABLE_GKS_CACHING
-
-	// If for some reason the native context was requested, we return its
-	// address instead of the one for induced execution.
-	if ( ind == BLIS_NAT ) return cached_cntx_nat;
-
-	// Return a pointer to the context for the induced method that was deep-
-	// queried and cached at the end of bli_gks_init().
-	return cached_cntx_ind;
-
-#else
-
-	// Deep-query and return the address of a context for the requested induced
-	// method. (In this case, caching never takes place since it was disabled
-	// at configure-time.)
-	return bli_gks_query_ind_cntx_impl( ind );
-
-#endif
-}
-
-const cntx_t* bli_gks_query_ind_cntx_noinit
-     (
-       ind_t ind
-     )
-{
-	// NOTE: This function purposefully avoids calling bli_init_once() so that
-	// it is safe to call during inititalization.
-
-	return bli_gks_query_ind_cntx_impl( ind );
+cntx_t* bli_gks_query_cntx_noinit( void )
+{
+	// This function is identical to bli_gks_query_cntx(), except that it
+	// does not call bli_init_once().
+
+	// Query the architecture id.
+	arch_t id = bli_arch_query_id();
+
+	// Use the architecture id to look up a pointer to its context.
+	cntx_t* cntx = bli_gks_lookup_nat_cntx( id );
+
+	return cntx;
 }
 
 // -----------------------------------------------------------------------------
@@ -677,14 +552,16 @@
 // with a new entry corresponding to a context for an ind_t value.
 static bli_pthread_mutex_t gks_mutex = BLIS_PTHREAD_MUTEX_INITIALIZER;
 
-const cntx_t* bli_gks_query_ind_cntx_impl
+cntx_t* bli_gks_query_ind_cntx
      (
-       ind_t ind
+       ind_t ind,
+       num_t dt
      )
 {
+	bli_init_once();
+
 	cntx_t* gks_id_ind;
 	err_t r_val;
-
 
 	// Return the address of a context that will be suited for executing a
 	// level-3 operation via the requested induced method (and datatype) for
@@ -694,13 +571,10 @@
 	// This function is called when a level-3 operation via induced method is
 	// called, e.g. bli_gemm1m(). If this is the first time that induced method
 	// is being executed since bli_gks_init(), the necessary context structure
-	// is allocated. If this is not the first time a context for the requested
-	// induced method was queried, then the memory will already be allocated
-	// and initialized, and the previous cntx_t struct will be overwritten.
-	// The function will then return the address to the newly-initialized (or
-	// previously-allocated-but-reinitialized) cntx_t struct. Note that some of
-	// this function must be executed with mutual exclusion to ensure thread
-	// safety and deterministic behavior.
+	// is allocated and initialized. If this is not the first time, then the
+	// address of a previously-allocated and initialized (cached) context is
+	// returned. Note that much of this must be done with mutual exclusion to
+	// ensure thread safety and deterministic behavior.
 
 	// Query the architecture id.
 	arch_t id = bli_arch_query_id();
@@ -718,8 +592,8 @@
 
 	// Query the gks for the array of context pointers corresponding to the
 	// given architecture id.
-	cntx_t** gks_id     = gks[ id ];
-	cntx_t*  gks_id_nat = gks_id[ BLIS_NAT ];
+	cntx_t** restrict gks_id     = gks[ id ];
+	cntx_t*  restrict gks_id_nat = gks_id[ BLIS_NAT ];
 
 	// If for some reason the native context was requested, we can return
 	// its address early.
@@ -748,8 +622,6 @@
 			// gks_id[ ind ].
 			gks_id_ind    = bli_calloc_intl( sizeof( cntx_t ), &r_val );
 			gks_id[ ind ] = gks_id_ind;
-<<<<<<< HEAD
-=======
 
 			// Before we can call the induced method context initialization
 			// function on the newly allocated structure, we must first copy
@@ -766,25 +638,7 @@
 			// that the context is pre- initialized with values for native
 			// execution.)
 			f( ind, gks_id_ind );
->>>>>>> fb2a6827
 		}
-
-		// Before we can call the induced method context initialization
-		// function on the newly allocated structure, we must first copy
-		// over the contents of the native context. If a previous context
-		// was already copied, this will overwrite those previous values.
-		*gks_id_ind = *gks_id_nat;
-
-		// Use the architecture id to look up the function pointer to the
-		// context initialization function for induced methods.
-		ind_cntx_init_ft f = cntx_ind_init[ id ];
-
-		// Now we modify the context (so that it contains the proper values
-		// for its induced method) by calling the context initialization
-		// function for the current induced method. (That function assumes
-		// that the context is pre-initialized with values for native
-		// execution.)
-		f( ind, gks_id_ind );
 	}
 	// END CRITICAL SECTION
 
@@ -825,9 +679,9 @@
 
 bool bli_gks_cntx_l3_nat_ukr_is_ref
      (
-             num_t   dt,
-             ukr_t   ukr_id,
-       const cntx_t* cntx
+       num_t   dt,
+       l3ukr_t ukr_id,
+       cntx_t* cntx
      )
 {
 	cntx_t ref_cntx;
@@ -838,8 +692,8 @@
 
 	// Query each context for the micro-kernel function pointer for the
 	// specified datatype.
-	void_fp ref_fp = bli_cntx_get_ukr_dt( dt, ukr_id, &ref_cntx );
-	void_fp fp     = bli_cntx_get_ukr_dt( dt, ukr_id, cntx );
+	void_fp ref_fp = bli_cntx_get_l3_nat_ukr_dt( dt, ukr_id, &ref_cntx );
+	void_fp fp     = bli_cntx_get_l3_nat_ukr_dt( dt, ukr_id, cntx );
 
 	// Return the result.
 	return fp == ref_fp;
@@ -849,7 +703,7 @@
 // -- level-3 micro-kernel implementation strings ------------------------------
 //
 
-static const char* bli_gks_l3_ukr_impl_str[BLIS_NUM_UKR_IMPL_TYPES] =
+static char* bli_gks_l3_ukr_impl_str[BLIS_NUM_UKR_IMPL_TYPES] =
 {
 	"refrnce",
 	"virtual",
@@ -859,15 +713,15 @@
 
 // -----------------------------------------------------------------------------
 
-const char* bli_gks_l3_ukr_impl_string( ukr_t ukr, ind_t method, num_t dt )
+char* bli_gks_l3_ukr_impl_string( l3ukr_t ukr, ind_t method, num_t dt )
 {
 	kimpl_t ki;
 
 	// Query the context for the current induced method and datatype, and
 	// then query the ukernel function pointer for the given datatype from
 	// that context.
-	const cntx_t* cntx = bli_gks_query_ind_cntx( method );
-	void_fp fp         = bli_cntx_get_ukr_dt( dt, ukr, cntx );
+	cntx_t* cntx  = bli_gks_query_ind_cntx( method, dt );
+	void_fp fp    = bli_cntx_get_l3_vir_ukr_dt( dt, ukr, cntx );
 
 	// Check whether the ukernel function pointer is NULL for the given
 	// datatype. If it is NULL, return the string for not applicable.
@@ -882,7 +736,7 @@
 }
 
 #if 0
-char* bli_gks_l3_ukr_avail_impl_string( ukr_t ukr, num_t dt )
+char* bli_gks_l3_ukr_avail_impl_string( l3ukr_t ukr, num_t dt )
 {
 	opid_t  oper;
 	ind_t   method;
@@ -907,7 +761,7 @@
 }
 #endif
 
-kimpl_t bli_gks_l3_ukr_impl_type( ukr_t ukr, ind_t method, num_t dt )
+kimpl_t bli_gks_l3_ukr_impl_type( l3ukr_t ukr, ind_t method, num_t dt )
 {
 	// If the current available induced method is not native, it
 	// must be virtual.
@@ -922,6 +776,8 @@
 		// method to the typed function pointer within the known
 		// reference ukrs object.
 
+		cntx_t ref_cntx_l;
+
 		// Query the architecture id.
 		arch_t id = bli_arch_query_id();
 
@@ -932,12 +788,22 @@
 			bli_check_error_code( e_val );
 		}
 
+		// Obtain the function pointer to the context initialization function
+		// for reference kernels.
+		ref_cntx_init_ft f = cntx_ref_init[ id ];
+
+		// Initialize a local context with reference kernels and related values.
+		f( &ref_cntx_l );
+
 		// Query the native context from the gks.
-		const cntx_t* nat_cntx = bli_gks_lookup_nat_cntx( id );
-
-		if ( bli_gks_cntx_l3_nat_ukr_is_ref( dt, ukr, nat_cntx ) )
-			return BLIS_REFERENCE_UKERNEL;
-		else
-			return BLIS_OPTIMIZED_UKERNEL;
+		cntx_t* nat_cntx = bli_gks_lookup_nat_cntx( id );
+
+		// Query the native ukernel func_t from both the native and reference
+		// contexts.
+		void_fp nat_fp = bli_cntx_get_l3_nat_ukr_dt( dt, ukr, nat_cntx );
+		void_fp ref_fp = bli_cntx_get_l3_nat_ukr_dt( dt, ukr, &ref_cntx_l );
+
+		if ( nat_fp == ref_fp ) return BLIS_REFERENCE_UKERNEL;
+		else                    return BLIS_OPTIMIZED_UKERNEL;
 	}
 }
