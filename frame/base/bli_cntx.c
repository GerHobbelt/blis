--- conflicted
+++ resolved
@@ -43,76 +43,253 @@
 
 // -----------------------------------------------------------------------------
 
-void bli_cntx_set_blkszs( cntx_t* cntx, ... )
+void bli_cntx_set_blkszs( ind_t method, dim_t n_bs, ... )
 {
 	// This function can be called from the bli_cntx_init_*() function for
 	// a particular architecture if the kernel developer wishes to use
 	// non-default blocksizes. It should be called after
-	// bli_cntx_init_<subconfig>_ref() so that the context begins with
-	// default blocksizes across all datatypes.
+	// bli_cntx_init_defaults() so that the context begins with default
+	// blocksizes across all datatypes.
 
 	/* Example prototypes:
 
 	   void bli_cntx_set_blkszs
 	   (
-	     cntx_t* cntx,
+	     ind_t   method = BLIS_NAT,
+	     dim_t   n_bs,
 	     bszid_t bs0_id, blksz_t* blksz0, bszid_t bm0_id,
 	     bszid_t bs1_id, blksz_t* blksz1, bszid_t bm1_id,
 	     bszid_t bs2_id, blksz_t* blksz2, bszid_t bm2_id,
-	     ...,
-	     BLIS_VA_END
+	     ...
+	     cntx_t* cntx
+	   );
+
+	   void bli_cntx_set_blkszs
+	   (
+	     ind_t   method != BLIS_NAT,
+	     dim_t   n_bs,
+	     bszid_t bs0_id, blksz_t* blksz0, bszid_t bm0_id, dim_t def_scalr0, dim_t max_scalr0,
+	     bszid_t bs1_id, blksz_t* blksz1, bszid_t bm1_id, dim_t def_scalr1, dim_t max_scalr1,
+	     bszid_t bs2_id, blksz_t* blksz2, bszid_t bm2_id, dim_t def_scalr2, dim_t max_scalr2,
+	     ...
+	     cntx_t* cntx
 	   );
 	*/
 
+	va_list   args;
+	dim_t     i;
+	err_t     r_val;
+
+	// Allocate some temporary local arrays.
+
+	#ifdef BLIS_ENABLE_MEM_TRACING
+	printf( "bli_cntx_set_blkszs(): " );
+	#endif
+	bszid_t*  bszids = bli_malloc_intl( n_bs * sizeof( bszid_t  ), &r_val );
+
+	#ifdef BLIS_ENABLE_MEM_TRACING
+	printf( "bli_cntx_set_blkszs(): " );
+	#endif
+	blksz_t** blkszs = bli_malloc_intl( n_bs * sizeof( blksz_t* ), &r_val );
+
+	#ifdef BLIS_ENABLE_MEM_TRACING
+	printf( "bli_cntx_set_blkszs(): " );
+	#endif
+	bszid_t*  bmults = bli_malloc_intl( n_bs * sizeof( bszid_t  ), &r_val );
+
+	#ifdef BLIS_ENABLE_MEM_TRACING
+	printf( "bli_cntx_set_blkszs(): " );
+	#endif
+	double*   dsclrs = bli_malloc_intl( n_bs * sizeof( double   ), &r_val );
+
+	#ifdef BLIS_ENABLE_MEM_TRACING
+	printf( "bli_cntx_set_blkszs(): " );
+	#endif
+	double*   msclrs = bli_malloc_intl( n_bs * sizeof( double   ), &r_val );
+
+	// -- Begin variable argument section --
+
+	// Initialize variable argument environment.
+	va_start( args, n_bs );
+
+	// Handle native and induced method cases separately.
+	if ( method == BLIS_NAT )
+	{
+		// Process n_bs tuples.
+		for ( i = 0; i < n_bs; ++i )
+		{
+			// Here, we query the variable argument list for:
+			// - the bszid_t of the blocksize we're about to process,
+			// - the address of the blksz_t object,
+			// - the bszid_t of the multiple we need to associate with
+			//   the blksz_t object.
+			bszid_t  bs_id = ( bszid_t  )va_arg( args, bszid_t  );
+			blksz_t* blksz = ( blksz_t* )va_arg( args, blksz_t* );
+			bszid_t  bm_id = ( bszid_t  )va_arg( args, bszid_t  );
+
+			// Store the values in our temporary arrays.
+			bszids[ i ] = bs_id;
+			blkszs[ i ] = blksz;
+			bmults[ i ] = bm_id;
+		}
+	}
+	else // if induced method execution was indicated
+	{
+		// Process n_bs tuples.
+		for ( i = 0; i < n_bs; ++i )
+		{
+			// Here, we query the variable argument list for:
+			// - the bszid_t of the blocksize we're about to process,
+			// - the address of the blksz_t object,
+			// - the bszid_t of the multiple we  need to associate with
+			//   the blksz_t object,
+			// - the scalars we wish to apply to the real blocksizes to
+			//   come up with the induced complex blocksizes (for default
+			//   and maximum blocksizes).
+			bszid_t  bs_id = ( bszid_t  )va_arg( args, bszid_t  );
+			blksz_t* blksz = ( blksz_t* )va_arg( args, blksz_t* );
+			bszid_t  bm_id = ( bszid_t  )va_arg( args, bszid_t  );
+			double   dsclr = ( double   )va_arg( args, double   );
+			double   msclr = ( double   )va_arg( args, double   );
+
+			// Store the values in our temporary arrays.
+			bszids[ i ] = bs_id;
+			blkszs[ i ] = blksz;
+			bmults[ i ] = bm_id;
+			dsclrs[ i ] = dsclr;
+			msclrs[ i ] = msclr;
+		}
+	}
+
+	// The last argument should be the context pointer.
+	cntx_t* cntx = ( cntx_t* )va_arg( args, cntx_t* );
+
+	// Shutdown variable argument environment and clean up stack.
+	va_end( args );
+
+	// -- End variable argument section --
+
 	// Save the execution type into the context.
-	bli_cntx_set_method( BLIS_NAT, cntx );
+	bli_cntx_set_method( method, cntx );
 
 	// Query the context for the addresses of:
 	// - the blocksize object array
 	// - the blocksize multiple array
-	blksz_t* cntx_blkszs = cntx->blkszs;
-	bszid_t* cntx_bmults = cntx->bmults;
-
-	// Initialize variable argument environment.
-	va_list args;
-	va_start( args, cntx );
-
-	// Process blocksizes until we get a BLIS_VA_END.
-	while ( true )
-	{
-		int bs_id0 = va_arg( args, int );
-
-		// If we find a bszid_t id of BLIS_VA_END, then we are done.
-		if ( bs_id0 == BLIS_VA_END ) break;
-
-		// Here, we query the variable argument list for:
-		// - the bszid_t of the blocksize we're about to process (already done),
-		// - the address of the blksz_t object,
-		// - the bszid_t of the multiple we need to associate with
-		//   the blksz_t object.
-		bszid_t  bs_id = ( bszid_t  )bs_id0;
-		blksz_t* blksz = ( blksz_t* )va_arg( args, blksz_t* );
-		bszid_t  bm_id = ( bszid_t  )va_arg( args, bszid_t  );
-
-		// Copy the blksz_t object contents into the appropriate
-		// location within the context's blksz_t array. Do the same
-		// for the blocksize multiple id.
-		//cntx_blkszs[ bs_id ] = *blksz;
-		//bli_blksz_copy( blksz, cntx_blksz );
-		blksz_t* cntx_blksz = &cntx_blkszs[ bs_id ];
-		bli_blksz_copy_if_pos( blksz, cntx_blksz );
-
-		// Copy the blocksize multiple id into the context.
-		cntx_bmults[ bs_id ] = bm_id;
-	}
-
-	// Shutdown variable argument environment and clean up stack.
-	va_end( args );
+
+	blksz_t* cntx_blkszs = bli_cntx_blkszs_buf( cntx );
+	bszid_t* cntx_bmults = bli_cntx_bmults_buf( cntx );
+
+	// Now that we have the context address, we want to copy the values
+	// from the temporary buffers into the corresponding buffers in the
+	// context. Notice that the blksz_t* pointers were saved, rather than
+	// the objects themselves, but we copy the contents of the objects
+	// when copying into the context.
+
+	// Handle native and induced method cases separately.
+	if ( method == BLIS_NAT )
+	{
+		// Process each blocksize id tuple provided.
+		for ( i = 0; i < n_bs; ++i )
+		{
+			// Read the current blocksize id, blksz_t* pointer, blocksize
+			// multiple id, and blocksize scalar.
+			bszid_t  bs_id = bszids[ i ];
+			bszid_t  bm_id = bmults[ i ];
+
+			blksz_t* blksz = blkszs[ i ];
+
+			blksz_t* cntx_blksz = &cntx_blkszs[ bs_id ];
+
+			// Copy the blksz_t object contents into the appropriate
+			// location within the context's blksz_t array. Do the same
+			// for the blocksize multiple id.
+			//cntx_blkszs[ bs_id ] = *blksz;
+			//bli_blksz_copy( blksz, cntx_blksz );
+			bli_blksz_copy_if_pos( blksz, cntx_blksz );
+
+			// Copy the blocksize multiple id into the context.
+			cntx_bmults[ bs_id ] = bm_id;
+		}
+	}
+	else
+	{
+		// Process each blocksize id tuple provided.
+		for ( i = 0; i < n_bs; ++i )
+		{
+			// Read the current blocksize id, blksz_t pointer, blocksize
+			// multiple id, and blocksize scalar.
+			bszid_t  bs_id = bszids[ i ];
+			bszid_t  bm_id = bmults[ i ];
+			double   dsclr = dsclrs[ i ];
+			double   msclr = msclrs[ i ];
+
+			blksz_t* blksz = blkszs[ i ];
+
+			blksz_t* cntx_blksz = &cntx_blkszs[ bs_id ];
+
+			// Copy the real domain values of the source blksz_t object into
+			// the context, duplicating into the complex domain fields.
+			bli_blksz_copy_dt( BLIS_FLOAT,  blksz, BLIS_FLOAT,    cntx_blksz );
+			bli_blksz_copy_dt( BLIS_DOUBLE, blksz, BLIS_DOUBLE,   cntx_blksz );
+			bli_blksz_copy_dt( BLIS_FLOAT,  blksz, BLIS_SCOMPLEX, cntx_blksz );
+			bli_blksz_copy_dt( BLIS_DOUBLE, blksz, BLIS_DCOMPLEX, cntx_blksz );
+
+			// If the default blocksize scalar is non-unit, we need to scale
+			// the complex domain default blocksizes.
+			if ( dsclr != 1.0 )
+			{
+				// Scale the complex domain default blocksize values in the
+				// blocksize object.
+				bli_blksz_scale_def( 1, ( dim_t )dsclr, BLIS_SCOMPLEX, cntx_blksz );
+				bli_blksz_scale_def( 1, ( dim_t )dsclr, BLIS_DCOMPLEX, cntx_blksz );
+			}
+
+			// Similarly, if the maximum blocksize scalar is non-unit, we need
+			// to scale the complex domain maximum blocksizes.
+			if ( msclr != 1.0 )
+			{
+				// Scale the complex domain maximum blocksize values in the
+				// blocksize object.
+				bli_blksz_scale_max( 1, ( dim_t )msclr, BLIS_SCOMPLEX, cntx_blksz );
+				bli_blksz_scale_max( 1, ( dim_t )msclr, BLIS_DCOMPLEX, cntx_blksz );
+			}
+
+			// Copy the blocksize multiple id into the context.
+			cntx_bmults[ bs_id ] = bm_id;
+		}
+	}
+
+	// Free the temporary local arrays.
+
+	#ifdef BLIS_ENABLE_MEM_TRACING
+	printf( "bli_cntx_set_blkszs(): " );
+	#endif
+	bli_free_intl( blkszs );
+
+	#ifdef BLIS_ENABLE_MEM_TRACING
+	printf( "bli_cntx_set_blkszs(): " );
+	#endif
+	bli_free_intl( bszids );
+
+	#ifdef BLIS_ENABLE_MEM_TRACING
+	printf( "bli_cntx_set_blkszs(): " );
+	#endif
+	bli_free_intl( bmults );
+
+	#ifdef BLIS_ENABLE_MEM_TRACING
+	printf( "bli_cntx_set_blkszs(): " );
+	#endif
+	bli_free_intl( dsclrs );
+
+	#ifdef BLIS_ENABLE_MEM_TRACING
+	printf( "bli_cntx_set_blkszs(): " );
+	#endif
+	bli_free_intl( msclrs );
 }
 
 // -----------------------------------------------------------------------------
 
-void bli_cntx_set_ind_blkszs( ind_t method, num_t dt, cntx_t* cntx, ... )
+void bli_cntx_set_ind_blkszs( ind_t method, num_t dt, dim_t n_bs, ... )
 {
 	/* Example prototypes:
 
@@ -120,66 +297,89 @@
 	   (
 	     ind_t   method != BLIS_NAT,
 	     num_t   dt,
-	     cntx_t* cntx,
+	     dim_t   n_bs,
 	     bszid_t bs0_id, dim_t def_scalr0, dim_t max_scalr0,
 	     bszid_t bs1_id, dim_t def_scalr1, dim_t max_scalr1,
 	     bszid_t bs2_id, dim_t def_scalr2, dim_t max_scalr2,
-	     ...,
-	     BLIS_VA_END
+	     ...
+	     cntx_t* cntx
 	   );
-
+	
 		NOTE: This function modifies an existing context that is presumed
 		to have been initialized for native execution.
 	*/
 
+	va_list   args;
+	dim_t     i;
+	err_t     r_val;
+
 	// Project the given datatype to the real domain. This will be used later on.
 	num_t dt_real = bli_dt_proj_to_real( dt );
 
 	// Return early if called with BLIS_NAT.
 	if ( method == BLIS_NAT ) return;
 
+	// Allocate some temporary local arrays.
+
+	#ifdef BLIS_ENABLE_MEM_TRACING
+	printf( "bli_cntx_set_ind_blkszs(): " );
+	#endif
+	bszid_t* bszids = bli_malloc_intl( n_bs * sizeof( bszid_t  ), &r_val );
+
+	#ifdef BLIS_ENABLE_MEM_TRACING
+	printf( "bli_cntx_set_ind_blkszs(): " );
+	#endif
+	double*  dsclrs = bli_malloc_intl( n_bs * sizeof( double   ), &r_val );
+
+	#ifdef BLIS_ENABLE_MEM_TRACING
+	printf( "bli_cntx_set_ind_blkszs(): " );
+	#endif
+	double*  msclrs = bli_malloc_intl( n_bs * sizeof( double   ), &r_val );
+
+	// -- Begin variable argument section --
+
+	// Initialize variable argument environment.
+	va_start( args, n_bs );
+
+	{
+		// Process n_bs tuples.
+		for ( i = 0; i < n_bs; ++i )
+		{
+			// Here, we query the variable argument list for:
+			// - the bszid_t of the blocksize we're about to process,
+			// - the scalars we wish to apply to the real blocksizes to
+			//   come up with the induced complex blocksizes (for default
+			//   and maximum blocksizes).
+			bszid_t  bs_id = ( bszid_t )va_arg( args, bszid_t  );
+			double   dsclr = ( double  )va_arg( args, double   );
+			double   msclr = ( double  )va_arg( args, double   );
+
+			// Store the values in our temporary arrays.
+			bszids[ i ] = bs_id;
+			dsclrs[ i ] = dsclr;
+			msclrs[ i ] = msclr;
+		}
+	}
+
+	// The last argument should be the context pointer.
+	cntx_t* cntx = ( cntx_t* )va_arg( args, cntx_t* );
+
+	// Shutdown variable argument environment and clean up stack.
+	va_end( args );
+
+	// -- End variable argument section --
+
 	// Save the execution type into the context.
 	bli_cntx_set_method( method, cntx );
 
-	// Initialize variable argument environment.
-	va_list args;
-	va_start( args, cntx );
-
-	// Process blocksizes until we get a BLIS_VA_END.
-	while ( true )
-	{
-		int bs_id0 = va_arg( args, int );
-
-		// If we find a bszid_t id of BLIS_VA_END, then we are done.
-		if ( bs_id0 == BLIS_VA_END ) break;
-
-		// Here, we query the variable argument list for:
-		// - the bszid_t of the blocksize we're about to process (already done),
-		// - the scalars we wish to apply to the real blocksizes to
-		//   come up with the induced complex blocksizes (for default
-		//   and maximum blocksizes).
-		bszid_t bs_id = ( bszid_t )bs_id0;
-		double  dsclr = ( double  )va_arg( args, double );
-		double  msclr = ( double  )va_arg( args, double );
-
-		// Query the context for the blksz_t object assoicated with the
-		// current blocksize id, and also query the object corresponding
-		// to the blocksize multiple.
-		blksz_t* cntx_blksz = ( blksz_t* )bli_cntx_get_blksz( bs_id, cntx );
-
-		// Copy the real domain value of the blksz_t object into the
-		// corresponding complex domain slot of the same object.
-		bli_blksz_copy_dt( dt_real, cntx_blksz, dt, cntx_blksz );
-
-		// If the default blocksize scalar is non-unit, we need to scale
-		// the complex domain default blocksizes.
-		if ( dsclr != 1.0 )
+	// Now that we have the context address, we want to copy the values
+	// from the temporary buffers into the corresponding buffers in the
+	// context.
+
+	{
+		// Process each blocksize id tuple provided.
+		for ( i = 0; i < n_bs; ++i )
 		{
-<<<<<<< HEAD
-			// Scale the default blocksize value corresponding to the given
-			// datatype.
-			bli_blksz_scale_def( 1, ( dim_t )dsclr, dt, cntx_blksz );
-=======
 			// Read the current blocksize id, blocksize multiple id,
 			// and blocksize scalar.
 			bszid_t  bs_id = bszids[ i ];
@@ -218,145 +418,250 @@
 				bli_blksz_scale_max( 1, ( dim_t )msclr, dt, cntx_blksz );
 				bli_blksz_scale_max( 1, ( dim_t )msclr, dt, cntx_trsm_blksz );
 			}
->>>>>>> fb2a6827
 		}
-
-		// Similarly, if the maximum blocksize scalar is non-unit, we need
-		// to scale the complex domain maximum blocksizes.
-		if ( msclr != 1.0 )
-		{
-			// Scale the maximum blocksize value corresponding to the given
-			// datatype.
-			bli_blksz_scale_max( 1, ( dim_t )msclr, dt, cntx_blksz );
-		}
-	}
-
-	// Shutdown variable argument environment and clean up stack.
-	va_end( args );
+	}
+
+	// Free the temporary local arrays.
+
+	#ifdef BLIS_ENABLE_MEM_TRACING
+	printf( "bli_cntx_set_ind_blkszs(): " );
+	#endif
+	bli_free_intl( bszids );
+
+	#ifdef BLIS_ENABLE_MEM_TRACING
+	printf( "bli_cntx_set_ind_blkszs(): " );
+	#endif
+	bli_free_intl( dsclrs );
+
+	#ifdef BLIS_ENABLE_MEM_TRACING
+	printf( "bli_cntx_set_ind_blkszs(): " );
+	#endif
+	bli_free_intl( msclrs );
 }
 
 // -----------------------------------------------------------------------------
 
-void bli_cntx_set_ukrs( cntx_t* cntx , ... )
+void bli_cntx_set_l3_nat_ukrs( dim_t n_ukrs, ... )
 {
 	// This function can be called from the bli_cntx_init_*() function for
 	// a particular architecture if the kernel developer wishes to use
-	// non-default microkernels. It should be called after
-	// bli_cntx_init_<subconfig>_ref() so that the context begins with
-	// default microkernels across all datatypes.
+	// non-default level-3 microkernels. It should be called after
+	// bli_cntx_init_defaults() so that the context begins with default
+	// microkernels across all datatypes.
 
 	/* Example prototypes:
 
-	   void bli_cntx_set_ukrs
+	   void bli_cntx_set_l3_nat_ukrs
 	   (
-	     cntx_t* cntx,
-	     ukr_t ukr0_id, num_t dt0, void_fp ukr0_fp,
-	     ukr_t ukr1_id, num_t dt1, void_fp ukr1_fp,
-	     ukr_t ukr2_id, num_t dt2, void_fp ukr2_fp,
-	     ...,
-	     BLIS_VA_END
+	     dim_t   n_ukrs,
+	     l3ukr_t ukr0_id, num_t dt0, void_fp ukr0_fp, bool pref0,
+	     l3ukr_t ukr1_id, num_t dt1, void_fp ukr1_fp, bool pref1,
+	     l3ukr_t ukr2_id, num_t dt2, void_fp ukr2_fp, bool pref2,
+	     ...
+	     cntx_t* cntx
 	   );
 	*/
 
-	// Query the context for the address of the ukernel func_t array
-	func_t*  cntx_ukrs = cntx->ukrs;
+	va_list   args;
+	dim_t     i;
+	err_t     r_val;
+
+	// Allocate some temporary local arrays.
+
+	#ifdef BLIS_ENABLE_MEM_TRACING
+	printf( "bli_cntx_set_l3_nat_ukrs(): " );
+	#endif
+	l3ukr_t* ukr_ids   = bli_malloc_intl( n_ukrs * sizeof( l3ukr_t ), &r_val );
+
+	#ifdef BLIS_ENABLE_MEM_TRACING
+	printf( "bli_cntx_set_l3_nat_ukrs(): " );
+	#endif
+	num_t*   ukr_dts   = bli_malloc_intl( n_ukrs * sizeof( num_t   ), &r_val );
+
+	#ifdef BLIS_ENABLE_MEM_TRACING
+	printf( "bli_cntx_set_l3_nat_ukrs(): " );
+	#endif
+	void_fp* ukr_fps   = bli_malloc_intl( n_ukrs * sizeof( void_fp ), &r_val );
+
+	#ifdef BLIS_ENABLE_MEM_TRACING
+	printf( "bli_cntx_set_l3_nat_ukrs(): " );
+	#endif
+	bool*    ukr_prefs = bli_malloc_intl( n_ukrs * sizeof( bool    ), &r_val );
+
+	// -- Begin variable argument section --
 
 	// Initialize variable argument environment.
-	va_list   args;
-	va_start( args, cntx );
-
-	// Process ukernels until BLIS_VA_END is reached.
-	while ( true )
-	{
-		const int ukr_id0 = va_arg( args, int );
-
-		// If we find a ukernel id of BLIS_VA_END, then we are done.
-		if ( ukr_id0 == BLIS_VA_END ) break;
-
+	va_start( args, n_ukrs );
+
+	// Process n_ukrs tuples.
+	for ( i = 0; i < n_ukrs; ++i )
+	{
 		// Here, we query the variable argument list for:
-		// - the ukr_t of the kernel we're about to process (already done),
-		// - the datatype of the kernel, and
-		// - the kernel function pointer
-		const ukr_t   ukr_id = ( ukr_t   )ukr_id0;
-		const num_t   ukr_dt = ( num_t   )va_arg( args, num_t   );
-		      void_fp ukr_fp = ( void_fp )va_arg( args, void_fp );
+		// - the l3ukr_t of the kernel we're about to process,
+		// - the datatype of the kernel,
+		// - the kernel function pointer, and
+		// - the kernel function storage preference
+		// that we need to store to the context.
+
+		// NOTE: Though bool_t is no longer used, the following comment is
+		// being kept for historical reasons.
+		// The type that we pass into the va_arg() macro for the ukr
+		// preference matters. Using 'bool_t' may cause breakage on 64-bit
+		// systems that define int as 32 bits and long int and pointers as
+		// 64 bits. The problem is that TRUE or FALSE are defined as 1 and
+		// 0, respectively, and when "passed" into the variadic function
+		// they come with no contextual typecast. Thus, default rules of
+		// argument promotion kick in to treat these integer literals as
+		// being of type int. Thus, we need to let va_arg() treat the TRUE
+		// or FALSE value as an int, even if we cast it to and store it
+		// within a bool_t afterwards.
+		const l3ukr_t  ukr_id   = ( l3ukr_t )va_arg( args, l3ukr_t );
+		const num_t    ukr_dt   = ( num_t   )va_arg( args, num_t   );
+		      void_fp  ukr_fp   = ( void_fp )va_arg( args, void_fp );
+		const bool     ukr_pref = ( bool    )va_arg( args, int     );
+
+		// Store the values in our temporary arrays.
+		ukr_ids[ i ]   = ukr_id;
+		ukr_dts[ i ]   = ukr_dt;
+		ukr_fps[ i ]   = ukr_fp;
+		ukr_prefs[ i ] = ukr_pref;
+	}
+
+	// The last argument should be the context pointer.
+	cntx_t* cntx = ( cntx_t* )va_arg( args, cntx_t* );
+
+	// Shutdown variable argument environment and clean up stack.
+	va_end( args );
+
+	// -- End variable argument section --
+
+	// Query the context for the addresses of:
+	// - the l3 virtual ukernel func_t array
+	// - the l3 native ukernel func_t array
+	// - the l3 native ukernel preferences array
+	func_t*  cntx_l3_vir_ukrs       = bli_cntx_l3_vir_ukrs_buf( cntx );
+	func_t*  cntx_l3_nat_ukrs       = bli_cntx_l3_nat_ukrs_buf( cntx );
+	mbool_t* cntx_l3_nat_ukrs_prefs = bli_cntx_l3_nat_ukrs_prefs_buf( cntx );
+
+	// Now that we have the context address, we want to copy the values
+	// from the temporary buffers into the corresponding buffers in the
+	// context.
+
+	// Process each blocksize id tuple provided.
+	for ( i = 0; i < n_ukrs; ++i )
+	{
+		// Read the current ukernel id, ukernel datatype, ukernel function
+		// pointer, and ukernel preference.
+		const l3ukr_t ukr_id   = ukr_ids[ i ];
+		const num_t   ukr_dt   = ukr_dts[ i ];
+		      void_fp ukr_fp   = ukr_fps[ i ];
+		const bool    ukr_pref = ukr_prefs[ i ];
 
 		// Index into the func_t and mbool_t for the current kernel id
 		// being processed.
-		func_t* ukrs = &cntx_ukrs[ ukr_id ];
-
-		// Store the ukernel function pointer into the context.
-		// Notice that we redundantly store the native
+		func_t*       vukrs  = &cntx_l3_vir_ukrs[ ukr_id ];
+		func_t*       ukrs   = &cntx_l3_nat_ukrs[ ukr_id ];
+		mbool_t*      prefs  = &cntx_l3_nat_ukrs_prefs[ ukr_id ];
+
+		// Store the ukernel function pointer and preference values into
+		// the context. Notice that we redundantly store the native
 		// ukernel address in both the native and virtual ukernel slots
 		// in the context. This is standard practice when creating a
 		// native context. (Induced method contexts will overwrite the
 		// virtual function pointer with the address of the appropriate
 		// virtual ukernel.)
+		bli_func_set_dt( ukr_fp, ukr_dt, vukrs );
 		bli_func_set_dt( ukr_fp, ukr_dt, ukrs );
-
-		// Locate the virtual ukernel func_t pointer that corresponds to the
-		// ukernel id provided by the caller.
-		switch ( ukr_id )
-		{
-			case BLIS_GEMM_UKR:       ukrs = &cntx_ukrs[ BLIS_GEMM_VIR_UKR ]; break;
-			case BLIS_GEMMTRSM_L_UKR: ukrs = &cntx_ukrs[ BLIS_GEMMTRSM_L_VIR_UKR ]; break;
-			case BLIS_GEMMTRSM_U_UKR: ukrs = &cntx_ukrs[ BLIS_GEMMTRSM_U_VIR_UKR ]; break;
-			case BLIS_TRSM_L_UKR:     ukrs = &cntx_ukrs[ BLIS_TRSM_L_VIR_UKR ]; break;
-			case BLIS_TRSM_U_UKR:     ukrs = &cntx_ukrs[ BLIS_TRSM_U_VIR_UKR ]; break;
-			default:                  ukrs = NULL; break;
-		};
-
-		if ( ukrs )
-			bli_func_set_dt( ukr_fp, ukr_dt, ukrs );
-	}
-
-	// Shutdown variable argument environment and clean up stack.
-	va_end( args );
+		bli_mbool_set_dt( ukr_pref, ukr_dt, prefs );
+	}
+
+	// Free the temporary local arrays.
+	#ifdef BLIS_ENABLE_MEM_TRACING
+	printf( "bli_cntx_set_l3_nat_ukrs(): " );
+	#endif
+	bli_free_intl( ukr_ids );
+
+	#ifdef BLIS_ENABLE_MEM_TRACING
+	printf( "bli_cntx_set_l3_nat_ukrs(): " );
+	#endif
+	bli_free_intl( ukr_dts );
+
+	#ifdef BLIS_ENABLE_MEM_TRACING
+	printf( "bli_cntx_set_l3_nat_ukrs(): " );
+	#endif
+	bli_free_intl( ukr_fps );
+
+	#ifdef BLIS_ENABLE_MEM_TRACING
+	printf( "bli_cntx_set_l3_nat_ukrs(): " );
+	#endif
+	bli_free_intl( ukr_prefs );
 }
 
 // -----------------------------------------------------------------------------
 
-void bli_cntx_set_ukr_prefs( cntx_t* cntx , ... )
+void bli_cntx_set_l3_vir_ukrs( dim_t n_ukrs, ... )
 {
 	// This function can be called from the bli_cntx_init_*() function for
 	// a particular architecture if the kernel developer wishes to use
-	// non-default microkernel preferences. It should be called after
-	// bli_cntx_init_<subconfig>_ref() so that the context begins with
-	// default preferences across all datatypes.
+	// non-default level-3 virtual microkernels. It should be called after
+	// bli_cntx_init_defaults() so that the context begins with default
+	// microkernels across all datatypes.
 
 	/* Example prototypes:
 
-	   void bli_cntx_set_ukr_prefs
+	   void bli_cntx_set_l3_vir_ukrs
 	   (
-	     cntx_t* cntx,
-	     ukr_pref_t ukr_pref0_id, num_t dt0, bool ukr_pref0,
-	     ukr_pref_t ukr_pref1_id, num_t dt1, bool ukr_pref1,
-	     ukr_pref_t ukr_pref2_id, num_t dt2, bool ukr_pref2,
-	     ...,
-	     BLIS_VA_END
+	     dim_t   n_ukrs,
+	     l3ukr_t ukr0_id, num_t dt0, void_fp ukr0_fp,
+	     l3ukr_t ukr1_id, num_t dt1, void_fp ukr1_fp,
+	     l3ukr_t ukr2_id, num_t dt2, void_fp ukr2_fp,
+	     ...
+	     cntx_t* cntx
 	   );
 	*/
 
-	// Query the context for the address of the ukernel preference mbool_t array
-	mbool_t* cntx_ukr_prefs = cntx->ukr_prefs;
+	va_list   args;
+	dim_t     i;
+	err_t     r_val;
+
+	// Allocate some temporary local arrays.
+
+	#ifdef BLIS_ENABLE_MEM_TRACING
+	printf( "bli_cntx_set_l3_vir_ukrs(): " );
+	#endif
+	l3ukr_t* ukr_ids   = bli_malloc_intl( n_ukrs * sizeof( l3ukr_t ), &r_val );
+
+	#ifdef BLIS_ENABLE_MEM_TRACING
+	printf( "bli_cntx_set_l3_vir_ukrs(): " );
+	#endif
+	num_t*   ukr_dts   = bli_malloc_intl( n_ukrs * sizeof( num_t   ), &r_val );
+
+	#ifdef BLIS_ENABLE_MEM_TRACING
+	printf( "bli_cntx_set_l3_vir_ukrs(): " );
+	#endif
+	void_fp* ukr_fps   = bli_malloc_intl( n_ukrs * sizeof( void_fp ), &r_val );
+
+	// -- Begin variable argument section --
 
 	// Initialize variable argument environment.
-<<<<<<< HEAD
-=======
-	va_start( args, n_bs );
-
-	// Process n_bs tuples.
-	for ( i = 0; i < n_bs; ++i )
+	va_start( args, n_ukrs );
+
+	// Process n_ukrs tuples.
+	for ( i = 0; i < n_ukrs; ++i )
 	{
 		// Here, we query the variable argument list for:
-		// - the bszid_t of the blocksize we're about to process,
-		// - the address of the blksz_t object.
-		bszid_t  bs_id = ( bszid_t  )va_arg( args, bszid_t  );
-		blksz_t* blksz = ( blksz_t* )va_arg( args, blksz_t* );
+		// - the l3ukr_t of the kernel we're about to process,
+		// - the datatype of the kernel, and
+		// - the kernel function pointer.
+		// that we need to store to the context.
+		const l3ukr_t  ukr_id   = ( l3ukr_t )va_arg( args, l3ukr_t );
+		const num_t    ukr_dt   = ( num_t   )va_arg( args, num_t   );
+		      void_fp  ukr_fp   = ( void_fp )va_arg( args, void_fp );
 
 		// Store the values in our temporary arrays.
-		bszids[ i ] = bs_id;
-		blkszs[ i ] = blksz;
+		ukr_ids[ i ]   = ukr_id;
+		ukr_dts[ i ]   = ukr_dt;
+		ukr_fps[ i ]   = ukr_fp;
 	}
 
 	// The last argument should be the context pointer.
@@ -368,8 +673,122 @@
 	// -- End variable argument section --
 
 	// Query the context for the addresses of:
-	// - the blocksize object array
-	blksz_t* cntx_l3_sup_blkszs = bli_cntx_l3_sup_blkszs_buf( cntx );
+	// - the l3 virtual ukernel func_t array
+	func_t*  cntx_l3_vir_ukrs       = bli_cntx_l3_vir_ukrs_buf( cntx );
+
+	// Now that we have the context address, we want to copy the values
+	// from the temporary buffers into the corresponding buffers in the
+	// context.
+
+	// Process each blocksize id tuple provided.
+	for ( i = 0; i < n_ukrs; ++i )
+	{
+		// Read the current ukernel id, ukernel datatype, ukernel function
+		// pointer, and ukernel preference.
+		const l3ukr_t ukr_id   = ukr_ids[ i ];
+		const num_t   ukr_dt   = ukr_dts[ i ];
+		      void_fp ukr_fp   = ukr_fps[ i ];
+
+		// Index into the func_t and mbool_t for the current kernel id
+		// being processed.
+		func_t*       vukrs  = &cntx_l3_vir_ukrs[ ukr_id ];
+
+		// Store the ukernel function pointer and preference values into
+		// the context. Notice that we redundantly store the native
+		// ukernel address in both the native and virtual ukernel slots
+		// in the context. This is standard practice when creating a
+		// native context. (Induced method contexts will overwrite the
+		// virtual function pointer with the address of the appropriate
+		// virtual ukernel.)
+		bli_func_set_dt( ukr_fp, ukr_dt, vukrs );
+	}
+
+	// Free the temporary local arrays.
+	#ifdef BLIS_ENABLE_MEM_TRACING
+	printf( "bli_cntx_set_l3_vir_ukrs(): " );
+	#endif
+	bli_free_intl( ukr_ids );
+
+	#ifdef BLIS_ENABLE_MEM_TRACING
+	printf( "bli_cntx_set_l3_vir_ukrs(): " );
+	#endif
+	bli_free_intl( ukr_dts );
+
+	#ifdef BLIS_ENABLE_MEM_TRACING
+	printf( "bli_cntx_set_l3_vir_ukrs(): " );
+	#endif
+	bli_free_intl( ukr_fps );
+}
+
+// -----------------------------------------------------------------------------
+
+void bli_cntx_set_l3_sup_thresh( dim_t n_thresh, ... )
+{
+	// This function can be called from the bli_cntx_init_*() function for
+	// a particular architecture if the kernel developer wishes to use
+	// non-default thresholds for small/unpacked matrix handling. It should
+	// be called after bli_cntx_init_defaults() so that the context begins
+	// with default thresholds.
+
+	/* Example prototypes:
+
+	   void bli_cntx_set_l3_sup_thresh
+	   (
+	     dim_t      n_thresh,
+	     threshid_t th0_id, blksz_t* blksz0,
+	     threshid_t th1_id, blksz_t* blksz1,
+	     ...
+	     cntx_t* cntx
+	   );
+
+	*/
+
+	va_list   args;
+	dim_t     i;
+	err_t     r_val;
+
+	// Allocate some temporary local arrays.
+
+	#ifdef BLIS_ENABLE_MEM_TRACING
+	printf( "bli_cntx_set_l3_sup_thresh(): " );
+	#endif
+	threshid_t* threshids = bli_malloc_intl( n_thresh * sizeof( threshid_t ), &r_val );
+
+	#ifdef BLIS_ENABLE_MEM_TRACING
+	printf( "bli_cntx_set_l3_sup_thresh(): " );
+	#endif
+	blksz_t**   threshs = bli_malloc_intl( n_thresh * sizeof( blksz_t* ), &r_val );
+
+	// -- Begin variable argument section --
+
+	// Initialize variable argument environment.
+	va_start( args, n_thresh );
+
+	// Process n_thresh tuples.
+	for ( i = 0; i < n_thresh; ++i )
+	{
+		// Here, we query the variable argument list for:
+		// - the threshid_t of the threshold we're about to process,
+		// - the address of the blksz_t object,
+		threshid_t th_id  = ( threshid_t )va_arg( args, threshid_t );
+		blksz_t*   thresh = ( blksz_t*   )va_arg( args, blksz_t*   );
+
+		// Store the values in our temporary arrays.
+		threshids[ i ] = th_id;
+		threshs[ i ]   = thresh;
+	}
+
+	// The last argument should be the context pointer.
+	cntx_t* cntx = ( cntx_t* )va_arg( args, cntx_t* );
+
+	// Shutdown variable argument environment and clean up stack.
+	va_end( args );
+
+	// -- End variable argument section --
+
+	// Query the context for the addresses of:
+	// - the threshold array
+	blksz_t* cntx_threshs = bli_cntx_l3_sup_thresh_buf( cntx );
 
 	// Now that we have the context address, we want to copy the values
 	// from the temporary buffers into the corresponding buffers in the
@@ -378,44 +797,143 @@
 	// when copying into the context.
 
 	// Process each blocksize id tuple provided.
-	for ( i = 0; i < n_bs; ++i )
+	for ( i = 0; i < n_thresh; ++i )
 	{
 		// Read the current blocksize id, blksz_t* pointer, blocksize
 		// multiple id, and blocksize scalar.
-		bszid_t  bs_id = bszids[ i ];
-		blksz_t* blksz = blkszs[ i ];
-
-		blksz_t* cntx_l3_sup_blksz = &cntx_l3_sup_blkszs[ bs_id ];
+		threshid_t th_id  = threshids[ i ];
+		blksz_t*   thresh = threshs[ i ];
+
+		blksz_t* cntx_thresh = &cntx_threshs[ th_id ];
 
 		// Copy the blksz_t object contents into the appropriate
 		// location within the context's blksz_t array.
-		//cntx_l3_sup_blkszs[ bs_id ] = *blksz;
-		//bli_blksz_copy( blksz, cntx_l3_sup_blksz );
-		bli_blksz_copy_if_pos( blksz, cntx_l3_sup_blksz );
+		//cntx_threshs[ th_id ] = *thresh;
+		//bli_blksz_copy( thresh, cntx_thresh );
+		bli_blksz_copy_if_pos( thresh, cntx_thresh );
 	}
 
 	// Free the temporary local arrays.
 
 	#ifdef BLIS_ENABLE_MEM_TRACING
-	printf( "bli_cntx_set_blkszs(): " );
-	#endif
-	bli_free_intl( blkszs );
-
-	#ifdef BLIS_ENABLE_MEM_TRACING
-	printf( "bli_cntx_set_blkszs(): " );
-	#endif
-	bli_free_intl( bszids );
+	printf( "bli_cntx_set_l3_sup_thresh(): " );
+	#endif
+	bli_free_intl( threshs );
+
+	#ifdef BLIS_ENABLE_MEM_TRACING
+	printf( "bli_cntx_set_l3_sup_thresh(): " );
+	#endif
+	bli_free_intl( threshids );
 }
 
 // -----------------------------------------------------------------------------
 
-void bli_cntx_set_l3_sup_tri_blkszs( dim_t n_bs, ... )
+void bli_cntx_set_l3_sup_handlers( dim_t n_ops, ... )
 {
 	// This function can be called from the bli_cntx_init_*() function for
 	// a particular architecture if the kernel developer wishes to use
-	// non-default l3 sup blocksizes for operations that deal with triangular
-	// matrices. It should be called after bli_cntx_init_defaults() so that 
-	// the context begins with default blocksizes across all datatypes.
+	// non-default level-3 operation handler for small/unpacked matrices. It
+	// should be called after bli_cntx_init_defaults() so that the context
+	// begins with default sup handlers across all datatypes.
+
+	/* Example prototypes:
+
+	   void bli_cntx_set_l3_sup_handlers
+	   (
+	     dim_t   n_ops,
+	     opid_t  op0_id, void* handler0_fp,
+	     opid_t  op1_id, void* handler1_fp,
+	     opid_t  op2_id, void* handler2_fp,
+	     ...
+	     cntx_t* cntx
+	   );
+	*/
+
+	va_list   args;
+	dim_t     i;
+	err_t     r_val;
+
+	// Allocate some temporary local arrays.
+
+	#ifdef BLIS_ENABLE_MEM_TRACING
+	printf( "bli_cntx_set_l3_sup_handlers(): " );
+	#endif
+	opid_t* op_ids = bli_malloc_intl( n_ops * sizeof( opid_t ), &r_val );
+
+	#ifdef BLIS_ENABLE_MEM_TRACING
+	printf( "bli_cntx_set_l3_sup_handlers(): " );
+	#endif
+	void**  op_fps = bli_malloc_intl( n_ops * sizeof( void*  ), &r_val );
+
+	// -- Begin variable argument section --
+
+	// Initialize variable argument environment.
+	va_start( args, n_ops );
+
+	// Process n_ukrs tuples.
+	for ( i = 0; i < n_ops; ++i )
+	{
+		// Here, we query the variable argument list for:
+		// - the opid_t of the operation we're about to process,
+		// - the sup handler function pointer
+		// that we need to store to the context.
+		const opid_t op_id = ( opid_t )va_arg( args, opid_t );
+		      void*  op_fp = ( void*  )va_arg( args, void*  );
+
+		// Store the values in our temporary arrays.
+		op_ids[ i ] = op_id;
+		op_fps[ i ] = op_fp;
+	}
+
+	// The last argument should be the context pointer.
+	cntx_t* cntx = ( cntx_t* )va_arg( args, cntx_t* );
+
+	// Shutdown variable argument environment and clean up stack.
+	va_end( args );
+
+	// -- End variable argument section --
+
+	// Query the context for the addresses of:
+	// - the l3 small/unpacked handlers array
+	void** cntx_l3_sup_handlers = bli_cntx_l3_sup_handlers_buf( cntx );
+
+	// Now that we have the context address, we want to copy the values
+	// from the temporary buffers into the corresponding buffers in the
+	// context.
+
+	// Process each operation id tuple provided.
+	for ( i = 0; i < n_ops; ++i )
+	{
+		// Read the current operation id and handler function pointer.
+		const opid_t op_id = op_ids[ i ];
+		      void*  op_fp = op_fps[ i ];
+
+		// Store the sup handler function pointer into the slot for the
+		// specified operation id.
+		cntx_l3_sup_handlers[ op_id ] = op_fp;
+	}
+
+	// Free the temporary local arrays.
+	#ifdef BLIS_ENABLE_MEM_TRACING
+	printf( "bli_cntx_set_l3_sup_handlers(): " );
+	#endif
+	bli_free_intl( op_ids );
+
+	#ifdef BLIS_ENABLE_MEM_TRACING
+	printf( "bli_cntx_set_l3_sup_handlers(): " );
+	#endif
+	bli_free_intl( op_fps );
+}
+
+// -----------------------------------------------------------------------------
+
+void bli_cntx_set_l3_sup_blkszs( dim_t n_bs, ... )
+{
+	// This function can be called from the bli_cntx_init_*() function for
+	// a particular architecture if the kernel developer wishes to use
+	// non-default l3 sup blocksizes. It should be called after
+	// bli_cntx_init_defaults() so that the context begins with default
+	// blocksizes across all datatypes.
 
 	/* Example prototypes:
 
@@ -474,6 +992,111 @@
 
 	// Query the context for the addresses of:
 	// - the blocksize object array
+	blksz_t* cntx_l3_sup_blkszs = bli_cntx_l3_sup_blkszs_buf( cntx );
+
+	// Now that we have the context address, we want to copy the values
+	// from the temporary buffers into the corresponding buffers in the
+	// context. Notice that the blksz_t* pointers were saved, rather than
+	// the objects themselves, but we copy the contents of the objects
+	// when copying into the context.
+
+	// Process each blocksize id tuple provided.
+	for ( i = 0; i < n_bs; ++i )
+	{
+		// Read the current blocksize id, blksz_t* pointer, blocksize
+		// multiple id, and blocksize scalar.
+		bszid_t  bs_id = bszids[ i ];
+		blksz_t* blksz = blkszs[ i ];
+
+		blksz_t* cntx_l3_sup_blksz = &cntx_l3_sup_blkszs[ bs_id ];
+
+		// Copy the blksz_t object contents into the appropriate
+		// location within the context's blksz_t array.
+		//cntx_l3_sup_blkszs[ bs_id ] = *blksz;
+		//bli_blksz_copy( blksz, cntx_l3_sup_blksz );
+		bli_blksz_copy_if_pos( blksz, cntx_l3_sup_blksz );
+	}
+
+	// Free the temporary local arrays.
+
+	#ifdef BLIS_ENABLE_MEM_TRACING
+	printf( "bli_cntx_set_blkszs(): " );
+	#endif
+	bli_free_intl( blkszs );
+
+	#ifdef BLIS_ENABLE_MEM_TRACING
+	printf( "bli_cntx_set_blkszs(): " );
+	#endif
+	bli_free_intl( bszids );
+}
+
+// -----------------------------------------------------------------------------
+
+void bli_cntx_set_l3_sup_tri_blkszs( dim_t n_bs, ... )
+{
+	// This function can be called from the bli_cntx_init_*() function for
+	// a particular architecture if the kernel developer wishes to use
+	// non-default l3 sup blocksizes for operations that deal with triangular
+	// matrices. It should be called after bli_cntx_init_defaults() so that 
+	// the context begins with default blocksizes across all datatypes.
+
+	/* Example prototypes:
+
+	   void bli_cntx_set_blkszs
+	   (
+	     dim_t   n_bs,
+	     bszid_t bs0_id, blksz_t* blksz0,
+	     bszid_t bs1_id, blksz_t* blksz1,
+	     bszid_t bs2_id, blksz_t* blksz2,
+	     ...
+	     cntx_t* cntx
+	   );
+	*/
+
+	va_list   args;
+	dim_t     i;
+	err_t     r_val;
+
+	// Allocate some temporary local arrays.
+	#ifdef BLIS_ENABLE_MEM_TRACING
+	printf( "bli_cntx_set_blkszs(): " );
+	#endif
+	bszid_t* bszids = bli_malloc_intl( n_bs * sizeof( bszid_t  ), &r_val );
+
+	#ifdef BLIS_ENABLE_MEM_TRACING
+	printf( "bli_cntx_set_blkszs(): " );
+	#endif
+	blksz_t** blkszs = bli_malloc_intl( n_bs * sizeof( blksz_t* ), &r_val );
+
+	// -- Begin variable argument section --
+
+	// Initialize variable argument environment.
+	va_start( args, n_bs );
+
+	// Process n_bs tuples.
+	for ( i = 0; i < n_bs; ++i )
+	{
+		// Here, we query the variable argument list for:
+		// - the bszid_t of the blocksize we're about to process,
+		// - the address of the blksz_t object.
+		bszid_t  bs_id = ( bszid_t  )va_arg( args, bszid_t  );
+		blksz_t* blksz = ( blksz_t* )va_arg( args, blksz_t* );
+
+		// Store the values in our temporary arrays.
+		bszids[ i ] = bs_id;
+		blkszs[ i ] = blksz;
+	}
+
+	// The last argument should be the context pointer.
+	cntx_t* cntx = ( cntx_t* )va_arg( args, cntx_t* );
+
+	// Shutdown variable argument environment and clean up stack.
+	va_end( args );
+
+	// -- End variable argument section --
+
+	// Query the context for the addresses of:
+	// - the blocksize object array
 	blksz_t* cntx_l3_sup_tri_blkszs = bli_cntx_l3_sup_tri_blkszs_buf( cntx );
 
 	// Now that we have the context address, we want to copy the values
@@ -535,16 +1158,40 @@
 	   );
 	*/
 
->>>>>>> fb2a6827
 	va_list   args;
-	va_start( args, cntx );
-
-	// Process ukernel preferences until BLIS_VA_END is reached.
-	while ( true )
-	{
-<<<<<<< HEAD
-		const int ukr_pref_id0 = va_arg( args, int );
-=======
+	dim_t     i;
+	err_t     r_val;
+
+	// Allocate some temporary local arrays.
+
+	#ifdef BLIS_ENABLE_MEM_TRACING
+	printf( "bli_cntx_set_l3_sup_kers(): " );
+	#endif
+	stor3_t* st3_ids   = bli_malloc_intl( n_ukrs * sizeof( stor3_t ), &r_val );
+
+	#ifdef BLIS_ENABLE_MEM_TRACING
+	printf( "bli_cntx_set_l3_sup_kers(): " );
+	#endif
+	num_t*   ukr_dts   = bli_malloc_intl( n_ukrs * sizeof( num_t   ), &r_val );
+
+	#ifdef BLIS_ENABLE_MEM_TRACING
+	printf( "bli_cntx_set_l3_sup_kers(): " );
+	#endif
+	void**   ukr_fps   = bli_malloc_intl( n_ukrs * sizeof( void*   ), &r_val );
+
+	#ifdef BLIS_ENABLE_MEM_TRACING
+	printf( "bli_cntx_set_l3_sup_kers(): " );
+	#endif
+	bool*    ukr_prefs = bli_malloc_intl( n_ukrs * sizeof( bool    ), &r_val );
+
+	// -- Begin variable argument section --
+
+	// Initialize variable argument environment.
+	va_start( args, n_ukrs );
+
+	// Process n_ukrs tuples.
+	for ( i = 0; i < n_ukrs; ++i )
+	{
 		// Here, we query the variable argument list for:
 		// - the stor3_t storage case being assigned to the kernel we're
 		//   about to process,
@@ -949,36 +1596,201 @@
 	void_fp* ker_fps   = bli_malloc_intl( n_kers * sizeof( void_fp ), &r_val );
 
 	// -- Begin variable argument section --
->>>>>>> fb2a6827
-
-		// If we find a ukernel pref id of BLIS_VA_END, then we are done.
-		if ( ukr_pref_id0 == BLIS_VA_END ) break;
-
+
+	// Initialize variable argument environment.
+	va_start( args, n_kers );
+
+	// Process n_kers tuples.
+	for ( i = 0; i < n_kers; ++i )
+	{
 		// Here, we query the variable argument list for:
-		// - the ukr_t of the kernel we're about to process (already done),
+		// - the l1fkr_t of the kernel we're about to process,
 		// - the datatype of the kernel, and
 		// - the kernel function pointer
-		const ukr_pref_t ukr_pref_id = ( ukr_pref_t )ukr_pref_id0;
-		const num_t      ukr_pref_dt = ( num_t      )va_arg( args, num_t );
-		const bool       ukr_pref    = ( bool       )va_arg( args, int );
+		// that we need to store to the context.
+		const l1fkr_t  ker_id   = ( l1fkr_t )va_arg( args, l1fkr_t );
+		const num_t    ker_dt   = ( num_t   )va_arg( args, num_t   );
+		      void_fp  ker_fp   = ( void_fp )va_arg( args, void_fp );
+
+		// Store the values in our temporary arrays.
+		ker_ids[ i ]   = ker_id;
+		ker_dts[ i ]   = ker_dt;
+		ker_fps[ i ]   = ker_fp;
+	}
+
+	// The last argument should be the context pointer.
+	cntx_t* cntx = ( cntx_t* )va_arg( args, cntx_t* );
+
+	// Shutdown variable argument environment and clean up stack.
+	va_end( args );
+
+	// -- End variable argument section --
+
+	// Query the context for the address of:
+	// - the level-1f kernels func_t array
+	func_t* cntx_l1f_kers = bli_cntx_l1f_kers_buf( cntx );
+
+	// Now that we have the context address, we want to copy the values
+	// from the temporary buffers into the corresponding buffers in the
+	// context.
+
+	// Process each blocksize id tuple provided.
+	for ( i = 0; i < n_kers; ++i )
+	{
+		// Read the current kernel id, kernel datatype, and kernel function
+		// pointer.
+		const l1fkr_t ker_id   = ker_ids[ i ];
+		const num_t   ker_dt   = ker_dts[ i ];
+		      void_fp ker_fp   = ker_fps[ i ];
 
 		// Index into the func_t and mbool_t for the current kernel id
 		// being processed.
-		mbool_t* ukr_prefs = &cntx_ukr_prefs[ ukr_pref_id ];
-
-		// Store the ukernel preference value into the context.
-		bli_mbool_set_dt( ukr_pref, ukr_pref_dt, ukr_prefs );
-	}
+		func_t*       kers     = &cntx_l1f_kers[ ker_id ];
+
+		// Store the ukernel function pointer and preference values into
+		// the context.
+		bli_func_set_dt( ker_fp, ker_dt, kers );
+	}
+
+	// Free the temporary local arrays.
+
+	#ifdef BLIS_ENABLE_MEM_TRACING
+	printf( "bli_cntx_set_l1f_kers(): " );
+	#endif
+	bli_free_intl( ker_ids );
+
+	#ifdef BLIS_ENABLE_MEM_TRACING
+	printf( "bli_cntx_set_l1f_kers(): " );
+	#endif
+	bli_free_intl( ker_dts );
+
+	#ifdef BLIS_ENABLE_MEM_TRACING
+	printf( "bli_cntx_set_l1f_kers(): " );
+	#endif
+	bli_free_intl( ker_fps );
+}
+
+// -----------------------------------------------------------------------------
+
+void bli_cntx_set_l1v_kers( dim_t n_kers, ... )
+{
+	// This function can be called from the bli_cntx_init_*() function for
+	// a particular architecture if the kernel developer wishes to use
+	// non-default level-1v kernels. It should be called after
+	// bli_cntx_init_defaults() so that the context begins with default l1v
+	// kernels across all datatypes.
+
+	/* Example prototypes:
+
+	   void bli_cntx_set_l1v_kers
+	   (
+	     dim_t   n_ukrs,
+	     l1vkr_t ker0_id, num_t ker0_dt, void_fp ker0_fp,
+	     l1vkr_t ker1_id, num_t ker1_dt, void_fp ker1_fp,
+	     l1vkr_t ker2_id, num_t ker2_dt, void_fp ker2_fp,
+	     ...
+	     cntx_t* cntx
+	   );
+	*/
+
+	va_list   args;
+	dim_t     i;
+	err_t     r_val;
+
+	// Allocate some temporary local arrays.
+
+	#ifdef BLIS_ENABLE_MEM_TRACING
+	printf( "bli_cntx_set_l1v_kers(): " );
+	#endif
+	l1vkr_t* ker_ids   = bli_malloc_intl( n_kers * sizeof( l1vkr_t ), &r_val );
+
+	#ifdef BLIS_ENABLE_MEM_TRACING
+	printf( "bli_cntx_set_l1v_kers(): " );
+	#endif
+	num_t*   ker_dts   = bli_malloc_intl( n_kers * sizeof( num_t   ), &r_val );
+
+	#ifdef BLIS_ENABLE_MEM_TRACING
+	printf( "bli_cntx_set_l1v_kers(): " );
+	#endif
+	void_fp* ker_fps   = bli_malloc_intl( n_kers * sizeof( void_fp ), &r_val );
+
+	// -- Begin variable argument section --
+
+	// Initialize variable argument environment.
+	va_start( args, n_kers );
+
+	// Process n_kers tuples.
+	for ( i = 0; i < n_kers; ++i )
+	{
+		// Here, we query the variable argument list for:
+		// - the l1vkr_t of the kernel we're about to process,
+		// - the datatype of the kernel, and
+		// - the kernel function pointer
+		// that we need to store to the context.
+		const l1vkr_t  ker_id   = ( l1vkr_t )va_arg( args, l1vkr_t );
+		const num_t    ker_dt   = ( num_t   )va_arg( args, num_t   );
+		      void_fp  ker_fp   = ( void_fp )va_arg( args, void_fp );
+
+		// Store the values in our temporary arrays.
+		ker_ids[ i ]   = ker_id;
+		ker_dts[ i ]   = ker_dt;
+		ker_fps[ i ]   = ker_fp;
+	}
+
+	// The last argument should be the context pointer.
+	cntx_t* cntx = ( cntx_t* )va_arg( args, cntx_t* );
 
 	// Shutdown variable argument environment and clean up stack.
 	va_end( args );
+
+	// -- End variable argument section --
+
+	// Query the context for the address of:
+	// - the level-1v kernels func_t array
+	func_t* cntx_l1v_kers = bli_cntx_l1v_kers_buf( cntx );
+
+	// Now that we have the context address, we want to copy the values
+	// from the temporary buffers into the corresponding buffers in the
+	// context.
+
+	// Process each blocksize id tuple provided.
+	for ( i = 0; i < n_kers; ++i )
+	{
+		// Read the current kernel id, kernel datatype, and kernel function
+		// pointer.
+		const l1vkr_t ker_id   = ker_ids[ i ];
+		const num_t   ker_dt   = ker_dts[ i ];
+		      void_fp ker_fp   = ker_fps[ i ];
+
+		// Index into the func_t and mbool_t for the current kernel id
+		// being processed.
+		func_t*       kers     = &cntx_l1v_kers[ ker_id ];
+
+		// Store the ukernel function pointer and preference values into
+		// the context.
+		bli_func_set_dt( ker_fp, ker_dt, kers );
+	}
+
+	// Free the temporary local arrays.
+
+	#ifdef BLIS_ENABLE_MEM_TRACING
+	printf( "bli_cntx_set_l1v_kers(): " );
+	#endif
+	bli_free_intl( ker_ids );
+
+	#ifdef BLIS_ENABLE_MEM_TRACING
+	printf( "bli_cntx_set_l1v_kers(): " );
+	#endif
+	bli_free_intl( ker_dts );
+
+	#ifdef BLIS_ENABLE_MEM_TRACING
+	printf( "bli_cntx_set_l1v_kers(): " );
+	#endif
+	bli_free_intl( ker_fps );
 }
 
 // -----------------------------------------------------------------------------
 
-<<<<<<< HEAD
-void bli_cntx_set_l3_sup_handlers( cntx_t* cntx, ... )
-=======
 void bli_cntx_set_l3_thresh_funcs( dim_t n_funcs, ... )
 {
 	// This function can be called from the bli_cntx_init_*() function for
@@ -1080,60 +1892,125 @@
 // -----------------------------------------------------------------------------
 
 void bli_cntx_set_packm_kers( dim_t n_kers, ... )
->>>>>>> fb2a6827
 {
 	// This function can be called from the bli_cntx_init_*() function for
 	// a particular architecture if the kernel developer wishes to use
-	// non-default level-3 operation handler for small/unpacked matrices. It
-	// should be called after bli_cntx_init_<subconfig>_ref() so that the
-	// context begins with default sup handlers across all datatypes.
+	// non-default packing kernels. It should be called after
+	// bli_cntx_init_defaults() so that the context begins with default packm
+	// kernels across all datatypes.
 
 	/* Example prototypes:
 
-	   void bli_cntx_set_l3_sup_handlers
+	   void bli_cntx_set_packm_kers
 	   (
+	     dim_t   n_ukrs,
+	     l1mkr_t ker0_id, num_t ker0_dt, void_fp ker0_fp,
+	     l1mkr_t ker1_id, num_t ker1_dt, void_fp ker1_fp,
+	     l1mkr_t ker2_id, num_t ker2_dt, void_fp ker2_fp,
+	     ...
 	     cntx_t* cntx
-	     opid_t  op0_id, void_fp handler0_fp,
-	     opid_t  op1_id, void_fp handler1_fp,
-	     opid_t  op2_id, void_fp handler2_fp,
-	     ...,
-	     BLIS_VA_END
 	   );
 	*/
 
-	// Query the context for the address of the l3 sup handlers array.
-	void_fp* cntx_l3_sup_handlers = cntx->l3_sup_handlers;
+	va_list   args;
+	dim_t     i;
+	err_t     r_val;
+
+	// Allocate some temporary local arrays.
+
+	#ifdef BLIS_ENABLE_MEM_TRACING
+	printf( "bli_cntx_set_packm_kers(): " );
+	#endif
+	l1mkr_t* ker_ids   = bli_malloc_intl( n_kers * sizeof( l1mkr_t ), &r_val );
+
+	#ifdef BLIS_ENABLE_MEM_TRACING
+	printf( "bli_cntx_set_packm_kers(): " );
+	#endif
+	num_t*   ker_dts   = bli_malloc_intl( n_kers * sizeof( num_t   ), &r_val );
+
+	#ifdef BLIS_ENABLE_MEM_TRACING
+	printf( "bli_cntx_set_packm_kers(): " );
+	#endif
+	void_fp* ker_fps   = bli_malloc_intl( n_kers * sizeof( void_fp ), &r_val );
+
+	// -- Begin variable argument section --
 
 	// Initialize variable argument environment.
-	va_list   args;
-	va_start( args, cntx );
-
-	// Process sup handlers until BLIS_VA_END is reached.
-	while ( true )
-	{
-		const int op_id0 = va_arg( args, int );
-
-		// If we find an operation id of BLIS_VA_END, then we are done.
-		if ( op_id0 == BLIS_VA_END ) break;
-
+	va_start( args, n_kers );
+
+	// Process n_kers tuples.
+	for ( i = 0; i < n_kers; ++i )
+	{
 		// Here, we query the variable argument list for:
-		// - the opid_t of the operation we're about to process,
-		// - the sup handler function pointer
-		const opid_t  op_id = ( opid_t  )op_id0;
-		      void_fp op_fp = ( void_fp )va_arg( args, void_fp );
-
-		// Store the sup handler function pointer into the slot for the
-		// specified operation id.
-		cntx_l3_sup_handlers[ op_id ] = op_fp;
-	}
+		// - the l1mkr_t of the kernel we're about to process,
+		// - the datatype of the kernel, and
+		// - the kernel function pointer
+		// that we need to store to the context.
+		const l1mkr_t  ker_id   = ( l1mkr_t )va_arg( args, l1mkr_t );
+		const num_t    ker_dt   = ( num_t   )va_arg( args, num_t   );
+		      void_fp  ker_fp   = ( void_fp )va_arg( args, void_fp );
+
+		// Store the values in our temporary arrays.
+		ker_ids[ i ]   = ker_id;
+		ker_dts[ i ]   = ker_dt;
+		ker_fps[ i ]   = ker_fp;
+	}
+
+	// The last argument should be the context pointer.
+	cntx_t* cntx = ( cntx_t* )va_arg( args, cntx_t* );
 
 	// Shutdown variable argument environment and clean up stack.
 	va_end( args );
+
+	// -- End variable argument section --
+
+	// Query the context for the address of:
+	// - the packm kernels func_t array
+	func_t* cntx_packm_kers = bli_cntx_packm_kers_buf( cntx );
+
+	// Now that we have the context address, we want to copy the values
+	// from the temporary buffers into the corresponding buffers in the
+	// context.
+
+	// Process each blocksize id tuple provided.
+	for ( i = 0; i < n_kers; ++i )
+	{
+		// Read the current kernel id, kernel datatype, and kernel function
+		// pointer.
+		const l1mkr_t ker_id   = ker_ids[ i ];
+		const num_t   ker_dt   = ker_dts[ i ];
+		      void_fp ker_fp   = ker_fps[ i ];
+
+		// Index into the func_t and mbool_t for the current kernel id
+		// being processed.
+		func_t*       kers     = &cntx_packm_kers[ ker_id ];
+
+		// Store the ukernel function pointer and preference values into
+		// the context.
+		bli_func_set_dt( ker_fp, ker_dt, kers );
+	}
+
+	// Free the temporary local arrays.
+
+	#ifdef BLIS_ENABLE_MEM_TRACING
+	printf( "bli_cntx_set_packm_kers(): " );
+	#endif
+	bli_free_intl( ker_ids );
+
+	#ifdef BLIS_ENABLE_MEM_TRACING
+	printf( "bli_cntx_set_packm_kers(): " );
+	#endif
+	bli_free_intl( ker_dts );
+
+	#ifdef BLIS_ENABLE_MEM_TRACING
+	printf( "bli_cntx_set_packm_kers(): " );
+	#endif
+	bli_free_intl( ker_fps );
 }
 
 // -----------------------------------------------------------------------------
 
-void bli_cntx_print( const cntx_t* cntx )
+void bli_cntx_print( cntx_t* cntx )
 {
 	dim_t i;
 
@@ -1155,11 +2032,11 @@
 		      );
 	}
 
-	for ( i = 0; i < BLIS_NUM_UKRS; ++i )
-	{
-		const func_t* ukr = bli_cntx_get_ukrs( i, cntx );
-
-		printf( "ukr %2lu:  %16p %16p %16p %16p\n",
+	for ( i = 0; i < BLIS_NUM_LEVEL3_UKRS; ++i )
+	{
+		func_t* ukr = bli_cntx_get_l3_vir_ukrs( i, cntx );
+
+		printf( "l3 vir ukr %2lu:  %16p %16p %16p %16p\n",
 		        ( unsigned long )i,
 		        bli_func_get_dt( BLIS_FLOAT,    ukr ),
 		        bli_func_get_dt( BLIS_DOUBLE,   ukr ),
@@ -1168,19 +2045,45 @@
 		      );
 	}
 
-	for ( i = 0; i < BLIS_NUM_UKR_PREFS; ++i )
-	{
-		const mbool_t* ukr_pref = bli_cntx_get_ukr_prefs( i, cntx );
-
-		printf( "ukr pref %2lu:  %d %d %d %d\n",
+	for ( i = 0; i < BLIS_NUM_3OP_RC_COMBOS; ++i )
+	{
+		func_t* ukr = bli_cntx_get_l3_sup_kers( i, cntx );
+
+		printf( "l3 sup ukr %2lu:  %16p %16p %16p %16p\n",
 		        ( unsigned long )i,
-		        bli_mbool_get_dt( BLIS_FLOAT,    ukr_pref ),
-		        bli_mbool_get_dt( BLIS_DOUBLE,   ukr_pref ),
-		        bli_mbool_get_dt( BLIS_SCOMPLEX, ukr_pref ),
-		        bli_mbool_get_dt( BLIS_DCOMPLEX, ukr_pref )
+		        bli_func_get_dt( BLIS_FLOAT,    ukr ),
+		        bli_func_get_dt( BLIS_DOUBLE,   ukr ),
+		        bli_func_get_dt( BLIS_SCOMPLEX, ukr ),
+		        bli_func_get_dt( BLIS_DCOMPLEX, ukr )
 		      );
 	}
 
+	for ( i = 0; i < BLIS_NUM_LEVEL1F_KERS; ++i )
+	{
+		func_t* ker = bli_cntx_get_l1f_kers( i, cntx );
+
+		printf( "l1f ker    %2lu:  %16p %16p %16p %16p\n",
+		        ( unsigned long )i,
+		        bli_func_get_dt( BLIS_FLOAT,    ker ),
+		        bli_func_get_dt( BLIS_DOUBLE,   ker ),
+		        bli_func_get_dt( BLIS_SCOMPLEX, ker ),
+		        bli_func_get_dt( BLIS_DCOMPLEX, ker )
+		      );
+	}
+
+	for ( i = 0; i < BLIS_NUM_LEVEL1V_KERS; ++i )
+	{
+		func_t* ker = bli_cntx_get_l1v_kers( i, cntx );
+
+		printf( "l1v ker    %2lu:  %16p %16p %16p %16p\n",
+		        ( unsigned long )i,
+		        bli_func_get_dt( BLIS_FLOAT,    ker ),
+		        bli_func_get_dt( BLIS_DOUBLE,   ker ),
+		        bli_func_get_dt( BLIS_SCOMPLEX, ker ),
+		        bli_func_get_dt( BLIS_DCOMPLEX, ker )
+		      );
+	}
+
 	{
 		ind_t method = bli_cntx_method( cntx );
 
