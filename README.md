--- conflicted
+++ resolved
@@ -93,8 +93,6 @@
 What's New
 ----------
 
-<<<<<<< HEAD
-=======
  * **BLIS awarded SIAM Activity Group on Supercomputing Best Paper Prize for 2020!**
 We are thrilled to announce that the paper that we internally refer to as the
 second BLIS paper,
@@ -115,7 +113,6 @@
 having an important influence on the design and the instantiation of dense linear
 algebra libraries."
 
->>>>>>> bbb21fd0
  * **Small/skinny matrix support for dgemm now available!** Thanks to
 contributions made possible by our partnership with AMD, we have dramatically
 accelerated `gemm` for double-precision real matrix problems where one or two
