/*

   BLIS
   An object-based framework for developing high-performance BLAS-like
   libraries.

   Copyright (C) 2014, The University of Texas at Austin
   Copyright (C) 2018 - 2023, Advanced Micro Devices, Inc. All rights reserved.

   Redistribution and use in source and binary forms, with or without
   modification, are permitted provided that the following conditions are
   met:
    - Redistributions of source code must retain the above copyright
      notice, this list of conditions and the following disclaimer.
    - Redistributions in binary form must reproduce the above copyright
      notice, this list of conditions and the following disclaimer in the
      documentation and/or other materials provided with the distribution.
    - Neither the name(s) of the copyright holder(s) nor the names of its
      contributors may be used to endorse or promote products derived
      from this software without specific prior written permission.

   THIS SOFTWARE IS PROVIDED BY THE COPYRIGHT HOLDERS AND CONTRIBUTORS
   "AS IS" AND ANY EXPRESS OR IMPLIED WARRANTIES, INCLUDING, BUT NOT
   LIMITED TO, THE IMPLIED WARRANTIES OF MERCHANTABILITY AND FITNESS FOR
   A PARTICULAR PURPOSE ARE DISCLAIMED. IN NO EVENT SHALL THE COPYRIGHT
   HOLDER OR CONTRIBUTORS BE LIABLE FOR ANY DIRECT, INDIRECT, INCIDENTAL,
   SPECIAL, EXEMPLARY, OR CONSEQUENTIAL DAMAGES (INCLUDING, BUT NOT
   LIMITED TO, PROCUREMENT OF SUBSTITUTE GOODS OR SERVICES; LOSS OF USE,
   DATA, OR PROFITS; OR BUSINESS INTERRUPTION) HOWEVER CAUSED AND ON ANY
   THEORY OF LIABILITY, WHETHER IN CONTRACT, STRICT LIABILITY, OR TORT
   (INCLUDING NEGLIGENCE OR OTHERWISE) ARISING IN ANY WAY OUT OF THE USE
   OF THIS SOFTWARE, EVEN IF ADVISED OF THE POSSIBILITY OF SUCH DAMAGE.

*/

#include "blis.h"

#define BLIS_ASM_SYNTAX_ATT
#include "bli_x86_asm_macros.h"

#define SGEMM_INPUT_GS_BETA_NZ \
	vmovlps(mem(rcx), xmm0, xmm0) \
	vmovhps(mem(rcx, rsi, 1), xmm0, xmm0) \
	vmovlps(mem(rcx, rsi, 2), xmm1, xmm1) \
	vmovhps(mem(rcx, r13, 1), xmm1, xmm1) \
	vshufps(imm(0x88), xmm1, xmm0, xmm0) \
	vmovlps(mem(rcx, rsi, 4), xmm2, xmm2) \
	vmovhps(mem(rcx, r15, 1), xmm2, xmm2) \
	/* We can't use vmovhps for loading the last element becauase that
	   might result in reading beyond valid memory. (vmov[lh]psd load
	   pairs of adjacent floats at a time.) So we need to use vmovss
	   instead. But since we're limited to using ymm0 through ymm2
	   (ymm3 contains beta and ymm4 through ymm15 contain the microtile)
	   and due to the way vmovss zeros out all bits above 31, we have to
	   load element 7 before element 6. */ \
	vmovss(mem(rcx, r10, 1), xmm1) \
	vpermilps(imm(0xcf), xmm1, xmm1) \
	vmovlps(mem(rcx, r13, 2), xmm1, xmm1) \
	/*vmovhps(mem(rcx, r10, 1), xmm1, xmm1)*/ \
	vshufps(imm(0x88), xmm1, xmm2, xmm2) \
	vperm2f128(imm(0x20), ymm2, ymm0, ymm0)

#define SGEMM_OUTPUT_GS_BETA_NZ \
	vextractf128(imm(1), ymm0, xmm2) \
	vmovss(xmm0, mem(rcx)) \
	vpermilps(imm(0x39), xmm0, xmm1) \
	vmovss(xmm1, mem(rcx, rsi, 1)) \
	vpermilps(imm(0x39), xmm1, xmm0) \
	vmovss(xmm0, mem(rcx, rsi, 2)) \
	vpermilps(imm(0x39), xmm0, xmm1) \
	vmovss(xmm1, mem(rcx, r13, 1)) \
	vmovss(xmm2, mem(rcx, rsi, 4)) \
	vpermilps(imm(0x39), xmm2, xmm1) \
	vmovss(xmm1, mem(rcx, r15, 1)) \
	vpermilps(imm(0x39), xmm1, xmm2) \
	vmovss(xmm2, mem(rcx, r13, 2)) \
	vpermilps(imm(0x39), xmm2, xmm1) \
	vmovss(xmm1, mem(rcx, r10, 1))

void bli_sgemm_haswell_asm_6x16
     (
             dim_t      m,
             dim_t      n,
             dim_t      k,
       const void*      alpha,
       const void*      a,
       const void*      b,
       const void*      beta,
             void*      c, inc_t rs_c0, inc_t cs_c0,
             auxinfo_t* data,
       const cntx_t*    cntx
     )
{
	AOCL_DTL_TRACE_ENTRY(AOCL_DTL_LEVEL_TRACE_7);
	//void*   a_next = bli_auxinfo_next_a( data );
	//void*   b_next = bli_auxinfo_next_b( data );

	// Typecast local copies of integers in case dim_t and inc_t are a
	// different size than is expected by load instructions.
<<<<<<< HEAD
	uint64_t k_iter = k / 4;
	uint64_t k_left = k % 4;
=======
	uint64_t k_iter = (uint64_t)k0 / 4;
	uint64_t k_left = (uint64_t)k0 % 4;
>>>>>>> fb2a6827
	uint64_t rs_c   = rs_c0;
	uint64_t cs_c   = cs_c0;

	GEMM_UKR_SETUP_CT_AMBI( s, 6, 16, true );

	begin_asm()

	//vzeroall() // zero all xmm/ymm registers.
	vxorps( ymm4, ymm4, ymm4)
	vmovaps( ymm4, ymm5)
	vmovaps( ymm4, ymm6)
	vmovaps( ymm4, ymm7)
	vmovaps( ymm4, ymm8)
	vmovaps( ymm4, ymm9)
	vmovaps( ymm4, ymm10)
	vmovaps( ymm4, ymm11)
	vmovaps( ymm4, ymm12)
	vmovaps( ymm4, ymm13)
	vmovaps( ymm4, ymm14)
	vmovaps( ymm4, ymm15)


	mov(var(a), rax) // load address of a.
	mov(var(b), rbx) // load address of b.
	//mov(%9, r15) // load address of b_next.

	add(imm(32*4), rbx)
	// initialize loop by pre-loading
	vmovaps(mem(rbx, -4*32), ymm0)
	vmovaps(mem(rbx, -3*32), ymm1)

	mov(var(c), rcx) // load address of c
	mov(var(rs_c), rdi) // load rs_c
	lea(mem(, rdi, 4), rdi) // rs_c *= sizeof(float)
	mov(var(cs_c), rsi) // load cs_c
	lea(mem(, rsi, 4), rsi) // cs_c *= sizeof(float)

	cmp(imm(4), rdi) // set ZF if (4*rs_c) == 4.
	jz(.SCOLPREFETCH) // jump to column prefetch case

		lea(mem(rdi, rdi, 2), r13) // r13 = 3*rs_c;
		lea(mem(rcx, r13, 1), rdx) // rdx = c + 3*rs_c;
		prefetch(0, mem(rcx, 7*8)) // prefetch c + 0*rs_c
		prefetch(0, mem(rcx, rdi, 1, 7*8)) // prefetch c + 1*rs_c
		prefetch(0, mem(rcx, rdi, 2, 7*8)) // prefetch c + 2*rs_c
		prefetch(0, mem(rdx, 7*8)) // prefetch c + 3*rs_c
		prefetch(0, mem(rdx, rdi, 1, 7*8)) // prefetch c + 4*rs_c
		prefetch(0, mem(rdx, rdi, 2, 7*8)) // prefetch c + 5*rs_c

		jmp(.SPREFETCHDONE)

	label(.SCOLPREFETCH)

		lea(mem(rsi, rsi, 2), r13) // r13 = 3*cs_c;
		lea(mem(rcx, r13, 1), rdx) // rdx = c + 3*cs_c;
		prefetch(0, mem(rcx, 7*8)) // prefetch c + 0*cs_c
		prefetch(0, mem(rcx, rsi, 1, 7*8)) // prefetch c + 1*cs_c
		prefetch(0, mem(rcx, rsi, 2, 7*8)) // prefetch c + 2*cs_c
		prefetch(0, mem(rdx, 7*8)) // prefetch c + 3*cs_c
		prefetch(0, mem(rdx, rsi, 1, 7*8)) // prefetch c + 4*cs_c
		prefetch(0, mem(rdx, rsi, 2, 7*8)) // prefetch c + 5*cs_c
		prefetch(0, mem(rdx, r13, 1, 7*8)) // prefetch c + 6*cs_c
		prefetch(0, mem(rdx, rsi, 4, 7*8)) // prefetch c + 7*cs_c
		lea(mem(rcx, rsi, 8), r14) // r14 = c + 8*cs_c;
		lea(mem(r14, r13, 1), rdx) // rdx = c + 11*cs_c;
		prefetch(0, mem(r14, 7*8)) // prefetch c + 8*cs_c
		prefetch(0, mem(r14, rsi, 1, 7*8)) // prefetch c + 9*cs_c
		prefetch(0, mem(r14, rsi, 2, 7*8)) // prefetch c + 10*cs_c
		prefetch(0, mem(rdx, 7*8)) // prefetch c + 11*cs_c
		prefetch(0, mem(rdx, rsi, 1, 7*8)) // prefetch c + 12*cs_c
		prefetch(0, mem(rdx, rsi, 2, 7*8)) // prefetch c + 13*cs_c
		prefetch(0, mem(rdx, r13, 1, 7*8)) // prefetch c + 14*cs_c
		prefetch(0, mem(rdx, rsi, 4, 7*8)) // prefetch c + 15*cs_c

	label(.SPREFETCHDONE)

	mov(var(k_iter), rsi) // i = k_iter;
	test(rsi, rsi) // check i via logical AND.
	je(.SCONSIDKLEFT) // if i == 0, jump to code that
	// contains the k_left loop.


	label(.SLOOPKITER) // MAIN LOOP


	// iteration 0
	prefetch(0, mem(rax, 64*4))

	vbroadcastss(mem(rax, 0*4), ymm2)
	vbroadcastss(mem(rax, 1*4), ymm3)
	vfmadd231ps(ymm0, ymm2, ymm4)
	vfmadd231ps(ymm1, ymm2, ymm5)
	vfmadd231ps(ymm0, ymm3, ymm6)
	vfmadd231ps(ymm1, ymm3, ymm7)

	vbroadcastss(mem(rax, 2*4), ymm2)
	vbroadcastss(mem(rax, 3*4), ymm3)
	vfmadd231ps(ymm0, ymm2, ymm8)
	vfmadd231ps(ymm1, ymm2, ymm9)
	vfmadd231ps(ymm0, ymm3, ymm10)
	vfmadd231ps(ymm1, ymm3, ymm11)

	vbroadcastss(mem(rax, 4*4), ymm2)
	vbroadcastss(mem(rax, 5*4), ymm3)
	vfmadd231ps(ymm0, ymm2, ymm12)
	vfmadd231ps(ymm1, ymm2, ymm13)
	vfmadd231ps(ymm0, ymm3, ymm14)
	vfmadd231ps(ymm1, ymm3, ymm15)

	vmovaps(mem(rbx, -2*32), ymm0)
	vmovaps(mem(rbx, -1*32), ymm1)

<<<<<<< HEAD
	// iteration 1
=======
	 // iteration 1
	prefetch(0, mem(rax, 72*4))

>>>>>>> fb2a6827
	vbroadcastss(mem(rax, 6*4), ymm2)
	vbroadcastss(mem(rax, 7*4), ymm3)
	vfmadd231ps(ymm0, ymm2, ymm4)
	vfmadd231ps(ymm1, ymm2, ymm5)
	vfmadd231ps(ymm0, ymm3, ymm6)
	vfmadd231ps(ymm1, ymm3, ymm7)

	vbroadcastss(mem(rax, 8*4), ymm2)
	vbroadcastss(mem(rax, 9*4), ymm3)
	vfmadd231ps(ymm0, ymm2, ymm8)
	vfmadd231ps(ymm1, ymm2, ymm9)
	vfmadd231ps(ymm0, ymm3, ymm10)
	vfmadd231ps(ymm1, ymm3, ymm11)

	vbroadcastss(mem(rax, 10*4), ymm2)
	vbroadcastss(mem(rax, 11*4), ymm3)
	vfmadd231ps(ymm0, ymm2, ymm12)
	vfmadd231ps(ymm1, ymm2, ymm13)
	vfmadd231ps(ymm0, ymm3, ymm14)
	vfmadd231ps(ymm1, ymm3, ymm15)

	vmovaps(mem(rbx, 0*32), ymm0)
	vmovaps(mem(rbx, 1*32), ymm1)

<<<<<<< HEAD
	// iteration 2
	prefetch(0, mem(rax, 76*4))
=======
	 // iteration 2
	prefetch(0, mem(rax, 80*4))
>>>>>>> fb2a6827

	vbroadcastss(mem(rax, 12*4), ymm2)
	vbroadcastss(mem(rax, 13*4), ymm3)
	vfmadd231ps(ymm0, ymm2, ymm4)
	vfmadd231ps(ymm1, ymm2, ymm5)
	vfmadd231ps(ymm0, ymm3, ymm6)
	vfmadd231ps(ymm1, ymm3, ymm7)

	vbroadcastss(mem(rax, 14*4), ymm2)
	vbroadcastss(mem(rax, 15*4), ymm3)
	vfmadd231ps(ymm0, ymm2, ymm8)
	vfmadd231ps(ymm1, ymm2, ymm9)
	vfmadd231ps(ymm0, ymm3, ymm10)
	vfmadd231ps(ymm1, ymm3, ymm11)

	vbroadcastss(mem(rax, 16*4), ymm2)
	vbroadcastss(mem(rax, 17*4), ymm3)
	vfmadd231ps(ymm0, ymm2, ymm12)
	vfmadd231ps(ymm1, ymm2, ymm13)
	vfmadd231ps(ymm0, ymm3, ymm14)
	vfmadd231ps(ymm1, ymm3, ymm15)

	vmovaps(mem(rbx, 2*32), ymm0)
	vmovaps(mem(rbx, 3*32), ymm1)

	// iteration 3
	vbroadcastss(mem(rax, 18*4), ymm2)
	vbroadcastss(mem(rax, 19*4), ymm3)
	vfmadd231ps(ymm0, ymm2, ymm4)
	vfmadd231ps(ymm1, ymm2, ymm5)
	vfmadd231ps(ymm0, ymm3, ymm6)
	vfmadd231ps(ymm1, ymm3, ymm7)

	vbroadcastss(mem(rax, 20*4), ymm2)
	vbroadcastss(mem(rax, 21*4), ymm3)
	vfmadd231ps(ymm0, ymm2, ymm8)
	vfmadd231ps(ymm1, ymm2, ymm9)
	vfmadd231ps(ymm0, ymm3, ymm10)
	vfmadd231ps(ymm1, ymm3, ymm11)

	vbroadcastss(mem(rax, 22*4), ymm2)
	vbroadcastss(mem(rax, 23*4), ymm3)
	vfmadd231ps(ymm0, ymm2, ymm12)
	vfmadd231ps(ymm1, ymm2, ymm13)
	vfmadd231ps(ymm0, ymm3, ymm14)
	vfmadd231ps(ymm1, ymm3, ymm15)

	add(imm(4*6*4), rax) // a += 4*6  (unroll x mr)
	add(imm(4*16*4), rbx) // b += 4*16 (unroll x nr)

	vmovaps(mem(rbx, -4*32), ymm0)
	vmovaps(mem(rbx, -3*32), ymm1)


	dec(rsi) // i -= 1;
	jne(.SLOOPKITER) // iterate again if i != 0.






	label(.SCONSIDKLEFT)

	mov(var(k_left), rsi) // i = k_left;
	test(rsi, rsi) // check i via logical AND.
	je(.SPOSTACCUM) // if i == 0, we're done; jump to end.
	// else, we prepare to enter k_left loop.


	label(.SLOOPKLEFT) // EDGE LOOP

	prefetch(0, mem(rax, 64*4))

	vbroadcastss(mem(rax, 0*4), ymm2)
	vbroadcastss(mem(rax, 1*4), ymm3)
	vfmadd231ps(ymm0, ymm2, ymm4)
	vfmadd231ps(ymm1, ymm2, ymm5)
	vfmadd231ps(ymm0, ymm3, ymm6)
	vfmadd231ps(ymm1, ymm3, ymm7)

	vbroadcastss(mem(rax, 2*4), ymm2)
	vbroadcastss(mem(rax, 3*4), ymm3)
	vfmadd231ps(ymm0, ymm2, ymm8)
	vfmadd231ps(ymm1, ymm2, ymm9)
	vfmadd231ps(ymm0, ymm3, ymm10)
	vfmadd231ps(ymm1, ymm3, ymm11)

	vbroadcastss(mem(rax, 4*4), ymm2)
	vbroadcastss(mem(rax, 5*4), ymm3)
	vfmadd231ps(ymm0, ymm2, ymm12)
	vfmadd231ps(ymm1, ymm2, ymm13)
	vfmadd231ps(ymm0, ymm3, ymm14)
	vfmadd231ps(ymm1, ymm3, ymm15)

	add(imm(1*6*4), rax) // a += 1*6  (unroll x mr)
	add(imm(1*16*4), rbx) // b += 1*16 (unroll x nr)

	vmovaps(mem(rbx, -4*32), ymm0)
	vmovaps(mem(rbx, -3*32), ymm1)


	dec(rsi) // i -= 1;
	jne(.SLOOPKLEFT) // iterate again if i != 0.



	label(.SPOSTACCUM)




	mov(var(alpha), rax) // load address of alpha
	mov(var(beta), rbx) // load address of beta
	vbroadcastss(mem(rax), ymm0) // load alpha and duplicate
	vbroadcastss(mem(rbx), ymm3) // load beta and duplicate

	vmulps(ymm0, ymm4, ymm4) // scale by alpha
	vmulps(ymm0, ymm5, ymm5)
	vmulps(ymm0, ymm6, ymm6)
	vmulps(ymm0, ymm7, ymm7)
	vmulps(ymm0, ymm8, ymm8)
	vmulps(ymm0, ymm9, ymm9)
	vmulps(ymm0, ymm10, ymm10)
	vmulps(ymm0, ymm11, ymm11)
	vmulps(ymm0, ymm12, ymm12)
	vmulps(ymm0, ymm13, ymm13)
	vmulps(ymm0, ymm14, ymm14)
	vmulps(ymm0, ymm15, ymm15)






	mov(var(cs_c), rsi) // load cs_c
	lea(mem(, rsi, 4), rsi) // rsi = cs_c * sizeof(float)

	lea(mem(rcx, rsi, 8), rdx) // load address of c +  8*cs_c;
	lea(mem(rcx, rdi, 4), r14) // load address of c +  4*rs_c;

	lea(mem(rsi, rsi, 2), r13) // r13 = 3*cs_c;
	lea(mem(rsi, rsi, 4), r15) // r15 = 5*cs_c;
	lea(mem(r13, rsi, 4), r10) // r10 = 7*cs_c;


	// now avoid loading C if beta == 0

	vxorps(ymm0, ymm0, ymm0) // set ymm0 to zero.
	vucomiss(xmm0, xmm3) // set ZF if beta == 0.
	je(.SBETAZERO) // if ZF = 1, jump to beta == 0 case

		cmp(imm(4), rdi) // set ZF if (4*cs_c) == 4.
		jz(.SCOLSTORED) // jump to column storage case

			vfmadd231ps(mem(rcx), ymm3, ymm4)
			vmovups(ymm4, mem(rcx))
			vfmadd231ps(mem(rcx,32), ymm3, ymm5)
			vmovups(ymm5, mem(rcx,32))
			add(rdi, rcx)


			vfmadd231ps(mem(rcx), ymm3, ymm6)
			vmovups(ymm6, mem(rcx))
			vfmadd231ps(mem(rcx,32), ymm3, ymm7)
			vmovups(ymm7, mem(rcx,32))
			add(rdi, rcx)


			vfmadd231ps(mem(rcx), ymm3, ymm8)
			vmovups(ymm8, mem(rcx))
			vfmadd231ps(mem(rcx,32), ymm3, ymm9)
			vmovups(ymm9, mem(rcx,32))
			add(rdi, rcx)


			vfmadd231ps(mem(rcx), ymm3, ymm10)
			vmovups(ymm10, mem(rcx))
			vfmadd231ps(mem(rcx,32), ymm3, ymm11)
			vmovups(ymm11, mem(rcx,32))
			add(rdi, rcx)


			vfmadd231ps(mem(rcx), ymm3, ymm12)
			vmovups(ymm12, mem(rcx))
			vfmadd231ps(mem(rcx,32), ymm3, ymm13)
			vmovups(ymm13, mem(rcx,32))
			add(rdi, rcx)


			vfmadd231ps(mem(rcx), ymm3, ymm14)
			vmovups(ymm14, mem(rcx))
			vfmadd231ps(mem(rcx,32), ymm3, ymm15)
			vmovups(ymm15, mem(rcx,32))
			//add(rdi, rcx)

			jmp(.SDONE) // jump to end.

		label(.SCOLSTORED)

			vunpcklps(ymm6, ymm4, ymm0)
			vunpcklps(ymm10, ymm8, ymm1)
			vshufps(imm(0x4e), ymm1, ymm0, ymm2)
			vblendps(imm(0xcc), ymm2, ymm0, ymm0)
			vblendps(imm(0x33), ymm2, ymm1, ymm1)

			vextractf128(imm(0x1), ymm0, xmm2)
			vfmadd231ps(mem(rcx), xmm3, xmm0)
			vfmadd231ps(mem(rcx, rsi, 4), xmm3, xmm2)
			vmovups(xmm0, mem(rcx)) // store ( gamma00..gamma30 )
			vmovups(xmm2, mem(rcx, rsi, 4)) // store ( gamma04..gamma34 )

			vextractf128(imm(0x1), ymm1, xmm2)
			vfmadd231ps(mem(rcx, rsi, 1), xmm3, xmm1)
			vfmadd231ps(mem(rcx, r15, 1), xmm3, xmm2)
			vmovups(xmm1, mem(rcx, rsi, 1)) // store ( gamma01..gamma31 )
			vmovups(xmm2, mem(rcx, r15, 1)) // store ( gamma05..gamma35 )


			vunpckhps(ymm6, ymm4, ymm0)
			vunpckhps(ymm10, ymm8, ymm1)
			vshufps(imm(0x4e), ymm1, ymm0, ymm2)
			vblendps(imm(0xcc), ymm2, ymm0, ymm0)
			vblendps(imm(0x33), ymm2, ymm1, ymm1)

			vextractf128(imm(0x1), ymm0, xmm2)
			vfmadd231ps(mem(rcx, rsi, 2), xmm3, xmm0)
			vfmadd231ps(mem(rcx, r13, 2), xmm3, xmm2)
			vmovups(xmm0, mem(rcx, rsi, 2)) // store ( gamma02..gamma32 )
			vmovups(xmm2, mem(rcx, r13, 2)) // store ( gamma06..gamma36 )

			vextractf128(imm(0x1), ymm1, xmm2)
			vfmadd231ps(mem(rcx, r13, 1), xmm3, xmm1)
			vfmadd231ps(mem(rcx, r10, 1), xmm3, xmm2)
			vmovups(xmm1, mem(rcx, r13, 1)) // store ( gamma03..gamma33 )
			vmovups(xmm2, mem(rcx, r10, 1)) // store ( gamma07..gamma37 )

			lea(mem(rcx, rsi, 8), rcx) // rcx += 8*cs_c

			vunpcklps(ymm14, ymm12, ymm0)
			vextractf128(imm(0x1), ymm0, xmm2)
			vmovlpd(mem(r14), xmm1, xmm1)
			vmovhpd(mem(r14, rsi, 1), xmm1, xmm1)
			vfmadd231ps(xmm1, xmm3, xmm0)
			vmovlpd(xmm0, mem(r14)) // store ( gamma40..gamma50 )
			vmovhpd(xmm0, mem(r14, rsi, 1)) // store ( gamma41..gamma51 )
			vmovlpd(mem(r14, rsi, 4), xmm1, xmm1)
			vmovhpd(mem(r14, r15, 1), xmm1, xmm1)
			vfmadd231ps(xmm1, xmm3, xmm2)
			vmovlpd(xmm2, mem(r14, rsi, 4)) // store ( gamma44..gamma54 )
			vmovhpd(xmm2, mem(r14, r15, 1)) // store ( gamma45..gamma55 )

			vunpckhps(ymm14, ymm12, ymm0)
			vextractf128(imm(0x1), ymm0, xmm2)
			vmovlpd(mem(r14, rsi, 2), xmm1, xmm1)
			vmovhpd(mem(r14, r13, 1), xmm1, xmm1)
			vfmadd231ps(xmm1, xmm3, xmm0)
			vmovlpd(xmm0, mem(r14, rsi, 2)) // store ( gamma42..gamma52 )
			vmovhpd(xmm0, mem(r14, r13, 1)) // store ( gamma43..gamma53 )
			vmovlpd(mem(r14, r13, 2), xmm1, xmm1)
			vmovhpd(mem(r14, r10, 1), xmm1, xmm1)
			vfmadd231ps(xmm1, xmm3, xmm2)
			vmovlpd(xmm2, mem(r14, r13, 2)) // store ( gamma46..gamma56 )
			vmovhpd(xmm2, mem(r14, r10, 1)) // store ( gamma47..gamma57 )

			lea(mem(r14, rsi, 8), r14) // r14 += 8*cs_c



			vunpcklps(ymm7, ymm5, ymm0)
			vunpcklps(ymm11, ymm9, ymm1)
			vshufps(imm(0x4e), ymm1, ymm0, ymm2)
			vblendps(imm(0xcc), ymm2, ymm0, ymm0)
			vblendps(imm(0x33), ymm2, ymm1, ymm1)

			vextractf128(imm(0x1), ymm0, xmm2)
			vfmadd231ps(mem(rcx), xmm3, xmm0)
			vfmadd231ps(mem(rcx, rsi, 4), xmm3, xmm2)
			vmovups(xmm0, mem(rcx)) // store ( gamma00..gamma30 )
			vmovups(xmm2, mem(rcx, rsi, 4)) // store ( gamma04..gamma34 )

			vextractf128(imm(0x1), ymm1, xmm2)
			vfmadd231ps(mem(rcx, rsi, 1), xmm3, xmm1)
			vfmadd231ps(mem(rcx, r15, 1), xmm3, xmm2)
			vmovups(xmm1, mem(rcx, rsi, 1)) // store ( gamma01..gamma31 )
			vmovups(xmm2, mem(rcx, r15, 1)) // store ( gamma05..gamma35 )


			vunpckhps(ymm7, ymm5, ymm0)
			vunpckhps(ymm11, ymm9, ymm1)
			vshufps(imm(0x4e), ymm1, ymm0, ymm2)
			vblendps(imm(0xcc), ymm2, ymm0, ymm0)
			vblendps(imm(0x33), ymm2, ymm1, ymm1)

			vextractf128(imm(0x1), ymm0, xmm2)
			vfmadd231ps(mem(rcx, rsi, 2), xmm3, xmm0)
			vfmadd231ps(mem(rcx, r13, 2), xmm3, xmm2)
			vmovups(xmm0, mem(rcx, rsi, 2)) // store ( gamma02..gamma32 )
			vmovups(xmm2, mem(rcx, r13, 2)) // store ( gamma06..gamma36 )

			vextractf128(imm(0x1), ymm1, xmm2)
			vfmadd231ps(mem(rcx, r13, 1), xmm3, xmm1)
			vfmadd231ps(mem(rcx, r10, 1), xmm3, xmm2)
			vmovups(xmm1, mem(rcx, r13, 1)) // store ( gamma03..gamma33 )
			vmovups(xmm2, mem(rcx, r10, 1)) // store ( gamma07..gamma37 )

			//lea(mem(rcx, rsi, 8), rcx) // rcx += 8*cs_c

			vunpcklps(ymm15, ymm13, ymm0)
			vextractf128(imm(0x1), ymm0, xmm2)
			vmovlpd(mem(r14), xmm1, xmm1)
			vmovhpd(mem(r14, rsi, 1), xmm1, xmm1)
			vfmadd231ps(xmm1, xmm3, xmm0)
			vmovlpd(xmm0, mem(r14)) // store ( gamma40..gamma50 )
			vmovhpd(xmm0, mem(r14, rsi, 1)) // store ( gamma41..gamma51 )
			vmovlpd(mem(r14, rsi, 4), xmm1, xmm1)
			vmovhpd(mem(r14, r15, 1), xmm1, xmm1)
			vfmadd231ps(xmm1, xmm3, xmm2)
			vmovlpd(xmm2, mem(r14, rsi, 4)) // store ( gamma44..gamma54 )
			vmovhpd(xmm2, mem(r14, r15, 1)) // store ( gamma45..gamma55 )

			vunpckhps(ymm15, ymm13, ymm0)
			vextractf128(imm(0x1), ymm0, xmm2)
			vmovlpd(mem(r14, rsi, 2), xmm1, xmm1)
			vmovhpd(mem(r14, r13, 1), xmm1, xmm1)
			vfmadd231ps(xmm1, xmm3, xmm0)
			vmovlpd(xmm0, mem(r14, rsi, 2)) // store ( gamma42..gamma52 )
			vmovhpd(xmm0, mem(r14, r13, 1)) // store ( gamma43..gamma53 )
			vmovlpd(mem(r14, r13, 2), xmm1, xmm1)
			vmovhpd(mem(r14, r10, 1), xmm1, xmm1)
			vfmadd231ps(xmm1, xmm3, xmm2)
			vmovlpd(xmm2, mem(r14, r13, 2)) // store ( gamma46..gamma56 )
			vmovhpd(xmm2, mem(r14, r10, 1)) // store ( gamma47..gamma57 )

			//lea(mem(r14, rsi, 8), r14) // r14 += 8*cs_c

			jmp(.SDONE) // jump to end.

	label(.SBETAZERO)

		cmp(imm(4), rdi) // set ZF if (4*cs_c) == 4.
		jz(.SCOLSTORBZ) // jump to column storage case

			vmovups(ymm4, mem(rcx))
			vmovups(ymm5, mem(rcx,32))
			add(rdi, rcx)

			vmovups(ymm6, mem(rcx))
			vmovups(ymm7, mem(rcx,32))
			add(rdi, rcx)


			vmovups(ymm8, mem(rcx))
			vmovups(ymm9, mem(rcx,32))
			add(rdi, rcx)


			vmovups(ymm10, mem(rcx))
			vmovups(ymm11, mem(rcx,32))
			add(rdi, rcx)


			vmovups(ymm12, mem(rcx))
			vmovups(ymm13, mem(rcx,32))
			add(rdi, rcx)


			vmovups(ymm14, mem(rcx))
			vmovups(ymm15, mem(rcx,32))
			//add(rdi, rcx)

			jmp(.SDONE) // jump to end.

		label(.SCOLSTORBZ)

			vunpcklps(ymm6, ymm4, ymm0)
			vunpcklps(ymm10, ymm8, ymm1)
			vshufps(imm(0x4e), ymm1, ymm0, ymm2)
			vblendps(imm(0xcc), ymm2, ymm0, ymm0)
			vblendps(imm(0x33), ymm2, ymm1, ymm1)

			vextractf128(imm(0x1), ymm0, xmm2)
			vmovups(xmm0, mem(rcx)) // store ( gamma00..gamma30 )
			vmovups(xmm2, mem(rcx, rsi, 4)) // store ( gamma04..gamma34 )

			vextractf128(imm(0x1), ymm1, xmm2)
			vmovups(xmm1, mem(rcx, rsi, 1)) // store ( gamma01..gamma31 )
			vmovups(xmm2, mem(rcx, r15, 1)) // store ( gamma05..gamma35 )


			vunpckhps(ymm6, ymm4, ymm0)
			vunpckhps(ymm10, ymm8, ymm1)
			vshufps(imm(0x4e), ymm1, ymm0, ymm2)
			vblendps(imm(0xcc), ymm2, ymm0, ymm0)
			vblendps(imm(0x33), ymm2, ymm1, ymm1)

			vextractf128(imm(0x1), ymm0, xmm2)
			vmovups(xmm0, mem(rcx, rsi, 2)) // store ( gamma02..gamma32 )
			vmovups(xmm2, mem(rcx, r13, 2)) // store ( gamma06..gamma36 )

			vextractf128(imm(0x1), ymm1, xmm2)
			vmovups(xmm1, mem(rcx, r13, 1)) // store ( gamma03..gamma33 )
			vmovups(xmm2, mem(rcx, r10, 1)) // store ( gamma07..gamma37 )

			lea(mem(rcx, rsi, 8), rcx) // rcx += 8*cs_c

			vunpcklps(ymm14, ymm12, ymm0)
			vextractf128(imm(0x1), ymm0, xmm2)
			vmovlpd(xmm0, mem(r14)) // store ( gamma40..gamma50 )
			vmovhpd(xmm0, mem(r14, rsi, 1)) // store ( gamma41..gamma51 )
			vmovlpd(xmm2, mem(r14, rsi, 4)) // store ( gamma44..gamma54 )
			vmovhpd(xmm2, mem(r14, r15, 1)) // store ( gamma45..gamma55 )

			vunpckhps(ymm14, ymm12, ymm0)
			vextractf128(imm(0x1), ymm0, xmm2)
			vmovlpd(xmm0, mem(r14, rsi, 2)) // store ( gamma42..gamma52 )
			vmovhpd(xmm0, mem(r14, r13, 1)) // store ( gamma43..gamma53 )
			vmovlpd(xmm2, mem(r14, r13, 2)) // store ( gamma46..gamma56 )
			vmovhpd(xmm2, mem(r14, r10, 1)) // store ( gamma47..gamma57 )

			lea(mem(r14, rsi, 8), r14) // r14 += 8*cs_c



			vunpcklps(ymm7, ymm5, ymm0)
			vunpcklps(ymm11, ymm9, ymm1)
			vshufps(imm(0x4e), ymm1, ymm0, ymm2)
			vblendps(imm(0xcc), ymm2, ymm0, ymm0)
			vblendps(imm(0x33), ymm2, ymm1, ymm1)

			vextractf128(imm(0x1), ymm0, xmm2)
			vmovups(xmm0, mem(rcx)) // store ( gamma00..gamma30 )
			vmovups(xmm2, mem(rcx, rsi, 4)) // store ( gamma04..gamma34 )

			vextractf128(imm(0x1), ymm1, xmm2)
			vmovups(xmm1, mem(rcx, rsi, 1)) // store ( gamma01..gamma31 )
			vmovups(xmm2, mem(rcx, r15, 1)) // store ( gamma05..gamma35 )


			vunpckhps(ymm7, ymm5, ymm0)
			vunpckhps(ymm11, ymm9, ymm1)
			vshufps(imm(0x4e), ymm1, ymm0, ymm2)
			vblendps(imm(0xcc), ymm2, ymm0, ymm0)
			vblendps(imm(0x33), ymm2, ymm1, ymm1)

			vextractf128(imm(0x1), ymm0, xmm2)
			vmovups(xmm0, mem(rcx, rsi, 2)) // store ( gamma02..gamma32 )
			vmovups(xmm2, mem(rcx, r13, 2)) // store ( gamma06..gamma36 )

			vextractf128(imm(0x1), ymm1, xmm2)
			vmovups(xmm1, mem(rcx, r13, 1)) // store ( gamma03..gamma33 )
			vmovups(xmm2, mem(rcx, r10, 1)) // store ( gamma07..gamma37 )

			//lea(mem(rcx, rsi, 8), rcx) // rcx += 8*cs_c

			vunpcklps(ymm15, ymm13, ymm0)
			vextractf128(imm(0x1), ymm0, xmm2)
			vmovlpd(xmm0, mem(r14)) // store ( gamma40..gamma50 )
			vmovhpd(xmm0, mem(r14, rsi, 1)) // store ( gamma41..gamma51 )
			vmovlpd(xmm2, mem(r14, rsi, 4)) // store ( gamma44..gamma54 )
			vmovhpd(xmm2, mem(r14, r15, 1)) // store ( gamma45..gamma55 )

			vunpckhps(ymm15, ymm13, ymm0)
			vextractf128(imm(0x1), ymm0, xmm2)
			vmovlpd(xmm0, mem(r14, rsi, 2)) // store ( gamma42..gamma52 )
			vmovhpd(xmm0, mem(r14, r13, 1)) // store ( gamma43..gamma53 )
			vmovlpd(xmm2, mem(r14, r13, 2)) // store ( gamma46..gamma56 )
			vmovhpd(xmm2, mem(r14, r10, 1)) // store ( gamma47..gamma57 )

			//lea(mem(r14, rsi, 8), r14) // r14 += 8*cs_

	label(.SDONE)


	vzeroupper()



	end_asm(
	: // output operands (none)
	: // input operands
	  [k_iter] "m" (k_iter), // 0
	  [k_left] "m" (k_left), // 1
	  [a]      "m" (a),      // 2
	  [b]      "m" (b),      // 3
	  [alpha]  "m" (alpha),  // 4
	  [beta]   "m" (beta),   // 5
	  [c]      "m" (c),      // 6
	  [rs_c]   "m" (rs_c),   // 7
	  [cs_c]   "m" (cs_c)/*,   // 8
	  [b_next] "m" (b_next), // 9
	  [a_next] "m" (a_next)*/  // 10
	: // register clobber list
	  "rax", "rbx", "rcx", "rdx", "rsi", "rdi",
	  "r8", "r9", "r10", "r11", "r12", "r13", "r14", "r15",
	  "xmm0", "xmm1", "xmm2", "xmm3",
	  "xmm4", "xmm5", "xmm6", "xmm7",
	  "xmm8", "xmm9", "xmm10", "xmm11",
	  "xmm12", "xmm13", "xmm14", "xmm15",
	  "ymm0", "ymm1", "ymm2", "ymm3", "ymm4", "ymm5", "ymm6",
	  "ymm7", "ymm8", "ymm9", "ymm10", "ymm11", "ymm12",
	  "ymm13", "ymm14", "ymm15",
	  "memory"
	)
<<<<<<< HEAD

	GEMM_UKR_FLUSH_CT( s );
=======
	AOCL_DTL_TRACE_EXIT(AOCL_DTL_LEVEL_TRACE_7);
>>>>>>> fb2a6827
}




#define DGEMM_INPUT_GS_BETA_NZ \
	vmovlpd(mem(rcx), xmm0, xmm0) \
	vmovhpd(mem(rcx, rsi, 1), xmm0, xmm0) \
	vmovlpd(mem(rcx, rsi, 2), xmm1, xmm1) \
	vmovhpd(mem(rcx, r8, 1), xmm1, xmm1) \
	vperm2f128(imm(0x20), ymm1, ymm0, ymm0)

#define DGEMM_OUTPUT_GS_BETA_NZ \
	vextractf128(imm(1), ymm0, xmm1) \
	vmovlpd(xmm0, mem(rcx)) \
	vmovhpd(xmm0, mem(rcx, rsi, 1)) \
	vmovlpd(xmm1, mem(rcx, rsi, 2)) \
	vmovhpd(xmm1, mem(rcx, r8, 1))

void bli_dgemm_haswell_asm_6x8
     (
             dim_t      m,
             dim_t      n,
             dim_t      k,
       const void*      alpha,
       const void*      a,
       const void*      b,
       const void*      beta,
             void*      c, inc_t rs_c0, inc_t cs_c0,
             auxinfo_t* data,
       const cntx_t*    cntx
     )
{
	AOCL_DTL_TRACE_ENTRY(AOCL_DTL_LEVEL_TRACE_7);
	//void*   a_next = bli_auxinfo_next_a( data );
	//void*   b_next = bli_auxinfo_next_b( data );

	// Typecast local copies of integers in case dim_t and inc_t are a
	// different size than is expected by load instructions.
<<<<<<< HEAD
	uint64_t k_iter = k / 4;
	uint64_t k_left = k % 4;
=======
	uint64_t k_iter = (uint64_t)k0/4;
	uint64_t k_left = (uint64_t)k0%4;
	uint64_t prefetch_iters = 30;
	if ( k_iter > prefetch_iters ) {
	    k_iter -= prefetch_iters;
	} else {
	    prefetch_iters = k_iter;
	    k_iter = 0;
	}
>>>>>>> fb2a6827
	uint64_t rs_c   = rs_c0;
	uint64_t cs_c   = cs_c0;

	GEMM_UKR_SETUP_CT_AMBI( d, 6, 8, true );

	begin_asm()

		//vzeroall() // zero all xmm/ymm registers.

	vxorpd( ymm4, ymm4, ymm4)  // vzeroall is expensive
	vmovapd( ymm4, ymm5)
	vmovapd( ymm4, ymm6)
	vmovapd( ymm4, ymm7)
	vmovapd( ymm4, ymm8)
	vmovapd( ymm4, ymm9)
	vmovapd( ymm4, ymm10)
	vmovapd( ymm4, ymm11)
	vmovapd( ymm4, ymm12)
	vmovapd( ymm4, ymm13)
	vmovapd( ymm4, ymm14)
	vmovapd( ymm4, ymm15)



	mov(var(a), rax) // load address of a.
	mov(var(b), rbx) // load address of b.

	add(imm(32*4), rbx)
<<<<<<< HEAD
	// initialize loop by pre-loading
=======
	add(imm(32*4), rax)
	 // initialize loop by pre-loading
>>>>>>> fb2a6827
	vmovapd(mem(rbx, -4*32), ymm0)
	vmovapd(mem(rbx, -3*32), ymm1)

	mov(var(c), rcx) // load address of c
	mov(var(rs_c), rdi) // load rs_c
	lea(mem(, rdi, 8), rdi) // rs_c *= sizeof(double)
	mov(var(cs_c), rsi) // load cs_c
	lea(mem(, rsi, 8), rsi) // cs_c *= sizeof(double)

<<<<<<< HEAD
	cmp(imm(8), rdi) // set ZF if (8*rs_c) == 8.
	jz(.DCOLPREFETCH) // jump to column prefetch case

		lea(mem(rdi, rdi, 2), r13) // r13 = 3*rs_c;
		lea(mem(rcx, r13, 1), rdx) // rdx = c + 3*rs_c;
		prefetch(0, mem(rcx, 7*8)) // prefetch c + 0*rs_c
		prefetch(0, mem(rcx, rdi, 1, 7*8)) // prefetch c + 1*rs_c
		prefetch(0, mem(rcx, rdi, 2, 7*8)) // prefetch c + 2*rs_c
		prefetch(0, mem(rdx, 7*8)) // prefetch c + 3*rs_c
		prefetch(0, mem(rdx, rdi, 1, 7*8)) // prefetch c + 4*rs_c
		prefetch(0, mem(rdx, rdi, 2, 7*8)) // prefetch c + 5*rs_c

		jmp(.DPREFETCHDONE)

	label(.DCOLPREFETCH)
=======
	lea(mem(rdi, rdi, 2), r10) // r10 = 3*rs_c;
	lea(mem(rcx, r10, 1), rdx) // rdx = c + 3*rs_c;
>>>>>>> fb2a6827

		lea(mem(rsi, rsi, 2), r13) // r13 = 3*cs_c;
		lea(mem(rcx, r13, 1), rdx) // rdx = c + 3*cs_c;
		prefetch(0, mem(rcx, 7*8)) // prefetch c + 0*cs_c
		prefetch(0, mem(rcx, rsi, 1, 7*8)) // prefetch c + 1*cs_c
		prefetch(0, mem(rcx, rsi, 2, 7*8)) // prefetch c + 2*cs_c
		prefetch(0, mem(rdx, 7*8)) // prefetch c + 3*cs_c
		prefetch(0, mem(rdx, rsi, 1, 7*8)) // prefetch c + 4*cs_c
		prefetch(0, mem(rdx, rsi, 2, 7*8)) // prefetch c + 5*cs_c
		prefetch(0, mem(rdx, r13, 1, 7*8)) // prefetch c + 6*cs_c
		prefetch(0, mem(rdx, rsi, 4, 7*8)) // prefetch c + 7*cs_c

	label(.DPREFETCHDONE)


	mov(var(k_pref), r8) // i = k_iter after prefetch
	mov(var(k_iter), rsi) // i = k_iter before prefetch
	test(rsi, rsi) // check i via logical AND.
<<<<<<< HEAD
	je(.DCONSIDKLEFT) // if i == 0, jump to code that
	// contains the k_left loop.
=======
	je(.DPOSTMAINLOOP) // if i == 0, jump to code that
	 // prefetches, followed by any post-prefetch iters
	 // and the k-left loop

>>>>>>> fb2a6827

	align32

	label(.DLOOPKITER) // MAIN LOOP


<<<<<<< HEAD
	// iteration 0
	prefetch(0, mem(rax, 64*8))
=======
	 // iteration 0
>>>>>>> fb2a6827

	vbroadcastsd(mem(rax, 0*8-128), ymm2)
	vbroadcastsd(mem(rax, 1*8-128), ymm3)
	vfmadd231pd(ymm0, ymm2, ymm4)
	vfmadd231pd(ymm1, ymm2, ymm5)
	vfmadd231pd(ymm0, ymm3, ymm6)
	vfmadd231pd(ymm1, ymm3, ymm7)

	vbroadcastsd(mem(rax, 2*8-128), ymm2)
	vbroadcastsd(mem(rax, 3*8-128), ymm3)
	vfmadd231pd(ymm0, ymm2, ymm8)
	vfmadd231pd(ymm1, ymm2, ymm9)
	vfmadd231pd(ymm0, ymm3, ymm10)
	vfmadd231pd(ymm1, ymm3, ymm11)

	vbroadcastsd(mem(rax, 4*8-128), ymm2)
	vbroadcastsd(mem(rax, 5*8-128), ymm3)
	vfmadd231pd(ymm0, ymm2, ymm12)
	vfmadd231pd(ymm1, ymm2, ymm13)
	vfmadd231pd(ymm0, ymm3, ymm14)
	vfmadd231pd(ymm1, ymm3, ymm15)

	vmovapd(mem(rbx, -2*32), ymm0)
	vmovapd(mem(rbx, -1*32), ymm1)

<<<<<<< HEAD
	// iteration 1
	prefetch(0, mem(rax, 72*8))

	vbroadcastsd(mem(rax, 6*8), ymm2)
	vbroadcastsd(mem(rax, 7*8), ymm3)
=======
	 // iteration 1
	vbroadcastsd(mem(rax, 6*8-128), ymm2)
	vbroadcastsd(mem(rax, 7*8-128), ymm3)
>>>>>>> fb2a6827
	vfmadd231pd(ymm0, ymm2, ymm4)
	vfmadd231pd(ymm1, ymm2, ymm5)
	vfmadd231pd(ymm0, ymm3, ymm6)
	vfmadd231pd(ymm1, ymm3, ymm7)

	vbroadcastsd(mem(rax, 8*8-128), ymm2)
	vbroadcastsd(mem(rax, 9*8-128), ymm3)
	vfmadd231pd(ymm0, ymm2, ymm8)
	vfmadd231pd(ymm1, ymm2, ymm9)
	vfmadd231pd(ymm0, ymm3, ymm10)
	vfmadd231pd(ymm1, ymm3, ymm11)

	vbroadcastsd(mem(rax, 10*8-128), ymm2)
	vbroadcastsd(mem(rax, 11*8-128), ymm3)
	vfmadd231pd(ymm0, ymm2, ymm12)
	vfmadd231pd(ymm1, ymm2, ymm13)
	vfmadd231pd(ymm0, ymm3, ymm14)
	vfmadd231pd(ymm1, ymm3, ymm15)

	vmovapd(mem(rbx, 0*32), ymm0)
	vmovapd(mem(rbx, 1*32), ymm1)

<<<<<<< HEAD
	// iteration 2
	prefetch(0, mem(rax, 80*8))

	vbroadcastsd(mem(rax, 12*8), ymm2)
	vbroadcastsd(mem(rax, 13*8), ymm3)
=======
	 // iteration 2
	vbroadcastsd(mem(rax, 12*8-128), ymm2)
	vbroadcastsd(mem(rax, 13*8-128), ymm3)
>>>>>>> fb2a6827
	vfmadd231pd(ymm0, ymm2, ymm4)
	vfmadd231pd(ymm1, ymm2, ymm5)
	vfmadd231pd(ymm0, ymm3, ymm6)
	vfmadd231pd(ymm1, ymm3, ymm7)

	vbroadcastsd(mem(rax, 14*8-128), ymm2)
	vbroadcastsd(mem(rax, 15*8-128), ymm3)
	vfmadd231pd(ymm0, ymm2, ymm8)
	vfmadd231pd(ymm1, ymm2, ymm9)
	vfmadd231pd(ymm0, ymm3, ymm10)
	vfmadd231pd(ymm1, ymm3, ymm11)

	vbroadcastsd(mem(rax, 16*8-128), ymm2)
	vbroadcastsd(mem(rax, 17*8-128), ymm3)
	vfmadd231pd(ymm0, ymm2, ymm12)
	vfmadd231pd(ymm1, ymm2, ymm13)
	vfmadd231pd(ymm0, ymm3, ymm14)
	vfmadd231pd(ymm1, ymm3, ymm15)

	vmovapd(mem(rbx, 2*32), ymm0)
	vmovapd(mem(rbx, 3*32), ymm1)

<<<<<<< HEAD
	// iteration 3
	vbroadcastsd(mem(rax, 18*8), ymm2)
	vbroadcastsd(mem(rax, 19*8), ymm3)
=======
	 // iteration 3
	vbroadcastsd(mem(rax, 18*8-128), ymm2)
	vbroadcastsd(mem(rax, 19*8-128), ymm3)
>>>>>>> fb2a6827
	vfmadd231pd(ymm0, ymm2, ymm4)
	vfmadd231pd(ymm1, ymm2, ymm5)
	vfmadd231pd(ymm0, ymm3, ymm6)
	vfmadd231pd(ymm1, ymm3, ymm7)

	vbroadcastsd(mem(rax, 20*8-128), ymm2)
	vbroadcastsd(mem(rax, 21*8-128), ymm3)
	vfmadd231pd(ymm0, ymm2, ymm8)
	vfmadd231pd(ymm1, ymm2, ymm9)
	vfmadd231pd(ymm0, ymm3, ymm10)
	vfmadd231pd(ymm1, ymm3, ymm11)

	vbroadcastsd(mem(rax, 22*8-128), ymm2)
	vbroadcastsd(mem(rax, 23*8-128), ymm3)
	vfmadd231pd(ymm0, ymm2, ymm12)
	vfmadd231pd(ymm1, ymm2, ymm13)
	vfmadd231pd(ymm0, ymm3, ymm14)
	vfmadd231pd(ymm1, ymm3, ymm15)

	add(imm(4*6*8), rax) // a += 4*6 (unroll x mr)
	add(imm(4*8*8), rbx) // b += 4*8 (unroll x nr)

	vmovapd(mem(rbx, -4*32), ymm0)
	vmovapd(mem(rbx, -3*32), ymm1)


	dec(rsi) // i -= 1;
	jne(.DLOOPKITER) // iterate again if i != 0.


	test(r8, r8) // If no post-prefetch iters to do, skip to kleft
	je(.DCONSIDKLEFT)

	label(.DPOSTMAINLOOP)


	/* Prefetch C */
	prefetch(0, mem(rcx, 7*8)) // prefetch c + 0*rs_c
	prefetch(0, mem(rcx, rdi, 1, 7*8)) // prefetch c + 1*rs_c
	prefetch(0, mem(rcx, rdi, 2, 7*8)) // prefetch c + 2*rs_c
	prefetch(0, mem(rdx, 7*8)) // prefetch c + 3*rs_c
	prefetch(0, mem(rdx, rdi, 1, 7*8)) // prefetch c + 4*rs_c
	prefetch(0, mem(rdx, rdi, 2, 7*8)) // prefetch c + 5*rs_c


	mov(r8, rsi) // i = k_iter after prefetch
	xor(r8, r8)  // Zero out r8, so we don't prefetch again
	test(rsi, rsi) // check i via logical AND.
	jne(.DLOOPKITER)


	// All unrolled iters (and prefetches) done
	label(.DCONSIDKLEFT)

	mov(var(k_left), rsi) // i = k_left;
	test(rsi, rsi) // check i via logical AND.
	je(.DPOSTACCUM) // if i == 0, we're done; jump to end.
	// else, we prepare to enter k_left loop.


	label(.DLOOPKLEFT) // EDGE LOOP

	vbroadcastsd(mem(rax, 0*8-128), ymm2)
	vbroadcastsd(mem(rax, 1*8-128), ymm3)
	vfmadd231pd(ymm0, ymm2, ymm4)
	vfmadd231pd(ymm1, ymm2, ymm5)
	vfmadd231pd(ymm0, ymm3, ymm6)
	vfmadd231pd(ymm1, ymm3, ymm7)

	vbroadcastsd(mem(rax, 2*8-128), ymm2)
	vbroadcastsd(mem(rax, 3*8-128), ymm3)
	vfmadd231pd(ymm0, ymm2, ymm8)
	vfmadd231pd(ymm1, ymm2, ymm9)
	vfmadd231pd(ymm0, ymm3, ymm10)
	vfmadd231pd(ymm1, ymm3, ymm11)

	vbroadcastsd(mem(rax, 4*8-128), ymm2)
	vbroadcastsd(mem(rax, 5*8-128), ymm3)
	vfmadd231pd(ymm0, ymm2, ymm12)
	vfmadd231pd(ymm1, ymm2, ymm13)
	vfmadd231pd(ymm0, ymm3, ymm14)
	vfmadd231pd(ymm1, ymm3, ymm15)

	add(imm(1*6*8), rax) // a += 1*6 (unroll x mr)
	add(imm(1*8*8), rbx) // b += 1*8 (unroll x nr)

	vmovapd(mem(rbx, -4*32), ymm0)
	vmovapd(mem(rbx, -3*32), ymm1)


	dec(rsi) // i -= 1;
	jne(.DLOOPKLEFT) // iterate again if i != 0.



	label(.DPOSTACCUM)




	mov(var(alpha), rax) // load address of alpha
	mov(var(beta), rbx) // load address of beta
	vbroadcastsd(mem(rax), ymm0) // load alpha and duplicate
	vbroadcastsd(mem(rbx), ymm3) // load beta and duplicate

	vmulpd(ymm0, ymm4, ymm4) // scale by alpha
	vmulpd(ymm0, ymm5, ymm5)
	vmulpd(ymm0, ymm6, ymm6)
	vmulpd(ymm0, ymm7, ymm7)
	vmulpd(ymm0, ymm8, ymm8)
	vmulpd(ymm0, ymm9, ymm9)
	vmulpd(ymm0, ymm10, ymm10)
	vmulpd(ymm0, ymm11, ymm11)
	vmulpd(ymm0, ymm12, ymm12)
	vmulpd(ymm0, ymm13, ymm13)
	vmulpd(ymm0, ymm14, ymm14)
	vmulpd(ymm0, ymm15, ymm15)






	mov(var(cs_c), rsi) // load cs_c
	lea(mem(, rsi, 8), rsi) // rsi = cs_c * sizeof(double)

	lea(mem(rcx, rsi, 4), rdx) // load address of c +  4*cs_c;
	lea(mem(rcx, rdi, 4), r9) // load address of c +  4*rs_c;

	lea(mem(rsi, rsi, 2), r8) // r8 = 3*cs_c;


	// now avoid loading C if beta == 0

	vxorpd(ymm0, ymm0, ymm0) // set ymm0 to zero.
	vucomisd(xmm0, xmm3) // set ZF if beta == 0.
	je(.DBETAZERO) // if ZF = 1, jump to beta == 0 case

		cmp(imm(8), rdi) // set ZF if (8*rs_c) == 8.
		jz(.DCOLSTORED) // jump to column storage case

			vfmadd231pd(mem(rcx), ymm3, ymm4)
			vmovupd(ymm4, mem(rcx))
			vfmadd231pd(mem(rcx,32), ymm3, ymm5)
			vmovupd(ymm5, mem(rcx,32))
			add(rdi, rcx)

<<<<<<< HEAD
=======
	cmp(imm(8), rsi) // set ZF if (8*cs_c) == 8.
	jz(.DROWSTORED) // jump to row storage case


	cmp(imm(8), rdi) // set ZF if (8*rs_c) == 8.
	jz(.DCOLSTORED) // jump to column storage case



	label(.DGENSTORED)


	DGEMM_INPUT_GS_BETA_NZ
	vfmadd213pd(ymm4, ymm3, ymm0)
	DGEMM_OUTPUT_GS_BETA_NZ
	add(rdi, rcx) // c += rs_c;


	DGEMM_INPUT_GS_BETA_NZ
	vfmadd213pd(ymm6, ymm3, ymm0)
	DGEMM_OUTPUT_GS_BETA_NZ
	add(rdi, rcx) // c += rs_c;


	DGEMM_INPUT_GS_BETA_NZ
	vfmadd213pd(ymm8, ymm3, ymm0)
	DGEMM_OUTPUT_GS_BETA_NZ
	add(rdi, rcx) // c += rs_c;


	DGEMM_INPUT_GS_BETA_NZ
	vfmadd213pd(ymm10, ymm3, ymm0)
	DGEMM_OUTPUT_GS_BETA_NZ
	add(rdi, rcx) // c += rs_c;


	DGEMM_INPUT_GS_BETA_NZ
	vfmadd213pd(ymm12, ymm3, ymm0)
	DGEMM_OUTPUT_GS_BETA_NZ
	add(rdi, rcx) // c += rs_c;


	DGEMM_INPUT_GS_BETA_NZ
	vfmadd213pd(ymm14, ymm3, ymm0)
	DGEMM_OUTPUT_GS_BETA_NZ


	mov(rdx, rcx) // rcx = c + 4*cs_c


	DGEMM_INPUT_GS_BETA_NZ
	vfmadd213pd(ymm5, ymm3, ymm0)
	DGEMM_OUTPUT_GS_BETA_NZ
	add(rdi, rcx) // c += rs_c;


	DGEMM_INPUT_GS_BETA_NZ
	vfmadd213pd(ymm7, ymm3, ymm0)
	DGEMM_OUTPUT_GS_BETA_NZ
	add(rdi, rcx) // c += rs_c;


	DGEMM_INPUT_GS_BETA_NZ
	vfmadd213pd(ymm9, ymm3, ymm0)
	DGEMM_OUTPUT_GS_BETA_NZ
	add(rdi, rcx) // c += rs_c;


	DGEMM_INPUT_GS_BETA_NZ
	vfmadd213pd(ymm11, ymm3, ymm0)
	DGEMM_OUTPUT_GS_BETA_NZ
	add(rdi, rcx) // c += rs_c;


	DGEMM_INPUT_GS_BETA_NZ
	vfmadd213pd(ymm13, ymm3, ymm0)
	DGEMM_OUTPUT_GS_BETA_NZ
	add(rdi, rcx) // c += rs_c;


	DGEMM_INPUT_GS_BETA_NZ
	vfmadd213pd(ymm15, ymm3, ymm0)
	DGEMM_OUTPUT_GS_BETA_NZ



	jmp(.DDONE) // jump to end.



	label(.DROWSTORED)


	vfmadd231pd(mem(rcx), ymm3, ymm4)
	vfmadd231pd(mem(rdx), ymm3, ymm5)
	vfmadd231pd(mem(rcx, rdi, 1), ymm3, ymm6)
	vfmadd231pd(mem(rdx, rdi, 1), ymm3, ymm7)
	vfmadd231pd(mem(rcx, rdi, 2), ymm3, ymm8)
	vfmadd231pd(mem(rdx, rdi, 2), ymm3, ymm9)
	vmovupd(ymm4, mem(rcx))
	vmovupd(ymm5, mem(rdx))
	vmovupd(ymm6, mem(rcx, rdi, 1))
	vmovupd(ymm7, mem(rdx, rdi, 1))
	vmovupd(ymm8, mem(rcx, rdi, 2))
	vmovupd(ymm9, mem(rdx, rdi, 2))

	add(r10, rcx) // r10 = 3 * rdi
	add(r10, rdx)

	vfmadd231pd(mem(rcx), ymm3, ymm10)
	vfmadd231pd(mem(rdx), ymm3, ymm11)
	vfmadd231pd(mem(rcx, rdi, 1), ymm3, ymm12)
	vfmadd231pd(mem(rdx, rdi, 1), ymm3, ymm13)
	vfmadd231pd(mem(rcx, rdi, 2), ymm3, ymm14)
	vfmadd231pd(mem(rdx, rdi, 2), ymm3, ymm15)
	vmovupd(ymm10, mem(rcx))
	vmovupd(ymm11, mem(rdx))
	vmovupd(ymm12, mem(rcx, rdi, 1))
	vmovupd(ymm13, mem(rdx, rdi, 1))
	vmovupd(ymm14, mem(rcx, rdi, 2))
	vmovupd(ymm15, mem(rdx, rdi, 2))



	jmp(.DDONE) // jump to end.



	label(.DCOLSTORED)


	vunpcklpd(ymm6, ymm4, ymm0)
	vunpckhpd(ymm6, ymm4, ymm1)
	vunpcklpd(ymm10, ymm8, ymm2)
	vunpckhpd(ymm10, ymm8, ymm3)
	vinsertf128(imm(0x1), xmm2, ymm0, ymm4)
	vinsertf128(imm(0x1), xmm3, ymm1, ymm6)
	vperm2f128(imm(0x31), ymm2, ymm0, ymm8)
	vperm2f128(imm(0x31), ymm3, ymm1, ymm10)

	vbroadcastsd(mem(rbx), ymm3)

	vfmadd231pd(mem(rcx), ymm3, ymm4)
	vfmadd231pd(mem(rcx, rsi, 1), ymm3, ymm6)
	vfmadd231pd(mem(rcx, rsi, 2), ymm3, ymm8)
	vfmadd231pd(mem(rcx, r8, 1), ymm3, ymm10)
	vmovupd(ymm4, mem(rcx))
	vmovupd(ymm6, mem(rcx, rsi, 1))
	vmovupd(ymm8, mem(rcx, rsi, 2))
	vmovupd(ymm10, mem(rcx, r8, 1))

	lea(mem(rcx, rsi, 4), rcx)

	vunpcklpd(ymm14, ymm12, ymm0)
	vunpckhpd(ymm14, ymm12, ymm1)
	vextractf128(imm(0x1), ymm0, xmm2)
	vextractf128(imm(0x1), ymm1, xmm4)

	vfmadd231pd(mem(r9), xmm3, xmm0)
	vfmadd231pd(mem(r9, rsi, 1), xmm3, xmm1)
	vfmadd231pd(mem(r9, rsi, 2), xmm3, xmm2)
	vfmadd231pd(mem(r9, r8, 1), xmm3, xmm4)
	vmovupd(xmm0, mem(r9))
	vmovupd(xmm1, mem(r9, rsi, 1))
	vmovupd(xmm2, mem(r9, rsi, 2))
	vmovupd(xmm4, mem(r9, r8, 1))

	lea(mem(r9, rsi, 4), r9)


	vunpcklpd(ymm7, ymm5, ymm0)
	vunpckhpd(ymm7, ymm5, ymm1)
	vunpcklpd(ymm11, ymm9, ymm2)
	vunpckhpd(ymm11, ymm9, ymm3)
	vinsertf128(imm(0x1), xmm2, ymm0, ymm5)
	vinsertf128(imm(0x1), xmm3, ymm1, ymm7)
	vperm2f128(imm(0x31), ymm2, ymm0, ymm9)
	vperm2f128(imm(0x31), ymm3, ymm1, ymm11)

	vbroadcastsd(mem(rbx), ymm3)

	vfmadd231pd(mem(rcx), ymm3, ymm5)
	vfmadd231pd(mem(rcx, rsi, 1), ymm3, ymm7)
	vfmadd231pd(mem(rcx, rsi, 2), ymm3, ymm9)
	vfmadd231pd(mem(rcx, r8, 1), ymm3, ymm11)
	vmovupd(ymm5, mem(rcx))
	vmovupd(ymm7, mem(rcx, rsi, 1))
	vmovupd(ymm9, mem(rcx, rsi, 2))
	vmovupd(ymm11, mem(rcx, r8, 1))

	//lea(mem(rcx, rsi, 4), rcx)

	vunpcklpd(ymm15, ymm13, ymm0)
	vunpckhpd(ymm15, ymm13, ymm1)
	vextractf128(imm(0x1), ymm0, xmm2)
	vextractf128(imm(0x1), ymm1, xmm4)

	vfmadd231pd(mem(r9), xmm3, xmm0)
	vfmadd231pd(mem(r9, rsi, 1), xmm3, xmm1)
	vfmadd231pd(mem(r9, rsi, 2), xmm3, xmm2)
	vfmadd231pd(mem(r9, r8, 1), xmm3, xmm4)
	vmovupd(xmm0, mem(r9))
	vmovupd(xmm1, mem(r9, rsi, 1))
	vmovupd(xmm2, mem(r9, rsi, 2))
	vmovupd(xmm4, mem(r9, r8, 1))

	//lea(mem(r9, rsi, 4), r9)



	jmp(.DDONE) // jump to end.
>>>>>>> fb2a6827

			vfmadd231pd(mem(rcx), ymm3, ymm6)
			vmovupd(ymm6, mem(rcx))
			vfmadd231pd(mem(rcx,32), ymm3, ymm7)
			vmovupd(ymm7, mem(rcx,32))
			add(rdi, rcx)


			vfmadd231pd(mem(rcx), ymm3, ymm8)
			vmovupd(ymm8, mem(rcx))
			vfmadd231pd(mem(rcx,32), ymm3, ymm9)
			vmovupd(ymm9, mem(rcx,32))
			add(rdi, rcx)


			vfmadd231pd(mem(rcx), ymm3, ymm10)
			vmovupd(ymm10, mem(rcx))
			vfmadd231pd(mem(rcx,32), ymm3, ymm11)
			vmovupd(ymm11, mem(rcx,32))
			add(rdi, rcx)


			vfmadd231pd(mem(rcx), ymm3, ymm12)
			vmovupd(ymm12, mem(rcx))
			vfmadd231pd(mem(rcx,32), ymm3, ymm13)
			vmovupd(ymm13, mem(rcx,32))
			add(rdi, rcx)


			vfmadd231pd(mem(rcx), ymm3, ymm14)
			vmovupd(ymm14, mem(rcx))
			vfmadd231pd(mem(rcx,32), ymm3, ymm15)
			vmovupd(ymm15, mem(rcx,32))
			//add(rdi, rcx)

			jmp(.DDONE) // jump to end.

		label(.DCOLSTORED)

			vunpcklpd(ymm6, ymm4, ymm0)
			vunpckhpd(ymm6, ymm4, ymm1)
			vunpcklpd(ymm10, ymm8, ymm2)
			vunpckhpd(ymm10, ymm8, ymm3)
			vinsertf128(imm(0x1), xmm2, ymm0, ymm4)
			vinsertf128(imm(0x1), xmm3, ymm1, ymm6)
			vperm2f128(imm(0x31), ymm2, ymm0, ymm8)
			vperm2f128(imm(0x31), ymm3, ymm1, ymm10)

			vbroadcastsd(mem(rbx), ymm3)

			vfmadd231pd(mem(rcx), ymm3, ymm4)
			vfmadd231pd(mem(rcx, rsi, 1), ymm3, ymm6)
			vfmadd231pd(mem(rcx, rsi, 2), ymm3, ymm8)
			vfmadd231pd(mem(rcx, r13, 1), ymm3, ymm10)
			vmovupd(ymm4, mem(rcx))
			vmovupd(ymm6, mem(rcx, rsi, 1))
			vmovupd(ymm8, mem(rcx, rsi, 2))
			vmovupd(ymm10, mem(rcx, r13, 1))

			lea(mem(rcx, rsi, 4), rcx)

			vunpcklpd(ymm14, ymm12, ymm0)
			vunpckhpd(ymm14, ymm12, ymm1)
			vextractf128(imm(0x1), ymm0, xmm2)
			vextractf128(imm(0x1), ymm1, xmm4)

			vfmadd231pd(mem(r14), xmm3, xmm0)
			vfmadd231pd(mem(r14, rsi, 1), xmm3, xmm1)
			vfmadd231pd(mem(r14, rsi, 2), xmm3, xmm2)
			vfmadd231pd(mem(r14, r13, 1), xmm3, xmm4)
			vmovupd(xmm0, mem(r14))
			vmovupd(xmm1, mem(r14, rsi, 1))
			vmovupd(xmm2, mem(r14, rsi, 2))
			vmovupd(xmm4, mem(r14, r13, 1))

			lea(mem(r14, rsi, 4), r14)


			vunpcklpd(ymm7, ymm5, ymm0)
			vunpckhpd(ymm7, ymm5, ymm1)
			vunpcklpd(ymm11, ymm9, ymm2)
			vunpckhpd(ymm11, ymm9, ymm3)
			vinsertf128(imm(0x1), xmm2, ymm0, ymm5)
			vinsertf128(imm(0x1), xmm3, ymm1, ymm7)
			vperm2f128(imm(0x31), ymm2, ymm0, ymm9)
			vperm2f128(imm(0x31), ymm3, ymm1, ymm11)

			vbroadcastsd(mem(rbx), ymm3)

			vfmadd231pd(mem(rcx), ymm3, ymm5)
			vfmadd231pd(mem(rcx, rsi, 1), ymm3, ymm7)
			vfmadd231pd(mem(rcx, rsi, 2), ymm3, ymm9)
			vfmadd231pd(mem(rcx, r13, 1), ymm3, ymm11)
			vmovupd(ymm5, mem(rcx))
			vmovupd(ymm7, mem(rcx, rsi, 1))
			vmovupd(ymm9, mem(rcx, rsi, 2))
			vmovupd(ymm11, mem(rcx, r13, 1))

			//lea(mem(rcx, rsi, 4), rcx)

			vunpcklpd(ymm15, ymm13, ymm0)
			vunpckhpd(ymm15, ymm13, ymm1)
			vextractf128(imm(0x1), ymm0, xmm2)
			vextractf128(imm(0x1), ymm1, xmm4)

			vfmadd231pd(mem(r14), xmm3, xmm0)
			vfmadd231pd(mem(r14, rsi, 1), xmm3, xmm1)
			vfmadd231pd(mem(r14, rsi, 2), xmm3, xmm2)
			vfmadd231pd(mem(r14, r13, 1), xmm3, xmm4)
			vmovupd(xmm0, mem(r14))
			vmovupd(xmm1, mem(r14, rsi, 1))
			vmovupd(xmm2, mem(r14, rsi, 2))
			vmovupd(xmm4, mem(r14, r13, 1))

			//lea(mem(r14, rsi, 4), r14)

			jmp(.DDONE) // jump to end.

	label(.DBETAZERO)

		cmp(imm(8), rdi) // set ZF if (8*rs_c) == 8.
		jz(.DCOLSTORBZ) // jump to column storage case

			vmovupd(ymm4, mem(rcx))
			vmovupd(ymm5, mem(rcx,32))
			add(rdi, rcx)

			vmovupd(ymm6, mem(rcx))
			vmovupd(ymm7, mem(rcx,32))
			add(rdi, rcx)


			vmovupd(ymm8, mem(rcx))
			vmovupd(ymm9, mem(rcx,32))
			add(rdi, rcx)


			vmovupd(ymm10, mem(rcx))
			vmovupd(ymm11, mem(rcx,32))
			add(rdi, rcx)


			vmovupd(ymm12, mem(rcx))
			vmovupd(ymm13, mem(rcx,32))
			add(rdi, rcx)


			vmovupd(ymm14, mem(rcx))
			vmovupd(ymm15, mem(rcx,32))
			//add(rdi, rcx)

			jmp(.DDONE) // jump to end.

		label(.DCOLSTORBZ)

			vunpcklpd(ymm6, ymm4, ymm0)
			vunpckhpd(ymm6, ymm4, ymm1)
			vunpcklpd(ymm10, ymm8, ymm2)
			vunpckhpd(ymm10, ymm8, ymm3)
			vinsertf128(imm(0x1), xmm2, ymm0, ymm4)
			vinsertf128(imm(0x1), xmm3, ymm1, ymm6)
			vperm2f128(imm(0x31), ymm2, ymm0, ymm8)
			vperm2f128(imm(0x31), ymm3, ymm1, ymm10)

			vmovupd(ymm4, mem(rcx))
			vmovupd(ymm6, mem(rcx, rsi, 1))
			vmovupd(ymm8, mem(rcx, rsi, 2))
			vmovupd(ymm10, mem(rcx, r13, 1))

			lea(mem(rcx, rsi, 4), rcx)

			vunpcklpd(ymm14, ymm12, ymm0)
			vunpckhpd(ymm14, ymm12, ymm1)
			vextractf128(imm(0x1), ymm0, xmm2)
			vextractf128(imm(0x1), ymm1, xmm4)

			vmovupd(xmm0, mem(r14))
			vmovupd(xmm1, mem(r14, rsi, 1))
			vmovupd(xmm2, mem(r14, rsi, 2))
			vmovupd(xmm4, mem(r14, r13, 1))

<<<<<<< HEAD
			lea(mem(r14, rsi, 4), r14)


			vunpcklpd(ymm7, ymm5, ymm0)
			vunpckhpd(ymm7, ymm5, ymm1)
			vunpcklpd(ymm11, ymm9, ymm2)
			vunpckhpd(ymm11, ymm9, ymm3)
			vinsertf128(imm(0x1), xmm2, ymm0, ymm5)
			vinsertf128(imm(0x1), xmm3, ymm1, ymm7)
			vperm2f128(imm(0x31), ymm2, ymm0, ymm9)
			vperm2f128(imm(0x31), ymm3, ymm1, ymm11)

			vmovupd(ymm5, mem(rcx))
			vmovupd(ymm7, mem(rcx, rsi, 1))
			vmovupd(ymm9, mem(rcx, rsi, 2))
			vmovupd(ymm11, mem(rcx, r13, 1))

			//lea(mem(rcx, rsi, 4), rcx)

			vunpcklpd(ymm15, ymm13, ymm0)
			vunpckhpd(ymm15, ymm13, ymm1)
			vextractf128(imm(0x1), ymm0, xmm2)
			vextractf128(imm(0x1), ymm1, xmm4)
=======
	vmovupd(ymm4, mem(rcx))
	vmovupd(ymm5, mem(rdx))
	vmovupd(ymm6, mem(rcx, rdi, 1))
	vmovupd(ymm7, mem(rdx, rdi, 1))
	vmovupd(ymm8, mem(rcx, rdi, 2))
	vmovupd(ymm9, mem(rdx, rdi, 2))

	add(r10, rcx)
	add(r10, rdx)

	vmovupd(ymm10, mem(rcx))
	vmovupd(ymm11, mem(rdx))
	vmovupd(ymm12, mem(rcx, rdi, 1))
	vmovupd(ymm13, mem(rdx, rdi, 1))
	vmovupd(ymm14, mem(rcx, rdi, 2))
	vmovupd(ymm15, mem(rdx, rdi, 2))


	jmp(.DDONE) // jump to end.



	label(.DCOLSTORBZ)


	vunpcklpd(ymm6, ymm4, ymm0)
	vunpckhpd(ymm6, ymm4, ymm1)
	vunpcklpd(ymm10, ymm8, ymm2)
	vunpckhpd(ymm10, ymm8, ymm3)
	vinsertf128(imm(0x1), xmm2, ymm0, ymm4)
	vinsertf128(imm(0x1), xmm3, ymm1, ymm6)
	vperm2f128(imm(0x31), ymm2, ymm0, ymm8)
	vperm2f128(imm(0x31), ymm3, ymm1, ymm10)

	vmovupd(ymm4, mem(rcx))
	vmovupd(ymm6, mem(rcx, rsi, 1))
	vmovupd(ymm8, mem(rcx, rsi, 2))
	vmovupd(ymm10, mem(rcx, r8, 1))

	lea(mem(rcx, rsi, 4), rcx)

	vunpcklpd(ymm14, ymm12, ymm0)
	vunpckhpd(ymm14, ymm12, ymm1)
	vextractf128(imm(0x1), ymm0, xmm2)
	vextractf128(imm(0x1), ymm1, xmm4)

	vmovupd(xmm0, mem(r9))
	vmovupd(xmm1, mem(r9, rsi, 1))
	vmovupd(xmm2, mem(r9, rsi, 2))
	vmovupd(xmm4, mem(r9, r8, 1))

	lea(mem(r9, rsi, 4), r9)


	vunpcklpd(ymm7, ymm5, ymm0)
	vunpckhpd(ymm7, ymm5, ymm1)
	vunpcklpd(ymm11, ymm9, ymm2)
	vunpckhpd(ymm11, ymm9, ymm3)
	vinsertf128(imm(0x1), xmm2, ymm0, ymm5)
	vinsertf128(imm(0x1), xmm3, ymm1, ymm7)
	vperm2f128(imm(0x31), ymm2, ymm0, ymm9)
	vperm2f128(imm(0x31), ymm3, ymm1, ymm11)

	vmovupd(ymm5, mem(rcx))
	vmovupd(ymm7, mem(rcx, rsi, 1))
	vmovupd(ymm9, mem(rcx, rsi, 2))
	vmovupd(ymm11, mem(rcx, r8, 1))

	//lea(mem(rcx, rsi, 4), rcx)

	vunpcklpd(ymm15, ymm13, ymm0)
	vunpckhpd(ymm15, ymm13, ymm1)
	vextractf128(imm(0x1), ymm0, xmm2)
	vextractf128(imm(0x1), ymm1, xmm4)

	vmovupd(xmm0, mem(r9))
	vmovupd(xmm1, mem(r9, rsi, 1))
	vmovupd(xmm2, mem(r9, rsi, 2))
	vmovupd(xmm4, mem(r9, r8, 1))

	//lea(mem(r9, rsi, 4), r9)

>>>>>>> fb2a6827

			vmovupd(xmm0, mem(r14))
			vmovupd(xmm1, mem(r14, rsi, 1))
			vmovupd(xmm2, mem(r14, rsi, 2))
			vmovupd(xmm4, mem(r14, r13, 1))

			//lea(mem(r14, rsi, 4), r14)

	label(.DDONE)


	vzeroupper()



	end_asm(
	: // output operands (none)
	: // input operands
      [k_iter] "m" (k_iter), // 0
      [k_left] "m" (k_left), // 1
      [a]      "m" (a),      // 2
      [b]      "m" (b),      // 3
      [alpha]  "m" (alpha),  // 4
      [beta]   "m" (beta),   // 5
      [c]      "m" (c),      // 6
      [rs_c]   "m" (rs_c),   // 7
      [cs_c]   "m" (cs_c),   // 8
      [k_pref] "m" (prefetch_iters) // 9
	: // register clobber list
	  "rax", "rbx", "rcx", "rdx", "rsi", "rdi",
	  "r8", "r9", "r10",
	  "xmm0", "xmm1", "xmm2", "xmm3",
	  "xmm4", "xmm5", "xmm6", "xmm7",
	  "xmm8", "xmm9", "xmm10", "xmm11",
	  "xmm12", "xmm13", "xmm14", "xmm15",
	  "ymm0", "ymm1", "ymm2", "ymm3", "ymm4", "ymm5", "ymm6",
	  "ymm7", "ymm8", "ymm9", "ymm10", "ymm11", "ymm12",
	  "ymm13", "ymm14", "ymm15",
	  "memory"
	)
<<<<<<< HEAD
=======
	AOCL_DTL_TRACE_EXIT(AOCL_DTL_LEVEL_TRACE_7);
}
>>>>>>> fb2a6827

	GEMM_UKR_FLUSH_CT( d );
}





#define CGEMM_INPUT_SCALE_RS_BETA_NZ(where) \
	vmovups(where, ymm0) \
	vpermilps(imm(0xb1), ymm0, ymm3) \
	vmulps(ymm1, ymm0, ymm0) \
	vmulps(ymm2, ymm3, ymm3) \
	vaddsubps(ymm3, ymm0, ymm0)

void bli_cgemm_haswell_asm_3x8
     (
             dim_t      m,
             dim_t      n,
             dim_t      k,
       const void*      alpha,
       const void*      a,
       const void*      b,
       const void*      beta,
             void*      c, inc_t rs_c0, inc_t cs_c0,
             auxinfo_t* data,
       const cntx_t*    cntx
     )
{
	//void*   a_next = bli_auxinfo_next_a( data );
	//void*   b_next = bli_auxinfo_next_b( data );

	// Typecast local copies of integers in case dim_t and inc_t are a
	// different size than is expected by load instructions.
<<<<<<< HEAD
	uint64_t k_iter = k / 4;
	uint64_t k_left = k % 4;
=======
	uint64_t k_iter = (uint64_t)k0 / 4;
	uint64_t k_left = (uint64_t)k0 % 4;
>>>>>>> fb2a6827
	uint64_t rs_c   = rs_c0;
	uint64_t cs_c   = cs_c0;

	GEMM_UKR_SETUP_CT( c, 3, 8, true );

	begin_asm()

	vzeroall() // zero all xmm/ymm registers.


	mov(var(a), rax) // load address of a.
	mov(var(b), rbx) // load address of b.
	//mov(%9, r15) // load address of b_next.

	add(imm(32*4), rbx)
	// initialize loop by pre-loading
	vmovaps(mem(rbx, -4*32), ymm0)
	vmovaps(mem(rbx, -3*32), ymm1)

	mov(var(c), rcx) // load address of c
	mov(var(rs_c), rdi) // load rs_c
	lea(mem(, rdi, 8), rdi) // rs_c *= sizeof(scomplex)

	lea(mem(rcx, rdi, 1), r11) // r11 = c + 1*rs_c;
	lea(mem(rcx, rdi, 2), r12) // r12 = c + 2*rs_c;

	prefetch(0, mem(rcx, 7*8)) // prefetch c + 0*rs_c
	prefetch(0, mem(r11, 7*8)) // prefetch c + 1*rs_c
	prefetch(0, mem(r12, 7*8)) // prefetch c + 2*rs_c




	mov(var(k_iter), rsi) // i = k_iter;
	test(rsi, rsi) // check i via logical AND.
	je(.CCONSIDKLEFT) // if i == 0, jump to code that
	// contains the k_left loop.


	label(.CLOOPKITER) // MAIN LOOP


	// iteration 0
	prefetch(0, mem(rax, 32*8))

	vbroadcastss(mem(rax, 0*4), ymm2)
	vbroadcastss(mem(rax, 1*4), ymm3)
	vfmadd231ps(ymm0, ymm2, ymm4)
	vfmadd231ps(ymm1, ymm2, ymm5)
	vfmadd231ps(ymm0, ymm3, ymm6)
	vfmadd231ps(ymm1, ymm3, ymm7)

	vbroadcastss(mem(rax, 2*4), ymm2)
	vbroadcastss(mem(rax, 3*4), ymm3)
	vfmadd231ps(ymm0, ymm2, ymm8)
	vfmadd231ps(ymm1, ymm2, ymm9)
	vfmadd231ps(ymm0, ymm3, ymm10)
	vfmadd231ps(ymm1, ymm3, ymm11)

	vbroadcastss(mem(rax, 4*4), ymm2)
	vbroadcastss(mem(rax, 5*4), ymm3)
	vfmadd231ps(ymm0, ymm2, ymm12)
	vfmadd231ps(ymm1, ymm2, ymm13)
	vfmadd231ps(ymm0, ymm3, ymm14)
	vfmadd231ps(ymm1, ymm3, ymm15)

	vmovaps(mem(rbx, -2*32), ymm0)
	vmovaps(mem(rbx, -1*32), ymm1)

	// iteration 1
	vbroadcastss(mem(rax, 6*4), ymm2)
	vbroadcastss(mem(rax, 7*4), ymm3)
	vfmadd231ps(ymm0, ymm2, ymm4)
	vfmadd231ps(ymm1, ymm2, ymm5)
	vfmadd231ps(ymm0, ymm3, ymm6)
	vfmadd231ps(ymm1, ymm3, ymm7)

	vbroadcastss(mem(rax, 8*4), ymm2)
	vbroadcastss(mem(rax, 9*4), ymm3)
	vfmadd231ps(ymm0, ymm2, ymm8)
	vfmadd231ps(ymm1, ymm2, ymm9)
	vfmadd231ps(ymm0, ymm3, ymm10)
	vfmadd231ps(ymm1, ymm3, ymm11)

	vbroadcastss(mem(rax, 10*4), ymm2)
	vbroadcastss(mem(rax, 11*4), ymm3)
	vfmadd231ps(ymm0, ymm2, ymm12)
	vfmadd231ps(ymm1, ymm2, ymm13)
	vfmadd231ps(ymm0, ymm3, ymm14)
	vfmadd231ps(ymm1, ymm3, ymm15)

	vmovaps(mem(rbx, 0*32), ymm0)
	vmovaps(mem(rbx, 1*32), ymm1)

	// iteration 2
	prefetch(0, mem(rax, 38*8))

	vbroadcastss(mem(rax, 12*4), ymm2)
	vbroadcastss(mem(rax, 13*4), ymm3)
	vfmadd231ps(ymm0, ymm2, ymm4)
	vfmadd231ps(ymm1, ymm2, ymm5)
	vfmadd231ps(ymm0, ymm3, ymm6)
	vfmadd231ps(ymm1, ymm3, ymm7)

	vbroadcastss(mem(rax, 14*4), ymm2)
	vbroadcastss(mem(rax, 15*4), ymm3)
	vfmadd231ps(ymm0, ymm2, ymm8)
	vfmadd231ps(ymm1, ymm2, ymm9)
	vfmadd231ps(ymm0, ymm3, ymm10)
	vfmadd231ps(ymm1, ymm3, ymm11)

	vbroadcastss(mem(rax, 16*4), ymm2)
	vbroadcastss(mem(rax, 17*4), ymm3)
	vfmadd231ps(ymm0, ymm2, ymm12)
	vfmadd231ps(ymm1, ymm2, ymm13)
	vfmadd231ps(ymm0, ymm3, ymm14)
	vfmadd231ps(ymm1, ymm3, ymm15)

	vmovaps(mem(rbx, 2*32), ymm0)
	vmovaps(mem(rbx, 3*32), ymm1)

	// iteration 3
	vbroadcastss(mem(rax, 18*4), ymm2)
	vbroadcastss(mem(rax, 19*4), ymm3)
	vfmadd231ps(ymm0, ymm2, ymm4)
	vfmadd231ps(ymm1, ymm2, ymm5)
	vfmadd231ps(ymm0, ymm3, ymm6)
	vfmadd231ps(ymm1, ymm3, ymm7)

	vbroadcastss(mem(rax, 20*4), ymm2)
	vbroadcastss(mem(rax, 21*4), ymm3)
	vfmadd231ps(ymm0, ymm2, ymm8)
	vfmadd231ps(ymm1, ymm2, ymm9)
	vfmadd231ps(ymm0, ymm3, ymm10)
	vfmadd231ps(ymm1, ymm3, ymm11)

	vbroadcastss(mem(rax, 22*4), ymm2)
	vbroadcastss(mem(rax, 23*4), ymm3)
	vfmadd231ps(ymm0, ymm2, ymm12)
	vfmadd231ps(ymm1, ymm2, ymm13)
	vfmadd231ps(ymm0, ymm3, ymm14)
	vfmadd231ps(ymm1, ymm3, ymm15)

	add(imm(4*3*8), rax) // a += 4*3  (unroll x mr)
	add(imm(4*8*8), rbx) // b += 4*8  (unroll x nr)

	vmovaps(mem(rbx, -4*32), ymm0)
	vmovaps(mem(rbx, -3*32), ymm1)


	dec(rsi) // i -= 1;
	jne(.CLOOPKITER) // iterate again if i != 0.






	label(.CCONSIDKLEFT)

	mov(var(k_left), rsi) // i = k_left;
	test(rsi, rsi) // check i via logical AND.
	je(.CPOSTACCUM) // if i == 0, we're done; jump to end.
	// else, we prepare to enter k_left loop.


	label(.CLOOPKLEFT) // EDGE LOOP

	prefetch(0, mem(rax, 32*8))

	vbroadcastss(mem(rax, 0*4), ymm2)
	vbroadcastss(mem(rax, 1*4), ymm3)
	vfmadd231ps(ymm0, ymm2, ymm4)
	vfmadd231ps(ymm1, ymm2, ymm5)
	vfmadd231ps(ymm0, ymm3, ymm6)
	vfmadd231ps(ymm1, ymm3, ymm7)

	vbroadcastss(mem(rax, 2*4), ymm2)
	vbroadcastss(mem(rax, 3*4), ymm3)
	vfmadd231ps(ymm0, ymm2, ymm8)
	vfmadd231ps(ymm1, ymm2, ymm9)
	vfmadd231ps(ymm0, ymm3, ymm10)
	vfmadd231ps(ymm1, ymm3, ymm11)

	vbroadcastss(mem(rax, 4*4), ymm2)
	vbroadcastss(mem(rax, 5*4), ymm3)
	vfmadd231ps(ymm0, ymm2, ymm12)
	vfmadd231ps(ymm1, ymm2, ymm13)
	vfmadd231ps(ymm0, ymm3, ymm14)
	vfmadd231ps(ymm1, ymm3, ymm15)

	add(imm(1*3*8), rax) // a += 1*3  (unroll x mr)
	add(imm(1*8*8), rbx) // b += 1*8  (unroll x nr)

	vmovaps(mem(rbx, -4*32), ymm0)
	vmovaps(mem(rbx, -3*32), ymm1)


	dec(rsi) // i -= 1;
	jne(.CLOOPKLEFT) // iterate again if i != 0.



	label(.CPOSTACCUM)


	// permute even and odd elements
	// of ymm6/7, ymm10/11, ymm/14/15
	vpermilps(imm(0xb1), ymm6, ymm6)
	vpermilps(imm(0xb1), ymm7, ymm7)
	vpermilps(imm(0xb1), ymm10, ymm10)
	vpermilps(imm(0xb1), ymm11, ymm11)
	vpermilps(imm(0xb1), ymm14, ymm14)
	vpermilps(imm(0xb1), ymm15, ymm15)


	// subtract/add even/odd elements
	vaddsubps(ymm6, ymm4, ymm4)
	vaddsubps(ymm7, ymm5, ymm5)

	vaddsubps(ymm10, ymm8, ymm8)
	vaddsubps(ymm11, ymm9, ymm9)

	vaddsubps(ymm14, ymm12, ymm12)
	vaddsubps(ymm15, ymm13, ymm13)




	mov(var(alpha), rax) // load address of alpha
	vbroadcastss(mem(rax), ymm0) // load alpha_r and duplicate
	vbroadcastss(mem(rax, 4), ymm1) // load alpha_i and duplicate


	vpermilps(imm(0xb1), ymm4, ymm3)
	vmulps(ymm0, ymm4, ymm4)
	vmulps(ymm1, ymm3, ymm3)
	vaddsubps(ymm3, ymm4, ymm4)

	vpermilps(imm(0xb1), ymm5, ymm3)
	vmulps(ymm0, ymm5, ymm5)
	vmulps(ymm1, ymm3, ymm3)
	vaddsubps(ymm3, ymm5, ymm5)


	vpermilps(imm(0xb1), ymm8, ymm3)
	vmulps(ymm0, ymm8, ymm8)
	vmulps(ymm1, ymm3, ymm3)
	vaddsubps(ymm3, ymm8, ymm8)

	vpermilps(imm(0xb1), ymm9, ymm3)
	vmulps(ymm0, ymm9, ymm9)
	vmulps(ymm1, ymm3, ymm3)
	vaddsubps(ymm3, ymm9, ymm9)


	vpermilps(imm(0xb1), ymm12, ymm3)
	vmulps(ymm0, ymm12, ymm12)
	vmulps(ymm1, ymm3, ymm3)
	vaddsubps(ymm3, ymm12, ymm12)

	vpermilps(imm(0xb1), ymm13, ymm3)
	vmulps(ymm0, ymm13, ymm13)
	vmulps(ymm1, ymm3, ymm3)
	vaddsubps(ymm3, ymm13, ymm13)





	mov(var(beta), rbx) // load address of beta
	vbroadcastss(mem(rbx), ymm1) // load beta_r and duplicate
	vbroadcastss(mem(rbx, 4), ymm2) // load beta_i and duplicate


	// now avoid loading C if beta == 0
	vxorps(ymm0, ymm0, ymm0) // set ymm0 to zero.
	vucomiss(xmm0, xmm1) // set ZF if beta_r == 0.
	sete(r8b) // r8b = ( ZF == 1 ? 1 : 0 );
	vucomiss(xmm0, xmm2) // set ZF if beta_i == 0.
	sete(r9b) // r9b = ( ZF == 1 ? 1 : 0 );
	and(r8b, r9b) // set ZF if r8b & r9b == 1.
	jne(.CBETAZERO) // if ZF = 1, jump to beta == 0 case

		CGEMM_INPUT_SCALE_RS_BETA_NZ(mem(rcx))
		vaddps(ymm4, ymm0, ymm0)
		vmovups(ymm0, mem(rcx))


		CGEMM_INPUT_SCALE_RS_BETA_NZ(mem(rcx,32))
		vaddps(ymm5, ymm0, ymm0)
		vmovups(ymm0, mem(rcx,32))



		CGEMM_INPUT_SCALE_RS_BETA_NZ(mem(r11))
		vaddps(ymm8, ymm0, ymm0)
		vmovups(ymm0, mem(r11))


		CGEMM_INPUT_SCALE_RS_BETA_NZ(mem(r11,32))
		vaddps(ymm9, ymm0, ymm0)
		vmovups(ymm0, mem(r11,32))



		CGEMM_INPUT_SCALE_RS_BETA_NZ(mem(r12))
		vaddps(ymm12, ymm0, ymm0)
		vmovups(ymm0, mem(r12))


		CGEMM_INPUT_SCALE_RS_BETA_NZ(mem(r12,32))
		vaddps(ymm13, ymm0, ymm0)
		vmovups(ymm0, mem(r12,32))

		jmp(.CDONE) // jump to end.

	label(.CBETAZERO)

		vmovups(ymm4, mem(rcx))
		vmovups(ymm5, mem(rcx,32))

		vmovups(ymm8, mem(r11))
		vmovups(ymm9, mem(r11,32))

		vmovups(ymm12, mem(r12))
		vmovups(ymm13, mem(r12,32))

	label(.CDONE)


	vzeroupper()



	end_asm(
	: // output operands (none)
	: // input operands
	  [k_iter] "m" (k_iter), // 0
	  [k_left] "m" (k_left), // 1
	  [a]      "m" (a),      // 2
	  [b]      "m" (b),      // 3
	  [alpha]  "m" (alpha),  // 4
	  [beta]   "m" (beta),   // 5
	  [c]      "m" (c),      // 6
	  [rs_c]   "m" (rs_c),   // 7
	  [cs_c]   "m" (cs_c)/*,   // 8
	  [b_next] "m" (b_next), // 9
	  [a_next] "m" (a_next)*/  // 10
	: // register clobber list
	  "rax", "rbx", "rcx", "rdx", "rsi", "rdi",
	  "r8", "r9", "r10", "r11", "r12", "r13", "r14", "r15",
	  "xmm0", "xmm1", "xmm2", "xmm3",
	  "xmm4", "xmm5", "xmm6", "xmm7",
	  "xmm8", "xmm9", "xmm10", "xmm11",
	  "xmm12", "xmm13", "xmm14", "xmm15",
	  "ymm0", "ymm1", "ymm2", "ymm3", "ymm4", "ymm5", "ymm6",
	  "ymm7", "ymm8", "ymm9", "ymm10", "ymm11", "ymm12",
	  "ymm13", "ymm14", "ymm15",
	  "memory"
	)

	GEMM_UKR_FLUSH_CT( c );
}




#define ZGEMM_INPUT_SCALE_RS_BETA_NZ(where) \
	vmovupd(where, ymm0) \
	vpermilpd(imm(0x5), ymm0, ymm3) \
	vmulpd(ymm1, ymm0, ymm0) \
	vmulpd(ymm2, ymm3, ymm3) \
	vaddsubpd(ymm3, ymm0, ymm0)

void bli_zgemm_haswell_asm_3x4
     (
             dim_t      m,
             dim_t      n,
             dim_t      k,
       const void*      alpha,
       const void*      a,
       const void*      b,
       const void*      beta,
             void*      c, inc_t rs_c0, inc_t cs_c0,
             auxinfo_t* data,
       const cntx_t*    cntx
     )
{
	//void*   a_next = bli_auxinfo_next_a( data );
	//void*   b_next = bli_auxinfo_next_b( data );

	// Typecast local copies of integers in case dim_t and inc_t are a
	// different size than is expected by load instructions.
<<<<<<< HEAD
	uint64_t k_iter = k / 4;
	uint64_t k_left = k % 4;
	uint64_t rs_c   = rs_c0;
	uint64_t cs_c   = cs_c0;

	GEMM_UKR_SETUP_CT( z, 3, 4, true );
=======
	uint64_t k_iter = (uint64_t)k0 / 4;
	uint64_t k_left = (uint64_t)k0 % 4;
	uint64_t rs_c   = rs_c0;
	uint64_t cs_c   = cs_c0;

	char alpha_mul_type = BLIS_MUL_DEFAULT;
	char beta_mul_type  = BLIS_MUL_DEFAULT;

    //handling case when alpha and beta are real and +/-1.

    if(alpha->imag == 0.0)// (alpha is real)
    {
        if(alpha->real == 1.0)          alpha_mul_type = BLIS_MUL_ONE;
        else if(alpha->real == -1.0)    alpha_mul_type = BLIS_MUL_MINUS_ONE;
    }

    if(beta->imag == 0.0)// (beta is real)
    {
        if(beta->real == 1.0)       beta_mul_type = BLIS_MUL_ONE;
        else if(beta->real == -1.0) beta_mul_type = BLIS_MUL_MINUS_ONE;
        else if(beta->real == 0.0)  beta_mul_type = BLIS_MUL_ZERO;
    }
>>>>>>> fb2a6827

	begin_asm()

	vzeroall() // zero all xmm/ymm registers.


	mov(var(a), rax) // load address of a.
	mov(var(b), rbx) // load address of b.
	//mov(%9, r15) // load address of b_next.

	add(imm(32*4), rbx)
	// initialize loop by pre-loading
	vmovapd(mem(rbx, -4*32), ymm0)
	vmovapd(mem(rbx, -3*32), ymm1)

	mov(var(c), rcx) // load address of c
	mov(var(rs_c), rdi) // load rs_c
	lea(mem(, rdi, 8), rdi) // rs_c *= sizeof(dcomplex)
	lea(mem(, rdi, 2), rdi)

	lea(mem(rcx, rdi, 1), r11) // r11 = c + 1*rs_c;
	lea(mem(rcx, rdi, 2), r12) // r12 = c + 2*rs_c;

	prefetch(0, mem(rcx, 7*8)) // prefetch c + 0*rs_c
	prefetch(0, mem(r11, 7*8)) // prefetch c + 1*rs_c
	prefetch(0, mem(r12, 7*8)) // prefetch c + 2*rs_c




	mov(var(k_iter), rsi) // i = k_iter;
	test(rsi, rsi) // check i via logical AND.
	je(.ZCONSIDKLEFT) // if i == 0, jump to code that
	// contains the k_left loop.


	label(.ZLOOPKITER) // MAIN LOOP


	// iteration 0
	prefetch(0, mem(rax, 32*16))

	vbroadcastsd(mem(rax, 0*8), ymm2)
	vbroadcastsd(mem(rax, 1*8), ymm3)
	vfmadd231pd(ymm0, ymm2, ymm4)
	vfmadd231pd(ymm1, ymm2, ymm5)
	vfmadd231pd(ymm0, ymm3, ymm6)
	vfmadd231pd(ymm1, ymm3, ymm7)

	vbroadcastsd(mem(rax, 2*8), ymm2)
	vbroadcastsd(mem(rax, 3*8), ymm3)
	vfmadd231pd(ymm0, ymm2, ymm8)
	vfmadd231pd(ymm1, ymm2, ymm9)
	vfmadd231pd(ymm0, ymm3, ymm10)
	vfmadd231pd(ymm1, ymm3, ymm11)

	vbroadcastsd(mem(rax, 4*8), ymm2)
	vbroadcastsd(mem(rax, 5*8), ymm3)
	vfmadd231pd(ymm0, ymm2, ymm12)
	vfmadd231pd(ymm1, ymm2, ymm13)
	vfmadd231pd(ymm0, ymm3, ymm14)
	vfmadd231pd(ymm1, ymm3, ymm15)

	vmovapd(mem(rbx, -2*32), ymm0)
	vmovapd(mem(rbx, -1*32), ymm1)

	// iteration 1
	prefetch(0, mem(rax, 36*16))

	vbroadcastsd(mem(rax, 6*8), ymm2)
	vbroadcastsd(mem(rax, 7*8), ymm3)
	vfmadd231pd(ymm0, ymm2, ymm4)
	vfmadd231pd(ymm1, ymm2, ymm5)
	vfmadd231pd(ymm0, ymm3, ymm6)
	vfmadd231pd(ymm1, ymm3, ymm7)

	vbroadcastsd(mem(rax, 8*8), ymm2)
	vbroadcastsd(mem(rax, 9*8), ymm3)
	vfmadd231pd(ymm0, ymm2, ymm8)
	vfmadd231pd(ymm1, ymm2, ymm9)
	vfmadd231pd(ymm0, ymm3, ymm10)
	vfmadd231pd(ymm1, ymm3, ymm11)

	vbroadcastsd(mem(rax, 10*8), ymm2)
	vbroadcastsd(mem(rax, 11*8), ymm3)
	vfmadd231pd(ymm0, ymm2, ymm12)
	vfmadd231pd(ymm1, ymm2, ymm13)
	vfmadd231pd(ymm0, ymm3, ymm14)
	vfmadd231pd(ymm1, ymm3, ymm15)

	vmovapd(mem(rbx, 0*32), ymm0)
	vmovapd(mem(rbx, 1*32), ymm1)

	// iteration 2
	prefetch(0, mem(rax, 40*16))

	vbroadcastsd(mem(rax, 12*8), ymm2)
	vbroadcastsd(mem(rax, 13*8), ymm3)
	vfmadd231pd(ymm0, ymm2, ymm4)
	vfmadd231pd(ymm1, ymm2, ymm5)
	vfmadd231pd(ymm0, ymm3, ymm6)
	vfmadd231pd(ymm1, ymm3, ymm7)

	vbroadcastsd(mem(rax, 14*8), ymm2)
	vbroadcastsd(mem(rax, 15*8), ymm3)
	vfmadd231pd(ymm0, ymm2, ymm8)
	vfmadd231pd(ymm1, ymm2, ymm9)
	vfmadd231pd(ymm0, ymm3, ymm10)
	vfmadd231pd(ymm1, ymm3, ymm11)

	vbroadcastsd(mem(rax, 16*8), ymm2)
	vbroadcastsd(mem(rax, 17*8), ymm3)
	vfmadd231pd(ymm0, ymm2, ymm12)
	vfmadd231pd(ymm1, ymm2, ymm13)
	vfmadd231pd(ymm0, ymm3, ymm14)
	vfmadd231pd(ymm1, ymm3, ymm15)

	vmovapd(mem(rbx, 2*32), ymm0)
	vmovapd(mem(rbx, 3*32), ymm1)

	// iteration 3
	vbroadcastsd(mem(rax, 18*8), ymm2)
	vbroadcastsd(mem(rax, 19*8), ymm3)
	vfmadd231pd(ymm0, ymm2, ymm4)
	vfmadd231pd(ymm1, ymm2, ymm5)
	vfmadd231pd(ymm0, ymm3, ymm6)
	vfmadd231pd(ymm1, ymm3, ymm7)

	vbroadcastsd(mem(rax, 20*8), ymm2)
	vbroadcastsd(mem(rax, 21*8), ymm3)
	vfmadd231pd(ymm0, ymm2, ymm8)
	vfmadd231pd(ymm1, ymm2, ymm9)
	vfmadd231pd(ymm0, ymm3, ymm10)
	vfmadd231pd(ymm1, ymm3, ymm11)

	vbroadcastsd(mem(rax, 22*8), ymm2)
	vbroadcastsd(mem(rax, 23*8), ymm3)
	vfmadd231pd(ymm0, ymm2, ymm12)
	vfmadd231pd(ymm1, ymm2, ymm13)
	vfmadd231pd(ymm0, ymm3, ymm14)
	vfmadd231pd(ymm1, ymm3, ymm15)

	add(imm(4*3*16), rax) // a += 4*3 (unroll x mr)
	add(imm(4*4*16), rbx) // b += 4*4 (unroll x nr)

	vmovapd(mem(rbx, -4*32), ymm0)
	vmovapd(mem(rbx, -3*32), ymm1)


	dec(rsi) // i -= 1;
	jne(.ZLOOPKITER) // iterate again if i != 0.






	label(.ZCONSIDKLEFT)

	mov(var(k_left), rsi) // i = k_left;
	test(rsi, rsi) // check i via logical AND.
	je(.ZPOSTACCUM) // if i == 0, we're done; jump to end.
	// else, we prepare to enter k_left loop.


	label(.ZLOOPKLEFT) // EDGE LOOP

	prefetch(0, mem(rax, 32*16))

	vbroadcastsd(mem(rax, 0*8), ymm2)
	vbroadcastsd(mem(rax, 1*8), ymm3)
	vfmadd231pd(ymm0, ymm2, ymm4)
	vfmadd231pd(ymm1, ymm2, ymm5)
	vfmadd231pd(ymm0, ymm3, ymm6)
	vfmadd231pd(ymm1, ymm3, ymm7)

	vbroadcastsd(mem(rax, 2*8), ymm2)
	vbroadcastsd(mem(rax, 3*8), ymm3)
	vfmadd231pd(ymm0, ymm2, ymm8)
	vfmadd231pd(ymm1, ymm2, ymm9)
	vfmadd231pd(ymm0, ymm3, ymm10)
	vfmadd231pd(ymm1, ymm3, ymm11)

	vbroadcastsd(mem(rax, 4*8), ymm2)
	vbroadcastsd(mem(rax, 5*8), ymm3)
	vfmadd231pd(ymm0, ymm2, ymm12)
	vfmadd231pd(ymm1, ymm2, ymm13)
	vfmadd231pd(ymm0, ymm3, ymm14)
	vfmadd231pd(ymm1, ymm3, ymm15)

	add(imm(1*3*16), rax) // a += 1*3 (unroll x mr)
	add(imm(1*4*16), rbx) // b += 1*4 (unroll x nr)

	vmovapd(mem(rbx, -4*32), ymm0)
	vmovapd(mem(rbx, -3*32), ymm1)


	dec(rsi) // i -= 1;
	jne(.ZLOOPKLEFT) // iterate again if i != 0.



	label(.ZPOSTACCUM)

	// permute even and odd elements
	// of ymm6/7, ymm10/11, ymm/14/15
	vpermilpd(imm(0x5), ymm6, ymm6)
	vpermilpd(imm(0x5), ymm7, ymm7)
	vpermilpd(imm(0x5), ymm10, ymm10)
	vpermilpd(imm(0x5), ymm11, ymm11)
	vpermilpd(imm(0x5), ymm14, ymm14)
	vpermilpd(imm(0x5), ymm15, ymm15)


	// subtract/add even/odd elements
	vaddsubpd(ymm6, ymm4, ymm4)
	vaddsubpd(ymm7, ymm5, ymm5)

	vaddsubpd(ymm10, ymm8, ymm8)
	vaddsubpd(ymm11, ymm9, ymm9)

	vaddsubpd(ymm14, ymm12, ymm12)
	vaddsubpd(ymm15, ymm13, ymm13)

	//if(alpha_mul_type == BLIS_MUL_MINUS_ONE)
	mov(var(alpha_mul_type), al)
	cmp(imm(0xFF), al)
	jne(.ALPHA_NOT_MINUS1)

	// when alpha = -1 and real.
	vxorpd(ymm0, ymm0, ymm0) // set ymm0 to zero.
	vsubpd(ymm4, ymm0, ymm4)
	vsubpd(ymm5, ymm0, ymm5)
	vsubpd(ymm8, ymm0, ymm8)
	vsubpd(ymm9, ymm0, ymm9)
	vsubpd(ymm12, ymm0, ymm12)
	vsubpd(ymm13, ymm0, ymm13)
	jmp(.ALPHA_REAL_ONE)

	label(.ALPHA_NOT_MINUS1)
	//when alpha is real and +/-1, multiplication is skipped.
	cmp(imm(2), al)//if(alpha_mul_type != BLIS_MUL_DEFAULT) skip below multiplication.
	jne(.ALPHA_REAL_ONE)


	mov(var(alpha), rax) // load address of alpha
	vbroadcastsd(mem(rax), ymm0) // load alpha_r and duplicate
	vbroadcastsd(mem(rax, 8), ymm1) // load alpha_i and duplicate


	vpermilpd(imm(0x5), ymm4, ymm3)
	vmulpd(ymm0, ymm4, ymm4)
	vmulpd(ymm1, ymm3, ymm3)
	vaddsubpd(ymm3, ymm4, ymm4)

	vpermilpd(imm(0x5), ymm5, ymm3)
	vmulpd(ymm0, ymm5, ymm5)
	vmulpd(ymm1, ymm3, ymm3)
	vaddsubpd(ymm3, ymm5, ymm5)


	vpermilpd(imm(0x5), ymm8, ymm3)
	vmulpd(ymm0, ymm8, ymm8)
	vmulpd(ymm1, ymm3, ymm3)
	vaddsubpd(ymm3, ymm8, ymm8)

	vpermilpd(imm(0x5), ymm9, ymm3)
	vmulpd(ymm0, ymm9, ymm9)
	vmulpd(ymm1, ymm3, ymm3)
	vaddsubpd(ymm3, ymm9, ymm9)


	vpermilpd(imm(0x5), ymm12, ymm3)
	vmulpd(ymm0, ymm12, ymm12)
	vmulpd(ymm1, ymm3, ymm3)
	vaddsubpd(ymm3, ymm12, ymm12)

	vpermilpd(imm(0x5), ymm13, ymm3)
	vmulpd(ymm0, ymm13, ymm13)
	vmulpd(ymm1, ymm3, ymm3)
	vaddsubpd(ymm3, ymm13, ymm13)



	label(.ALPHA_REAL_ONE)
	// Beta multiplication
	/* (br + bi)x C + ((ar + ai) x AB) */
	mov(var(beta), rbx)             // load address of beta
	vbroadcastsd(mem(rbx), ymm1)    // load beta_r and duplicate
	vbroadcastsd(mem(rbx, 8), ymm2) // load beta_i and duplicate


<<<<<<< HEAD

	// now avoid loading C if beta == 0
	vxorpd(ymm0, ymm0, ymm0) // set ymm0 to zero.
	vucomisd(xmm0, xmm1) // set ZF if beta_r == 0.
	sete(r8b) // r8b = ( ZF == 1 ? 1 : 0 );
	vucomisd(xmm0, xmm2) // set ZF if beta_i == 0.
	sete(r9b) // r9b = ( ZF == 1 ? 1 : 0 );
	and(r8b, r9b) // set ZF if r8b & r9b == 1.
	jne(.ZBETAZERO) // if ZF = 1, jump to beta == 0 case
=======
	mov(var(cs_c), rsi) // load cs_c
	lea(mem(, rsi, 8), rsi) // rsi = cs_c * sizeof(dcomplex)
	lea(mem(, rsi, 2), rsi)
	lea(mem(, rsi, 2), rdx) // rdx = 2*cs_c;

	// now avoid loading C if beta == 0
	mov(var(beta_mul_type), al)
	cmp(imm(0), al)                    //if(beta_mul_type == BLIS_MUL_ZERO)
	je(.ZBETAZERO)                     //jump to beta == 0 case
>>>>>>> fb2a6827

		ZGEMM_INPUT_SCALE_RS_BETA_NZ(mem(rcx))
		vaddpd(ymm4, ymm0, ymm0)
		vmovupd(ymm0, mem(rcx))


		ZGEMM_INPUT_SCALE_RS_BETA_NZ(mem(rcx,32))
		vaddpd(ymm5, ymm0, ymm0)
		vmovupd(ymm0, mem(rcx,32))



		ZGEMM_INPUT_SCALE_RS_BETA_NZ(mem(r11))
		vaddpd(ymm8, ymm0, ymm0)
		vmovupd(ymm0, mem(r11))


		ZGEMM_INPUT_SCALE_RS_BETA_NZ(mem(r11,32))
		vaddpd(ymm9, ymm0, ymm0)
		vmovupd(ymm0, mem(r11,32))



		ZGEMM_INPUT_SCALE_RS_BETA_NZ(mem(r12))
		vaddpd(ymm12, ymm0, ymm0)
		vmovupd(ymm0, mem(r12))

<<<<<<< HEAD
=======
	jmp(.ZDONE) // jump to end.



	/* Row stored of C */
	label(.ZROWSTORED)
	cmp(imm(2), al)                    // if(beta_mul_type == BLIS_MUL_DEFAULT)
	je(.GEN_BETA_NOT_REAL_ONE)         // jump to beta handling with multiplication.

	cmp(imm(0xFF), al)                 // if(beta_mul_type == BLIS_MUL_MINUS_ONE)
	je(.GEN_BETA_REAL_MINUS1)          // jump to beta real = -1 section.

	//CASE 1: beta is real = 1
	label(.GEN_BETA_REAL_ONE)
	vmovupd(mem(rcx), ymm0)
	vaddpd(ymm4, ymm0, ymm0)
	ZGEMM_OUTPUT_RS
	add(rdx, rcx) // c += 2*cs_c;

	vmovupd(mem(rcx), ymm0)
	vaddpd(ymm5, ymm0, ymm0)
	ZGEMM_OUTPUT_RS
	mov(r11, rcx) // rcx = c + 1*rs_c

	vmovupd(mem(rcx), ymm0)
	vaddpd(ymm8, ymm0, ymm0)
	ZGEMM_OUTPUT_RS
	add(rdx, rcx) // c += 2*cs_c;

	vmovupd(mem(rcx), ymm0)
	vaddpd(ymm9, ymm0, ymm0)
	ZGEMM_OUTPUT_RS
	mov(r12, rcx) // rcx = c + 2*rs_c

	vmovupd(mem(rcx), ymm0)
	vaddpd(ymm12, ymm0, ymm0)
	ZGEMM_OUTPUT_RS
	add(rdx, rcx) // c += 2*cs_c;

	vmovupd(mem(rcx), ymm0)
	vaddpd(ymm13, ymm0, ymm0)
	ZGEMM_OUTPUT_RS
	jmp(.ZDONE) // jump to end.

	//CASE 2: beta is real = -1
	label(.GEN_BETA_REAL_MINUS1)
	vmovupd(mem(rcx), ymm0)
	vsubpd(ymm0, ymm4, ymm0)
	ZGEMM_OUTPUT_RS
	add(rdx, rcx) // c += 2*cs_c;

	vmovupd(mem(rcx), ymm0)
	vsubpd(ymm0, ymm5, ymm0)
	ZGEMM_OUTPUT_RS
	mov(r11, rcx) // rcx = c + 1*rs_c

	vmovupd(mem(rcx), ymm0)
	vsubpd(ymm0, ymm8, ymm0)
	ZGEMM_OUTPUT_RS
	add(rdx, rcx) // c += 2*cs_c;

	vmovupd(mem(rcx), ymm0)
	vsubpd(ymm0, ymm9, ymm0)
	ZGEMM_OUTPUT_RS
	mov(r12, rcx) // rcx = c + 2*rs_c

	vmovupd(mem(rcx), ymm0)
	vsubpd(ymm0, ymm12, ymm0)
	ZGEMM_OUTPUT_RS
	add(rdx, rcx) // c += 2*cs_c;

	vmovupd(mem(rcx), ymm0)
	vsubpd(ymm0, ymm13, ymm0)
	ZGEMM_OUTPUT_RS
	jmp(.ZDONE) // jump to end.

	//CASE 3: Default case with multiplication
	// beta not equal to (+/-1) or zero, do normal multiplication.
	label(.GEN_BETA_NOT_REAL_ONE)

	ZGEMM_INPUT_SCALE_RS_BETA_NZ
	vaddpd(ymm4, ymm0, ymm0)
	ZGEMM_OUTPUT_RS
	add(rdx, rcx) // c += 2*cs_c;


	ZGEMM_INPUT_SCALE_RS_BETA_NZ
	vaddpd(ymm5, ymm0, ymm0)
	ZGEMM_OUTPUT_RS
	mov(r11, rcx) // rcx = c + 1*rs_c



	ZGEMM_INPUT_SCALE_RS_BETA_NZ
	vaddpd(ymm8, ymm0, ymm0)
	ZGEMM_OUTPUT_RS
	add(rdx, rcx) // c += 2*cs_c;


	ZGEMM_INPUT_SCALE_RS_BETA_NZ
	vaddpd(ymm9, ymm0, ymm0)
	ZGEMM_OUTPUT_RS
	mov(r12, rcx) // rcx = c + 2*rs_c



	ZGEMM_INPUT_SCALE_RS_BETA_NZ
	vaddpd(ymm12, ymm0, ymm0)
	ZGEMM_OUTPUT_RS
	add(rdx, rcx) // c += 2*cs_c;


	ZGEMM_INPUT_SCALE_RS_BETA_NZ
	vaddpd(ymm13, ymm0, ymm0)
	ZGEMM_OUTPUT_RS



	jmp(.ZDONE) // jump to end.
>>>>>>> fb2a6827

		ZGEMM_INPUT_SCALE_RS_BETA_NZ(mem(r12,32))
		vaddpd(ymm13, ymm0, ymm0)
		vmovupd(ymm0, mem(r12,32))

		jmp(.ZDONE) // jump to end.

	label(.ZBETAZERO)

		vmovupd(ymm4, mem(rcx))
		vmovupd(ymm5, mem(rcx,32))

		vmovupd(ymm8, mem(r11))
		vmovupd(ymm9, mem(r11,32))

		vmovupd(ymm12, mem(r12))
		vmovupd(ymm13, mem(r12,32))

	label(.ZDONE)


	vzeroupper()



	end_asm(
	: // output operands (none)
	: // input operands
	[alpha_mul_type] "m" (alpha_mul_type),
	[beta_mul_type] "m" (beta_mul_type),
	[k_iter] "m" (k_iter), // 0
	[k_left] "m" (k_left), // 1
	[a]      "m" (a),      // 2
	[b]      "m" (b),      // 3
	[alpha]  "m" (alpha),  // 4
	[beta]   "m" (beta),   // 5
	[c]      "m" (c),      // 6
	[rs_c]   "m" (rs_c),   // 7
	[cs_c]   "m" (cs_c)/*,   // 8
	[b_next] "m" (b_next), // 9
	[a_next] "m" (a_next)*/  // 10
	: // register clobber list
	  "rax", "rbx", "rcx", "rdx", "rsi", "rdi",
	  "r8", "r9", "r10", "r11", "r12", "r13", "r14", "r15",
	  "xmm0", "xmm1", "xmm2", "xmm3",
	  "xmm4", "xmm5", "xmm6", "xmm7",
	  "xmm8", "xmm9", "xmm10", "xmm11",
	  "xmm12", "xmm13", "xmm14", "xmm15",
	  "ymm0", "ymm1", "ymm2", "ymm3", "ymm4", "ymm5", "ymm6",
	  "ymm7", "ymm8", "ymm9", "ymm10", "ymm11", "ymm12",
	  "ymm13", "ymm14", "ymm15",
	  "memory"
	)

	GEMM_UKR_FLUSH_CT( z );
}

<|MERGE_RESOLUTION|>--- conflicted
+++ resolved
@@ -79,16 +79,14 @@
 
 void bli_sgemm_haswell_asm_6x16
      (
-             dim_t      m,
-             dim_t      n,
-             dim_t      k,
-       const void*      alpha,
-       const void*      a,
-       const void*      b,
-       const void*      beta,
-             void*      c, inc_t rs_c0, inc_t cs_c0,
-             auxinfo_t* data,
-       const cntx_t*    cntx
+       dim_t               k0,
+       float*     restrict alpha,
+       float*     restrict a,
+       float*     restrict b,
+       float*     restrict beta,
+       float*     restrict c, inc_t rs_c0, inc_t cs_c0,
+       auxinfo_t* restrict data,
+       cntx_t*    restrict cntx
      )
 {
 	AOCL_DTL_TRACE_ENTRY(AOCL_DTL_LEVEL_TRACE_7);
@@ -97,17 +95,10 @@
 
 	// Typecast local copies of integers in case dim_t and inc_t are a
 	// different size than is expected by load instructions.
-<<<<<<< HEAD
-	uint64_t k_iter = k / 4;
-	uint64_t k_left = k % 4;
-=======
 	uint64_t k_iter = (uint64_t)k0 / 4;
 	uint64_t k_left = (uint64_t)k0 % 4;
->>>>>>> fb2a6827
 	uint64_t rs_c   = rs_c0;
 	uint64_t cs_c   = cs_c0;
-
-	GEMM_UKR_SETUP_CT_AMBI( s, 6, 16, true );
 
 	begin_asm()
 
@@ -131,65 +122,36 @@
 	//mov(%9, r15) // load address of b_next.
 
 	add(imm(32*4), rbx)
-	// initialize loop by pre-loading
+	 // initialize loop by pre-loading
 	vmovaps(mem(rbx, -4*32), ymm0)
 	vmovaps(mem(rbx, -3*32), ymm1)
 
 	mov(var(c), rcx) // load address of c
 	mov(var(rs_c), rdi) // load rs_c
 	lea(mem(, rdi, 4), rdi) // rs_c *= sizeof(float)
-	mov(var(cs_c), rsi) // load cs_c
-	lea(mem(, rsi, 4), rsi) // cs_c *= sizeof(float)
-
-	cmp(imm(4), rdi) // set ZF if (4*rs_c) == 4.
-	jz(.SCOLPREFETCH) // jump to column prefetch case
-
-		lea(mem(rdi, rdi, 2), r13) // r13 = 3*rs_c;
-		lea(mem(rcx, r13, 1), rdx) // rdx = c + 3*rs_c;
-		prefetch(0, mem(rcx, 7*8)) // prefetch c + 0*rs_c
-		prefetch(0, mem(rcx, rdi, 1, 7*8)) // prefetch c + 1*rs_c
-		prefetch(0, mem(rcx, rdi, 2, 7*8)) // prefetch c + 2*rs_c
-		prefetch(0, mem(rdx, 7*8)) // prefetch c + 3*rs_c
-		prefetch(0, mem(rdx, rdi, 1, 7*8)) // prefetch c + 4*rs_c
-		prefetch(0, mem(rdx, rdi, 2, 7*8)) // prefetch c + 5*rs_c
-
-		jmp(.SPREFETCHDONE)
-
-	label(.SCOLPREFETCH)
-
-		lea(mem(rsi, rsi, 2), r13) // r13 = 3*cs_c;
-		lea(mem(rcx, r13, 1), rdx) // rdx = c + 3*cs_c;
-		prefetch(0, mem(rcx, 7*8)) // prefetch c + 0*cs_c
-		prefetch(0, mem(rcx, rsi, 1, 7*8)) // prefetch c + 1*cs_c
-		prefetch(0, mem(rcx, rsi, 2, 7*8)) // prefetch c + 2*cs_c
-		prefetch(0, mem(rdx, 7*8)) // prefetch c + 3*cs_c
-		prefetch(0, mem(rdx, rsi, 1, 7*8)) // prefetch c + 4*cs_c
-		prefetch(0, mem(rdx, rsi, 2, 7*8)) // prefetch c + 5*cs_c
-		prefetch(0, mem(rdx, r13, 1, 7*8)) // prefetch c + 6*cs_c
-		prefetch(0, mem(rdx, rsi, 4, 7*8)) // prefetch c + 7*cs_c
-		lea(mem(rcx, rsi, 8), r14) // r14 = c + 8*cs_c;
-		lea(mem(r14, r13, 1), rdx) // rdx = c + 11*cs_c;
-		prefetch(0, mem(r14, 7*8)) // prefetch c + 8*cs_c
-		prefetch(0, mem(r14, rsi, 1, 7*8)) // prefetch c + 9*cs_c
-		prefetch(0, mem(r14, rsi, 2, 7*8)) // prefetch c + 10*cs_c
-		prefetch(0, mem(rdx, 7*8)) // prefetch c + 11*cs_c
-		prefetch(0, mem(rdx, rsi, 1, 7*8)) // prefetch c + 12*cs_c
-		prefetch(0, mem(rdx, rsi, 2, 7*8)) // prefetch c + 13*cs_c
-		prefetch(0, mem(rdx, r13, 1, 7*8)) // prefetch c + 14*cs_c
-		prefetch(0, mem(rdx, rsi, 4, 7*8)) // prefetch c + 15*cs_c
-
-	label(.SPREFETCHDONE)
+
+	lea(mem(rdi, rdi, 2), r13) // r13 = 3*rs_c;
+	lea(mem(rcx, r13, 1), rdx) // rdx = c + 3*rs_c;
+	prefetch(0, mem(rcx, 7*8)) // prefetch c + 0*rs_c
+	prefetch(0, mem(rcx, rdi, 1, 7*8)) // prefetch c + 1*rs_c
+	prefetch(0, mem(rcx, rdi, 2, 7*8)) // prefetch c + 2*rs_c
+	prefetch(0, mem(rdx, 7*8)) // prefetch c + 3*rs_c
+	prefetch(0, mem(rdx, rdi, 1, 7*8)) // prefetch c + 4*rs_c
+	prefetch(0, mem(rdx, rdi, 2, 7*8)) // prefetch c + 5*rs_c
+
+
+
 
 	mov(var(k_iter), rsi) // i = k_iter;
 	test(rsi, rsi) // check i via logical AND.
 	je(.SCONSIDKLEFT) // if i == 0, jump to code that
-	// contains the k_left loop.
+	 // contains the k_left loop.
 
 
 	label(.SLOOPKITER) // MAIN LOOP
 
 
-	// iteration 0
+	 // iteration 0
 	prefetch(0, mem(rax, 64*4))
 
 	vbroadcastss(mem(rax, 0*4), ymm2)
@@ -216,13 +178,9 @@
 	vmovaps(mem(rbx, -2*32), ymm0)
 	vmovaps(mem(rbx, -1*32), ymm1)
 
-<<<<<<< HEAD
-	// iteration 1
-=======
 	 // iteration 1
 	prefetch(0, mem(rax, 72*4))
 
->>>>>>> fb2a6827
 	vbroadcastss(mem(rax, 6*4), ymm2)
 	vbroadcastss(mem(rax, 7*4), ymm3)
 	vfmadd231ps(ymm0, ymm2, ymm4)
@@ -247,13 +205,8 @@
 	vmovaps(mem(rbx, 0*32), ymm0)
 	vmovaps(mem(rbx, 1*32), ymm1)
 
-<<<<<<< HEAD
-	// iteration 2
-	prefetch(0, mem(rax, 76*4))
-=======
 	 // iteration 2
 	prefetch(0, mem(rax, 80*4))
->>>>>>> fb2a6827
 
 	vbroadcastss(mem(rax, 12*4), ymm2)
 	vbroadcastss(mem(rax, 13*4), ymm3)
@@ -279,7 +232,7 @@
 	vmovaps(mem(rbx, 2*32), ymm0)
 	vmovaps(mem(rbx, 3*32), ymm1)
 
-	// iteration 3
+	 // iteration 3
 	vbroadcastss(mem(rax, 18*4), ymm2)
 	vbroadcastss(mem(rax, 19*4), ymm3)
 	vfmadd231ps(ymm0, ymm2, ymm4)
@@ -321,7 +274,7 @@
 	mov(var(k_left), rsi) // i = k_left;
 	test(rsi, rsi) // check i via logical AND.
 	je(.SPOSTACCUM) // if i == 0, we're done; jump to end.
-	// else, we prepare to enter k_left loop.
+	 // else, we prepare to enter k_left loop.
 
 
 	label(.SLOOPKLEFT) // EDGE LOOP
@@ -400,330 +353,533 @@
 	lea(mem(r13, rsi, 4), r10) // r10 = 7*cs_c;
 
 
-	// now avoid loading C if beta == 0
+	 // now avoid loading C if beta == 0
 
 	vxorps(ymm0, ymm0, ymm0) // set ymm0 to zero.
 	vucomiss(xmm0, xmm3) // set ZF if beta == 0.
 	je(.SBETAZERO) // if ZF = 1, jump to beta == 0 case
 
-		cmp(imm(4), rdi) // set ZF if (4*cs_c) == 4.
-		jz(.SCOLSTORED) // jump to column storage case
-
-			vfmadd231ps(mem(rcx), ymm3, ymm4)
-			vmovups(ymm4, mem(rcx))
-			vfmadd231ps(mem(rcx,32), ymm3, ymm5)
-			vmovups(ymm5, mem(rcx,32))
-			add(rdi, rcx)
-
-
-			vfmadd231ps(mem(rcx), ymm3, ymm6)
-			vmovups(ymm6, mem(rcx))
-			vfmadd231ps(mem(rcx,32), ymm3, ymm7)
-			vmovups(ymm7, mem(rcx,32))
-			add(rdi, rcx)
-
-
-			vfmadd231ps(mem(rcx), ymm3, ymm8)
-			vmovups(ymm8, mem(rcx))
-			vfmadd231ps(mem(rcx,32), ymm3, ymm9)
-			vmovups(ymm9, mem(rcx,32))
-			add(rdi, rcx)
-
-
-			vfmadd231ps(mem(rcx), ymm3, ymm10)
-			vmovups(ymm10, mem(rcx))
-			vfmadd231ps(mem(rcx,32), ymm3, ymm11)
-			vmovups(ymm11, mem(rcx,32))
-			add(rdi, rcx)
-
-
-			vfmadd231ps(mem(rcx), ymm3, ymm12)
-			vmovups(ymm12, mem(rcx))
-			vfmadd231ps(mem(rcx,32), ymm3, ymm13)
-			vmovups(ymm13, mem(rcx,32))
-			add(rdi, rcx)
-
-
-			vfmadd231ps(mem(rcx), ymm3, ymm14)
-			vmovups(ymm14, mem(rcx))
-			vfmadd231ps(mem(rcx,32), ymm3, ymm15)
-			vmovups(ymm15, mem(rcx,32))
-			//add(rdi, rcx)
-
-			jmp(.SDONE) // jump to end.
-
-		label(.SCOLSTORED)
-
-			vunpcklps(ymm6, ymm4, ymm0)
-			vunpcklps(ymm10, ymm8, ymm1)
-			vshufps(imm(0x4e), ymm1, ymm0, ymm2)
-			vblendps(imm(0xcc), ymm2, ymm0, ymm0)
-			vblendps(imm(0x33), ymm2, ymm1, ymm1)
-
-			vextractf128(imm(0x1), ymm0, xmm2)
-			vfmadd231ps(mem(rcx), xmm3, xmm0)
-			vfmadd231ps(mem(rcx, rsi, 4), xmm3, xmm2)
-			vmovups(xmm0, mem(rcx)) // store ( gamma00..gamma30 )
-			vmovups(xmm2, mem(rcx, rsi, 4)) // store ( gamma04..gamma34 )
-
-			vextractf128(imm(0x1), ymm1, xmm2)
-			vfmadd231ps(mem(rcx, rsi, 1), xmm3, xmm1)
-			vfmadd231ps(mem(rcx, r15, 1), xmm3, xmm2)
-			vmovups(xmm1, mem(rcx, rsi, 1)) // store ( gamma01..gamma31 )
-			vmovups(xmm2, mem(rcx, r15, 1)) // store ( gamma05..gamma35 )
-
-
-			vunpckhps(ymm6, ymm4, ymm0)
-			vunpckhps(ymm10, ymm8, ymm1)
-			vshufps(imm(0x4e), ymm1, ymm0, ymm2)
-			vblendps(imm(0xcc), ymm2, ymm0, ymm0)
-			vblendps(imm(0x33), ymm2, ymm1, ymm1)
-
-			vextractf128(imm(0x1), ymm0, xmm2)
-			vfmadd231ps(mem(rcx, rsi, 2), xmm3, xmm0)
-			vfmadd231ps(mem(rcx, r13, 2), xmm3, xmm2)
-			vmovups(xmm0, mem(rcx, rsi, 2)) // store ( gamma02..gamma32 )
-			vmovups(xmm2, mem(rcx, r13, 2)) // store ( gamma06..gamma36 )
-
-			vextractf128(imm(0x1), ymm1, xmm2)
-			vfmadd231ps(mem(rcx, r13, 1), xmm3, xmm1)
-			vfmadd231ps(mem(rcx, r10, 1), xmm3, xmm2)
-			vmovups(xmm1, mem(rcx, r13, 1)) // store ( gamma03..gamma33 )
-			vmovups(xmm2, mem(rcx, r10, 1)) // store ( gamma07..gamma37 )
-
-			lea(mem(rcx, rsi, 8), rcx) // rcx += 8*cs_c
-
-			vunpcklps(ymm14, ymm12, ymm0)
-			vextractf128(imm(0x1), ymm0, xmm2)
-			vmovlpd(mem(r14), xmm1, xmm1)
-			vmovhpd(mem(r14, rsi, 1), xmm1, xmm1)
-			vfmadd231ps(xmm1, xmm3, xmm0)
-			vmovlpd(xmm0, mem(r14)) // store ( gamma40..gamma50 )
-			vmovhpd(xmm0, mem(r14, rsi, 1)) // store ( gamma41..gamma51 )
-			vmovlpd(mem(r14, rsi, 4), xmm1, xmm1)
-			vmovhpd(mem(r14, r15, 1), xmm1, xmm1)
-			vfmadd231ps(xmm1, xmm3, xmm2)
-			vmovlpd(xmm2, mem(r14, rsi, 4)) // store ( gamma44..gamma54 )
-			vmovhpd(xmm2, mem(r14, r15, 1)) // store ( gamma45..gamma55 )
-
-			vunpckhps(ymm14, ymm12, ymm0)
-			vextractf128(imm(0x1), ymm0, xmm2)
-			vmovlpd(mem(r14, rsi, 2), xmm1, xmm1)
-			vmovhpd(mem(r14, r13, 1), xmm1, xmm1)
-			vfmadd231ps(xmm1, xmm3, xmm0)
-			vmovlpd(xmm0, mem(r14, rsi, 2)) // store ( gamma42..gamma52 )
-			vmovhpd(xmm0, mem(r14, r13, 1)) // store ( gamma43..gamma53 )
-			vmovlpd(mem(r14, r13, 2), xmm1, xmm1)
-			vmovhpd(mem(r14, r10, 1), xmm1, xmm1)
-			vfmadd231ps(xmm1, xmm3, xmm2)
-			vmovlpd(xmm2, mem(r14, r13, 2)) // store ( gamma46..gamma56 )
-			vmovhpd(xmm2, mem(r14, r10, 1)) // store ( gamma47..gamma57 )
-
-			lea(mem(r14, rsi, 8), r14) // r14 += 8*cs_c
-
-
-
-			vunpcklps(ymm7, ymm5, ymm0)
-			vunpcklps(ymm11, ymm9, ymm1)
-			vshufps(imm(0x4e), ymm1, ymm0, ymm2)
-			vblendps(imm(0xcc), ymm2, ymm0, ymm0)
-			vblendps(imm(0x33), ymm2, ymm1, ymm1)
-
-			vextractf128(imm(0x1), ymm0, xmm2)
-			vfmadd231ps(mem(rcx), xmm3, xmm0)
-			vfmadd231ps(mem(rcx, rsi, 4), xmm3, xmm2)
-			vmovups(xmm0, mem(rcx)) // store ( gamma00..gamma30 )
-			vmovups(xmm2, mem(rcx, rsi, 4)) // store ( gamma04..gamma34 )
-
-			vextractf128(imm(0x1), ymm1, xmm2)
-			vfmadd231ps(mem(rcx, rsi, 1), xmm3, xmm1)
-			vfmadd231ps(mem(rcx, r15, 1), xmm3, xmm2)
-			vmovups(xmm1, mem(rcx, rsi, 1)) // store ( gamma01..gamma31 )
-			vmovups(xmm2, mem(rcx, r15, 1)) // store ( gamma05..gamma35 )
-
-
-			vunpckhps(ymm7, ymm5, ymm0)
-			vunpckhps(ymm11, ymm9, ymm1)
-			vshufps(imm(0x4e), ymm1, ymm0, ymm2)
-			vblendps(imm(0xcc), ymm2, ymm0, ymm0)
-			vblendps(imm(0x33), ymm2, ymm1, ymm1)
-
-			vextractf128(imm(0x1), ymm0, xmm2)
-			vfmadd231ps(mem(rcx, rsi, 2), xmm3, xmm0)
-			vfmadd231ps(mem(rcx, r13, 2), xmm3, xmm2)
-			vmovups(xmm0, mem(rcx, rsi, 2)) // store ( gamma02..gamma32 )
-			vmovups(xmm2, mem(rcx, r13, 2)) // store ( gamma06..gamma36 )
-
-			vextractf128(imm(0x1), ymm1, xmm2)
-			vfmadd231ps(mem(rcx, r13, 1), xmm3, xmm1)
-			vfmadd231ps(mem(rcx, r10, 1), xmm3, xmm2)
-			vmovups(xmm1, mem(rcx, r13, 1)) // store ( gamma03..gamma33 )
-			vmovups(xmm2, mem(rcx, r10, 1)) // store ( gamma07..gamma37 )
-
-			//lea(mem(rcx, rsi, 8), rcx) // rcx += 8*cs_c
-
-			vunpcklps(ymm15, ymm13, ymm0)
-			vextractf128(imm(0x1), ymm0, xmm2)
-			vmovlpd(mem(r14), xmm1, xmm1)
-			vmovhpd(mem(r14, rsi, 1), xmm1, xmm1)
-			vfmadd231ps(xmm1, xmm3, xmm0)
-			vmovlpd(xmm0, mem(r14)) // store ( gamma40..gamma50 )
-			vmovhpd(xmm0, mem(r14, rsi, 1)) // store ( gamma41..gamma51 )
-			vmovlpd(mem(r14, rsi, 4), xmm1, xmm1)
-			vmovhpd(mem(r14, r15, 1), xmm1, xmm1)
-			vfmadd231ps(xmm1, xmm3, xmm2)
-			vmovlpd(xmm2, mem(r14, rsi, 4)) // store ( gamma44..gamma54 )
-			vmovhpd(xmm2, mem(r14, r15, 1)) // store ( gamma45..gamma55 )
-
-			vunpckhps(ymm15, ymm13, ymm0)
-			vextractf128(imm(0x1), ymm0, xmm2)
-			vmovlpd(mem(r14, rsi, 2), xmm1, xmm1)
-			vmovhpd(mem(r14, r13, 1), xmm1, xmm1)
-			vfmadd231ps(xmm1, xmm3, xmm0)
-			vmovlpd(xmm0, mem(r14, rsi, 2)) // store ( gamma42..gamma52 )
-			vmovhpd(xmm0, mem(r14, r13, 1)) // store ( gamma43..gamma53 )
-			vmovlpd(mem(r14, r13, 2), xmm1, xmm1)
-			vmovhpd(mem(r14, r10, 1), xmm1, xmm1)
-			vfmadd231ps(xmm1, xmm3, xmm2)
-			vmovlpd(xmm2, mem(r14, r13, 2)) // store ( gamma46..gamma56 )
-			vmovhpd(xmm2, mem(r14, r10, 1)) // store ( gamma47..gamma57 )
-
-			//lea(mem(r14, rsi, 8), r14) // r14 += 8*cs_c
-
-			jmp(.SDONE) // jump to end.
+
+	cmp(imm(4), rsi) // set ZF if (4*cs_c) == 4.
+	jz(.SROWSTORED) // jump to row storage case
+
+
+	cmp(imm(4), rdi) // set ZF if (4*cs_c) == 4.
+	jz(.SCOLSTORED) // jump to column storage case
+
+
+
+	label(.SGENSTORED)
+
+
+	SGEMM_INPUT_GS_BETA_NZ
+	vfmadd213ps(ymm4, ymm3, ymm0)
+	SGEMM_OUTPUT_GS_BETA_NZ
+	add(rdi, rcx) // c += rs_c;
+
+
+	SGEMM_INPUT_GS_BETA_NZ
+	vfmadd213ps(ymm6, ymm3, ymm0)
+	SGEMM_OUTPUT_GS_BETA_NZ
+	add(rdi, rcx) // c += rs_c;
+
+
+	SGEMM_INPUT_GS_BETA_NZ
+	vfmadd213ps(ymm8, ymm3, ymm0)
+	SGEMM_OUTPUT_GS_BETA_NZ
+	add(rdi, rcx) // c += rs_c;
+
+
+	SGEMM_INPUT_GS_BETA_NZ
+	vfmadd213ps(ymm10, ymm3, ymm0)
+	SGEMM_OUTPUT_GS_BETA_NZ
+	add(rdi, rcx) // c += rs_c;
+
+
+	SGEMM_INPUT_GS_BETA_NZ
+	vfmadd213ps(ymm12, ymm3, ymm0)
+	SGEMM_OUTPUT_GS_BETA_NZ
+	add(rdi, rcx) // c += rs_c;
+
+
+	SGEMM_INPUT_GS_BETA_NZ
+	vfmadd213ps(ymm14, ymm3, ymm0)
+	SGEMM_OUTPUT_GS_BETA_NZ
+	//add(rdi, rcx) // c += rs_c;
+
+
+	mov(rdx, rcx) // rcx = c + 8*cs_c
+
+
+	SGEMM_INPUT_GS_BETA_NZ
+	vfmadd213ps(ymm5, ymm3, ymm0)
+	SGEMM_OUTPUT_GS_BETA_NZ
+	add(rdi, rcx) // c += rs_c;
+
+
+	SGEMM_INPUT_GS_BETA_NZ
+	vfmadd213ps(ymm7, ymm3, ymm0)
+	SGEMM_OUTPUT_GS_BETA_NZ
+	add(rdi, rcx) // c += rs_c;
+
+
+	SGEMM_INPUT_GS_BETA_NZ
+	vfmadd213ps(ymm9, ymm3, ymm0)
+	SGEMM_OUTPUT_GS_BETA_NZ
+	add(rdi, rcx) // c += rs_c;
+
+
+	SGEMM_INPUT_GS_BETA_NZ
+	vfmadd213ps(ymm11, ymm3, ymm0)
+	SGEMM_OUTPUT_GS_BETA_NZ
+	add(rdi, rcx) // c += rs_c;
+
+
+	SGEMM_INPUT_GS_BETA_NZ
+	vfmadd213ps(ymm13, ymm3, ymm0)
+	SGEMM_OUTPUT_GS_BETA_NZ
+	add(rdi, rcx) // c += rs_c;
+
+
+	SGEMM_INPUT_GS_BETA_NZ
+	vfmadd213ps(ymm15, ymm3, ymm0)
+	SGEMM_OUTPUT_GS_BETA_NZ
+	//add(rdi, rcx) // c += rs_c;
+
+
+
+	jmp(.SDONE) // jump to end.
+
+
+
+	label(.SROWSTORED)
+
+
+	vfmadd231ps(mem(rcx), ymm3, ymm4)
+	vmovups(ymm4, mem(rcx))
+	add(rdi, rcx)
+	vfmadd231ps(mem(rdx), ymm3, ymm5)
+	vmovups(ymm5, mem(rdx))
+	add(rdi, rdx)
+
+
+	vfmadd231ps(mem(rcx), ymm3, ymm6)
+	vmovups(ymm6, mem(rcx))
+	add(rdi, rcx)
+	vfmadd231ps(mem(rdx), ymm3, ymm7)
+	vmovups(ymm7, mem(rdx))
+	add(rdi, rdx)
+
+
+	vfmadd231ps(mem(rcx), ymm3, ymm8)
+	vmovups(ymm8, mem(rcx))
+	add(rdi, rcx)
+	vfmadd231ps(mem(rdx), ymm3, ymm9)
+	vmovups(ymm9, mem(rdx))
+	add(rdi, rdx)
+
+
+	vfmadd231ps(mem(rcx), ymm3, ymm10)
+	vmovups(ymm10, mem(rcx))
+	add(rdi, rcx)
+	vfmadd231ps(mem(rdx), ymm3, ymm11)
+	vmovups(ymm11, mem(rdx))
+	add(rdi, rdx)
+
+
+	vfmadd231ps(mem(rcx), ymm3, ymm12)
+	vmovups(ymm12, mem(rcx))
+	add(rdi, rcx)
+	vfmadd231ps(mem(rdx), ymm3, ymm13)
+	vmovups(ymm13, mem(rdx))
+	add(rdi, rdx)
+
+
+	vfmadd231ps(mem(rcx), ymm3, ymm14)
+	vmovups(ymm14, mem(rcx))
+	//add(rdi, rcx)
+	vfmadd231ps(mem(rdx), ymm3, ymm15)
+	vmovups(ymm15, mem(rdx))
+	//add(rdi, rdx)
+
+
+
+	jmp(.SDONE) // jump to end.
+
+
+
+	label(.SCOLSTORED)
+
+
+	vbroadcastss(mem(rbx), ymm3)
+
+	vunpcklps(ymm6, ymm4, ymm0)
+	vunpcklps(ymm10, ymm8, ymm1)
+	vshufps(imm(0x4e), ymm1, ymm0, ymm2)
+	vblendps(imm(0xcc), ymm2, ymm0, ymm0)
+	vblendps(imm(0x33), ymm2, ymm1, ymm1)
+
+	vextractf128(imm(0x1), ymm0, xmm2)
+	vfmadd231ps(mem(rcx), xmm3, xmm0)
+	vfmadd231ps(mem(rcx, rsi, 4), xmm3, xmm2)
+	vmovups(xmm0, mem(rcx)) // store ( gamma00..gamma30 )
+	vmovups(xmm2, mem(rcx, rsi, 4)) // store ( gamma04..gamma34 )
+
+	vextractf128(imm(0x1), ymm1, xmm2)
+	vfmadd231ps(mem(rcx, rsi, 1), xmm3, xmm1)
+	vfmadd231ps(mem(rcx, r15, 1), xmm3, xmm2)
+	vmovups(xmm1, mem(rcx, rsi, 1)) // store ( gamma01..gamma31 )
+	vmovups(xmm2, mem(rcx, r15, 1)) // store ( gamma05..gamma35 )
+
+
+	vunpckhps(ymm6, ymm4, ymm0)
+	vunpckhps(ymm10, ymm8, ymm1)
+	vshufps(imm(0x4e), ymm1, ymm0, ymm2)
+	vblendps(imm(0xcc), ymm2, ymm0, ymm0)
+	vblendps(imm(0x33), ymm2, ymm1, ymm1)
+
+	vextractf128(imm(0x1), ymm0, xmm2)
+	vfmadd231ps(mem(rcx, rsi, 2), xmm3, xmm0)
+	vfmadd231ps(mem(rcx, r13, 2), xmm3, xmm2)
+	vmovups(xmm0, mem(rcx, rsi, 2)) // store ( gamma02..gamma32 )
+	vmovups(xmm2, mem(rcx, r13, 2)) // store ( gamma06..gamma36 )
+
+	vextractf128(imm(0x1), ymm1, xmm2)
+	vfmadd231ps(mem(rcx, r13, 1), xmm3, xmm1)
+	vfmadd231ps(mem(rcx, r10, 1), xmm3, xmm2)
+	vmovups(xmm1, mem(rcx, r13, 1)) // store ( gamma03..gamma33 )
+	vmovups(xmm2, mem(rcx, r10, 1)) // store ( gamma07..gamma37 )
+
+	lea(mem(rcx, rsi, 8), rcx) // rcx += 8*cs_c
+
+	vunpcklps(ymm14, ymm12, ymm0)
+	vextractf128(imm(0x1), ymm0, xmm2)
+	vmovlpd(mem(r14), xmm1, xmm1)
+	vmovhpd(mem(r14, rsi, 1), xmm1, xmm1)
+	vfmadd231ps(xmm1, xmm3, xmm0)
+	vmovlpd(xmm0, mem(r14)) // store ( gamma40..gamma50 )
+	vmovhpd(xmm0, mem(r14, rsi, 1)) // store ( gamma41..gamma51 )
+	vmovlpd(mem(r14, rsi, 4), xmm1, xmm1)
+	vmovhpd(mem(r14, r15, 1), xmm1, xmm1)
+	vfmadd231ps(xmm1, xmm3, xmm2)
+	vmovlpd(xmm2, mem(r14, rsi, 4)) // store ( gamma44..gamma54 )
+	vmovhpd(xmm2, mem(r14, r15, 1)) // store ( gamma45..gamma55 )
+
+	vunpckhps(ymm14, ymm12, ymm0)
+	vextractf128(imm(0x1), ymm0, xmm2)
+	vmovlpd(mem(r14, rsi, 2), xmm1, xmm1)
+	vmovhpd(mem(r14, r13, 1), xmm1, xmm1)
+	vfmadd231ps(xmm1, xmm3, xmm0)
+	vmovlpd(xmm0, mem(r14, rsi, 2)) // store ( gamma42..gamma52 )
+	vmovhpd(xmm0, mem(r14, r13, 1)) // store ( gamma43..gamma53 )
+	vmovlpd(mem(r14, r13, 2), xmm1, xmm1)
+	vmovhpd(mem(r14, r10, 1), xmm1, xmm1)
+	vfmadd231ps(xmm1, xmm3, xmm2)
+	vmovlpd(xmm2, mem(r14, r13, 2)) // store ( gamma46..gamma56 )
+	vmovhpd(xmm2, mem(r14, r10, 1)) // store ( gamma47..gamma57 )
+
+	lea(mem(r14, rsi, 8), r14) // r14 += 8*cs_c
+
+
+
+	vunpcklps(ymm7, ymm5, ymm0)
+	vunpcklps(ymm11, ymm9, ymm1)
+	vshufps(imm(0x4e), ymm1, ymm0, ymm2)
+	vblendps(imm(0xcc), ymm2, ymm0, ymm0)
+	vblendps(imm(0x33), ymm2, ymm1, ymm1)
+
+	vextractf128(imm(0x1), ymm0, xmm2)
+	vfmadd231ps(mem(rcx), xmm3, xmm0)
+	vfmadd231ps(mem(rcx, rsi, 4), xmm3, xmm2)
+	vmovups(xmm0, mem(rcx)) // store ( gamma00..gamma30 )
+	vmovups(xmm2, mem(rcx, rsi, 4)) // store ( gamma04..gamma34 )
+
+	vextractf128(imm(0x1), ymm1, xmm2)
+	vfmadd231ps(mem(rcx, rsi, 1), xmm3, xmm1)
+	vfmadd231ps(mem(rcx, r15, 1), xmm3, xmm2)
+	vmovups(xmm1, mem(rcx, rsi, 1)) // store ( gamma01..gamma31 )
+	vmovups(xmm2, mem(rcx, r15, 1)) // store ( gamma05..gamma35 )
+
+
+	vunpckhps(ymm7, ymm5, ymm0)
+	vunpckhps(ymm11, ymm9, ymm1)
+	vshufps(imm(0x4e), ymm1, ymm0, ymm2)
+	vblendps(imm(0xcc), ymm2, ymm0, ymm0)
+	vblendps(imm(0x33), ymm2, ymm1, ymm1)
+
+	vextractf128(imm(0x1), ymm0, xmm2)
+	vfmadd231ps(mem(rcx, rsi, 2), xmm3, xmm0)
+	vfmadd231ps(mem(rcx, r13, 2), xmm3, xmm2)
+	vmovups(xmm0, mem(rcx, rsi, 2)) // store ( gamma02..gamma32 )
+	vmovups(xmm2, mem(rcx, r13, 2)) // store ( gamma06..gamma36 )
+
+	vextractf128(imm(0x1), ymm1, xmm2)
+	vfmadd231ps(mem(rcx, r13, 1), xmm3, xmm1)
+	vfmadd231ps(mem(rcx, r10, 1), xmm3, xmm2)
+	vmovups(xmm1, mem(rcx, r13, 1)) // store ( gamma03..gamma33 )
+	vmovups(xmm2, mem(rcx, r10, 1)) // store ( gamma07..gamma37 )
+
+	//lea(mem(rcx, rsi, 8), rcx) // rcx += 8*cs_c
+
+	vunpcklps(ymm15, ymm13, ymm0)
+	vextractf128(imm(0x1), ymm0, xmm2)
+	vmovlpd(mem(r14), xmm1, xmm1)
+	vmovhpd(mem(r14, rsi, 1), xmm1, xmm1)
+	vfmadd231ps(xmm1, xmm3, xmm0)
+	vmovlpd(xmm0, mem(r14)) // store ( gamma40..gamma50 )
+	vmovhpd(xmm0, mem(r14, rsi, 1)) // store ( gamma41..gamma51 )
+	vmovlpd(mem(r14, rsi, 4), xmm1, xmm1)
+	vmovhpd(mem(r14, r15, 1), xmm1, xmm1)
+	vfmadd231ps(xmm1, xmm3, xmm2)
+	vmovlpd(xmm2, mem(r14, rsi, 4)) // store ( gamma44..gamma54 )
+	vmovhpd(xmm2, mem(r14, r15, 1)) // store ( gamma45..gamma55 )
+
+	vunpckhps(ymm15, ymm13, ymm0)
+	vextractf128(imm(0x1), ymm0, xmm2)
+	vmovlpd(mem(r14, rsi, 2), xmm1, xmm1)
+	vmovhpd(mem(r14, r13, 1), xmm1, xmm1)
+	vfmadd231ps(xmm1, xmm3, xmm0)
+	vmovlpd(xmm0, mem(r14, rsi, 2)) // store ( gamma42..gamma52 )
+	vmovhpd(xmm0, mem(r14, r13, 1)) // store ( gamma43..gamma53 )
+	vmovlpd(mem(r14, r13, 2), xmm1, xmm1)
+	vmovhpd(mem(r14, r10, 1), xmm1, xmm1)
+	vfmadd231ps(xmm1, xmm3, xmm2)
+	vmovlpd(xmm2, mem(r14, r13, 2)) // store ( gamma46..gamma56 )
+	vmovhpd(xmm2, mem(r14, r10, 1)) // store ( gamma47..gamma57 )
+
+	//lea(mem(r14, rsi, 8), r14) // r14 += 8*cs_c
+
+
+
+	jmp(.SDONE) // jump to end.
+
+
 
 	label(.SBETAZERO)
 
-		cmp(imm(4), rdi) // set ZF if (4*cs_c) == 4.
-		jz(.SCOLSTORBZ) // jump to column storage case
-
-			vmovups(ymm4, mem(rcx))
-			vmovups(ymm5, mem(rcx,32))
-			add(rdi, rcx)
-
-			vmovups(ymm6, mem(rcx))
-			vmovups(ymm7, mem(rcx,32))
-			add(rdi, rcx)
-
-
-			vmovups(ymm8, mem(rcx))
-			vmovups(ymm9, mem(rcx,32))
-			add(rdi, rcx)
-
-
-			vmovups(ymm10, mem(rcx))
-			vmovups(ymm11, mem(rcx,32))
-			add(rdi, rcx)
-
-
-			vmovups(ymm12, mem(rcx))
-			vmovups(ymm13, mem(rcx,32))
-			add(rdi, rcx)
-
-
-			vmovups(ymm14, mem(rcx))
-			vmovups(ymm15, mem(rcx,32))
-			//add(rdi, rcx)
-
-			jmp(.SDONE) // jump to end.
-
-		label(.SCOLSTORBZ)
-
-			vunpcklps(ymm6, ymm4, ymm0)
-			vunpcklps(ymm10, ymm8, ymm1)
-			vshufps(imm(0x4e), ymm1, ymm0, ymm2)
-			vblendps(imm(0xcc), ymm2, ymm0, ymm0)
-			vblendps(imm(0x33), ymm2, ymm1, ymm1)
-
-			vextractf128(imm(0x1), ymm0, xmm2)
-			vmovups(xmm0, mem(rcx)) // store ( gamma00..gamma30 )
-			vmovups(xmm2, mem(rcx, rsi, 4)) // store ( gamma04..gamma34 )
-
-			vextractf128(imm(0x1), ymm1, xmm2)
-			vmovups(xmm1, mem(rcx, rsi, 1)) // store ( gamma01..gamma31 )
-			vmovups(xmm2, mem(rcx, r15, 1)) // store ( gamma05..gamma35 )
-
-
-			vunpckhps(ymm6, ymm4, ymm0)
-			vunpckhps(ymm10, ymm8, ymm1)
-			vshufps(imm(0x4e), ymm1, ymm0, ymm2)
-			vblendps(imm(0xcc), ymm2, ymm0, ymm0)
-			vblendps(imm(0x33), ymm2, ymm1, ymm1)
-
-			vextractf128(imm(0x1), ymm0, xmm2)
-			vmovups(xmm0, mem(rcx, rsi, 2)) // store ( gamma02..gamma32 )
-			vmovups(xmm2, mem(rcx, r13, 2)) // store ( gamma06..gamma36 )
-
-			vextractf128(imm(0x1), ymm1, xmm2)
-			vmovups(xmm1, mem(rcx, r13, 1)) // store ( gamma03..gamma33 )
-			vmovups(xmm2, mem(rcx, r10, 1)) // store ( gamma07..gamma37 )
-
-			lea(mem(rcx, rsi, 8), rcx) // rcx += 8*cs_c
-
-			vunpcklps(ymm14, ymm12, ymm0)
-			vextractf128(imm(0x1), ymm0, xmm2)
-			vmovlpd(xmm0, mem(r14)) // store ( gamma40..gamma50 )
-			vmovhpd(xmm0, mem(r14, rsi, 1)) // store ( gamma41..gamma51 )
-			vmovlpd(xmm2, mem(r14, rsi, 4)) // store ( gamma44..gamma54 )
-			vmovhpd(xmm2, mem(r14, r15, 1)) // store ( gamma45..gamma55 )
-
-			vunpckhps(ymm14, ymm12, ymm0)
-			vextractf128(imm(0x1), ymm0, xmm2)
-			vmovlpd(xmm0, mem(r14, rsi, 2)) // store ( gamma42..gamma52 )
-			vmovhpd(xmm0, mem(r14, r13, 1)) // store ( gamma43..gamma53 )
-			vmovlpd(xmm2, mem(r14, r13, 2)) // store ( gamma46..gamma56 )
-			vmovhpd(xmm2, mem(r14, r10, 1)) // store ( gamma47..gamma57 )
-
-			lea(mem(r14, rsi, 8), r14) // r14 += 8*cs_c
-
-
-
-			vunpcklps(ymm7, ymm5, ymm0)
-			vunpcklps(ymm11, ymm9, ymm1)
-			vshufps(imm(0x4e), ymm1, ymm0, ymm2)
-			vblendps(imm(0xcc), ymm2, ymm0, ymm0)
-			vblendps(imm(0x33), ymm2, ymm1, ymm1)
-
-			vextractf128(imm(0x1), ymm0, xmm2)
-			vmovups(xmm0, mem(rcx)) // store ( gamma00..gamma30 )
-			vmovups(xmm2, mem(rcx, rsi, 4)) // store ( gamma04..gamma34 )
-
-			vextractf128(imm(0x1), ymm1, xmm2)
-			vmovups(xmm1, mem(rcx, rsi, 1)) // store ( gamma01..gamma31 )
-			vmovups(xmm2, mem(rcx, r15, 1)) // store ( gamma05..gamma35 )
-
-
-			vunpckhps(ymm7, ymm5, ymm0)
-			vunpckhps(ymm11, ymm9, ymm1)
-			vshufps(imm(0x4e), ymm1, ymm0, ymm2)
-			vblendps(imm(0xcc), ymm2, ymm0, ymm0)
-			vblendps(imm(0x33), ymm2, ymm1, ymm1)
-
-			vextractf128(imm(0x1), ymm0, xmm2)
-			vmovups(xmm0, mem(rcx, rsi, 2)) // store ( gamma02..gamma32 )
-			vmovups(xmm2, mem(rcx, r13, 2)) // store ( gamma06..gamma36 )
-
-			vextractf128(imm(0x1), ymm1, xmm2)
-			vmovups(xmm1, mem(rcx, r13, 1)) // store ( gamma03..gamma33 )
-			vmovups(xmm2, mem(rcx, r10, 1)) // store ( gamma07..gamma37 )
-
-			//lea(mem(rcx, rsi, 8), rcx) // rcx += 8*cs_c
-
-			vunpcklps(ymm15, ymm13, ymm0)
-			vextractf128(imm(0x1), ymm0, xmm2)
-			vmovlpd(xmm0, mem(r14)) // store ( gamma40..gamma50 )
-			vmovhpd(xmm0, mem(r14, rsi, 1)) // store ( gamma41..gamma51 )
-			vmovlpd(xmm2, mem(r14, rsi, 4)) // store ( gamma44..gamma54 )
-			vmovhpd(xmm2, mem(r14, r15, 1)) // store ( gamma45..gamma55 )
-
-			vunpckhps(ymm15, ymm13, ymm0)
-			vextractf128(imm(0x1), ymm0, xmm2)
-			vmovlpd(xmm0, mem(r14, rsi, 2)) // store ( gamma42..gamma52 )
-			vmovhpd(xmm0, mem(r14, r13, 1)) // store ( gamma43..gamma53 )
-			vmovlpd(xmm2, mem(r14, r13, 2)) // store ( gamma46..gamma56 )
-			vmovhpd(xmm2, mem(r14, r10, 1)) // store ( gamma47..gamma57 )
-
-			//lea(mem(r14, rsi, 8), r14) // r14 += 8*cs_
+	cmp(imm(4), rsi) // set ZF if (4*cs_c) == 4.
+	jz(.SROWSTORBZ) // jump to row storage case
+
+	cmp(imm(4), rdi) // set ZF if (4*cs_c) == 4.
+	jz(.SCOLSTORBZ) // jump to column storage case
+
+
+
+	label(.SGENSTORBZ)
+
+
+	vmovaps(ymm4, ymm0)
+	SGEMM_OUTPUT_GS_BETA_NZ
+	add(rdi, rcx) // c += rs_c;
+
+
+	vmovaps(ymm6, ymm0)
+	SGEMM_OUTPUT_GS_BETA_NZ
+	add(rdi, rcx) // c += rs_c;
+
+
+	vmovaps(ymm8, ymm0)
+	SGEMM_OUTPUT_GS_BETA_NZ
+	add(rdi, rcx) // c += rs_c;
+
+
+	vmovaps(ymm10, ymm0)
+	SGEMM_OUTPUT_GS_BETA_NZ
+	add(rdi, rcx) // c += rs_c;
+
+
+	vmovaps(ymm12, ymm0)
+	SGEMM_OUTPUT_GS_BETA_NZ
+	add(rdi, rcx) // c += rs_c;
+
+
+	vmovaps(ymm14, ymm0)
+	SGEMM_OUTPUT_GS_BETA_NZ
+	//add(rdi, rcx) // c += rs_c;
+
+
+	mov(rdx, rcx) // rcx = c + 8*cs_c
+
+
+	vmovaps(ymm5, ymm0)
+	SGEMM_OUTPUT_GS_BETA_NZ
+	add(rdi, rcx) // c += rs_c;
+
+
+	vmovaps(ymm7, ymm0)
+	SGEMM_OUTPUT_GS_BETA_NZ
+	add(rdi, rcx) // c += rs_c;
+
+
+	vmovaps(ymm9, ymm0)
+	SGEMM_OUTPUT_GS_BETA_NZ
+	add(rdi, rcx) // c += rs_c;
+
+
+	vmovaps(ymm11, ymm0)
+	SGEMM_OUTPUT_GS_BETA_NZ
+	add(rdi, rcx) // c += rs_c;
+
+
+	vmovaps(ymm13, ymm0)
+	SGEMM_OUTPUT_GS_BETA_NZ
+	add(rdi, rcx) // c += rs_c;
+
+
+	vmovaps(ymm15, ymm0)
+	SGEMM_OUTPUT_GS_BETA_NZ
+	//add(rdi, rcx) // c += rs_c;
+
+
+
+	jmp(.SDONE) // jump to end.
+
+
+
+	label(.SROWSTORBZ)
+
+
+	vmovups(ymm4, mem(rcx))
+	add(rdi, rcx)
+	vmovups(ymm5, mem(rdx))
+	add(rdi, rdx)
+
+	vmovups(ymm6, mem(rcx))
+	add(rdi, rcx)
+	vmovups(ymm7, mem(rdx))
+	add(rdi, rdx)
+
+
+	vmovups(ymm8, mem(rcx))
+	add(rdi, rcx)
+	vmovups(ymm9, mem(rdx))
+	add(rdi, rdx)
+
+
+	vmovups(ymm10, mem(rcx))
+	add(rdi, rcx)
+	vmovups(ymm11, mem(rdx))
+	add(rdi, rdx)
+
+
+	vmovups(ymm12, mem(rcx))
+	add(rdi, rcx)
+	vmovups(ymm13, mem(rdx))
+	add(rdi, rdx)
+
+
+	vmovups(ymm14, mem(rcx))
+	//add(rdi, rcx)
+	vmovups(ymm15, mem(rdx))
+	//add(rdi, rdx)
+
+
+
+	jmp(.SDONE) // jump to end.
+
+
+
+	label(.SCOLSTORBZ)
+
+
+	vunpcklps(ymm6, ymm4, ymm0)
+	vunpcklps(ymm10, ymm8, ymm1)
+	vshufps(imm(0x4e), ymm1, ymm0, ymm2)
+	vblendps(imm(0xcc), ymm2, ymm0, ymm0)
+	vblendps(imm(0x33), ymm2, ymm1, ymm1)
+
+	vextractf128(imm(0x1), ymm0, xmm2)
+	vmovups(xmm0, mem(rcx)) // store ( gamma00..gamma30 )
+	vmovups(xmm2, mem(rcx, rsi, 4)) // store ( gamma04..gamma34 )
+
+	vextractf128(imm(0x1), ymm1, xmm2)
+	vmovups(xmm1, mem(rcx, rsi, 1)) // store ( gamma01..gamma31 )
+	vmovups(xmm2, mem(rcx, r15, 1)) // store ( gamma05..gamma35 )
+
+
+	vunpckhps(ymm6, ymm4, ymm0)
+	vunpckhps(ymm10, ymm8, ymm1)
+	vshufps(imm(0x4e), ymm1, ymm0, ymm2)
+	vblendps(imm(0xcc), ymm2, ymm0, ymm0)
+	vblendps(imm(0x33), ymm2, ymm1, ymm1)
+
+	vextractf128(imm(0x1), ymm0, xmm2)
+	vmovups(xmm0, mem(rcx, rsi, 2)) // store ( gamma02..gamma32 )
+	vmovups(xmm2, mem(rcx, r13, 2)) // store ( gamma06..gamma36 )
+
+	vextractf128(imm(0x1), ymm1, xmm2)
+	vmovups(xmm1, mem(rcx, r13, 1)) // store ( gamma03..gamma33 )
+	vmovups(xmm2, mem(rcx, r10, 1)) // store ( gamma07..gamma37 )
+
+	lea(mem(rcx, rsi, 8), rcx) // rcx += 8*cs_c
+
+	vunpcklps(ymm14, ymm12, ymm0)
+	vextractf128(imm(0x1), ymm0, xmm2)
+	vmovlpd(xmm0, mem(r14)) // store ( gamma40..gamma50 )
+	vmovhpd(xmm0, mem(r14, rsi, 1)) // store ( gamma41..gamma51 )
+	vmovlpd(xmm2, mem(r14, rsi, 4)) // store ( gamma44..gamma54 )
+	vmovhpd(xmm2, mem(r14, r15, 1)) // store ( gamma45..gamma55 )
+
+	vunpckhps(ymm14, ymm12, ymm0)
+	vextractf128(imm(0x1), ymm0, xmm2)
+	vmovlpd(xmm0, mem(r14, rsi, 2)) // store ( gamma42..gamma52 )
+	vmovhpd(xmm0, mem(r14, r13, 1)) // store ( gamma43..gamma53 )
+	vmovlpd(xmm2, mem(r14, r13, 2)) // store ( gamma46..gamma56 )
+	vmovhpd(xmm2, mem(r14, r10, 1)) // store ( gamma47..gamma57 )
+
+	lea(mem(r14, rsi, 8), r14) // r14 += 8*cs_c
+
+
+
+	vunpcklps(ymm7, ymm5, ymm0)
+	vunpcklps(ymm11, ymm9, ymm1)
+	vshufps(imm(0x4e), ymm1, ymm0, ymm2)
+	vblendps(imm(0xcc), ymm2, ymm0, ymm0)
+	vblendps(imm(0x33), ymm2, ymm1, ymm1)
+
+	vextractf128(imm(0x1), ymm0, xmm2)
+	vmovups(xmm0, mem(rcx)) // store ( gamma00..gamma30 )
+	vmovups(xmm2, mem(rcx, rsi, 4)) // store ( gamma04..gamma34 )
+
+	vextractf128(imm(0x1), ymm1, xmm2)
+	vmovups(xmm1, mem(rcx, rsi, 1)) // store ( gamma01..gamma31 )
+	vmovups(xmm2, mem(rcx, r15, 1)) // store ( gamma05..gamma35 )
+
+
+	vunpckhps(ymm7, ymm5, ymm0)
+	vunpckhps(ymm11, ymm9, ymm1)
+	vshufps(imm(0x4e), ymm1, ymm0, ymm2)
+	vblendps(imm(0xcc), ymm2, ymm0, ymm0)
+	vblendps(imm(0x33), ymm2, ymm1, ymm1)
+
+	vextractf128(imm(0x1), ymm0, xmm2)
+	vmovups(xmm0, mem(rcx, rsi, 2)) // store ( gamma02..gamma32 )
+	vmovups(xmm2, mem(rcx, r13, 2)) // store ( gamma06..gamma36 )
+
+	vextractf128(imm(0x1), ymm1, xmm2)
+	vmovups(xmm1, mem(rcx, r13, 1)) // store ( gamma03..gamma33 )
+	vmovups(xmm2, mem(rcx, r10, 1)) // store ( gamma07..gamma37 )
+
+	//lea(mem(rcx, rsi, 8), rcx) // rcx += 8*cs_c
+
+	vunpcklps(ymm15, ymm13, ymm0)
+	vextractf128(imm(0x1), ymm0, xmm2)
+	vmovlpd(xmm0, mem(r14)) // store ( gamma40..gamma50 )
+	vmovhpd(xmm0, mem(r14, rsi, 1)) // store ( gamma41..gamma51 )
+	vmovlpd(xmm2, mem(r14, rsi, 4)) // store ( gamma44..gamma54 )
+	vmovhpd(xmm2, mem(r14, r15, 1)) // store ( gamma45..gamma55 )
+
+	vunpckhps(ymm15, ymm13, ymm0)
+	vextractf128(imm(0x1), ymm0, xmm2)
+	vmovlpd(xmm0, mem(r14, rsi, 2)) // store ( gamma42..gamma52 )
+	vmovhpd(xmm0, mem(r14, r13, 1)) // store ( gamma43..gamma53 )
+	vmovlpd(xmm2, mem(r14, r13, 2)) // store ( gamma46..gamma56 )
+	vmovhpd(xmm2, mem(r14, r10, 1)) // store ( gamma47..gamma57 )
+
+	//lea(mem(r14, rsi, 8), r14) // r14 += 8*cs_c
+
+
+
 
 	label(.SDONE)
 
@@ -758,12 +914,7 @@
 	  "ymm13", "ymm14", "ymm15",
 	  "memory"
 	)
-<<<<<<< HEAD
-
-	GEMM_UKR_FLUSH_CT( s );
-=======
 	AOCL_DTL_TRACE_EXIT(AOCL_DTL_LEVEL_TRACE_7);
->>>>>>> fb2a6827
 }
 
 
@@ -785,16 +936,14 @@
 
 void bli_dgemm_haswell_asm_6x8
      (
-             dim_t      m,
-             dim_t      n,
-             dim_t      k,
-       const void*      alpha,
-       const void*      a,
-       const void*      b,
-       const void*      beta,
-             void*      c, inc_t rs_c0, inc_t cs_c0,
-             auxinfo_t* data,
-       const cntx_t*    cntx
+       dim_t               k0,
+       double*    restrict alpha,
+       double*    restrict a,
+       double*    restrict b,
+       double*    restrict beta,
+       double*    restrict c, inc_t rs_c0, inc_t cs_c0,
+       auxinfo_t* restrict data,
+       cntx_t*    restrict cntx
      )
 {
 	AOCL_DTL_TRACE_ENTRY(AOCL_DTL_LEVEL_TRACE_7);
@@ -803,10 +952,6 @@
 
 	// Typecast local copies of integers in case dim_t and inc_t are a
 	// different size than is expected by load instructions.
-<<<<<<< HEAD
-	uint64_t k_iter = k / 4;
-	uint64_t k_left = k % 4;
-=======
 	uint64_t k_iter = (uint64_t)k0/4;
 	uint64_t k_left = (uint64_t)k0%4;
 	uint64_t prefetch_iters = 30;
@@ -816,11 +961,8 @@
 	    prefetch_iters = k_iter;
 	    k_iter = 0;
 	}
->>>>>>> fb2a6827
 	uint64_t rs_c   = rs_c0;
 	uint64_t cs_c   = cs_c0;
-
-	GEMM_UKR_SETUP_CT_AMBI( d, 6, 8, true );
 
 	begin_asm()
 
@@ -845,80 +987,35 @@
 	mov(var(b), rbx) // load address of b.
 
 	add(imm(32*4), rbx)
-<<<<<<< HEAD
-	// initialize loop by pre-loading
-=======
 	add(imm(32*4), rax)
 	 // initialize loop by pre-loading
->>>>>>> fb2a6827
 	vmovapd(mem(rbx, -4*32), ymm0)
 	vmovapd(mem(rbx, -3*32), ymm1)
 
 	mov(var(c), rcx) // load address of c
 	mov(var(rs_c), rdi) // load rs_c
 	lea(mem(, rdi, 8), rdi) // rs_c *= sizeof(double)
-	mov(var(cs_c), rsi) // load cs_c
-	lea(mem(, rsi, 8), rsi) // cs_c *= sizeof(double)
-
-<<<<<<< HEAD
-	cmp(imm(8), rdi) // set ZF if (8*rs_c) == 8.
-	jz(.DCOLPREFETCH) // jump to column prefetch case
-
-		lea(mem(rdi, rdi, 2), r13) // r13 = 3*rs_c;
-		lea(mem(rcx, r13, 1), rdx) // rdx = c + 3*rs_c;
-		prefetch(0, mem(rcx, 7*8)) // prefetch c + 0*rs_c
-		prefetch(0, mem(rcx, rdi, 1, 7*8)) // prefetch c + 1*rs_c
-		prefetch(0, mem(rcx, rdi, 2, 7*8)) // prefetch c + 2*rs_c
-		prefetch(0, mem(rdx, 7*8)) // prefetch c + 3*rs_c
-		prefetch(0, mem(rdx, rdi, 1, 7*8)) // prefetch c + 4*rs_c
-		prefetch(0, mem(rdx, rdi, 2, 7*8)) // prefetch c + 5*rs_c
-
-		jmp(.DPREFETCHDONE)
-
-	label(.DCOLPREFETCH)
-=======
+
 	lea(mem(rdi, rdi, 2), r10) // r10 = 3*rs_c;
 	lea(mem(rcx, r10, 1), rdx) // rdx = c + 3*rs_c;
->>>>>>> fb2a6827
-
-		lea(mem(rsi, rsi, 2), r13) // r13 = 3*cs_c;
-		lea(mem(rcx, r13, 1), rdx) // rdx = c + 3*cs_c;
-		prefetch(0, mem(rcx, 7*8)) // prefetch c + 0*cs_c
-		prefetch(0, mem(rcx, rsi, 1, 7*8)) // prefetch c + 1*cs_c
-		prefetch(0, mem(rcx, rsi, 2, 7*8)) // prefetch c + 2*cs_c
-		prefetch(0, mem(rdx, 7*8)) // prefetch c + 3*cs_c
-		prefetch(0, mem(rdx, rsi, 1, 7*8)) // prefetch c + 4*cs_c
-		prefetch(0, mem(rdx, rsi, 2, 7*8)) // prefetch c + 5*cs_c
-		prefetch(0, mem(rdx, r13, 1, 7*8)) // prefetch c + 6*cs_c
-		prefetch(0, mem(rdx, rsi, 4, 7*8)) // prefetch c + 7*cs_c
-
-	label(.DPREFETCHDONE)
+
+
 
 
 	mov(var(k_pref), r8) // i = k_iter after prefetch
 	mov(var(k_iter), rsi) // i = k_iter before prefetch
 	test(rsi, rsi) // check i via logical AND.
-<<<<<<< HEAD
-	je(.DCONSIDKLEFT) // if i == 0, jump to code that
-	// contains the k_left loop.
-=======
 	je(.DPOSTMAINLOOP) // if i == 0, jump to code that
 	 // prefetches, followed by any post-prefetch iters
 	 // and the k-left loop
 
->>>>>>> fb2a6827
 
 	align32
 
 	label(.DLOOPKITER) // MAIN LOOP
 
 
-<<<<<<< HEAD
-	// iteration 0
-	prefetch(0, mem(rax, 64*8))
-=======
 	 // iteration 0
->>>>>>> fb2a6827
 
 	vbroadcastsd(mem(rax, 0*8-128), ymm2)
 	vbroadcastsd(mem(rax, 1*8-128), ymm3)
@@ -944,17 +1041,9 @@
 	vmovapd(mem(rbx, -2*32), ymm0)
 	vmovapd(mem(rbx, -1*32), ymm1)
 
-<<<<<<< HEAD
-	// iteration 1
-	prefetch(0, mem(rax, 72*8))
-
-	vbroadcastsd(mem(rax, 6*8), ymm2)
-	vbroadcastsd(mem(rax, 7*8), ymm3)
-=======
 	 // iteration 1
 	vbroadcastsd(mem(rax, 6*8-128), ymm2)
 	vbroadcastsd(mem(rax, 7*8-128), ymm3)
->>>>>>> fb2a6827
 	vfmadd231pd(ymm0, ymm2, ymm4)
 	vfmadd231pd(ymm1, ymm2, ymm5)
 	vfmadd231pd(ymm0, ymm3, ymm6)
@@ -977,17 +1066,9 @@
 	vmovapd(mem(rbx, 0*32), ymm0)
 	vmovapd(mem(rbx, 1*32), ymm1)
 
-<<<<<<< HEAD
-	// iteration 2
-	prefetch(0, mem(rax, 80*8))
-
-	vbroadcastsd(mem(rax, 12*8), ymm2)
-	vbroadcastsd(mem(rax, 13*8), ymm3)
-=======
 	 // iteration 2
 	vbroadcastsd(mem(rax, 12*8-128), ymm2)
 	vbroadcastsd(mem(rax, 13*8-128), ymm3)
->>>>>>> fb2a6827
 	vfmadd231pd(ymm0, ymm2, ymm4)
 	vfmadd231pd(ymm1, ymm2, ymm5)
 	vfmadd231pd(ymm0, ymm3, ymm6)
@@ -1010,15 +1091,9 @@
 	vmovapd(mem(rbx, 2*32), ymm0)
 	vmovapd(mem(rbx, 3*32), ymm1)
 
-<<<<<<< HEAD
-	// iteration 3
-	vbroadcastsd(mem(rax, 18*8), ymm2)
-	vbroadcastsd(mem(rax, 19*8), ymm3)
-=======
 	 // iteration 3
 	vbroadcastsd(mem(rax, 18*8-128), ymm2)
 	vbroadcastsd(mem(rax, 19*8-128), ymm3)
->>>>>>> fb2a6827
 	vfmadd231pd(ymm0, ymm2, ymm4)
 	vfmadd231pd(ymm1, ymm2, ymm5)
 	vfmadd231pd(ymm0, ymm3, ymm6)
@@ -1076,7 +1151,7 @@
 	mov(var(k_left), rsi) // i = k_left;
 	test(rsi, rsi) // check i via logical AND.
 	je(.DPOSTACCUM) // if i == 0, we're done; jump to end.
-	// else, we prepare to enter k_left loop.
+	 // else, we prepare to enter k_left loop.
 
 
 	label(.DLOOPKLEFT) // EDGE LOOP
@@ -1151,23 +1226,13 @@
 	lea(mem(rsi, rsi, 2), r8) // r8 = 3*cs_c;
 
 
-	// now avoid loading C if beta == 0
+	 // now avoid loading C if beta == 0
 
 	vxorpd(ymm0, ymm0, ymm0) // set ymm0 to zero.
 	vucomisd(xmm0, xmm3) // set ZF if beta == 0.
 	je(.DBETAZERO) // if ZF = 1, jump to beta == 0 case
 
-		cmp(imm(8), rdi) // set ZF if (8*rs_c) == 8.
-		jz(.DCOLSTORED) // jump to column storage case
-
-			vfmadd231pd(mem(rcx), ymm3, ymm4)
-			vmovupd(ymm4, mem(rcx))
-			vfmadd231pd(mem(rcx,32), ymm3, ymm5)
-			vmovupd(ymm5, mem(rcx,32))
-			add(rdi, rcx)
-
-<<<<<<< HEAD
-=======
+
 	cmp(imm(8), rsi) // set ZF if (8*cs_c) == 8.
 	jz(.DROWSTORED) // jump to row storage case
 
@@ -1379,213 +1444,91 @@
 
 
 	jmp(.DDONE) // jump to end.
->>>>>>> fb2a6827
-
-			vfmadd231pd(mem(rcx), ymm3, ymm6)
-			vmovupd(ymm6, mem(rcx))
-			vfmadd231pd(mem(rcx,32), ymm3, ymm7)
-			vmovupd(ymm7, mem(rcx,32))
-			add(rdi, rcx)
-
-
-			vfmadd231pd(mem(rcx), ymm3, ymm8)
-			vmovupd(ymm8, mem(rcx))
-			vfmadd231pd(mem(rcx,32), ymm3, ymm9)
-			vmovupd(ymm9, mem(rcx,32))
-			add(rdi, rcx)
-
-
-			vfmadd231pd(mem(rcx), ymm3, ymm10)
-			vmovupd(ymm10, mem(rcx))
-			vfmadd231pd(mem(rcx,32), ymm3, ymm11)
-			vmovupd(ymm11, mem(rcx,32))
-			add(rdi, rcx)
-
-
-			vfmadd231pd(mem(rcx), ymm3, ymm12)
-			vmovupd(ymm12, mem(rcx))
-			vfmadd231pd(mem(rcx,32), ymm3, ymm13)
-			vmovupd(ymm13, mem(rcx,32))
-			add(rdi, rcx)
-
-
-			vfmadd231pd(mem(rcx), ymm3, ymm14)
-			vmovupd(ymm14, mem(rcx))
-			vfmadd231pd(mem(rcx,32), ymm3, ymm15)
-			vmovupd(ymm15, mem(rcx,32))
-			//add(rdi, rcx)
-
-			jmp(.DDONE) // jump to end.
-
-		label(.DCOLSTORED)
-
-			vunpcklpd(ymm6, ymm4, ymm0)
-			vunpckhpd(ymm6, ymm4, ymm1)
-			vunpcklpd(ymm10, ymm8, ymm2)
-			vunpckhpd(ymm10, ymm8, ymm3)
-			vinsertf128(imm(0x1), xmm2, ymm0, ymm4)
-			vinsertf128(imm(0x1), xmm3, ymm1, ymm6)
-			vperm2f128(imm(0x31), ymm2, ymm0, ymm8)
-			vperm2f128(imm(0x31), ymm3, ymm1, ymm10)
-
-			vbroadcastsd(mem(rbx), ymm3)
-
-			vfmadd231pd(mem(rcx), ymm3, ymm4)
-			vfmadd231pd(mem(rcx, rsi, 1), ymm3, ymm6)
-			vfmadd231pd(mem(rcx, rsi, 2), ymm3, ymm8)
-			vfmadd231pd(mem(rcx, r13, 1), ymm3, ymm10)
-			vmovupd(ymm4, mem(rcx))
-			vmovupd(ymm6, mem(rcx, rsi, 1))
-			vmovupd(ymm8, mem(rcx, rsi, 2))
-			vmovupd(ymm10, mem(rcx, r13, 1))
-
-			lea(mem(rcx, rsi, 4), rcx)
-
-			vunpcklpd(ymm14, ymm12, ymm0)
-			vunpckhpd(ymm14, ymm12, ymm1)
-			vextractf128(imm(0x1), ymm0, xmm2)
-			vextractf128(imm(0x1), ymm1, xmm4)
-
-			vfmadd231pd(mem(r14), xmm3, xmm0)
-			vfmadd231pd(mem(r14, rsi, 1), xmm3, xmm1)
-			vfmadd231pd(mem(r14, rsi, 2), xmm3, xmm2)
-			vfmadd231pd(mem(r14, r13, 1), xmm3, xmm4)
-			vmovupd(xmm0, mem(r14))
-			vmovupd(xmm1, mem(r14, rsi, 1))
-			vmovupd(xmm2, mem(r14, rsi, 2))
-			vmovupd(xmm4, mem(r14, r13, 1))
-
-			lea(mem(r14, rsi, 4), r14)
-
-
-			vunpcklpd(ymm7, ymm5, ymm0)
-			vunpckhpd(ymm7, ymm5, ymm1)
-			vunpcklpd(ymm11, ymm9, ymm2)
-			vunpckhpd(ymm11, ymm9, ymm3)
-			vinsertf128(imm(0x1), xmm2, ymm0, ymm5)
-			vinsertf128(imm(0x1), xmm3, ymm1, ymm7)
-			vperm2f128(imm(0x31), ymm2, ymm0, ymm9)
-			vperm2f128(imm(0x31), ymm3, ymm1, ymm11)
-
-			vbroadcastsd(mem(rbx), ymm3)
-
-			vfmadd231pd(mem(rcx), ymm3, ymm5)
-			vfmadd231pd(mem(rcx, rsi, 1), ymm3, ymm7)
-			vfmadd231pd(mem(rcx, rsi, 2), ymm3, ymm9)
-			vfmadd231pd(mem(rcx, r13, 1), ymm3, ymm11)
-			vmovupd(ymm5, mem(rcx))
-			vmovupd(ymm7, mem(rcx, rsi, 1))
-			vmovupd(ymm9, mem(rcx, rsi, 2))
-			vmovupd(ymm11, mem(rcx, r13, 1))
-
-			//lea(mem(rcx, rsi, 4), rcx)
-
-			vunpcklpd(ymm15, ymm13, ymm0)
-			vunpckhpd(ymm15, ymm13, ymm1)
-			vextractf128(imm(0x1), ymm0, xmm2)
-			vextractf128(imm(0x1), ymm1, xmm4)
-
-			vfmadd231pd(mem(r14), xmm3, xmm0)
-			vfmadd231pd(mem(r14, rsi, 1), xmm3, xmm1)
-			vfmadd231pd(mem(r14, rsi, 2), xmm3, xmm2)
-			vfmadd231pd(mem(r14, r13, 1), xmm3, xmm4)
-			vmovupd(xmm0, mem(r14))
-			vmovupd(xmm1, mem(r14, rsi, 1))
-			vmovupd(xmm2, mem(r14, rsi, 2))
-			vmovupd(xmm4, mem(r14, r13, 1))
-
-			//lea(mem(r14, rsi, 4), r14)
-
-			jmp(.DDONE) // jump to end.
+
+
 
 	label(.DBETAZERO)
 
-		cmp(imm(8), rdi) // set ZF if (8*rs_c) == 8.
-		jz(.DCOLSTORBZ) // jump to column storage case
-
-			vmovupd(ymm4, mem(rcx))
-			vmovupd(ymm5, mem(rcx,32))
-			add(rdi, rcx)
-
-			vmovupd(ymm6, mem(rcx))
-			vmovupd(ymm7, mem(rcx,32))
-			add(rdi, rcx)
-
-
-			vmovupd(ymm8, mem(rcx))
-			vmovupd(ymm9, mem(rcx,32))
-			add(rdi, rcx)
-
-
-			vmovupd(ymm10, mem(rcx))
-			vmovupd(ymm11, mem(rcx,32))
-			add(rdi, rcx)
-
-
-			vmovupd(ymm12, mem(rcx))
-			vmovupd(ymm13, mem(rcx,32))
-			add(rdi, rcx)
-
-
-			vmovupd(ymm14, mem(rcx))
-			vmovupd(ymm15, mem(rcx,32))
-			//add(rdi, rcx)
-
-			jmp(.DDONE) // jump to end.
-
-		label(.DCOLSTORBZ)
-
-			vunpcklpd(ymm6, ymm4, ymm0)
-			vunpckhpd(ymm6, ymm4, ymm1)
-			vunpcklpd(ymm10, ymm8, ymm2)
-			vunpckhpd(ymm10, ymm8, ymm3)
-			vinsertf128(imm(0x1), xmm2, ymm0, ymm4)
-			vinsertf128(imm(0x1), xmm3, ymm1, ymm6)
-			vperm2f128(imm(0x31), ymm2, ymm0, ymm8)
-			vperm2f128(imm(0x31), ymm3, ymm1, ymm10)
-
-			vmovupd(ymm4, mem(rcx))
-			vmovupd(ymm6, mem(rcx, rsi, 1))
-			vmovupd(ymm8, mem(rcx, rsi, 2))
-			vmovupd(ymm10, mem(rcx, r13, 1))
-
-			lea(mem(rcx, rsi, 4), rcx)
-
-			vunpcklpd(ymm14, ymm12, ymm0)
-			vunpckhpd(ymm14, ymm12, ymm1)
-			vextractf128(imm(0x1), ymm0, xmm2)
-			vextractf128(imm(0x1), ymm1, xmm4)
-
-			vmovupd(xmm0, mem(r14))
-			vmovupd(xmm1, mem(r14, rsi, 1))
-			vmovupd(xmm2, mem(r14, rsi, 2))
-			vmovupd(xmm4, mem(r14, r13, 1))
-
-<<<<<<< HEAD
-			lea(mem(r14, rsi, 4), r14)
-
-
-			vunpcklpd(ymm7, ymm5, ymm0)
-			vunpckhpd(ymm7, ymm5, ymm1)
-			vunpcklpd(ymm11, ymm9, ymm2)
-			vunpckhpd(ymm11, ymm9, ymm3)
-			vinsertf128(imm(0x1), xmm2, ymm0, ymm5)
-			vinsertf128(imm(0x1), xmm3, ymm1, ymm7)
-			vperm2f128(imm(0x31), ymm2, ymm0, ymm9)
-			vperm2f128(imm(0x31), ymm3, ymm1, ymm11)
-
-			vmovupd(ymm5, mem(rcx))
-			vmovupd(ymm7, mem(rcx, rsi, 1))
-			vmovupd(ymm9, mem(rcx, rsi, 2))
-			vmovupd(ymm11, mem(rcx, r13, 1))
-
-			//lea(mem(rcx, rsi, 4), rcx)
-
-			vunpcklpd(ymm15, ymm13, ymm0)
-			vunpckhpd(ymm15, ymm13, ymm1)
-			vextractf128(imm(0x1), ymm0, xmm2)
-			vextractf128(imm(0x1), ymm1, xmm4)
-=======
+	cmp(imm(8), rsi) // set ZF if (8*cs_c) == 8.
+	jz(.DROWSTORBZ) // jump to row storage case
+
+	cmp(imm(8), rdi) // set ZF if (8*rs_c) == 8.
+	jz(.DCOLSTORBZ) // jump to column storage case
+
+
+
+	label(.DGENSTORBZ)
+
+
+	vmovapd(ymm4, ymm0)
+	DGEMM_OUTPUT_GS_BETA_NZ
+	add(rdi, rcx) // c += rs_c;
+
+
+	vmovapd(ymm6, ymm0)
+	DGEMM_OUTPUT_GS_BETA_NZ
+	add(rdi, rcx) // c += rs_c;
+
+
+	vmovapd(ymm8, ymm0)
+	DGEMM_OUTPUT_GS_BETA_NZ
+	add(rdi, rcx) // c += rs_c;
+
+
+	vmovapd(ymm10, ymm0)
+	DGEMM_OUTPUT_GS_BETA_NZ
+	add(rdi, rcx) // c += rs_c;
+
+
+	vmovapd(ymm12, ymm0)
+	DGEMM_OUTPUT_GS_BETA_NZ
+	add(rdi, rcx) // c += rs_c;
+
+
+	vmovapd(ymm14, ymm0)
+	DGEMM_OUTPUT_GS_BETA_NZ
+
+
+	mov(rdx, rcx) // rcx = c + 4*cs_c
+
+
+	vmovapd(ymm5, ymm0)
+	DGEMM_OUTPUT_GS_BETA_NZ
+	add(rdi, rcx) // c += rs_c;
+
+
+	vmovapd(ymm7, ymm0)
+	DGEMM_OUTPUT_GS_BETA_NZ
+	add(rdi, rcx) // c += rs_c;
+
+
+	vmovapd(ymm9, ymm0)
+	DGEMM_OUTPUT_GS_BETA_NZ
+	add(rdi, rcx) // c += rs_c;
+
+
+	vmovapd(ymm11, ymm0)
+	DGEMM_OUTPUT_GS_BETA_NZ
+	add(rdi, rcx) // c += rs_c;
+
+
+	vmovapd(ymm13, ymm0)
+	DGEMM_OUTPUT_GS_BETA_NZ
+	add(rdi, rcx) // c += rs_c;
+
+
+	vmovapd(ymm15, ymm0)
+	DGEMM_OUTPUT_GS_BETA_NZ
+
+
+
+	jmp(.DDONE) // jump to end.
+
+
+
+	label(.DROWSTORBZ)
+
+
 	vmovupd(ymm4, mem(rcx))
 	vmovupd(ymm5, mem(rdx))
 	vmovupd(ymm6, mem(rcx, rdi, 1))
@@ -1668,14 +1611,8 @@
 
 	//lea(mem(r9, rsi, 4), r9)
 
->>>>>>> fb2a6827
-
-			vmovupd(xmm0, mem(r14))
-			vmovupd(xmm1, mem(r14, rsi, 1))
-			vmovupd(xmm2, mem(r14, rsi, 2))
-			vmovupd(xmm4, mem(r14, r13, 1))
-
-			//lea(mem(r14, rsi, 4), r14)
+
+
 
 	label(.DDONE)
 
@@ -1709,38 +1646,53 @@
 	  "ymm13", "ymm14", "ymm15",
 	  "memory"
 	)
-<<<<<<< HEAD
-=======
 	AOCL_DTL_TRACE_EXIT(AOCL_DTL_LEVEL_TRACE_7);
 }
->>>>>>> fb2a6827
-
-	GEMM_UKR_FLUSH_CT( d );
-}
-
-
-
-
-
-#define CGEMM_INPUT_SCALE_RS_BETA_NZ(where) \
-	vmovups(where, ymm0) \
+
+
+
+
+// assumes beta.r, beta.i have been broadcast into ymm1, ymm2.
+// outputs to ymm0
+#define CGEMM_INPUT_SCALE_GS_BETA_NZ \
+	vmovlpd(mem(rcx), xmm0, xmm0) \
+	vmovhpd(mem(rcx, rsi, 1), xmm0, xmm0) \
+	vmovlpd(mem(rcx, rsi, 2), xmm3, xmm3) \
+	vmovhpd(mem(rcx, r13, 1), xmm3, xmm3) \
+	vinsertf128(imm(1), xmm3, ymm0, ymm0) \
 	vpermilps(imm(0xb1), ymm0, ymm3) \
 	vmulps(ymm1, ymm0, ymm0) \
 	vmulps(ymm2, ymm3, ymm3) \
 	vaddsubps(ymm3, ymm0, ymm0)
 
+// assumes values to output are in ymm0
+#define CGEMM_OUTPUT_GS \
+	vextractf128(imm(1), ymm0, xmm3) \
+	vmovlpd(xmm0, mem(rcx)) \
+	vmovhpd(xmm0, mem(rcx, rsi, 1)) \
+	vmovlpd(xmm3, mem(rcx, rsi, 2)) \
+	vmovhpd(xmm3, mem(rcx, r13, 1))
+
+#define CGEMM_INPUT_SCALE_RS_BETA_NZ \
+	vmovups(mem(rcx), ymm0) \
+	vpermilps(imm(0xb1), ymm0, ymm3) \
+	vmulps(ymm1, ymm0, ymm0) \
+	vmulps(ymm2, ymm3, ymm3) \
+	vaddsubps(ymm3, ymm0, ymm0)
+
+#define CGEMM_OUTPUT_RS \
+	vmovups(ymm0, mem(rcx)) \
+
 void bli_cgemm_haswell_asm_3x8
      (
-             dim_t      m,
-             dim_t      n,
-             dim_t      k,
-       const void*      alpha,
-       const void*      a,
-       const void*      b,
-       const void*      beta,
-             void*      c, inc_t rs_c0, inc_t cs_c0,
-             auxinfo_t* data,
-       const cntx_t*    cntx
+       dim_t               k0,
+       scomplex*  restrict alpha,
+       scomplex*  restrict a,
+       scomplex*  restrict b,
+       scomplex*  restrict beta,
+       scomplex*  restrict c, inc_t rs_c0, inc_t cs_c0,
+       auxinfo_t* restrict data,
+       cntx_t*    restrict cntx
      )
 {
 	//void*   a_next = bli_auxinfo_next_a( data );
@@ -1748,17 +1700,10 @@
 
 	// Typecast local copies of integers in case dim_t and inc_t are a
 	// different size than is expected by load instructions.
-<<<<<<< HEAD
-	uint64_t k_iter = k / 4;
-	uint64_t k_left = k % 4;
-=======
 	uint64_t k_iter = (uint64_t)k0 / 4;
 	uint64_t k_left = (uint64_t)k0 % 4;
->>>>>>> fb2a6827
 	uint64_t rs_c   = rs_c0;
 	uint64_t cs_c   = cs_c0;
-
-	GEMM_UKR_SETUP_CT( c, 3, 8, true );
 
 	begin_asm()
 
@@ -1770,7 +1715,7 @@
 	//mov(%9, r15) // load address of b_next.
 
 	add(imm(32*4), rbx)
-	// initialize loop by pre-loading
+	 // initialize loop by pre-loading
 	vmovaps(mem(rbx, -4*32), ymm0)
 	vmovaps(mem(rbx, -3*32), ymm1)
 
@@ -1791,13 +1736,13 @@
 	mov(var(k_iter), rsi) // i = k_iter;
 	test(rsi, rsi) // check i via logical AND.
 	je(.CCONSIDKLEFT) // if i == 0, jump to code that
-	// contains the k_left loop.
+	 // contains the k_left loop.
 
 
 	label(.CLOOPKITER) // MAIN LOOP
 
 
-	// iteration 0
+	 // iteration 0
 	prefetch(0, mem(rax, 32*8))
 
 	vbroadcastss(mem(rax, 0*4), ymm2)
@@ -1824,7 +1769,7 @@
 	vmovaps(mem(rbx, -2*32), ymm0)
 	vmovaps(mem(rbx, -1*32), ymm1)
 
-	// iteration 1
+	 // iteration 1
 	vbroadcastss(mem(rax, 6*4), ymm2)
 	vbroadcastss(mem(rax, 7*4), ymm3)
 	vfmadd231ps(ymm0, ymm2, ymm4)
@@ -1849,7 +1794,7 @@
 	vmovaps(mem(rbx, 0*32), ymm0)
 	vmovaps(mem(rbx, 1*32), ymm1)
 
-	// iteration 2
+	 // iteration 2
 	prefetch(0, mem(rax, 38*8))
 
 	vbroadcastss(mem(rax, 12*4), ymm2)
@@ -1876,7 +1821,7 @@
 	vmovaps(mem(rbx, 2*32), ymm0)
 	vmovaps(mem(rbx, 3*32), ymm1)
 
-	// iteration 3
+	 // iteration 3
 	vbroadcastss(mem(rax, 18*4), ymm2)
 	vbroadcastss(mem(rax, 19*4), ymm3)
 	vfmadd231ps(ymm0, ymm2, ymm4)
@@ -1918,7 +1863,7 @@
 	mov(var(k_left), rsi) // i = k_left;
 	test(rsi, rsi) // check i via logical AND.
 	je(.CPOSTACCUM) // if i == 0, we're done; jump to end.
-	// else, we prepare to enter k_left loop.
+	 // else, we prepare to enter k_left loop.
 
 
 	label(.CLOOPKLEFT) // EDGE LOOP
@@ -1961,8 +1906,8 @@
 	label(.CPOSTACCUM)
 
 
-	// permute even and odd elements
-	// of ymm6/7, ymm10/11, ymm/14/15
+	 // permute even and odd elements
+	 // of ymm6/7, ymm10/11, ymm/14/15
 	vpermilps(imm(0xb1), ymm6, ymm6)
 	vpermilps(imm(0xb1), ymm7, ymm7)
 	vpermilps(imm(0xb1), ymm10, ymm10)
@@ -1971,7 +1916,7 @@
 	vpermilps(imm(0xb1), ymm15, ymm15)
 
 
-	// subtract/add even/odd elements
+	 // subtract/add even/odd elements
 	vaddsubps(ymm6, ymm4, ymm4)
 	vaddsubps(ymm7, ymm5, ymm5)
 
@@ -2030,7 +1975,16 @@
 	vbroadcastss(mem(rbx, 4), ymm2) // load beta_i and duplicate
 
 
-	// now avoid loading C if beta == 0
+
+
+	mov(var(cs_c), rsi) // load cs_c
+	lea(mem(, rsi, 8), rsi) // rsi = cs_c * sizeof(scomplex)
+	lea(mem(, rsi, 4), rdx) // rdx = 4*cs_c;
+	lea(mem(rsi, rsi, 2), r13) // r13 = 3*cs_c;
+
+
+
+	 // now avoid loading C if beta == 0
 	vxorps(ymm0, ymm0, ymm0) // set ymm0 to zero.
 	vucomiss(xmm0, xmm1) // set ZF if beta_r == 0.
 	sete(r8b) // r8b = ( ZF == 1 ? 1 : 0 );
@@ -2039,49 +1993,162 @@
 	and(r8b, r9b) // set ZF if r8b & r9b == 1.
 	jne(.CBETAZERO) // if ZF = 1, jump to beta == 0 case
 
-		CGEMM_INPUT_SCALE_RS_BETA_NZ(mem(rcx))
-		vaddps(ymm4, ymm0, ymm0)
-		vmovups(ymm0, mem(rcx))
-
-
-		CGEMM_INPUT_SCALE_RS_BETA_NZ(mem(rcx,32))
-		vaddps(ymm5, ymm0, ymm0)
-		vmovups(ymm0, mem(rcx,32))
-
-
-
-		CGEMM_INPUT_SCALE_RS_BETA_NZ(mem(r11))
-		vaddps(ymm8, ymm0, ymm0)
-		vmovups(ymm0, mem(r11))
-
-
-		CGEMM_INPUT_SCALE_RS_BETA_NZ(mem(r11,32))
-		vaddps(ymm9, ymm0, ymm0)
-		vmovups(ymm0, mem(r11,32))
-
-
-
-		CGEMM_INPUT_SCALE_RS_BETA_NZ(mem(r12))
-		vaddps(ymm12, ymm0, ymm0)
-		vmovups(ymm0, mem(r12))
-
-
-		CGEMM_INPUT_SCALE_RS_BETA_NZ(mem(r12,32))
-		vaddps(ymm13, ymm0, ymm0)
-		vmovups(ymm0, mem(r12,32))
-
-		jmp(.CDONE) // jump to end.
+
+	cmp(imm(8), rsi) // set ZF if (8*cs_c) == 8.
+	jz(.CROWSTORED) // jump to row storage case
+
+
+
+	label(.CGENSTORED)
+
+
+	CGEMM_INPUT_SCALE_GS_BETA_NZ
+	vaddps(ymm4, ymm0, ymm0)
+	CGEMM_OUTPUT_GS
+	add(rdx, rcx) // c += 4*cs_c;
+
+
+	CGEMM_INPUT_SCALE_GS_BETA_NZ
+	vaddps(ymm5, ymm0, ymm0)
+	CGEMM_OUTPUT_GS
+	mov(r11, rcx) // rcx = c + 1*rs_c
+
+
+
+	CGEMM_INPUT_SCALE_GS_BETA_NZ
+	vaddps(ymm8, ymm0, ymm0)
+	CGEMM_OUTPUT_GS
+	add(rdx, rcx) // c += 4*cs_c;
+
+
+	CGEMM_INPUT_SCALE_GS_BETA_NZ
+	vaddps(ymm9, ymm0, ymm0)
+	CGEMM_OUTPUT_GS
+	mov(r12, rcx) // rcx = c + 2*rs_c
+
+
+
+	CGEMM_INPUT_SCALE_GS_BETA_NZ
+	vaddps(ymm12, ymm0, ymm0)
+	CGEMM_OUTPUT_GS
+	add(rdx, rcx) // c += 4*cs_c;
+
+
+	CGEMM_INPUT_SCALE_GS_BETA_NZ
+	vaddps(ymm13, ymm0, ymm0)
+	CGEMM_OUTPUT_GS
+
+
+
+	jmp(.CDONE) // jump to end.
+
+
+
+	label(.CROWSTORED)
+
+
+	CGEMM_INPUT_SCALE_RS_BETA_NZ
+	vaddps(ymm4, ymm0, ymm0)
+	CGEMM_OUTPUT_RS
+	add(rdx, rcx) // c += 4*cs_c;
+
+
+	CGEMM_INPUT_SCALE_RS_BETA_NZ
+	vaddps(ymm5, ymm0, ymm0)
+	CGEMM_OUTPUT_RS
+	mov(r11, rcx) // rcx = c + 1*rs_c
+
+
+
+	CGEMM_INPUT_SCALE_RS_BETA_NZ
+	vaddps(ymm8, ymm0, ymm0)
+	CGEMM_OUTPUT_RS
+	add(rdx, rcx) // c += 4*cs_c;
+
+
+	CGEMM_INPUT_SCALE_RS_BETA_NZ
+	vaddps(ymm9, ymm0, ymm0)
+	CGEMM_OUTPUT_RS
+	mov(r12, rcx) // rcx = c + 2*rs_c
+
+
+
+	CGEMM_INPUT_SCALE_RS_BETA_NZ
+	vaddps(ymm12, ymm0, ymm0)
+	CGEMM_OUTPUT_RS
+	add(rdx, rcx) // c += 4*cs_c;
+
+
+	CGEMM_INPUT_SCALE_RS_BETA_NZ
+	vaddps(ymm13, ymm0, ymm0)
+	CGEMM_OUTPUT_RS
+
+
+
+	jmp(.CDONE) // jump to end.
+
+
 
 	label(.CBETAZERO)
 
-		vmovups(ymm4, mem(rcx))
-		vmovups(ymm5, mem(rcx,32))
-
-		vmovups(ymm8, mem(r11))
-		vmovups(ymm9, mem(r11,32))
-
-		vmovups(ymm12, mem(r12))
-		vmovups(ymm13, mem(r12,32))
+	cmp(imm(8), rsi) // set ZF if (8*cs_c) == 8.
+	jz(.CROWSTORBZ) // jump to row storage case
+
+
+
+	label(.CGENSTORBZ)
+
+
+	vmovaps(ymm4, ymm0)
+	CGEMM_OUTPUT_GS
+	add(rdx, rcx) // c += 2*cs_c;
+
+
+	vmovaps(ymm5, ymm0)
+	CGEMM_OUTPUT_GS
+	mov(r11, rcx) // rcx = c + 1*rs_c
+
+
+
+	vmovaps(ymm8, ymm0)
+	CGEMM_OUTPUT_GS
+	add(rdx, rcx) // c += 2*cs_c;
+
+
+	vmovaps(ymm9, ymm0)
+	CGEMM_OUTPUT_GS
+	mov(r12, rcx) // rcx = c + 2*rs_c
+
+
+
+	vmovaps(ymm12, ymm0)
+	CGEMM_OUTPUT_GS
+	add(rdx, rcx) // c += 2*cs_c;
+
+
+	vmovaps(ymm13, ymm0)
+	CGEMM_OUTPUT_GS
+
+
+
+	jmp(.CDONE) // jump to end.
+
+
+
+	label(.CROWSTORBZ)
+
+
+	vmovups(ymm4, mem(rcx))
+	vmovups(ymm5, mem(rcx, rdx, 1))
+
+	vmovups(ymm8, mem(r11))
+	vmovups(ymm9, mem(r11, rdx, 1))
+
+	vmovups(ymm12, mem(r12))
+	vmovups(ymm13, mem(r12, rdx, 1))
+
+
+
 
 	label(.CDONE)
 
@@ -2116,32 +2183,48 @@
 	  "ymm13", "ymm14", "ymm15",
 	  "memory"
 	)
-
-	GEMM_UKR_FLUSH_CT( c );
 }
 
 
 
 
-#define ZGEMM_INPUT_SCALE_RS_BETA_NZ(where) \
-	vmovupd(where, ymm0) \
+// assumes beta.r, beta.i have been broadcast into ymm1, ymm2.
+// outputs to ymm0
+#define ZGEMM_INPUT_SCALE_GS_BETA_NZ \
+	vmovupd(mem(rcx), xmm0) \
+	vmovupd(mem(rcx, rsi, 1), xmm3) \
+	vinsertf128(imm(1), xmm3, ymm0, ymm0) \
 	vpermilpd(imm(0x5), ymm0, ymm3) \
 	vmulpd(ymm1, ymm0, ymm0) \
 	vmulpd(ymm2, ymm3, ymm3) \
 	vaddsubpd(ymm3, ymm0, ymm0)
 
+// assumes values to output are in ymm0
+#define ZGEMM_OUTPUT_GS \
+	vextractf128(imm(1), ymm0, xmm3) \
+	vmovupd(xmm0, mem(rcx)) \
+	vmovupd(xmm3, mem(rcx, rsi, 1)) \
+
+#define ZGEMM_INPUT_SCALE_RS_BETA_NZ \
+	vmovupd(mem(rcx), ymm0) \
+	vpermilpd(imm(0x5), ymm0, ymm3) \
+	vmulpd(ymm1, ymm0, ymm0) \
+	vmulpd(ymm2, ymm3, ymm3) \
+	vaddsubpd(ymm3, ymm0, ymm0)
+
+#define ZGEMM_OUTPUT_RS \
+	vmovupd(ymm0, mem(rcx)) \
+
 void bli_zgemm_haswell_asm_3x4
      (
-             dim_t      m,
-             dim_t      n,
-             dim_t      k,
-       const void*      alpha,
-       const void*      a,
-       const void*      b,
-       const void*      beta,
-             void*      c, inc_t rs_c0, inc_t cs_c0,
-             auxinfo_t* data,
-       const cntx_t*    cntx
+       dim_t               k0,
+       dcomplex*  restrict alpha,
+       dcomplex*  restrict a,
+       dcomplex*  restrict b,
+       dcomplex*  restrict beta,
+       dcomplex*  restrict c, inc_t rs_c0, inc_t cs_c0,
+       auxinfo_t* restrict data,
+       cntx_t*    restrict cntx
      )
 {
 	//void*   a_next = bli_auxinfo_next_a( data );
@@ -2149,14 +2232,6 @@
 
 	// Typecast local copies of integers in case dim_t and inc_t are a
 	// different size than is expected by load instructions.
-<<<<<<< HEAD
-	uint64_t k_iter = k / 4;
-	uint64_t k_left = k % 4;
-	uint64_t rs_c   = rs_c0;
-	uint64_t cs_c   = cs_c0;
-
-	GEMM_UKR_SETUP_CT( z, 3, 4, true );
-=======
 	uint64_t k_iter = (uint64_t)k0 / 4;
 	uint64_t k_left = (uint64_t)k0 % 4;
 	uint64_t rs_c   = rs_c0;
@@ -2179,7 +2254,6 @@
         else if(beta->real == -1.0) beta_mul_type = BLIS_MUL_MINUS_ONE;
         else if(beta->real == 0.0)  beta_mul_type = BLIS_MUL_ZERO;
     }
->>>>>>> fb2a6827
 
 	begin_asm()
 
@@ -2191,7 +2265,7 @@
 	//mov(%9, r15) // load address of b_next.
 
 	add(imm(32*4), rbx)
-	// initialize loop by pre-loading
+	 // initialize loop by pre-loading
 	vmovapd(mem(rbx, -4*32), ymm0)
 	vmovapd(mem(rbx, -3*32), ymm1)
 
@@ -2213,13 +2287,13 @@
 	mov(var(k_iter), rsi) // i = k_iter;
 	test(rsi, rsi) // check i via logical AND.
 	je(.ZCONSIDKLEFT) // if i == 0, jump to code that
-	// contains the k_left loop.
+	 // contains the k_left loop.
 
 
 	label(.ZLOOPKITER) // MAIN LOOP
 
 
-	// iteration 0
+	 // iteration 0
 	prefetch(0, mem(rax, 32*16))
 
 	vbroadcastsd(mem(rax, 0*8), ymm2)
@@ -2246,7 +2320,7 @@
 	vmovapd(mem(rbx, -2*32), ymm0)
 	vmovapd(mem(rbx, -1*32), ymm1)
 
-	// iteration 1
+	 // iteration 1
 	prefetch(0, mem(rax, 36*16))
 
 	vbroadcastsd(mem(rax, 6*8), ymm2)
@@ -2273,7 +2347,7 @@
 	vmovapd(mem(rbx, 0*32), ymm0)
 	vmovapd(mem(rbx, 1*32), ymm1)
 
-	// iteration 2
+	 // iteration 2
 	prefetch(0, mem(rax, 40*16))
 
 	vbroadcastsd(mem(rax, 12*8), ymm2)
@@ -2300,7 +2374,7 @@
 	vmovapd(mem(rbx, 2*32), ymm0)
 	vmovapd(mem(rbx, 3*32), ymm1)
 
-	// iteration 3
+	 // iteration 3
 	vbroadcastsd(mem(rax, 18*8), ymm2)
 	vbroadcastsd(mem(rax, 19*8), ymm3)
 	vfmadd231pd(ymm0, ymm2, ymm4)
@@ -2342,7 +2416,7 @@
 	mov(var(k_left), rsi) // i = k_left;
 	test(rsi, rsi) // check i via logical AND.
 	je(.ZPOSTACCUM) // if i == 0, we're done; jump to end.
-	// else, we prepare to enter k_left loop.
+	 // else, we prepare to enter k_left loop.
 
 
 	label(.ZLOOPKLEFT) // EDGE LOOP
@@ -2384,8 +2458,8 @@
 
 	label(.ZPOSTACCUM)
 
-	// permute even and odd elements
-	// of ymm6/7, ymm10/11, ymm/14/15
+	 // permute even and odd elements
+	 // of ymm6/7, ymm10/11, ymm/14/15
 	vpermilpd(imm(0x5), ymm6, ymm6)
 	vpermilpd(imm(0x5), ymm7, ymm7)
 	vpermilpd(imm(0x5), ymm10, ymm10)
@@ -2394,7 +2468,7 @@
 	vpermilpd(imm(0x5), ymm15, ymm15)
 
 
-	// subtract/add even/odd elements
+	 // subtract/add even/odd elements
 	vaddsubpd(ymm6, ymm4, ymm4)
 	vaddsubpd(ymm7, ymm5, ymm5)
 
@@ -2472,17 +2546,6 @@
 	vbroadcastsd(mem(rbx, 8), ymm2) // load beta_i and duplicate
 
 
-<<<<<<< HEAD
-
-	// now avoid loading C if beta == 0
-	vxorpd(ymm0, ymm0, ymm0) // set ymm0 to zero.
-	vucomisd(xmm0, xmm1) // set ZF if beta_r == 0.
-	sete(r8b) // r8b = ( ZF == 1 ? 1 : 0 );
-	vucomisd(xmm0, xmm2) // set ZF if beta_i == 0.
-	sete(r9b) // r9b = ( ZF == 1 ? 1 : 0 );
-	and(r8b, r9b) // set ZF if r8b & r9b == 1.
-	jne(.ZBETAZERO) // if ZF = 1, jump to beta == 0 case
-=======
 	mov(var(cs_c), rsi) // load cs_c
 	lea(mem(, rsi, 8), rsi) // rsi = cs_c * sizeof(dcomplex)
 	lea(mem(, rsi, 2), rsi)
@@ -2492,36 +2555,54 @@
 	mov(var(beta_mul_type), al)
 	cmp(imm(0), al)                    //if(beta_mul_type == BLIS_MUL_ZERO)
 	je(.ZBETAZERO)                     //jump to beta == 0 case
->>>>>>> fb2a6827
-
-		ZGEMM_INPUT_SCALE_RS_BETA_NZ(mem(rcx))
-		vaddpd(ymm4, ymm0, ymm0)
-		vmovupd(ymm0, mem(rcx))
-
-
-		ZGEMM_INPUT_SCALE_RS_BETA_NZ(mem(rcx,32))
-		vaddpd(ymm5, ymm0, ymm0)
-		vmovupd(ymm0, mem(rcx,32))
-
-
-
-		ZGEMM_INPUT_SCALE_RS_BETA_NZ(mem(r11))
-		vaddpd(ymm8, ymm0, ymm0)
-		vmovupd(ymm0, mem(r11))
-
-
-		ZGEMM_INPUT_SCALE_RS_BETA_NZ(mem(r11,32))
-		vaddpd(ymm9, ymm0, ymm0)
-		vmovupd(ymm0, mem(r11,32))
-
-
-
-		ZGEMM_INPUT_SCALE_RS_BETA_NZ(mem(r12))
-		vaddpd(ymm12, ymm0, ymm0)
-		vmovupd(ymm0, mem(r12))
-
-<<<<<<< HEAD
-=======
+
+
+	cmp(imm(16), rsi) // set ZF if (16*cs_c) == 16.
+	jz(.ZROWSTORED) // jump to row storage case
+
+
+
+	label(.ZGENSTORED)
+
+
+	ZGEMM_INPUT_SCALE_GS_BETA_NZ
+	vaddpd(ymm4, ymm0, ymm0)
+	ZGEMM_OUTPUT_GS
+	add(rdx, rcx) // c += 2*cs_c;
+
+
+	ZGEMM_INPUT_SCALE_GS_BETA_NZ
+	vaddpd(ymm5, ymm0, ymm0)
+	ZGEMM_OUTPUT_GS
+	mov(r11, rcx) // rcx = c + 1*rs_c
+
+
+
+	ZGEMM_INPUT_SCALE_GS_BETA_NZ
+	vaddpd(ymm8, ymm0, ymm0)
+	ZGEMM_OUTPUT_GS
+	add(rdx, rcx) // c += 2*cs_c;
+
+
+	ZGEMM_INPUT_SCALE_GS_BETA_NZ
+	vaddpd(ymm9, ymm0, ymm0)
+	ZGEMM_OUTPUT_GS
+	mov(r12, rcx) // rcx = c + 2*rs_c
+
+
+
+	ZGEMM_INPUT_SCALE_GS_BETA_NZ
+	vaddpd(ymm12, ymm0, ymm0)
+	ZGEMM_OUTPUT_GS
+	add(rdx, rcx) // c += 2*cs_c;
+
+
+	ZGEMM_INPUT_SCALE_GS_BETA_NZ
+	vaddpd(ymm13, ymm0, ymm0)
+	ZGEMM_OUTPUT_GS
+
+
+
 	jmp(.ZDONE) // jump to end.
 
 
@@ -2641,24 +2722,69 @@
 
 
 	jmp(.ZDONE) // jump to end.
->>>>>>> fb2a6827
-
-		ZGEMM_INPUT_SCALE_RS_BETA_NZ(mem(r12,32))
-		vaddpd(ymm13, ymm0, ymm0)
-		vmovupd(ymm0, mem(r12,32))
-
-		jmp(.ZDONE) // jump to end.
+
+
 
 	label(.ZBETAZERO)
 
-		vmovupd(ymm4, mem(rcx))
-		vmovupd(ymm5, mem(rcx,32))
-
-		vmovupd(ymm8, mem(r11))
-		vmovupd(ymm9, mem(r11,32))
-
-		vmovupd(ymm12, mem(r12))
-		vmovupd(ymm13, mem(r12,32))
+	cmp(imm(16), rsi) // set ZF if (16*cs_c) == 16.
+	jz(.ZROWSTORBZ) // jump to row storage case
+
+
+
+	label(.ZGENSTORBZ)
+
+
+	vmovapd(ymm4, ymm0)
+	ZGEMM_OUTPUT_GS
+	add(rdx, rcx) // c += 2*cs_c;
+
+
+	vmovapd(ymm5, ymm0)
+	ZGEMM_OUTPUT_GS
+	mov(r11, rcx) // rcx = c + 1*rs_c
+
+
+
+	vmovapd(ymm8, ymm0)
+	ZGEMM_OUTPUT_GS
+	add(rdx, rcx) // c += 2*cs_c;
+
+
+	vmovapd(ymm9, ymm0)
+	ZGEMM_OUTPUT_GS
+	mov(r12, rcx) // rcx = c + 2*rs_c
+
+
+
+	vmovapd(ymm12, ymm0)
+	ZGEMM_OUTPUT_GS
+	add(rdx, rcx) // c += 2*cs_c;
+
+
+	vmovapd(ymm13, ymm0)
+	ZGEMM_OUTPUT_GS
+
+
+
+	jmp(.ZDONE) // jump to end.
+
+
+
+	label(.ZROWSTORBZ)
+
+
+	vmovupd(ymm4, mem(rcx))
+	vmovupd(ymm5, mem(rcx, rdx, 1))
+
+	vmovupd(ymm8, mem(r11))
+	vmovupd(ymm9, mem(r11, rdx, 1))
+
+	vmovupd(ymm12, mem(r12))
+	vmovupd(ymm13, mem(r12, rdx, 1))
+
+
+
 
 	label(.ZDONE)
 
@@ -2695,7 +2821,5 @@
 	  "ymm13", "ymm14", "ymm15",
 	  "memory"
 	)
-
-	GEMM_UKR_FLUSH_CT( z );
 }
 
