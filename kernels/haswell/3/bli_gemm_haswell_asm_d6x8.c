--- conflicted
+++ resolved
@@ -101,8 +101,7 @@
 	uint64_t cs_c   = cs_c0;
 
 	begin_asm()
-<<<<<<< HEAD
-	
+
 	//vzeroall() // zero all xmm/ymm registers.
 	vxorps( ymm4, ymm4, ymm4)
 	vmovaps( ymm4, ymm5)
@@ -116,14 +115,8 @@
 	vmovaps( ymm4, ymm13)
 	vmovaps( ymm4, ymm14)
 	vmovaps( ymm4, ymm15)
-	
-	
-=======
-
-	vzeroall() // zero all xmm/ymm registers.
-
-
->>>>>>> e366665c
+
+
 	mov(var(a), rax) // load address of a.
 	mov(var(b), rbx) // load address of b.
 	//mov(%9, r15) // load address of b_next.
@@ -213,13 +206,8 @@
 	vmovaps(mem(rbx, 1*32), ymm1)
 
 	 // iteration 2
-<<<<<<< HEAD
 	prefetch(0, mem(rax, 80*4))
-	
-=======
-	prefetch(0, mem(rax, 76*4))
-
->>>>>>> e366665c
+
 	vbroadcastss(mem(rax, 12*4), ymm2)
 	vbroadcastss(mem(rax, 13*4), ymm3)
 	vfmadd231ps(ymm0, ymm2, ymm4)
@@ -894,11 +882,6 @@
 
 
 	label(.SDONE)
-<<<<<<< HEAD
-	
-	vzeroupper()
-=======
->>>>>>> e366665c
 
 
 	vzeroupper()
@@ -985,8 +968,7 @@
 	uint64_t cs_c   = cs_c0;
 
 	begin_asm()
-<<<<<<< HEAD
-	
+
 		//vzeroall() // zero all xmm/ymm registers.
 
 	vxorpd( ymm4, ymm4, ymm4)  // vzeroall is expensive
@@ -1002,14 +984,8 @@
 	vmovapd( ymm4, ymm14)
 	vmovapd( ymm4, ymm15)
 
-	
-	
-=======
-
-	vzeroall() // zero all xmm/ymm registers.
-
-
->>>>>>> e366665c
+
+
 	mov(var(a), rax) // load address of a.
 	mov(var(b), rbx) // load address of b.
 	//mov(%9, r15) // load address of b_next.
@@ -1668,14 +1644,8 @@
 
 
 
-<<<<<<< HEAD
+
 	label(.DDONE)
-	vzeroupper()
-
-=======
-
-	label(.DDONE)
->>>>>>> e366665c
 
 
 	vzeroupper()
@@ -2213,11 +2183,6 @@
 
 
 	label(.CDONE)
-<<<<<<< HEAD
-	
-	vzeroupper()
-=======
->>>>>>> e366665c
 
 
 	vzeroupper()
@@ -2282,7 +2247,6 @@
 #define ZGEMM_OUTPUT_RS \
 	vmovupd(ymm0, mem(rcx)) \
 
-
 void bli_zgemm_haswell_asm_3x4
      (
        dim_t               k0,
@@ -2328,10 +2292,7 @@
 
 	vzeroall() // zero all xmm/ymm registers.
 
-<<<<<<< HEAD
-=======
-
->>>>>>> e366665c
+
 	mov(var(a), rax) // load address of a.
 	mov(var(b), rbx) // load address of b.
 	//mov(%9, r15) // load address of b_next.
@@ -2420,11 +2381,7 @@
 	vmovapd(mem(rbx, 1*32), ymm1)
 
 	 // iteration 2
-<<<<<<< HEAD
-	prefetch(0, mem(rax, 38*16))
-=======
 	prefetch(0, mem(rax, 40*16))
->>>>>>> e366665c
 
 	vbroadcastsd(mem(rax, 12*8), ymm2)
 	vbroadcastsd(mem(rax, 13*8), ymm3)
@@ -2554,7 +2511,6 @@
 	vaddsubpd(ymm14, ymm12, ymm12)
 	vaddsubpd(ymm15, ymm13, ymm13)
 
-<<<<<<< HEAD
 	//if(alpha_mul_type == BLIS_MUL_MINUS_ONE)
 	mov(var(alpha_mul_type), al)
 	cmp(imm(0xFF), al)
@@ -2574,9 +2530,6 @@
 	//when alpha is real and +/-1, multiplication is skipped.
 	cmp(imm(2), al)//if(alpha_mul_type != BLIS_MUL_DEFAULT) skip below multiplication.
 	jne(.ALPHA_REAL_ONE)
-=======
-
->>>>>>> e366665c
 
 
 	mov(var(alpha), rax) // load address of alpha
@@ -2618,7 +2571,6 @@
 
 
 
-<<<<<<< HEAD
 	label(.ALPHA_REAL_ONE)
 	// Beta multiplication
 	/* (br + bi)x C + ((ar + ai) x AB) */
@@ -2627,114 +2579,67 @@
 	vbroadcastsd(mem(rbx, 8), ymm2) // load beta_i and duplicate
 
 
-=======
-
-
-	mov(var(beta), rbx) // load address of beta
-	vbroadcastsd(mem(rbx), ymm1) // load beta_r and duplicate
-	vbroadcastsd(mem(rbx, 8), ymm2) // load beta_i and duplicate
-
-
-
-
->>>>>>> e366665c
 	mov(var(cs_c), rsi) // load cs_c
 	lea(mem(, rsi, 8), rsi) // rsi = cs_c * sizeof(dcomplex)
 	lea(mem(, rsi, 2), rsi)
 	lea(mem(, rsi, 2), rdx) // rdx = 2*cs_c;
 
-<<<<<<< HEAD
 	// now avoid loading C if beta == 0
 	mov(var(beta_mul_type), al)
 	cmp(imm(0), al)                    //if(beta_mul_type == BLIS_MUL_ZERO)
 	je(.ZBETAZERO)                     //jump to beta == 0 case
-=======
-
-
-	 // now avoid loading C if beta == 0
-	vxorpd(ymm0, ymm0, ymm0) // set ymm0 to zero.
-	vucomisd(xmm0, xmm1) // set ZF if beta_r == 0.
-	sete(r8b) // r8b = ( ZF == 1 ? 1 : 0 );
-	vucomisd(xmm0, xmm2) // set ZF if beta_i == 0.
-	sete(r9b) // r9b = ( ZF == 1 ? 1 : 0 );
-	and(r8b, r9b) // set ZF if r8b & r9b == 1.
-	jne(.ZBETAZERO) // if ZF = 1, jump to beta == 0 case
->>>>>>> e366665c
 
 
 	cmp(imm(16), rsi) // set ZF if (16*cs_c) == 16.
 	jz(.ZROWSTORED) // jump to row storage case
 
 
-<<<<<<< HEAD
+
 	label(.ZGENSTORED)
-=======
-
-	label(.ZGENSTORED)
-
-
->>>>>>> e366665c
+
+
 	ZGEMM_INPUT_SCALE_GS_BETA_NZ
 	vaddpd(ymm4, ymm0, ymm0)
 	ZGEMM_OUTPUT_GS
 	add(rdx, rcx) // c += 2*cs_c;
 
-<<<<<<< HEAD
-=======
-
->>>>>>> e366665c
+
 	ZGEMM_INPUT_SCALE_GS_BETA_NZ
 	vaddpd(ymm5, ymm0, ymm0)
 	ZGEMM_OUTPUT_GS
 	mov(r11, rcx) // rcx = c + 1*rs_c
 
-<<<<<<< HEAD
-=======
-
-
->>>>>>> e366665c
+
+
 	ZGEMM_INPUT_SCALE_GS_BETA_NZ
 	vaddpd(ymm8, ymm0, ymm0)
 	ZGEMM_OUTPUT_GS
 	add(rdx, rcx) // c += 2*cs_c;
 
-<<<<<<< HEAD
-=======
-
->>>>>>> e366665c
+
 	ZGEMM_INPUT_SCALE_GS_BETA_NZ
 	vaddpd(ymm9, ymm0, ymm0)
 	ZGEMM_OUTPUT_GS
 	mov(r12, rcx) // rcx = c + 2*rs_c
 
-<<<<<<< HEAD
-=======
-
-
->>>>>>> e366665c
+
+
 	ZGEMM_INPUT_SCALE_GS_BETA_NZ
 	vaddpd(ymm12, ymm0, ymm0)
 	ZGEMM_OUTPUT_GS
 	add(rdx, rcx) // c += 2*cs_c;
 
-<<<<<<< HEAD
+
 	ZGEMM_INPUT_SCALE_GS_BETA_NZ
 	vaddpd(ymm13, ymm0, ymm0)
 	ZGEMM_OUTPUT_GS
-=======
-
-	ZGEMM_INPUT_SCALE_GS_BETA_NZ
-	vaddpd(ymm13, ymm0, ymm0)
-	ZGEMM_OUTPUT_GS
-
-
-
->>>>>>> e366665c
+
+
+
 	jmp(.ZDONE) // jump to end.
 
 
 
-<<<<<<< HEAD
 	/* Row stored of C */
 	label(.ZROWSTORED)
 	cmp(imm(2), al)                    // if(beta_mul_type == BLIS_MUL_DEFAULT)
@@ -2810,76 +2715,51 @@
 	//CASE 3: Default case with multiplication
 	// beta not equal to (+/-1) or zero, do normal multiplication.
 	label(.GEN_BETA_NOT_REAL_ONE)
-=======
-	label(.ZROWSTORED)
-
-
->>>>>>> e366665c
+
 	ZGEMM_INPUT_SCALE_RS_BETA_NZ
 	vaddpd(ymm4, ymm0, ymm0)
 	ZGEMM_OUTPUT_RS
 	add(rdx, rcx) // c += 2*cs_c;
 
-<<<<<<< HEAD
-=======
-
->>>>>>> e366665c
+
 	ZGEMM_INPUT_SCALE_RS_BETA_NZ
 	vaddpd(ymm5, ymm0, ymm0)
 	ZGEMM_OUTPUT_RS
 	mov(r11, rcx) // rcx = c + 1*rs_c
 
-<<<<<<< HEAD
-=======
-
-
->>>>>>> e366665c
+
+
 	ZGEMM_INPUT_SCALE_RS_BETA_NZ
 	vaddpd(ymm8, ymm0, ymm0)
 	ZGEMM_OUTPUT_RS
 	add(rdx, rcx) // c += 2*cs_c;
 
-<<<<<<< HEAD
-=======
-
->>>>>>> e366665c
+
 	ZGEMM_INPUT_SCALE_RS_BETA_NZ
 	vaddpd(ymm9, ymm0, ymm0)
 	ZGEMM_OUTPUT_RS
 	mov(r12, rcx) // rcx = c + 2*rs_c
 
-<<<<<<< HEAD
-=======
-
-
->>>>>>> e366665c
+
+
 	ZGEMM_INPUT_SCALE_RS_BETA_NZ
 	vaddpd(ymm12, ymm0, ymm0)
 	ZGEMM_OUTPUT_RS
 	add(rdx, rcx) // c += 2*cs_c;
 
-<<<<<<< HEAD
+
 	ZGEMM_INPUT_SCALE_RS_BETA_NZ
 	vaddpd(ymm13, ymm0, ymm0)
 	ZGEMM_OUTPUT_RS
-=======
-
-	ZGEMM_INPUT_SCALE_RS_BETA_NZ
-	vaddpd(ymm13, ymm0, ymm0)
-	ZGEMM_OUTPUT_RS
-
-
-
->>>>>>> e366665c
+
+
+
 	jmp(.ZDONE) // jump to end.
 
 
 
 	label(.ZBETAZERO)
-<<<<<<< HEAD
-=======
-
->>>>>>> e366665c
+
 	cmp(imm(16), rsi) // set ZF if (16*cs_c) == 16.
 	jz(.ZROWSTORBZ) // jump to row storage case
 
@@ -2926,10 +2806,7 @@
 
 	label(.ZROWSTORBZ)
 
-<<<<<<< HEAD
-=======
-
->>>>>>> e366665c
+
 	vmovupd(ymm4, mem(rcx))
 	vmovupd(ymm5, mem(rcx, rdx, 1))
 
@@ -2939,16 +2816,10 @@
 	vmovupd(ymm12, mem(r12))
 	vmovupd(ymm13, mem(r12, rdx, 1))
 
-<<<<<<< HEAD
+
+
+
 	label(.ZDONE)
-
-	vzeroupper()
-=======
-
-
-
-	label(.ZDONE)
->>>>>>> e366665c
 
 
 	vzeroupper()
@@ -2958,33 +2829,19 @@
 	end_asm(
 	: // output operands (none)
 	: // input operands
-<<<<<<< HEAD
-      [alpha_mul_type] "m" (alpha_mul_type),
-      [beta_mul_type] "m" (beta_mul_type),
-      [k_iter] "m" (k_iter), // 0
-      [k_left] "m" (k_left), // 1
-      [a]      "m" (a),      // 2
-      [b]      "m" (b),      // 3
-      [alpha]  "m" (alpha),  // 4
-      [beta]   "m" (beta),   // 5
-      [c]      "m" (c),      // 6
-      [rs_c]   "m" (rs_c),   // 7
-      [cs_c]   "m" (cs_c)/*,   // 8
-      [b_next] "m" (b_next), // 9
-      [a_next] "m" (a_next)*/  // 10
-=======
-	  [k_iter] "m" (k_iter), // 0
-	  [k_left] "m" (k_left), // 1
-	  [a]      "m" (a),      // 2
-	  [b]      "m" (b),      // 3
-	  [alpha]  "m" (alpha),  // 4
-	  [beta]   "m" (beta),   // 5
-	  [c]      "m" (c),      // 6
-	  [rs_c]   "m" (rs_c),   // 7
-	  [cs_c]   "m" (cs_c)/*,   // 8
-	  [b_next] "m" (b_next), // 9
-	  [a_next] "m" (a_next)*/  // 10
->>>>>>> e366665c
+	[alpha_mul_type] "m" (alpha_mul_type),
+	[beta_mul_type] "m" (beta_mul_type),
+	[k_iter] "m" (k_iter), // 0
+	[k_left] "m" (k_left), // 1
+	[a]      "m" (a),      // 2
+	[b]      "m" (b),      // 3
+	[alpha]  "m" (alpha),  // 4
+	[beta]   "m" (beta),   // 5
+	[c]      "m" (c),      // 6
+	[rs_c]   "m" (rs_c),   // 7
+	[cs_c]   "m" (cs_c)/*,   // 8
+	[b_next] "m" (b_next), // 9
+	[a_next] "m" (a_next)*/  // 10
 	: // register clobber list
 	  "rax", "rbx", "rcx", "rdx", "rsi", "rdi",
 	  "r8", "r9", "r10", "r11", "r12", "r13", "r14", "r15",
