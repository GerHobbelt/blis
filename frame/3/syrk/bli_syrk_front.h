--- conflicted
+++ resolved
@@ -44,10 +44,7 @@
        cntl_t* cntl
      );
 
-<<<<<<< HEAD
-=======
 #ifdef BLIS_ENABLE_SMALL_MATRIX
->>>>>>> bbb21fd0
 err_t bli_syrk_small
      (
        obj_t*  alpha,
