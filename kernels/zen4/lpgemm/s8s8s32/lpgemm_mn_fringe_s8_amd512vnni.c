/*

   BLIS
   An object-based framework for developing high-performance BLAS-like
   libraries.

   Copyright (C) 2023 - 2024, Advanced Micro Devices, Inc. All rights reserved.

   Redistribution and use in source and binary forms, with or without
   modification, are permitted provided that the following conditions are
   met:
    - Redistributions of source code must retain the above copyright
      notice, this list of conditions and the following disclaimer.
    - Redistributions in binary form must reproduce the above copyright
      notice, this list of conditions and the following disclaimer in the
      documentation and/or other materials provided with the distribution.
    - Neither the name(s) of the copyright holder(s) nor the names of its
      contributors may be used to endorse or promote products derived
      from this software without specific prior written permission.

   THIS SOFTWARE IS PROVIDED BY THE COPYRIGHT HOLDERS AND CONTRIBUTORS
   "AS IS" AND ANY EXPRESS OR IMPLIED WARRANTIES, INCLUDING, BUT NOT
   LIMITED TO, THE IMPLIED WARRANTIES OF MERCHANTABILITY AND FITNESS FOR
   A PARTICULAR PURPOSE ARE DISCLAIMED. IN NO EVENT SHALL THE COPYRIGHT
   HOLDER OR CONTRIBUTORS BE LIABLE FOR ANY DIRECT, INDIRECT, INCIDENTAL,
   SPECIAL, EXEMPLARY, OR CONSEQUENTIAL DAMAGES (INCLUDING, BUT NOT
   LIMITED TO, PROCUREMENT OF SUBSTITUTE GOODS OR SERVICES; LOSS OF USE,
   DATA, OR PROFITS; OR BUSINESS INTERRUPTION) HOWEVER CAUSED AND ON ANY
   THEORY OF LIABILITY, WHETHER IN CONTRACT, STRICT LIABILITY, OR TORT
   (INCLUDING NEGLIGENCE OR OTHERWISE) ARISING IN ANY WAY OUT OF THE USE
   OF THIS SOFTWARE, EVEN IF ADVISED OF THE POSSIBILITY OF SUCH DAMAGE.

*/

#include <immintrin.h>
#include <string.h>
#include "blis.h"

#ifdef BLIS_ADDON_LPGEMM

#include "../u8s8s32/lpgemm_s32_kern_macros.h"
#include "../u8s8s32/lpgemm_s32_memcpy_macros.h"

// 5xlt16 int8o32 fringe kernel
LPGEMM_MN_LT_NR0_FRINGE_KERN(int8_t,int8_t,int32_t,s8s8s32os32_5xlt16)
{
	static void* post_ops_labels[] =
						{
						  &&POST_OPS_5xLT16_DISABLE,
						  &&POST_OPS_BIAS_5xLT16,
						  &&POST_OPS_RELU_5xLT16,
						  &&POST_OPS_RELU_SCALE_5xLT16,
						  &&POST_OPS_GELU_TANH_5xLT16,
						  &&POST_OPS_GELU_ERF_5xLT16,
						  &&POST_OPS_CLIP_5xLT16,
						  &&POST_OPS_DOWNSCALE_5xLT16,
						  &&POST_OPS_MATRIX_ADD_5xLT16,
						  &&POST_OPS_SWISH_5xLT16
						};
	dim_t k_full_pieces = k0 / 4;
	dim_t k_partial_pieces = k0 % 4;

	uint8_t cvt_uint8 = 128;
	__m512i vec_uint8 = _mm512_set1_epi8 (cvt_uint8);

	{
		// Registers to use for accumulating C.
		__m512i c_int32_0p0 = _mm512_setzero_epi32();

		__m512i c_int32_1p0 = _mm512_setzero_epi32();

		__m512i c_int32_2p0 = _mm512_setzero_epi32();

		__m512i c_int32_3p0 = _mm512_setzero_epi32();

		__m512i c_int32_4p0 = _mm512_setzero_epi32();

		for ( dim_t kr = 0; kr < k_full_pieces; kr += 1 )
		{
			__m512i b0 = _mm512_loadu_si512( b + ( rs_b * kr ) + ( cs_b * 0 ) );

			// Broadcast a[0,kr:kr+4].
			__m512i a_int32_0 = _mm512_set1_epi32( *( int32_t* )( a + ( rs_a * 0 ) + ( cs_a * kr ) ) );

			//convert signed int8 to uint8 for VNNI
			a_int32_0 = _mm512_add_epi8( a_int32_0, vec_uint8 );

			// Perform column direction mat-mul with k = 4.
			// c[0,0-15] = a[0,kr:kr+4]*b[kr:kr+4,0-15]
			c_int32_0p0 = _mm512_dpbusd_epi32( c_int32_0p0, a_int32_0, b0 );

			// Broadcast a[1,kr:kr+4].
			a_int32_0 = _mm512_set1_epi32( *( int32_t* )( a + ( rs_a * 1 ) + ( cs_a * kr ) ) );

            		//convert signed int8 to uint8 for VNNI
			a_int32_0 = _mm512_add_epi8( a_int32_0, vec_uint8 );

			// Perform column direction mat-mul with k = 4.
			// c[1,0-15] = a[1,kr:kr+4]*b[kr:kr+4,0-15]
			c_int32_1p0 = _mm512_dpbusd_epi32( c_int32_1p0, a_int32_0, b0 );

			// Broadcast a[2,kr:kr+4].
			a_int32_0 = _mm512_set1_epi32( *( int32_t* )( a + ( rs_a * 2 ) + ( cs_a * kr ) ) );

            		//convert signed int8 to uint8 for VNNI
			a_int32_0 = _mm512_add_epi8( a_int32_0, vec_uint8 );

			// Perform column direction mat-mul with k = 4.
			// c[2,0-15] = a[2,kr:kr+4]*b[kr:kr+4,0-15]
			c_int32_2p0 = _mm512_dpbusd_epi32( c_int32_2p0, a_int32_0, b0 );

			// Broadcast a[3,kr:kr+4].
			a_int32_0 = _mm512_set1_epi32( *( int32_t* )( a + ( rs_a * 3 ) + ( cs_a * kr ) ) );

            		//convert signed int8 to uint8 for VNNI
			a_int32_0 = _mm512_add_epi8( a_int32_0, vec_uint8 );

			// Perform column direction mat-mul with k = 4.
			// c[3,0-15] = a[3,kr:kr+4]*b[kr:kr+4,0-15]
			c_int32_3p0 = _mm512_dpbusd_epi32( c_int32_3p0, a_int32_0, b0 );

			// Broadcast a[4,kr:kr+4].
			a_int32_0 = _mm512_set1_epi32( *( int32_t* )( a + ( rs_a * 4 ) + ( cs_a * kr ) ) );

            		//convert signed int8 to uint8 for VNNI
			a_int32_0 = _mm512_add_epi8( a_int32_0, vec_uint8 );

			// Perform column direction mat-mul with k = 4.
			// c[4,0-15] = a[4,kr:kr+4]*b[kr:kr+4,0-15]
			c_int32_4p0 = _mm512_dpbusd_epi32( c_int32_4p0, a_int32_0, b0 );
		}
		// Handle k remainder.
		if ( k_partial_pieces > 0 )
		{
			__m128i a_kfringe_buf;
			__mmask16 load_mask = _cvtu32_mask16( 0xFFFF >> ( 16 - k_partial_pieces ) );

			__m512i b0 = _mm512_loadu_si512( b + ( rs_b * k_full_pieces ) + ( cs_b * 0 ) );

			// Broadcast a[0,kr:kr+4].
			a_kfringe_buf = _mm_maskz_loadu_epi8( load_mask, ( a + ( rs_a * 0 ) + ( cs_a * k_full_pieces ) ) );
			__m512i a_int32_0 = _mm512_broadcastd_epi32( a_kfringe_buf );

			//convert signed int8 to uint8 for VNNI
			a_int32_0 = _mm512_add_epi8( a_int32_0, vec_uint8 );

			// Perform column direction mat-mul with k = 4.
			// c[0,0-15] = a[0,kr:kr+4]*b[kr:kr+4,0-15]
			c_int32_0p0 = _mm512_dpbusd_epi32( c_int32_0p0, a_int32_0, b0 );

			// Broadcast a[1,kr:kr+4].
			a_kfringe_buf = _mm_maskz_loadu_epi8( load_mask, ( a + ( rs_a * 1 ) + ( cs_a * k_full_pieces ) ) );
			a_int32_0 = _mm512_broadcastd_epi32( a_kfringe_buf );

			//convert signed int8 to uint8 for VNNI
			a_int32_0 = _mm512_add_epi8( a_int32_0, vec_uint8 );

			// Perform column direction mat-mul with k = 4.
			// c[1,0-15] = a[1,kr:kr+4]*b[kr:kr+4,0-15]
			c_int32_1p0 = _mm512_dpbusd_epi32( c_int32_1p0, a_int32_0, b0 );

			// Broadcast a[2,kr:kr+4].
			a_kfringe_buf = _mm_maskz_loadu_epi8( load_mask, ( a + ( rs_a * 2 ) + ( cs_a * k_full_pieces ) ) );
			a_int32_0 = _mm512_broadcastd_epi32( a_kfringe_buf );

			//convert signed int8 to uint8 for VNNI
			a_int32_0 = _mm512_add_epi8( a_int32_0, vec_uint8 );

			// Perform column direction mat-mul with k = 4.
			// c[2,0-15] = a[2,kr:kr+4]*b[kr:kr+4,0-15]
			c_int32_2p0 = _mm512_dpbusd_epi32( c_int32_2p0, a_int32_0, b0 );

			// Broadcast a[3,kr:kr+4].
			a_kfringe_buf = _mm_maskz_loadu_epi8( load_mask, ( a + ( rs_a * 3 ) + ( cs_a * k_full_pieces ) ) );
			a_int32_0 = _mm512_broadcastd_epi32( a_kfringe_buf );

			//convert signed int8 to uint8 for VNNI
			a_int32_0 = _mm512_add_epi8( a_int32_0, vec_uint8 );

			// Perform column direction mat-mul with k = 4.
			// c[3,0-15] = a[3,kr:kr+4]*b[kr:kr+4,0-15]
			c_int32_3p0 = _mm512_dpbusd_epi32( c_int32_3p0, a_int32_0, b0 );

			// Broadcast a[4,kr:kr+4].
			a_kfringe_buf = _mm_maskz_loadu_epi8( load_mask, ( a + ( rs_a * 4 ) + ( cs_a * k_full_pieces ) ) );
			a_int32_0 = _mm512_broadcastd_epi32( a_kfringe_buf );

			//convert signed int8 to uint8 for VNNI
			a_int32_0 = _mm512_add_epi8( a_int32_0, vec_uint8 );

			// Perform column direction mat-mul with k = 4.
			// c[4,0-15] = a[4,kr:kr+4]*b[kr:kr+4,0-15]
			c_int32_4p0 = _mm512_dpbusd_epi32( c_int32_4p0, a_int32_0, b0 );
		}

		if ( post_ops_attr.is_last_k == 1 )
		{
			//Subtract B matrix sum column values to compensate
			//for addition of 128 to A matrix elements

			int32_t* bsumptr = post_ops_attr.b_col_sum_vec + post_ops_attr.b_sum_offset;

			__m512i b0 = _mm512_loadu_si512( bsumptr );

			c_int32_0p0 = _mm512_sub_epi32( c_int32_0p0 , b0 );
			c_int32_1p0 = _mm512_sub_epi32( c_int32_1p0 , b0 );
			c_int32_2p0 = _mm512_sub_epi32( c_int32_2p0 , b0 );
			c_int32_3p0 = _mm512_sub_epi32( c_int32_3p0 , b0 );
			c_int32_4p0 = _mm512_sub_epi32( c_int32_4p0 , b0 );

		}

		// Load alpha and beta
		__m512i selector1 = _mm512_set1_epi32( alpha );
		__m512i selector2 = _mm512_set1_epi32( beta );

		if ( alpha != 1 )
		{
			// Scale by alpha
			c_int32_0p0 = _mm512_mullo_epi32( selector1, c_int32_0p0 );

			c_int32_1p0 = _mm512_mullo_epi32( selector1, c_int32_1p0 );

			c_int32_2p0 = _mm512_mullo_epi32( selector1, c_int32_2p0 );

			c_int32_3p0 = _mm512_mullo_epi32( selector1, c_int32_3p0 );

			c_int32_4p0 = _mm512_mullo_epi32( selector1, c_int32_4p0 );
		}

		// Scale C by beta.
		if ( beta != 0 )
		{
			if ( ( post_ops_attr.buf_downscale != NULL ) &&
				 ( post_ops_attr.is_first_k == TRUE ) )
			{
				__mmask16 load_mask = _cvtu32_mask16( 0xFFFF >> ( 16 - n0_rem ) );

				// c[0,0-15]
				S8_S32_BETA_OP_NLT16F_MASK( load_mask, c_int32_0p0, 0, 0, \
								selector1, selector2 );

				// c[1,0-15]
				S8_S32_BETA_OP_NLT16F_MASK( load_mask, c_int32_1p0, 1, 0, \
								selector1, selector2 );

				// c[2,0-15]
				S8_S32_BETA_OP_NLT16F_MASK( load_mask, c_int32_2p0, 2, 0, \
								selector1, selector2 );

				// c[3,0-15]
				S8_S32_BETA_OP_NLT16F_MASK( load_mask, c_int32_3p0, 3, 0, \
								selector1, selector2 );

				// c[4,0-15]
				S8_S32_BETA_OP_NLT16F_MASK( load_mask, c_int32_4p0, 4, 0, \
								selector1, selector2 );
			}
			else
			{
				__mmask16 load_mask = _cvtu32_mask16( 0xFFFF >> ( 16 - n0_rem ) );

				// c[0,0-15]
				S32_S32_BETA_OP_NLT16F_MASK(c, load_mask, c_int32_0p0, 0, 0, 0, \
								selector1, selector2);

				// c[1,0-15]
				S32_S32_BETA_OP_NLT16F_MASK(c, load_mask, c_int32_1p0, 0, 1, 0, \
								selector1, selector2);

				// c[2,0-15]
				S32_S32_BETA_OP_NLT16F_MASK(c, load_mask, c_int32_2p0, 0, 2, 0, \
								selector1, selector2);

				// c[3,0-15]
				S32_S32_BETA_OP_NLT16F_MASK(c, load_mask, c_int32_3p0, 0, 3, 0, \
								selector1, selector2);

				// c[4,0-15]
				S32_S32_BETA_OP_NLT16F_MASK(c, load_mask, c_int32_4p0, 0, 4, 0, \
								selector1, selector2);
			}
		}

		// Post Ops
		lpgemm_post_op* post_ops_list_temp = post_ops_list;
		POST_OP_LABEL_LASTK_SAFE_JUMP
POST_OPS_BIAS_5xLT16:
		{
			__mmask16 load_mask = _cvtu32_mask16( 0xFFFF >> ( 16 - n0_rem ) );
			selector1 = _mm512_maskz_loadu_epi32
			(
			  load_mask,
			  ( ( int32_t* )post_ops_list_temp->op_args1 +
				post_ops_attr.post_op_c_j )
			);

			// c[0,0-15]
			c_int32_0p0 = _mm512_add_epi32( selector1, c_int32_0p0 );

			// c[1,0-15]
			c_int32_1p0 = _mm512_add_epi32( selector1, c_int32_1p0 );

			// c[2,0-15]
			c_int32_2p0 = _mm512_add_epi32( selector1, c_int32_2p0 );

			// c[3,0-15]
			c_int32_3p0 = _mm512_add_epi32( selector1, c_int32_3p0 );

			// c[4,0-15]
			c_int32_4p0 = _mm512_add_epi32( selector1, c_int32_4p0 );

			POST_OP_LABEL_LASTK_SAFE_JUMP_WITH_NEXT_PTR
		}
POST_OPS_RELU_5xLT16:
		{
			selector1 = _mm512_setzero_epi32();

			// c[0,0-15]
			c_int32_0p0 = _mm512_max_epi32( selector1, c_int32_0p0 );

			// c[1,0-15]
			c_int32_1p0 = _mm512_max_epi32( selector1, c_int32_1p0 );

			// c[2,0-15]
			c_int32_2p0 = _mm512_max_epi32( selector1, c_int32_2p0 );

			// c[3,0-15]
			c_int32_3p0 = _mm512_max_epi32( selector1, c_int32_3p0 );

			// c[4,0-15]
			c_int32_4p0 = _mm512_max_epi32( selector1, c_int32_4p0 );

			POST_OP_LABEL_LASTK_SAFE_JUMP_WITH_NEXT_PTR
		}
POST_OPS_RELU_SCALE_5xLT16:
		{
			selector1 = _mm512_setzero_epi32();
			selector2 =
				_mm512_set1_epi32( *( ( int32_t* )post_ops_list_temp->op_args2 ) );

			__mmask16 relu_cmp_mask;

			// c[0, 0-15]
			RELU_SCALE_OP_S32_AVX512(c_int32_0p0)

			// c[1, 0-15]
			RELU_SCALE_OP_S32_AVX512(c_int32_1p0)

			// c[2, 0-15]
			RELU_SCALE_OP_S32_AVX512(c_int32_2p0)

			// c[3, 0-15]
			RELU_SCALE_OP_S32_AVX512(c_int32_3p0)

			// c[4, 0-15]
			RELU_SCALE_OP_S32_AVX512(c_int32_4p0)

			POST_OP_LABEL_LASTK_SAFE_JUMP_WITH_NEXT_PTR
		}
POST_OPS_GELU_TANH_5xLT16:
		{
			__m512 dn, z, x, r2, r, y, x_tanh;
			__m512i q;

			// c[0, 0-15]
			GELU_TANH_S32_AVX512(c_int32_0p0, y, r, r2, x, z, dn, x_tanh, q)

			// c[1, 0-15]
			GELU_TANH_S32_AVX512(c_int32_1p0, y, r, r2, x, z, dn, x_tanh, q)

			// c[2, 0-15]
			GELU_TANH_S32_AVX512(c_int32_2p0, y, r, r2, x, z, dn, x_tanh, q)

			// c[3, 0-15]
			GELU_TANH_S32_AVX512(c_int32_3p0, y, r, r2, x, z, dn, x_tanh, q)

			// c[4, 0-15]
			GELU_TANH_S32_AVX512(c_int32_4p0, y, r, r2, x, z, dn, x_tanh, q)

			POST_OP_LABEL_LASTK_SAFE_JUMP_WITH_NEXT_PTR
		}
POST_OPS_GELU_ERF_5xLT16:
		{
			__m512 x, r, y, x_erf;

			// c[0, 0-15]
			GELU_ERF_S32_AVX512(c_int32_0p0, y, r, x, x_erf)

			// c[1, 0-15]
			GELU_ERF_S32_AVX512(c_int32_1p0, y, r, x, x_erf)

			// c[2, 0-15]
			GELU_ERF_S32_AVX512(c_int32_2p0, y, r, x, x_erf)

			// c[3, 0-15]
			GELU_ERF_S32_AVX512(c_int32_3p0, y, r, x, x_erf)

			// c[4, 0-15]
			GELU_ERF_S32_AVX512(c_int32_4p0, y, r, x, x_erf)

			POST_OP_LABEL_LASTK_SAFE_JUMP_WITH_NEXT_PTR
		}
POST_OPS_CLIP_5xLT16:
		{
			__m512i min = _mm512_set1_epi32( *( int32_t* )post_ops_list_temp->op_args2 );
			__m512i max = _mm512_set1_epi32( *( int32_t* )post_ops_list_temp->op_args3 );

			// c[0, 0-15]
			CLIP_S32_AVX512(c_int32_0p0, min, max)

			// c[1, 0-15]
			CLIP_S32_AVX512(c_int32_1p0, min, max)

			// c[2, 0-15]
			CLIP_S32_AVX512(c_int32_2p0, min, max)

			// c[3, 0-15]
			CLIP_S32_AVX512(c_int32_3p0, min, max)

			// c[4, 0-15]
			CLIP_S32_AVX512(c_int32_4p0, min, max)

			POST_OP_LABEL_LASTK_SAFE_JUMP_WITH_NEXT_PTR
		}
POST_OPS_DOWNSCALE_5xLT16:
		{
			// Typecast without data modification, safe operation.
			__mmask16 load_mask = _cvtu32_mask16( 0xFFFF >> ( 16 - n0_rem ) );
			if ( post_ops_list_temp->scale_factor_len > 1 )
			{
				selector1 = _mm512_maskz_loadu_epi32
							(
							  load_mask,
							  ( ( float* )post_ops_list_temp->scale_factor +
								post_ops_attr.post_op_c_j )
							);
			}
			else if ( post_ops_list_temp->scale_factor_len == 1 )
			{
				selector1 =
					( __m512i )_mm512_set1_ps( *( ( float* )post_ops_list_temp->scale_factor ) );
			}

			// Need to ensure sse not used to avoid avx512 -> sse transition.
			__m128i zero_point = _mm512_castsi512_si128( _mm512_setzero_si512() );
			if ( *( ( dim_t* )post_ops_list_temp->op_args3 ) > 1 )
			{
				zero_point = _mm_maskz_loadu_epi8
							(
							  load_mask,
							  ( ( int8_t* )post_ops_list_temp->op_args1 +
								post_ops_attr.post_op_c_j )
							);
			}
			else if ( *( ( dim_t* )post_ops_list_temp->op_args3 ) == 1 )
			{
				zero_point = _mm_maskz_set1_epi8( 0xFFFF,
							*( ( int8_t* )post_ops_list_temp->op_args1 ) );
			}

			// c[0, 0-15]
			CVT_MULRND_CVT32_LT16(c_int32_0p0,selector1,zero_point);

			// c[1, 0-15]
			CVT_MULRND_CVT32_LT16(c_int32_1p0,selector1,zero_point);

			// c[2, 0-15]
			CVT_MULRND_CVT32_LT16(c_int32_2p0,selector1,zero_point);

			// c[3, 0-15]
			CVT_MULRND_CVT32_LT16(c_int32_3p0,selector1,zero_point);

			// c[4, 0-15]
			CVT_MULRND_CVT32_LT16(c_int32_4p0,selector1,zero_point);

			POST_OP_LABEL_LASTK_SAFE_JUMP_WITH_NEXT_PTR
		}
POST_OPS_MATRIX_ADD_5xLT16:
		{
			__mmask16 load_mask = _cvtu32_mask16( 0xFFFF >> ( 16 - n0_rem ) );
			dim_t ldm = *( dim_t* )post_ops_list_temp->op_args3;
			if ( post_ops_attr.c_stor_type == S8 )
			{
				int8_t* matptr = ( int8_t* )post_ops_list_temp->op_args1;

				// c[0:0-15]
				S8_S32_MATRIX_ADD_1COL_PAR(load_mask,selector1,0);

				// c[1:0-15]
				S8_S32_MATRIX_ADD_1COL_PAR(load_mask,selector1,1);

				// c[2:0-15]
				S8_S32_MATRIX_ADD_1COL_PAR(load_mask,selector1,2);

				// c[3:0-15]
				S8_S32_MATRIX_ADD_1COL_PAR(load_mask,selector1,3);

				// c[4:0-15]
				S8_S32_MATRIX_ADD_1COL_PAR(load_mask,selector1,4);
			}
			else
			{
				int32_t* matptr = ( int32_t* )post_ops_list_temp->op_args1;

				// c[0:0-15]
				S32_S32_MATRIX_ADD_1COL_PAR(load_mask,selector1,0);

				// c[1:0-15]
				S32_S32_MATRIX_ADD_1COL_PAR(load_mask,selector1,1);

				// c[2:0-15]
				S32_S32_MATRIX_ADD_1COL_PAR(load_mask,selector1,2);

				// c[3:0-15]
				S32_S32_MATRIX_ADD_1COL_PAR(load_mask,selector1,3);

				// c[4:0-15]
				S32_S32_MATRIX_ADD_1COL_PAR(load_mask,selector1,4);
			}

			POST_OP_LABEL_LASTK_SAFE_JUMP_WITH_NEXT_PTR
		}
POST_OPS_SWISH_5xLT16:
		{
			selector1 =
				_mm512_set1_epi32( *( ( int32_t* )post_ops_list_temp->op_args2 ) );
			__m512 al = _mm512_cvtepi32_ps( selector1 );

			__m512 fl_reg, al_in, r, r2, z, dn;

			// c[0, 0-15]
			SWISH_S32_AVX512(c_int32_0p0, fl_reg, al, al_in, r, r2, z, dn, selector2);

			// c[1, 0-15]
			SWISH_S32_AVX512(c_int32_1p0, fl_reg, al, al_in, r, r2, z, dn, selector2);

			// c[2, 0-15]
			SWISH_S32_AVX512(c_int32_2p0, fl_reg, al, al_in, r, r2, z, dn, selector2);

			// c[3, 0-15]
			SWISH_S32_AVX512(c_int32_3p0, fl_reg, al, al_in, r, r2, z, dn, selector2);

			// c[4, 0-15]
			SWISH_S32_AVX512(c_int32_4p0, fl_reg, al, al_in, r, r2, z, dn, selector2);

			POST_OP_LABEL_LASTK_SAFE_JUMP_WITH_NEXT_PTR
		}
POST_OPS_5xLT16_DISABLE:
		;

		// Store the results.
		if ( ( post_ops_attr.buf_downscale != NULL ) && ( post_ops_attr.is_last_k == TRUE ) )
		{
			__mmask16 mask_all1 = _cvtu32_mask16( 0xFFFF >> ( 16 - n0_rem ) );

			// Store the results in downscaled type (int8 instead of int32).
			// c[0,0-15]
			CVT_STORE_S32_S8(c_int32_0p0,0,0);

			// c[1,0-15]
			CVT_STORE_S32_S8(c_int32_1p0,1,0);

			// c[2,0-15]
			CVT_STORE_S32_S8(c_int32_2p0,2,0);

			// c[3,0-15]
			CVT_STORE_S32_S8(c_int32_3p0,3,0);

			// c[4,0-15]
			CVT_STORE_S32_S8(c_int32_4p0,4,0);
		}
		else
		{
			__mmask16 load_mask = _cvtu32_mask16( 0xFFFF >> ( 16 - n0_rem ) );

			// Store the results.
			// c[0,0-15]
			_mm512_mask_storeu_epi32( c + ( rs_c * 0 ), load_mask, c_int32_0p0 );

			// c[1,0-15]
			_mm512_mask_storeu_epi32( c + ( rs_c * 1 ), load_mask, c_int32_1p0 );

			// c[2,0-15]
			_mm512_mask_storeu_epi32( c + ( rs_c * 2 ), load_mask, c_int32_2p0 );

			// c[3,0-15]
			_mm512_mask_storeu_epi32( c + ( rs_c * 3 ), load_mask, c_int32_3p0 );

			// c[4,0-15]
			_mm512_mask_storeu_epi32( c + ( rs_c * 4 ), load_mask, c_int32_4p0 );
		}
	}
}

// 4xlt16 int8o32 fringe kernel
LPGEMM_MN_LT_NR0_FRINGE_KERN(int8_t,int8_t,int32_t,s8s8s32os32_4xlt16)
{
	static void* post_ops_labels[] =
						{
						  &&POST_OPS_4xLT16_DISABLE,
						  &&POST_OPS_BIAS_4xLT16,
						  &&POST_OPS_RELU_4xLT16,
						  &&POST_OPS_RELU_SCALE_4xLT16,
						  &&POST_OPS_GELU_TANH_4xLT16,
						  &&POST_OPS_GELU_ERF_4xLT16,
						  &&POST_OPS_CLIP_4xLT16,
						  &&POST_OPS_DOWNSCALE_4xLT16,
						  &&POST_OPS_MATRIX_ADD_4xLT16,
						  &&POST_OPS_SWISH_4xLT16
						};
	dim_t k_full_pieces = k0 / 4;
	dim_t k_partial_pieces = k0 % 4;

	uint8_t cvt_uint8 = 128;
	__m512i vec_uint8 = _mm512_set1_epi8 (cvt_uint8);

	{
		// Registers to use for accumulating C.
		__m512i c_int32_0p0 = _mm512_setzero_epi32();

		__m512i c_int32_1p0 = _mm512_setzero_epi32();

		__m512i c_int32_2p0 = _mm512_setzero_epi32();

		__m512i c_int32_3p0 = _mm512_setzero_epi32();

		for ( dim_t kr = 0; kr < k_full_pieces; kr += 1 )
		{
			__m512i b0 = _mm512_loadu_si512( b + ( rs_b * kr ) + ( cs_b * 0 ) );

			// Broadcast a[0,kr:kr+4].
			__m512i a_int32_0 = _mm512_set1_epi32( *( int32_t* )( a + ( rs_a * 0 ) + ( cs_a * kr ) ) );

			//convert signed int8 to uint8 for VNNI
			a_int32_0 = _mm512_add_epi8( a_int32_0, vec_uint8 );

			// Perform column direction mat-mul with k = 4.
			// c[0,0-15] = a[0,kr:kr+4]*b[kr:kr+4,0-15]
			c_int32_0p0 = _mm512_dpbusd_epi32( c_int32_0p0, a_int32_0, b0 );

			// Broadcast a[1,kr:kr+4].
			a_int32_0 = _mm512_set1_epi32( *( int32_t* )( a + ( rs_a * 1 ) + ( cs_a * kr ) ) );

			//convert signed int8 to uint8 for VNNI
			a_int32_0 = _mm512_add_epi8( a_int32_0, vec_uint8 );

			// Perform column direction mat-mul with k = 4.
			// c[1,0-15] = a[1,kr:kr+4]*b[kr:kr+4,0-15]
			c_int32_1p0 = _mm512_dpbusd_epi32( c_int32_1p0, a_int32_0, b0 );

			// Broadcast a[2,kr:kr+4].
			a_int32_0 = _mm512_set1_epi32( *( int32_t* )( a + ( rs_a * 2 ) + ( cs_a * kr ) ) );

			//convert signed int8 to uint8 for VNNI
			a_int32_0 = _mm512_add_epi8( a_int32_0, vec_uint8 );

			// Perform column direction mat-mul with k = 4.
			// c[2,0-15] = a[2,kr:kr+4]*b[kr:kr+4,0-15]
			c_int32_2p0 = _mm512_dpbusd_epi32( c_int32_2p0, a_int32_0, b0 );

			// Broadcast a[3,kr:kr+4].
			a_int32_0 = _mm512_set1_epi32( *( int32_t* )( a + ( rs_a * 3 ) + ( cs_a * kr ) ) );

			//convert signed int8 to uint8 for VNNI
			a_int32_0 = _mm512_add_epi8( a_int32_0, vec_uint8 );

			// Perform column direction mat-mul with k = 4.
			// c[3,0-15] = a[3,kr:kr+4]*b[kr:kr+4,0-15]
			c_int32_3p0 = _mm512_dpbusd_epi32( c_int32_3p0, a_int32_0, b0 );
		}
		// Handle k remainder.
		if ( k_partial_pieces > 0 )
		{
			__m128i a_kfringe_buf;
			__mmask16 load_mask = _cvtu32_mask16( 0xFFFF >> ( 16 - k_partial_pieces ) );

			__m512i b0 = _mm512_loadu_si512( b + ( rs_b * k_full_pieces ) + ( cs_b * 0 ) );

			// Broadcast a[0,kr:kr+4].
			a_kfringe_buf = _mm_maskz_loadu_epi8( load_mask, ( a + ( rs_a * 0 ) + ( cs_a * k_full_pieces ) ) );
			__m512i a_int32_0 = _mm512_broadcastd_epi32( a_kfringe_buf );

			//convert signed int8 to uint8 for VNNI
			a_int32_0 = _mm512_add_epi8( a_int32_0, vec_uint8 );

			// Perform column direction mat-mul with k = 4.
			// c[0,0-15] = a[0,kr:kr+4]*b[kr:kr+4,0-15]
			c_int32_0p0 = _mm512_dpbusd_epi32( c_int32_0p0, a_int32_0, b0 );

			// Broadcast a[1,kr:kr+4].
			a_kfringe_buf = _mm_maskz_loadu_epi8( load_mask, ( a + ( rs_a * 1 ) + ( cs_a * k_full_pieces ) ) );
			a_int32_0 = _mm512_broadcastd_epi32( a_kfringe_buf );

			//convert signed int8 to uint8 for VNNI
			a_int32_0 = _mm512_add_epi8( a_int32_0, vec_uint8 );

			// Perform column direction mat-mul with k = 4.
			// c[1,0-15] = a[1,kr:kr+4]*b[kr:kr+4,0-15]
			c_int32_1p0 = _mm512_dpbusd_epi32( c_int32_1p0, a_int32_0, b0 );

			// Broadcast a[2,kr:kr+4].
			a_kfringe_buf = _mm_maskz_loadu_epi8( load_mask, ( a + ( rs_a * 2 ) + ( cs_a * k_full_pieces ) ) );
			a_int32_0 = _mm512_broadcastd_epi32( a_kfringe_buf );

			//convert signed int8 to uint8 for VNNI
			a_int32_0 = _mm512_add_epi8( a_int32_0, vec_uint8 );

			// Perform column direction mat-mul with k = 4.
			// c[2,0-15] = a[2,kr:kr+4]*b[kr:kr+4,0-15]
			c_int32_2p0 = _mm512_dpbusd_epi32( c_int32_2p0, a_int32_0, b0 );

			// Broadcast a[3,kr:kr+4].
			a_kfringe_buf = _mm_maskz_loadu_epi8( load_mask, ( a + ( rs_a * 3 ) + ( cs_a * k_full_pieces ) ) );
			a_int32_0 = _mm512_broadcastd_epi32( a_kfringe_buf );

			//convert signed int8 to uint8 for VNNI
			a_int32_0 = _mm512_add_epi8( a_int32_0, vec_uint8 );

			// Perform column direction mat-mul with k = 4.
			// c[3,0-15] = a[3,kr:kr+4]*b[kr:kr+4,0-15]
			c_int32_3p0 = _mm512_dpbusd_epi32( c_int32_3p0, a_int32_0, b0 );
		}

		if ( post_ops_attr.is_last_k == 1 )
		{
			//Subtract B matrix sum column values to compensate
			//for addition of 128 to A matrix elements

			int32_t* bsumptr = post_ops_attr.b_col_sum_vec + post_ops_attr.b_sum_offset;

			__m512i b0 = _mm512_loadu_si512( bsumptr );

			c_int32_0p0 = _mm512_sub_epi32( c_int32_0p0 , b0 );
			c_int32_1p0 = _mm512_sub_epi32( c_int32_1p0 , b0 );
			c_int32_2p0 = _mm512_sub_epi32( c_int32_2p0 , b0 );
			c_int32_3p0 = _mm512_sub_epi32( c_int32_3p0 , b0 );
		}

		// Load alpha and beta
		__m512i selector1 = _mm512_set1_epi32( alpha );
		__m512i selector2 = _mm512_set1_epi32( beta );

		if ( alpha != 1 )
		{
			// Scale by alpha
			c_int32_0p0 = _mm512_mullo_epi32( selector1, c_int32_0p0 );

			c_int32_1p0 = _mm512_mullo_epi32( selector1, c_int32_1p0 );

			c_int32_2p0 = _mm512_mullo_epi32( selector1, c_int32_2p0 );

			c_int32_3p0 = _mm512_mullo_epi32( selector1, c_int32_3p0 );
		}

		// Scale C by beta.
		if ( beta != 0 )
		{
			if ( ( post_ops_attr.buf_downscale != NULL ) &&
				 ( post_ops_attr.is_first_k == TRUE ) )
			{
				__mmask16 load_mask = _cvtu32_mask16( 0xFFFF >> ( 16 - n0_rem ) );

				// c[0,0-15]
				S8_S32_BETA_OP_NLT16F_MASK( load_mask, c_int32_0p0, 0, 0, \
								selector1, selector2 );

				// c[1,0-15]
				S8_S32_BETA_OP_NLT16F_MASK( load_mask, c_int32_1p0, 1, 0, \
								selector1, selector2 );

				// c[2,0-15]
				S8_S32_BETA_OP_NLT16F_MASK( load_mask, c_int32_2p0, 2, 0, \
								selector1, selector2 );

				// c[3,0-15]
				S8_S32_BETA_OP_NLT16F_MASK( load_mask, c_int32_3p0, 3, 0, \
								selector1, selector2 );
			}
			else
			{
				__mmask16 load_mask = _cvtu32_mask16( 0xFFFF >> ( 16 - n0_rem ) );

				// c[0,0-15]
				S32_S32_BETA_OP_NLT16F_MASK(c, load_mask, c_int32_0p0, 0, 0, 0, \
								selector1, selector2);

				// c[1,0-15]
				S32_S32_BETA_OP_NLT16F_MASK(c, load_mask, c_int32_1p0, 0, 1, 0, \
								selector1, selector2);

				// c[2,0-15]
				S32_S32_BETA_OP_NLT16F_MASK(c, load_mask, c_int32_2p0, 0, 2, 0, \
								selector1, selector2);

				// c[3,0-15]
				S32_S32_BETA_OP_NLT16F_MASK(c, load_mask, c_int32_3p0, 0, 3, 0, \
								selector1, selector2);
			}
		}

		// Post Ops
		lpgemm_post_op* post_ops_list_temp = post_ops_list;
		POST_OP_LABEL_LASTK_SAFE_JUMP
POST_OPS_BIAS_4xLT16:
		{
			__mmask16 load_mask = _cvtu32_mask16( 0xFFFF >> ( 16 - n0_rem ) );
			selector1 = _mm512_maskz_loadu_epi32
			(
			  load_mask,
			  ( ( int32_t* )post_ops_list_temp->op_args1 +
				post_ops_attr.post_op_c_j )
			);

			// c[0,0-15]
			c_int32_0p0 = _mm512_add_epi32( selector1, c_int32_0p0 );

			// c[1,0-15]
			c_int32_1p0 = _mm512_add_epi32( selector1, c_int32_1p0 );

			// c[2,0-15]
			c_int32_2p0 = _mm512_add_epi32( selector1, c_int32_2p0 );

			// c[3,0-15]
			c_int32_3p0 = _mm512_add_epi32( selector1, c_int32_3p0 );

			POST_OP_LABEL_LASTK_SAFE_JUMP_WITH_NEXT_PTR
		}
POST_OPS_RELU_4xLT16:
		{
			selector1 = _mm512_setzero_epi32();

			// c[0,0-15]
			c_int32_0p0 = _mm512_max_epi32( selector1, c_int32_0p0 );

			// c[1,0-15]
			c_int32_1p0 = _mm512_max_epi32( selector1, c_int32_1p0 );

			// c[2,0-15]
			c_int32_2p0 = _mm512_max_epi32( selector1, c_int32_2p0 );

			// c[3,0-15]
			c_int32_3p0 = _mm512_max_epi32( selector1, c_int32_3p0 );

			POST_OP_LABEL_LASTK_SAFE_JUMP_WITH_NEXT_PTR
		}
POST_OPS_RELU_SCALE_4xLT16:
		{
			selector1 = _mm512_setzero_epi32();
			selector2 =
				_mm512_set1_epi32( *( ( int32_t* )post_ops_list_temp->op_args2 ) );

			__mmask16 relu_cmp_mask;

			// c[0, 0-15]
			RELU_SCALE_OP_S32_AVX512(c_int32_0p0)

			// c[1, 0-15]
			RELU_SCALE_OP_S32_AVX512(c_int32_1p0)

			// c[2, 0-15]
			RELU_SCALE_OP_S32_AVX512(c_int32_2p0)

			// c[3, 0-15]
			RELU_SCALE_OP_S32_AVX512(c_int32_3p0)

			POST_OP_LABEL_LASTK_SAFE_JUMP_WITH_NEXT_PTR
		}
POST_OPS_GELU_TANH_4xLT16:
		{
			__m512 dn, z, x, r2, r, y, x_tanh;
			__m512i q;

			// c[0, 0-15]
			GELU_TANH_S32_AVX512(c_int32_0p0, y, r, r2, x, z, dn, x_tanh, q)

			// c[1, 0-15]
			GELU_TANH_S32_AVX512(c_int32_1p0, y, r, r2, x, z, dn, x_tanh, q)

			// c[2, 0-15]
			GELU_TANH_S32_AVX512(c_int32_2p0, y, r, r2, x, z, dn, x_tanh, q)

			// c[3, 0-15]
			GELU_TANH_S32_AVX512(c_int32_3p0, y, r, r2, x, z, dn, x_tanh, q)

			POST_OP_LABEL_LASTK_SAFE_JUMP_WITH_NEXT_PTR
		}
POST_OPS_GELU_ERF_4xLT16:
		{
			__m512 x, r, y, x_erf;

			// c[0, 0-15]
			GELU_ERF_S32_AVX512(c_int32_0p0, y, r, x, x_erf)

			// c[1, 0-15]
			GELU_ERF_S32_AVX512(c_int32_1p0, y, r, x, x_erf)

			// c[2, 0-15]
			GELU_ERF_S32_AVX512(c_int32_2p0, y, r, x, x_erf)

			// c[3, 0-15]
			GELU_ERF_S32_AVX512(c_int32_3p0, y, r, x, x_erf)

			POST_OP_LABEL_LASTK_SAFE_JUMP_WITH_NEXT_PTR
		}
POST_OPS_CLIP_4xLT16:
		{
			__m512i min = _mm512_set1_epi32( *( int32_t* )post_ops_list_temp->op_args2 );
			__m512i max = _mm512_set1_epi32( *( int32_t* )post_ops_list_temp->op_args3 );

			// c[0, 0-15]
			CLIP_S32_AVX512(c_int32_0p0, min, max)

			// c[1, 0-15]
			CLIP_S32_AVX512(c_int32_1p0, min, max)

			// c[2, 0-15]
			CLIP_S32_AVX512(c_int32_2p0, min, max)

			// c[3, 0-15]
			CLIP_S32_AVX512(c_int32_3p0, min, max)

			POST_OP_LABEL_LASTK_SAFE_JUMP_WITH_NEXT_PTR
		}
POST_OPS_DOWNSCALE_4xLT16:
		{
			// Typecast without data modification, safe operation.
			__mmask16 load_mask = _cvtu32_mask16( 0xFFFF >> ( 16 - n0_rem ) );
			if ( post_ops_list_temp->scale_factor_len > 1 )
			{
				selector1 = _mm512_maskz_loadu_epi32
							(
							  load_mask,
							  ( ( float* )post_ops_list_temp->scale_factor +
								post_ops_attr.post_op_c_j )
							);
			}
			else if ( post_ops_list_temp->scale_factor_len == 1 )
			{
				selector1 =
					( __m512i )_mm512_set1_ps( *( ( float* )post_ops_list_temp->scale_factor ) );
			}

			// Need to ensure sse not used to avoid avx512 -> sse transition.
			__m128i zero_point = _mm512_castsi512_si128( _mm512_setzero_si512() );
			if ( *( ( dim_t* )post_ops_list_temp->op_args3 ) > 1 )
			{
				zero_point = _mm_maskz_loadu_epi8
							(
							  load_mask,
							  ( ( int8_t* )post_ops_list_temp->op_args1 +
								post_ops_attr.post_op_c_j )
							);
			}
			else if ( *( ( dim_t* )post_ops_list_temp->op_args3 ) == 1 )
			{
				zero_point = _mm_maskz_set1_epi8( 0xFFFF,
							*( ( int8_t* )post_ops_list_temp->op_args1 ) );
			}

			// c[0, 0-15]
			CVT_MULRND_CVT32_LT16(c_int32_0p0,selector1,zero_point);

			// c[1, 0-15]
			CVT_MULRND_CVT32_LT16(c_int32_1p0,selector1,zero_point);

			// c[2, 0-15]
			CVT_MULRND_CVT32_LT16(c_int32_2p0,selector1,zero_point);

			// c[3, 0-15]
			CVT_MULRND_CVT32_LT16(c_int32_3p0,selector1,zero_point);

			POST_OP_LABEL_LASTK_SAFE_JUMP_WITH_NEXT_PTR
		}
POST_OPS_MATRIX_ADD_4xLT16:
		{
			__mmask16 load_mask = _cvtu32_mask16( 0xFFFF >> ( 16 - n0_rem ) );
			dim_t ldm = *( dim_t* )post_ops_list_temp->op_args3;
			if ( post_ops_attr.c_stor_type == S8 )
			{
				int8_t* matptr = ( int8_t* )post_ops_list_temp->op_args1;

				// c[0:0-15]
				S8_S32_MATRIX_ADD_1COL_PAR(load_mask,selector1,0);

				// c[1:0-15]
				S8_S32_MATRIX_ADD_1COL_PAR(load_mask,selector1,1);

				// c[2:0-15]
				S8_S32_MATRIX_ADD_1COL_PAR(load_mask,selector1,2);

				// c[3:0-15]
				S8_S32_MATRIX_ADD_1COL_PAR(load_mask,selector1,3);
			}
			else
			{
				int32_t* matptr = ( int32_t* )post_ops_list_temp->op_args1;

				// c[0:0-15]
				S32_S32_MATRIX_ADD_1COL_PAR(load_mask,selector1,0);

				// c[1:0-15]
				S32_S32_MATRIX_ADD_1COL_PAR(load_mask,selector1,1);

				// c[2:0-15]
				S32_S32_MATRIX_ADD_1COL_PAR(load_mask,selector1,2);

				// c[3:0-15]
				S32_S32_MATRIX_ADD_1COL_PAR(load_mask,selector1,3);
			}

			POST_OP_LABEL_LASTK_SAFE_JUMP_WITH_NEXT_PTR
		}
POST_OPS_SWISH_4xLT16:
		{
			selector1 =
				_mm512_set1_epi32( *( ( int32_t* )post_ops_list_temp->op_args2 ) );
			__m512 al = _mm512_cvtepi32_ps( selector1 );

			__m512 fl_reg, al_in, r, r2, z, dn;

			// c[0, 0-15]
			SWISH_S32_AVX512(c_int32_0p0, fl_reg, al, al_in, r, r2, z, dn, selector2);

			// c[1, 0-15]
			SWISH_S32_AVX512(c_int32_1p0, fl_reg, al, al_in, r, r2, z, dn, selector2);

			// c[2, 0-15]
			SWISH_S32_AVX512(c_int32_2p0, fl_reg, al, al_in, r, r2, z, dn, selector2);

			// c[3, 0-15]
			SWISH_S32_AVX512(c_int32_3p0, fl_reg, al, al_in, r, r2, z, dn, selector2);

			POST_OP_LABEL_LASTK_SAFE_JUMP_WITH_NEXT_PTR
		}
POST_OPS_4xLT16_DISABLE:
		;

		// Store the results.
		if ( ( post_ops_attr.buf_downscale != NULL ) && ( post_ops_attr.is_last_k == TRUE ) )
		{
			__mmask16 mask_all1 = _cvtu32_mask16( 0xFFFF >> ( 16 - n0_rem ) );

			// Store the results in downscaled type (int8 instead of int32).
			// c[0,0-15]
			CVT_STORE_S32_S8(c_int32_0p0,0,0);

			// c[1,0-15]
			CVT_STORE_S32_S8(c_int32_1p0,1,0);

			// c[2,0-15]
			CVT_STORE_S32_S8(c_int32_2p0,2,0);

			// c[3,0-15]
			CVT_STORE_S32_S8(c_int32_3p0,3,0);
		}
		else
		{
			__mmask16 load_mask = _cvtu32_mask16( 0xFFFF >> ( 16 - n0_rem ) );

			// Store the results.
			// c[0,0-15]
			_mm512_mask_storeu_epi32( c + ( rs_c * 0 ), load_mask, c_int32_0p0 );

			// c[1,0-15]
			_mm512_mask_storeu_epi32( c + ( rs_c * 1 ), load_mask, c_int32_1p0 );

			// c[2,0-15]
			_mm512_mask_storeu_epi32( c + ( rs_c * 2 ), load_mask, c_int32_2p0 );

			// c[3,0-15]
			_mm512_mask_storeu_epi32( c + ( rs_c * 3 ), load_mask, c_int32_3p0 );
		}
	}
}

// 3xlt16 int8o32 fringe kernel
LPGEMM_MN_LT_NR0_FRINGE_KERN(int8_t,int8_t,int32_t,s8s8s32os32_3xlt16)
{
	static void* post_ops_labels[] =
						{
						  &&POST_OPS_3xLT16_DISABLE,
						  &&POST_OPS_BIAS_3xLT16,
						  &&POST_OPS_RELU_3xLT16,
						  &&POST_OPS_RELU_SCALE_3xLT16,
						  &&POST_OPS_GELU_TANH_3xLT16,
						  &&POST_OPS_GELU_ERF_3xLT16,
						  &&POST_OPS_CLIP_3xLT16,
						  &&POST_OPS_DOWNSCALE_3xLT16,
						  &&POST_OPS_MATRIX_ADD_3xLT16,
						  &&POST_OPS_SWISH_3xLT16
						};
	dim_t k_full_pieces = k0 / 4;
	dim_t k_partial_pieces = k0 % 4;

	uint8_t cvt_uint8 = 128;
	__m512i vec_uint8 = _mm512_set1_epi8 (cvt_uint8);

	{
		// Registers to use for accumulating C.
		__m512i c_int32_0p0 = _mm512_setzero_epi32();

		__m512i c_int32_1p0 = _mm512_setzero_epi32();

		__m512i c_int32_2p0 = _mm512_setzero_epi32();

		for ( dim_t kr = 0; kr < k_full_pieces; kr += 1 )
		{
			__m512i b0 = _mm512_loadu_si512( b + ( rs_b * kr ) + ( cs_b * 0 ) );

			// Broadcast a[0,kr:kr+4].
			__m512i a_int32_0 = _mm512_set1_epi32( *( int32_t* )( a + ( rs_a * 0 ) + ( cs_a * kr ) ) );

			//convert signed int8 to uint8 for VNNI
			a_int32_0 = _mm512_add_epi8( a_int32_0, vec_uint8 );

			// Perform column direction mat-mul with k = 4.
			// c[0,0-15] = a[0,kr:kr+4]*b[kr:kr+4,0-15]
			c_int32_0p0 = _mm512_dpbusd_epi32( c_int32_0p0, a_int32_0, b0 );

			// Broadcast a[1,kr:kr+4].
			a_int32_0 = _mm512_set1_epi32( *( int32_t* )( a + ( rs_a * 1 ) + ( cs_a * kr ) ) );

			//convert signed int8 to uint8 for VNNI
			a_int32_0 = _mm512_add_epi8( a_int32_0, vec_uint8 );

			// Perform column direction mat-mul with k = 4.
			// c[1,0-15] = a[1,kr:kr+4]*b[kr:kr+4,0-15]
			c_int32_1p0 = _mm512_dpbusd_epi32( c_int32_1p0, a_int32_0, b0 );

			// Broadcast a[2,kr:kr+4].
			a_int32_0 = _mm512_set1_epi32( *( int32_t* )( a + ( rs_a * 2 ) + ( cs_a * kr ) ) );

			//convert signed int8 to uint8 for VNNI
			a_int32_0 = _mm512_add_epi8( a_int32_0, vec_uint8 );

			// Perform column direction mat-mul with k = 4.
			// c[2,0-15] = a[2,kr:kr+4]*b[kr:kr+4,0-15]
			c_int32_2p0 = _mm512_dpbusd_epi32( c_int32_2p0, a_int32_0, b0 );
		}
		// Handle k remainder.
		if ( k_partial_pieces > 0 )
		{
			__m128i a_kfringe_buf;
			__mmask16 load_mask = _cvtu32_mask16( 0xFFFF >> ( 16 - k_partial_pieces ) );

			__m512i b0 = _mm512_loadu_si512( b + ( rs_b * k_full_pieces ) + ( cs_b * 0 ) );

			// Broadcast a[0,kr:kr+4].
			a_kfringe_buf = _mm_maskz_loadu_epi8( load_mask, ( a + ( rs_a * 0 ) + ( cs_a * k_full_pieces ) ) );
			__m512i a_int32_0 = _mm512_broadcastd_epi32( a_kfringe_buf );

			//convert signed int8 to uint8 for VNNI
			a_int32_0 = _mm512_add_epi8( a_int32_0, vec_uint8 );

			// Perform column direction mat-mul with k = 4.
			// c[0,0-15] = a[0,kr:kr+4]*b[kr:kr+4,0-15]
			c_int32_0p0 = _mm512_dpbusd_epi32( c_int32_0p0, a_int32_0, b0 );

			// Broadcast a[1,kr:kr+4].
			a_kfringe_buf = _mm_maskz_loadu_epi8( load_mask, ( a + ( rs_a * 1 ) + ( cs_a * k_full_pieces ) ) );
			a_int32_0 = _mm512_broadcastd_epi32( a_kfringe_buf );

			//convert signed int8 to uint8 for VNNI
			a_int32_0 = _mm512_add_epi8( a_int32_0, vec_uint8 );

			// Perform column direction mat-mul with k = 4.
			// c[1,0-15] = a[1,kr:kr+4]*b[kr:kr+4,0-15]
			c_int32_1p0 = _mm512_dpbusd_epi32( c_int32_1p0, a_int32_0, b0 );

			// Broadcast a[2,kr:kr+4].
			a_kfringe_buf = _mm_maskz_loadu_epi8( load_mask, ( a + ( rs_a * 2 ) + ( cs_a * k_full_pieces ) ) );
			a_int32_0 = _mm512_broadcastd_epi32( a_kfringe_buf );

			//convert signed int8 to uint8 for VNNI
			a_int32_0 = _mm512_add_epi8( a_int32_0, vec_uint8 );

			// Perform column direction mat-mul with k = 4.
			// c[2,0-15] = a[2,kr:kr+4]*b[kr:kr+4,0-15]
			c_int32_2p0 = _mm512_dpbusd_epi32( c_int32_2p0, a_int32_0, b0 );
		}

		if ( post_ops_attr.is_last_k == 1 )
		{
			//Subtract B matrix sum column values to compensate
			//for addition of 128 to A matrix elements

			int32_t* bsumptr = post_ops_attr.b_col_sum_vec + post_ops_attr.b_sum_offset;

			__m512i b0 = _mm512_loadu_si512( bsumptr );

			c_int32_0p0 = _mm512_sub_epi32( c_int32_0p0 , b0 );
			c_int32_1p0 = _mm512_sub_epi32( c_int32_1p0 , b0 );
			c_int32_2p0 = _mm512_sub_epi32( c_int32_2p0 , b0 );
		}

		// Load alpha and beta
		__m512i selector1 = _mm512_set1_epi32( alpha );
		__m512i selector2 = _mm512_set1_epi32( beta );

		if ( alpha != 1 )
		{
			// Scale by alpha
			c_int32_0p0 = _mm512_mullo_epi32( selector1, c_int32_0p0 );

			c_int32_1p0 = _mm512_mullo_epi32( selector1, c_int32_1p0 );

			c_int32_2p0 = _mm512_mullo_epi32( selector1, c_int32_2p0 );
		}

		// Scale C by beta.
		if ( beta != 0 )
		{
			if ( ( post_ops_attr.buf_downscale != NULL ) &&
				 ( post_ops_attr.is_first_k == TRUE ) )
			{
				__mmask16 load_mask = _cvtu32_mask16( 0xFFFF >> ( 16 - n0_rem ) );

				// c[0,0-15]
				S8_S32_BETA_OP_NLT16F_MASK( load_mask, c_int32_0p0, 0, 0, \
								selector1, selector2 );

				// c[1,0-15]
				S8_S32_BETA_OP_NLT16F_MASK( load_mask, c_int32_1p0, 1, 0, \
								selector1, selector2 );

				// c[2,0-15]
				S8_S32_BETA_OP_NLT16F_MASK( load_mask, c_int32_2p0, 2, 0, \
								selector1, selector2 );
			}
			else
			{
				__mmask16 load_mask = _cvtu32_mask16( 0xFFFF >> ( 16 - n0_rem ) );

				// c[0,0-15]
				S32_S32_BETA_OP_NLT16F_MASK(c, load_mask, c_int32_0p0, 0, 0, 0, \
								selector1, selector2);

				// c[1,0-15]
				S32_S32_BETA_OP_NLT16F_MASK(c, load_mask, c_int32_1p0, 0, 1, 0, \
								selector1, selector2);

				// c[2,0-15]
				S32_S32_BETA_OP_NLT16F_MASK(c, load_mask, c_int32_2p0, 0, 2, 0, \
								selector1, selector2);
			}
		}

		// Post Ops
		lpgemm_post_op* post_ops_list_temp = post_ops_list;
		POST_OP_LABEL_LASTK_SAFE_JUMP
POST_OPS_BIAS_3xLT16:
		{
			__mmask16 load_mask = _cvtu32_mask16( 0xFFFF >> ( 16 - n0_rem ) );
			selector1 = _mm512_maskz_loadu_epi32
			(
			  load_mask,
			  ( ( int32_t* )post_ops_list_temp->op_args1 +
				post_ops_attr.post_op_c_j )
			);

			// c[0,0-15]
			c_int32_0p0 = _mm512_add_epi32( selector1, c_int32_0p0 );

			// c[1,0-15]
			c_int32_1p0 = _mm512_add_epi32( selector1, c_int32_1p0 );

			// c[2,0-15]
			c_int32_2p0 = _mm512_add_epi32( selector1, c_int32_2p0 );

			POST_OP_LABEL_LASTK_SAFE_JUMP_WITH_NEXT_PTR
		}
POST_OPS_RELU_3xLT16:
		{
			selector1 = _mm512_setzero_epi32();

			// c[0,0-15]
			c_int32_0p0 = _mm512_max_epi32( selector1, c_int32_0p0 );

			// c[1,0-15]
			c_int32_1p0 = _mm512_max_epi32( selector1, c_int32_1p0 );

			// c[2,0-15]
			c_int32_2p0 = _mm512_max_epi32( selector1, c_int32_2p0 );

			POST_OP_LABEL_LASTK_SAFE_JUMP_WITH_NEXT_PTR
		}
POST_OPS_RELU_SCALE_3xLT16:
		{
			selector1 = _mm512_setzero_epi32();
			selector2 =
				_mm512_set1_epi32( *( ( int32_t* )post_ops_list_temp->op_args2 ) );

			__mmask16 relu_cmp_mask;

			// c[0, 0-15]
			RELU_SCALE_OP_S32_AVX512(c_int32_0p0)

			// c[1, 0-15]
			RELU_SCALE_OP_S32_AVX512(c_int32_1p0)

			// c[2, 0-15]
			RELU_SCALE_OP_S32_AVX512(c_int32_2p0)

			POST_OP_LABEL_LASTK_SAFE_JUMP_WITH_NEXT_PTR
		}
POST_OPS_GELU_TANH_3xLT16:
		{
			__m512 dn, z, x, r2, r, y, x_tanh;
			__m512i q;

			// c[0, 0-15]
			GELU_TANH_S32_AVX512(c_int32_0p0, y, r, r2, x, z, dn, x_tanh, q)

			// c[1, 0-15]
			GELU_TANH_S32_AVX512(c_int32_1p0, y, r, r2, x, z, dn, x_tanh, q)

			// c[2, 0-15]
			GELU_TANH_S32_AVX512(c_int32_2p0, y, r, r2, x, z, dn, x_tanh, q)

			POST_OP_LABEL_LASTK_SAFE_JUMP_WITH_NEXT_PTR
		}
POST_OPS_GELU_ERF_3xLT16:
		{
			__m512 x, r, y, x_erf;

			// c[0, 0-15]
			GELU_ERF_S32_AVX512(c_int32_0p0, y, r, x, x_erf)

			// c[1, 0-15]
			GELU_ERF_S32_AVX512(c_int32_1p0, y, r, x, x_erf)

			// c[2, 0-15]
			GELU_ERF_S32_AVX512(c_int32_2p0, y, r, x, x_erf)

			POST_OP_LABEL_LASTK_SAFE_JUMP_WITH_NEXT_PTR
		}
POST_OPS_CLIP_3xLT16:
		{
			__m512i min = _mm512_set1_epi32( *( int32_t* )post_ops_list_temp->op_args2 );
			__m512i max = _mm512_set1_epi32( *( int32_t* )post_ops_list_temp->op_args3 );

			// c[0, 0-15]
			CLIP_S32_AVX512(c_int32_0p0, min, max)

			// c[1, 0-15]
			CLIP_S32_AVX512(c_int32_1p0, min, max)

			// c[2, 0-15]
			CLIP_S32_AVX512(c_int32_2p0, min, max)

			POST_OP_LABEL_LASTK_SAFE_JUMP_WITH_NEXT_PTR
		}
POST_OPS_DOWNSCALE_3xLT16:
		{
			// Typecast without data modification, safe operation.
			__mmask16 load_mask = _cvtu32_mask16( 0xFFFF >> ( 16 - n0_rem ) );
			if ( post_ops_list_temp->scale_factor_len > 1 )
			{
				selector1 = _mm512_maskz_loadu_epi32
							(
							  load_mask,
							  ( ( float* )post_ops_list_temp->scale_factor +
								post_ops_attr.post_op_c_j )
							);
			}
			else if ( post_ops_list_temp->scale_factor_len == 1 )
			{
				selector1 =
					( __m512i )_mm512_set1_ps( *( ( float* )post_ops_list_temp->scale_factor ) );
			}

			// Need to ensure sse not used to avoid avx512 -> sse transition.
			__m128i zero_point = _mm512_castsi512_si128( _mm512_setzero_si512() );
			if ( *( ( dim_t* )post_ops_list_temp->op_args3 ) > 1 )
			{
				zero_point = _mm_maskz_loadu_epi8
							(
							  load_mask,
							  ( ( int8_t* )post_ops_list_temp->op_args1 +
								post_ops_attr.post_op_c_j )
							);
			}
			else if ( *( ( dim_t* )post_ops_list_temp->op_args3 ) == 1 )
			{
				zero_point = _mm_maskz_set1_epi8( 0xFFFF,
							*( ( int8_t* )post_ops_list_temp->op_args1 ) );
			}

			// c[0, 0-15]
			CVT_MULRND_CVT32_LT16(c_int32_0p0,selector1,zero_point);

			// c[1, 0-15]
			CVT_MULRND_CVT32_LT16(c_int32_1p0,selector1,zero_point);

			// c[2, 0-15]
			CVT_MULRND_CVT32_LT16(c_int32_2p0,selector1,zero_point);

			POST_OP_LABEL_LASTK_SAFE_JUMP_WITH_NEXT_PTR
		}
POST_OPS_MATRIX_ADD_3xLT16:
		{
			__mmask16 load_mask = _cvtu32_mask16( 0xFFFF >> ( 16 - n0_rem ) );
			dim_t ldm = *( dim_t* )post_ops_list_temp->op_args3;
			if ( post_ops_attr.c_stor_type == S8 )
			{
				int8_t* matptr = ( int8_t* )post_ops_list_temp->op_args1;

				// c[0:0-15]
				S8_S32_MATRIX_ADD_1COL_PAR(load_mask,selector1,0);

				// c[1:0-15]
				S8_S32_MATRIX_ADD_1COL_PAR(load_mask,selector1,1);

				// c[2:0-15]
				S8_S32_MATRIX_ADD_1COL_PAR(load_mask,selector1,2);
			}
			else
			{
				int32_t* matptr = ( int32_t* )post_ops_list_temp->op_args1;

				// c[0:0-15]
				S32_S32_MATRIX_ADD_1COL_PAR(load_mask,selector1,0);

				// c[1:0-15]
				S32_S32_MATRIX_ADD_1COL_PAR(load_mask,selector1,1);

				// c[2:0-15]
				S32_S32_MATRIX_ADD_1COL_PAR(load_mask,selector1,2);
			}

			POST_OP_LABEL_LASTK_SAFE_JUMP_WITH_NEXT_PTR
		}
POST_OPS_SWISH_3xLT16:
		{
			selector1 =
				_mm512_set1_epi32( *( ( int32_t* )post_ops_list_temp->op_args2 ) );
			__m512 al = _mm512_cvtepi32_ps( selector1 );

			__m512 fl_reg, al_in, r, r2, z, dn;

			// c[0, 0-15]
			SWISH_S32_AVX512(c_int32_0p0, fl_reg, al, al_in, r, r2, z, dn, selector2);

			// c[1, 0-15]
			SWISH_S32_AVX512(c_int32_1p0, fl_reg, al, al_in, r, r2, z, dn, selector2);

			// c[2, 0-15]
			SWISH_S32_AVX512(c_int32_2p0, fl_reg, al, al_in, r, r2, z, dn, selector2);

			POST_OP_LABEL_LASTK_SAFE_JUMP_WITH_NEXT_PTR
		}
POST_OPS_3xLT16_DISABLE:
		;

		// Store the results.
		if ( ( post_ops_attr.buf_downscale != NULL ) && ( post_ops_attr.is_last_k == TRUE ) )
		{
			__mmask16 mask_all1 = _cvtu32_mask16( 0xFFFF >> ( 16 - n0_rem ) );

			// Store the results in downscaled type (int8 instead of int32).
			// c[0,0-15]
			CVT_STORE_S32_S8(c_int32_0p0,0,0);

			// c[1,0-15]
			CVT_STORE_S32_S8(c_int32_1p0,1,0);

			// c[2,0-15]
			CVT_STORE_S32_S8(c_int32_2p0,2,0);
		}
		else
		{
			__mmask16 load_mask = _cvtu32_mask16( 0xFFFF >> ( 16 - n0_rem ) );

			// Store the results.
			// c[0,0-15]
			_mm512_mask_storeu_epi32( c + ( rs_c * 0 ), load_mask, c_int32_0p0 );

			// c[1,0-15]
			_mm512_mask_storeu_epi32( c + ( rs_c * 1 ), load_mask, c_int32_1p0 );

			// c[2,0-15]
			_mm512_mask_storeu_epi32( c + ( rs_c * 2 ), load_mask, c_int32_2p0 );
		}
	}
}

// 2xlt16 int8o32 fringe kernel
LPGEMM_MN_LT_NR0_FRINGE_KERN(int8_t,int8_t,int32_t,s8s8s32os32_2xlt16)
{
	static void* post_ops_labels[] =
						{
						  &&POST_OPS_2xLT16_DISABLE,
						  &&POST_OPS_BIAS_2xLT16,
						  &&POST_OPS_RELU_2xLT16,
						  &&POST_OPS_RELU_SCALE_2xLT16,
						  &&POST_OPS_GELU_TANH_2xLT16,
						  &&POST_OPS_GELU_ERF_2xLT16,
						  &&POST_OPS_CLIP_2xLT16,
						  &&POST_OPS_DOWNSCALE_2xLT16,
						  &&POST_OPS_MATRIX_ADD_2xLT16,
						  &&POST_OPS_SWISH_2xLT16
						};
	dim_t k_full_pieces = k0 / 4;
	dim_t k_partial_pieces = k0 % 4;

	uint8_t cvt_uint8 = 128;
	__m512i vec_uint8 = _mm512_set1_epi8 (cvt_uint8);

	{
		// Registers to use for accumulating C.
		__m512i c_int32_0p0 = _mm512_setzero_epi32();

		__m512i c_int32_1p0 = _mm512_setzero_epi32();

		for ( dim_t kr = 0; kr < k_full_pieces; kr += 1 )
		{
			__m512i b0 = _mm512_loadu_si512( b + ( rs_b * kr ) + ( cs_b * 0 ) );

			// Broadcast a[0,kr:kr+4].
			__m512i a_int32_0 = _mm512_set1_epi32( *( int32_t* )( a + ( rs_a * 0 ) + ( cs_a * kr ) ) );

			//convert signed int8 to uint8 for VNNI
			a_int32_0 = _mm512_add_epi8( a_int32_0, vec_uint8 );

			// Perform column direction mat-mul with k = 4.
			// c[0,0-15] = a[0,kr:kr+4]*b[kr:kr+4,0-15]
			c_int32_0p0 = _mm512_dpbusd_epi32( c_int32_0p0, a_int32_0, b0 );

			// Broadcast a[1,kr:kr+4].
			a_int32_0 = _mm512_set1_epi32( *( int32_t* )( a + ( rs_a * 1 ) + ( cs_a * kr ) ) );

			//convert signed int8 to uint8 for VNNI
			a_int32_0 = _mm512_add_epi8( a_int32_0, vec_uint8 );

			// Perform column direction mat-mul with k = 4.
			// c[1,0-15] = a[1,kr:kr+4]*b[kr:kr+4,0-15]
			c_int32_1p0 = _mm512_dpbusd_epi32( c_int32_1p0, a_int32_0, b0 );
		}
		// Handle k remainder.
		if ( k_partial_pieces > 0 )
		{
			__m128i a_kfringe_buf;
			__mmask16 load_mask = _cvtu32_mask16( 0xFFFF >> ( 16 - k_partial_pieces ) );

			__m512i b0 = _mm512_loadu_si512( b + ( rs_b * k_full_pieces ) + ( cs_b * 0 ) );

			// Broadcast a[0,kr:kr+4].
			a_kfringe_buf = _mm_maskz_loadu_epi8( load_mask, ( a + ( rs_a * 0 ) + ( cs_a * k_full_pieces ) ) );
			__m512i a_int32_0 = _mm512_broadcastd_epi32( a_kfringe_buf );

			//convert signed int8 to uint8 for VNNI
			a_int32_0 = _mm512_add_epi8( a_int32_0, vec_uint8 );

			// Perform column direction mat-mul with k = 4.
			// c[0,0-15] = a[0,kr:kr+4]*b[kr:kr+4,0-15]
			c_int32_0p0 = _mm512_dpbusd_epi32( c_int32_0p0, a_int32_0, b0 );

			// Broadcast a[1,kr:kr+4].
			a_kfringe_buf = _mm_maskz_loadu_epi8( load_mask, ( a + ( rs_a * 1 ) + ( cs_a * k_full_pieces ) ) );
			a_int32_0 = _mm512_broadcastd_epi32( a_kfringe_buf );

			//convert signed int8 to uint8 for VNNI
			a_int32_0 = _mm512_add_epi8( a_int32_0, vec_uint8 );

			// Perform column direction mat-mul with k = 4.
			// c[1,0-15] = a[1,kr:kr+4]*b[kr:kr+4,0-15]
			c_int32_1p0 = _mm512_dpbusd_epi32( c_int32_1p0, a_int32_0, b0 );
		}

		if ( post_ops_attr.is_last_k == 1 )
		{
			//Subtract B matrix sum column values to compensate
			//for addition of 128 to A matrix elements

			int32_t* bsumptr = post_ops_attr.b_col_sum_vec + post_ops_attr.b_sum_offset;

			__m512i b0 = _mm512_loadu_si512( bsumptr);

			c_int32_0p0 = _mm512_sub_epi32( c_int32_0p0 , b0 );
			c_int32_1p0 = _mm512_sub_epi32( c_int32_1p0 , b0 );
		}

		// Load alpha and beta
		__m512i selector1 = _mm512_set1_epi32( alpha );
		__m512i selector2 = _mm512_set1_epi32( beta );

		if ( alpha != 1 )
		{
			// Scale by alpha
			c_int32_0p0 = _mm512_mullo_epi32( selector1, c_int32_0p0 );

			c_int32_1p0 = _mm512_mullo_epi32( selector1, c_int32_1p0 );
		}

		// Scale C by beta.
		if ( beta != 0 )
		{
			if ( ( post_ops_attr.buf_downscale != NULL ) &&
				 ( post_ops_attr.is_first_k == TRUE ) )
			{
				__mmask16 load_mask = _cvtu32_mask16( 0xFFFF >> ( 16 - n0_rem ) );

				// c[0,0-15]
				S8_S32_BETA_OP_NLT16F_MASK( load_mask, c_int32_0p0, 0, 0, \
								selector1, selector2 );

				// c[1,0-15]
				S8_S32_BETA_OP_NLT16F_MASK( load_mask, c_int32_1p0, 1, 0, \
								selector1, selector2 );
			}
			else
			{
				__mmask16 load_mask = _cvtu32_mask16( 0xFFFF >> ( 16 - n0_rem ) );

				// c[0,0-15]
				S32_S32_BETA_OP_NLT16F_MASK(c, load_mask, c_int32_0p0, 0, 0, 0, \
								selector1, selector2);

				// c[1,0-15]
				S32_S32_BETA_OP_NLT16F_MASK(c, load_mask, c_int32_1p0, 0, 1, 0, \
								selector1, selector2);
			}
		}

		// Post Ops
		lpgemm_post_op* post_ops_list_temp = post_ops_list;
		POST_OP_LABEL_LASTK_SAFE_JUMP
POST_OPS_BIAS_2xLT16:
		{
			__mmask16 load_mask = _cvtu32_mask16( 0xFFFF >> ( 16 - n0_rem ) );
			selector1 = _mm512_maskz_loadu_epi32
			(
			  load_mask,
			  ( ( int32_t* )post_ops_list_temp->op_args1 +
				post_ops_attr.post_op_c_j )
			);

			// c[0,0-15]
			c_int32_0p0 = _mm512_add_epi32( selector1, c_int32_0p0 );

			// c[1,0-15]
			c_int32_1p0 = _mm512_add_epi32( selector1, c_int32_1p0 );

			POST_OP_LABEL_LASTK_SAFE_JUMP_WITH_NEXT_PTR
		}
POST_OPS_RELU_2xLT16:
		{
			selector1 = _mm512_setzero_epi32();

			// c[0,0-15]
			c_int32_0p0 = _mm512_max_epi32( selector1, c_int32_0p0 );

			// c[1,0-15]
			c_int32_1p0 = _mm512_max_epi32( selector1, c_int32_1p0 );

			POST_OP_LABEL_LASTK_SAFE_JUMP_WITH_NEXT_PTR
		}
POST_OPS_RELU_SCALE_2xLT16:
		{
			selector1 = _mm512_setzero_epi32();
			selector2 =
				_mm512_set1_epi32( *( ( int32_t* )post_ops_list_temp->op_args2 ) );

			__mmask16 relu_cmp_mask;

			// c[0, 0-15]
			RELU_SCALE_OP_S32_AVX512(c_int32_0p0)

			// c[1, 0-15]
			RELU_SCALE_OP_S32_AVX512(c_int32_1p0)

			POST_OP_LABEL_LASTK_SAFE_JUMP_WITH_NEXT_PTR
		}
POST_OPS_GELU_TANH_2xLT16:
		{
			__m512 dn, z, x, r2, r, y, x_tanh;
			__m512i q;

			// c[0, 0-15]
			GELU_TANH_S32_AVX512(c_int32_0p0, y, r, r2, x, z, dn, x_tanh, q)

			// c[1, 0-15]
			GELU_TANH_S32_AVX512(c_int32_1p0, y, r, r2, x, z, dn, x_tanh, q)

			POST_OP_LABEL_LASTK_SAFE_JUMP_WITH_NEXT_PTR
		}
POST_OPS_GELU_ERF_2xLT16:
		{
			__m512 x, r, y, x_erf;

			// c[0, 0-15]
			GELU_ERF_S32_AVX512(c_int32_0p0, y, r, x, x_erf)

			// c[1, 0-15]
			GELU_ERF_S32_AVX512(c_int32_1p0, y, r, x, x_erf)

			POST_OP_LABEL_LASTK_SAFE_JUMP_WITH_NEXT_PTR
		}
POST_OPS_CLIP_2xLT16:
		{
			__m512i min = _mm512_set1_epi32( *( int32_t* )post_ops_list_temp->op_args2 );
			__m512i max = _mm512_set1_epi32( *( int32_t* )post_ops_list_temp->op_args3 );

			// c[0, 0-15]
			CLIP_S32_AVX512(c_int32_0p0, min, max)

			// c[1, 0-15]
			CLIP_S32_AVX512(c_int32_1p0, min, max)

			POST_OP_LABEL_LASTK_SAFE_JUMP_WITH_NEXT_PTR
		}
POST_OPS_DOWNSCALE_2xLT16:
		{
			// Typecast without data modification, safe operation.
			__mmask16 load_mask = _cvtu32_mask16( 0xFFFF >> ( 16 - n0_rem ) );
			if ( post_ops_list_temp->scale_factor_len > 1 )
			{
				selector1 = _mm512_maskz_loadu_epi32
							(
							  load_mask,
							  ( ( float* )post_ops_list_temp->scale_factor +
								post_ops_attr.post_op_c_j )
							);
			}
			else if ( post_ops_list_temp->scale_factor_len == 1 )
			{
				selector1 =
					( __m512i )_mm512_set1_ps( *( ( float* )post_ops_list_temp->scale_factor ) );
			}

			// Need to ensure sse not used to avoid avx512 -> sse transition.
			__m128i zero_point = _mm512_castsi512_si128( _mm512_setzero_si512() );
			if ( *( ( dim_t* )post_ops_list_temp->op_args3 ) > 1 )
			{
				zero_point = _mm_maskz_loadu_epi8
							(
							  load_mask,
							  ( ( int8_t* )post_ops_list_temp->op_args1 +
								post_ops_attr.post_op_c_j )
							);
			}
			else if ( *( ( dim_t* )post_ops_list_temp->op_args3 ) == 1 )
			{
				zero_point = _mm_maskz_set1_epi8( 0xFFFF,
							*( ( int8_t* )post_ops_list_temp->op_args1 ) );
			}

			// c[0, 0-15]
			CVT_MULRND_CVT32_LT16(c_int32_0p0,selector1,zero_point);

			// c[1, 0-15]
			CVT_MULRND_CVT32_LT16(c_int32_1p0,selector1,zero_point);

			POST_OP_LABEL_LASTK_SAFE_JUMP_WITH_NEXT_PTR
		}
POST_OPS_MATRIX_ADD_2xLT16:
		{
			__mmask16 load_mask = _cvtu32_mask16( 0xFFFF >> ( 16 - n0_rem ) );
			dim_t ldm = *( dim_t* )post_ops_list_temp->op_args3;
			if ( post_ops_attr.c_stor_type == S8 )
			{
				int8_t* matptr = ( int8_t* )post_ops_list_temp->op_args1;

				// c[0:0-15]
				S8_S32_MATRIX_ADD_1COL_PAR(load_mask,selector1,0);

				// c[1:0-15]
				S8_S32_MATRIX_ADD_1COL_PAR(load_mask,selector1,1);
			}
			else
			{
				int32_t* matptr = ( int32_t* )post_ops_list_temp->op_args1;

				// c[0:0-15]
				S32_S32_MATRIX_ADD_1COL_PAR(load_mask,selector1,0);

				// c[1:0-15]
				S32_S32_MATRIX_ADD_1COL_PAR(load_mask,selector1,1);
			}

			POST_OP_LABEL_LASTK_SAFE_JUMP_WITH_NEXT_PTR
		}
POST_OPS_SWISH_2xLT16:
		{
			selector1 =
				_mm512_set1_epi32( *( ( int32_t* )post_ops_list_temp->op_args2 ) );
			__m512 al = _mm512_cvtepi32_ps( selector1 );

			__m512 fl_reg, al_in, r, r2, z, dn;

			// c[0, 0-15]
			SWISH_S32_AVX512(c_int32_0p0, fl_reg, al, al_in, r, r2, z, dn, selector2);

			// c[1, 0-15]
			SWISH_S32_AVX512(c_int32_1p0, fl_reg, al, al_in, r, r2, z, dn, selector2);

			POST_OP_LABEL_LASTK_SAFE_JUMP_WITH_NEXT_PTR
		}
POST_OPS_2xLT16_DISABLE:
		;

		// Store the results.
		if ( ( post_ops_attr.buf_downscale != NULL ) && ( post_ops_attr.is_last_k == TRUE ) )
		{
			__mmask16 mask_all1 = _cvtu32_mask16( 0xFFFF >> ( 16 - n0_rem ) );

			// Store the results in downscaled type (int8 instead of int32).
			// c[0,0-15]
			CVT_STORE_S32_S8(c_int32_0p0,0,0);

			// c[1,0-15]
			CVT_STORE_S32_S8(c_int32_1p0,1,0);
		}
		else
		{
			__mmask16 load_mask = _cvtu32_mask16( 0xFFFF >> ( 16 - n0_rem ) );

			// Store the results.
			// c[0,0-15]
			_mm512_mask_storeu_epi32( c + ( rs_c * 0 ), load_mask, c_int32_0p0 );

			// c[1,0-15]
			_mm512_mask_storeu_epi32( c + ( rs_c * 1 ), load_mask, c_int32_1p0 );
		}
	}
}

// 1xlt16 int8o32 fringe kernel
LPGEMM_MN_LT_NR0_FRINGE_KERN(int8_t,int8_t,int32_t,s8s8s32os32_1xlt16)
{
	static void* post_ops_labels[] =
						{
						  &&POST_OPS_1xLT16_DISABLE,
						  &&POST_OPS_BIAS_1xLT16,
						  &&POST_OPS_RELU_1xLT16,
						  &&POST_OPS_RELU_SCALE_1xLT16,
						  &&POST_OPS_GELU_TANH_1xLT16,
						  &&POST_OPS_GELU_ERF_1xLT16,
						  &&POST_OPS_CLIP_1xLT16,
						  &&POST_OPS_DOWNSCALE_1xLT16,
						  &&POST_OPS_MATRIX_ADD_1xLT16,
						  &&POST_OPS_SWISH_1xLT16
						};
	dim_t k_full_pieces = k0 / 4;
	dim_t k_partial_pieces = k0 % 4;

	uint8_t cvt_uint8 = 128;
	__m512i vec_uint8 = _mm512_set1_epi8 (cvt_uint8);

	{
		// Registers to use for accumulating C.
		__m512i c_int32_0p0 = _mm512_setzero_epi32();

		for ( dim_t kr = 0; kr < k_full_pieces; kr += 1 )
		{
			__m512i b0 = _mm512_loadu_si512( b + ( rs_b * kr ) + ( cs_b * 0 ) );

			// Broadcast a[0,kr:kr+4].
			__m512i a_int32_0 = _mm512_set1_epi32( *( int32_t* )( a + ( rs_a * 0 ) + ( cs_a * kr ) ) );

			//convert signed int8 to uint8 for VNNI
			a_int32_0 = _mm512_add_epi8( a_int32_0, vec_uint8 );

			// Perform column direction mat-mul with k = 4.
			// c[0,0-15] = a[0,kr:kr+4]*b[kr:kr+4,0-15]
			c_int32_0p0 = _mm512_dpbusd_epi32( c_int32_0p0, a_int32_0, b0 );
		}
		// Handle k remainder.
		if ( k_partial_pieces > 0 )
		{
			__m128i a_kfringe_buf;
			__mmask16 load_mask = _cvtu32_mask16( 0xFFFF >> ( 16 - k_partial_pieces ) );

			__m512i b0 = _mm512_loadu_si512( b + ( rs_b * k_full_pieces ) + ( cs_b * 0 ) );

			// Broadcast a[0,kr:kr+4].
			a_kfringe_buf = _mm_maskz_loadu_epi8( load_mask, ( a + ( rs_a * 0 ) + ( cs_a * k_full_pieces ) ) );
			__m512i a_int32_0 = _mm512_broadcastd_epi32( a_kfringe_buf );

			//convert signed int8 to uint8 for VNNI
			a_int32_0 = _mm512_add_epi8( a_int32_0, vec_uint8 );

			// Perform column direction mat-mul with k = 4.
			// c[0,0-15] = a[0,kr:kr+4]*b[kr:kr+4,0-15]
			c_int32_0p0 = _mm512_dpbusd_epi32( c_int32_0p0, a_int32_0, b0 );
		}

		if ( post_ops_attr.is_last_k == 1 )
		{
			//Subtract B matrix sum column values to compensate
			//for addition of 128 to A matrix elements

			int32_t* bsumptr = post_ops_attr.b_col_sum_vec + post_ops_attr.b_sum_offset;

			__m512i b0 = _mm512_loadu_si512( bsumptr);

			c_int32_0p0 = _mm512_sub_epi32( c_int32_0p0 , b0 );
		}

		// Load alpha and beta
		__m512i selector1 = _mm512_set1_epi32( alpha );
		__m512i selector2 = _mm512_set1_epi32( beta );

		if ( alpha != 1 )
		{
			// Scale by alpha
			c_int32_0p0 = _mm512_mullo_epi32( selector1, c_int32_0p0 );
		}

		// Scale C by beta.
		if ( beta != 0 )
		{
			if ( ( post_ops_attr.buf_downscale != NULL ) &&
				 ( post_ops_attr.is_first_k == TRUE ) )
			{
				__mmask16 load_mask = _cvtu32_mask16( 0xFFFF >> ( 16 - n0_rem ) );

				// c[0,0-15]
				S8_S32_BETA_OP_NLT16F_MASK( load_mask, c_int32_0p0, 0, 0, \
								selector1, selector2 );
			}
			else
			{
				__mmask16 load_mask = _cvtu32_mask16( 0xFFFF >> ( 16 - n0_rem ) );

				// c[0,0-15]
				S32_S32_BETA_OP_NLT16F_MASK(c, load_mask, c_int32_0p0, 0, 0, 0, \
								selector1, selector2);
			}
		}

		// Post Ops
		lpgemm_post_op* post_ops_list_temp = post_ops_list;
		POST_OP_LABEL_LASTK_SAFE_JUMP
POST_OPS_BIAS_1xLT16:
		{
			__mmask16 load_mask = _cvtu32_mask16( 0xFFFF >> ( 16 - n0_rem ) );
			selector1 = _mm512_maskz_loadu_epi32
			(
			  load_mask,
			  ( ( int32_t* )post_ops_list_temp->op_args1 +
				post_ops_attr.post_op_c_j )
			);

			// c[0,0-15]
			c_int32_0p0 = _mm512_add_epi32( selector1, c_int32_0p0 );

			POST_OP_LABEL_LASTK_SAFE_JUMP_WITH_NEXT_PTR
		}
POST_OPS_RELU_1xLT16:
		{
			selector1 = _mm512_setzero_epi32();

			// c[0,0-15]
			c_int32_0p0 = _mm512_max_epi32( selector1, c_int32_0p0 );

			POST_OP_LABEL_LASTK_SAFE_JUMP_WITH_NEXT_PTR
		}
POST_OPS_RELU_SCALE_1xLT16:
		{
			selector1 = _mm512_setzero_epi32();
			selector2 =
				_mm512_set1_epi32( *( ( int32_t* )post_ops_list_temp->op_args2 ) );

			__mmask16 relu_cmp_mask;

			// c[0, 0-15]
			RELU_SCALE_OP_S32_AVX512(c_int32_0p0)

			POST_OP_LABEL_LASTK_SAFE_JUMP_WITH_NEXT_PTR
		}
POST_OPS_GELU_TANH_1xLT16:
		{
			__m512 dn, z, x, r2, r, y, x_tanh;
			__m512i q;

			// c[0, 0-15]
			GELU_TANH_S32_AVX512(c_int32_0p0, y, r, r2, x, z, dn, x_tanh, q)

			POST_OP_LABEL_LASTK_SAFE_JUMP_WITH_NEXT_PTR
		}
POST_OPS_GELU_ERF_1xLT16:
		{
			__m512 x, r, y, x_erf;

			// c[0, 0-15]
			GELU_ERF_S32_AVX512(c_int32_0p0, y, r, x, x_erf)

			POST_OP_LABEL_LASTK_SAFE_JUMP_WITH_NEXT_PTR
		}
POST_OPS_CLIP_1xLT16:
		{
			__m512i min = _mm512_set1_epi32( *( int32_t* )post_ops_list_temp->op_args2 );
			__m512i max = _mm512_set1_epi32( *( int32_t* )post_ops_list_temp->op_args3 );

			// c[0, 0-15]
			CLIP_S32_AVX512(c_int32_0p0, min, max)

			POST_OP_LABEL_LASTK_SAFE_JUMP_WITH_NEXT_PTR
		}
POST_OPS_DOWNSCALE_1xLT16:
		{
			// Typecast without data modification, safe operation.
			__mmask16 load_mask = _cvtu32_mask16( 0xFFFF >> ( 16 - n0_rem ) );
			if ( post_ops_list_temp->scale_factor_len > 1 )
			{
				selector1 = _mm512_maskz_loadu_epi32
							(
							  load_mask,
							  ( ( float* )post_ops_list_temp->scale_factor +
								post_ops_attr.post_op_c_j )
							);
			}
			else if ( post_ops_list_temp->scale_factor_len == 1 )
			{
				selector1 =
					( __m512i )_mm512_set1_ps( *( ( float* )post_ops_list_temp->scale_factor ) );
			}

			// Need to ensure sse not used to avoid avx512 -> sse transition.
			__m128i zero_point = _mm512_castsi512_si128( _mm512_setzero_si512() );
			if ( *( ( dim_t* )post_ops_list_temp->op_args3 ) > 1 )
			{
				zero_point = _mm_maskz_loadu_epi8
							(
							  load_mask,
							  ( ( int8_t* )post_ops_list_temp->op_args1 +
								post_ops_attr.post_op_c_j )
							);
			}
			else if ( *( ( dim_t* )post_ops_list_temp->op_args3 ) == 1 )
			{
				zero_point = _mm_maskz_set1_epi8( 0xFFFF,
							*( ( int8_t* )post_ops_list_temp->op_args1 ) );
			}

			// c[0, 0-15]
			CVT_MULRND_CVT32_LT16(c_int32_0p0,selector1,zero_point);

			POST_OP_LABEL_LASTK_SAFE_JUMP_WITH_NEXT_PTR
		}
POST_OPS_MATRIX_ADD_1xLT16:
		{
			__mmask16 load_mask = _cvtu32_mask16( 0xFFFF >> ( 16 - n0_rem ) );
			dim_t ldm = *( dim_t* )post_ops_list_temp->op_args3;
			if ( post_ops_attr.c_stor_type == S8 )
			{
				int8_t* matptr = ( int8_t* )post_ops_list_temp->op_args1;

				// c[0:0-15]
				S8_S32_MATRIX_ADD_1COL_PAR(load_mask,selector1,0);
			}
			else
			{
				int32_t* matptr = ( int32_t* )post_ops_list_temp->op_args1;

				// c[0:0-15]
				S32_S32_MATRIX_ADD_1COL_PAR(load_mask,selector1,0);
			}

			POST_OP_LABEL_LASTK_SAFE_JUMP_WITH_NEXT_PTR
		}
POST_OPS_SWISH_1xLT16:
		{
			selector1 =
				_mm512_set1_epi32( *( ( int32_t* )post_ops_list_temp->op_args2 ) );
			__m512 al = _mm512_cvtepi32_ps( selector1 );

			__m512 fl_reg, al_in, r, r2, z, dn;

			// c[0, 0-15]
			SWISH_S32_AVX512(c_int32_0p0, fl_reg, al, al_in, r, r2, z, dn, selector2);

			POST_OP_LABEL_LASTK_SAFE_JUMP_WITH_NEXT_PTR
		}
POST_OPS_1xLT16_DISABLE:
		;

		// Store the results.
		if ( ( post_ops_attr.buf_downscale != NULL ) && ( post_ops_attr.is_last_k == TRUE ) )
		{
			__mmask16 mask_all1 = _cvtu32_mask16( 0xFFFF >> ( 16 - n0_rem ) );

			// Store the results in downscaled type (int8 instead of int32).
			// c[0,0-15]
			CVT_STORE_S32_S8(c_int32_0p0,0,0);
		}
		else
		{
			__mmask16 load_mask = _cvtu32_mask16( 0xFFFF >> ( 16 - n0_rem ) );

			// Store the results.
			// c[0,0-15]
			_mm512_mask_storeu_epi32( c + ( rs_c * 0 ), load_mask, c_int32_0p0 );
		}
	}
}

// 5x16 int8o32 kernel
LPGEMM_MN_FRINGE_KERN(int8_t,int8_t,int32_t,s8s8s32os32_5x16)
{
	static void* post_ops_labels[] =
						{
						  &&POST_OPS_5x16_DISABLE,
						  &&POST_OPS_BIAS_5x16,
						  &&POST_OPS_RELU_5x16,
						  &&POST_OPS_RELU_SCALE_5x16,
						  &&POST_OPS_GELU_TANH_5x16,
						  &&POST_OPS_GELU_ERF_5x16,
						  &&POST_OPS_CLIP_5x16,
						  &&POST_OPS_DOWNSCALE_5x16,
						  &&POST_OPS_MATRIX_ADD_5x16,
						  &&POST_OPS_SWISH_5x16
						};
	dim_t k_full_pieces = k0 / 4;
	dim_t k_partial_pieces = k0 % 4;

	uint8_t cvt_uint8 = 128;
	__m512i vec_uint8 = _mm512_set1_epi8 (cvt_uint8);

	// Registers to use for accumulating C.
	__m512i c_int32_0p0 = _mm512_setzero_epi32();

	__m512i c_int32_1p0 = _mm512_setzero_epi32();

	__m512i c_int32_2p0 = _mm512_setzero_epi32();

	__m512i c_int32_3p0 = _mm512_setzero_epi32();

	__m512i c_int32_4p0 = _mm512_setzero_epi32();

	for ( dim_t kr = 0; kr < k_full_pieces; kr += 1 )
	{
		__m512i b0 = _mm512_loadu_si512( b + ( rs_b * kr ) + ( cs_b * 0 ) );

		// Broadcast a[0,kr:kr+4].
		__m512i a_int32_0 = _mm512_set1_epi32( *( int32_t* )( a + ( rs_a * 0 ) + ( cs_a * kr ) ) );

		//convert signed int8 to uint8 for VNNI
		a_int32_0 = _mm512_add_epi8( a_int32_0, vec_uint8 );

		// Perform column direction mat-mul with k = 4.
		// c[0,0-15] = a[0,kr:kr+4]*b[kr:kr+4,0-15]
		c_int32_0p0 = _mm512_dpbusd_epi32( c_int32_0p0, a_int32_0, b0 );

		// Broadcast a[1,kr:kr+4].
		a_int32_0 = _mm512_set1_epi32( *( int32_t* )( a + ( rs_a * 1 ) + ( cs_a * kr ) ) );

		//convert signed int8 to uint8 for VNNI
		a_int32_0 = _mm512_add_epi8( a_int32_0, vec_uint8 );

		// Perform column direction mat-mul with k = 4.
		// c[1,0-15] = a[1,kr:kr+4]*b[kr:kr+4,0-15]
		c_int32_1p0 = _mm512_dpbusd_epi32( c_int32_1p0, a_int32_0, b0 );

		// Broadcast a[2,kr:kr+4].
		a_int32_0 = _mm512_set1_epi32( *( int32_t* )( a + ( rs_a * 2 ) + ( cs_a * kr ) ) );

		//convert signed int8 to uint8 for VNNI
		a_int32_0 = _mm512_add_epi8( a_int32_0, vec_uint8 );

		// Perform column direction mat-mul with k = 4.
		// c[2,0-15] = a[2,kr:kr+4]*b[kr:kr+4,0-15]
		c_int32_2p0 = _mm512_dpbusd_epi32( c_int32_2p0, a_int32_0, b0 );

		// Broadcast a[3,kr:kr+4].
		a_int32_0 = _mm512_set1_epi32( *( int32_t* )( a + ( rs_a * 3 ) + ( cs_a * kr ) ) );

		//convert signed int8 to uint8 for VNNI
		a_int32_0 = _mm512_add_epi8( a_int32_0, vec_uint8 );

		// Perform column direction mat-mul with k = 4.
		// c[3,0-15] = a[3,kr:kr+4]*b[kr:kr+4,0-15]
		c_int32_3p0 = _mm512_dpbusd_epi32( c_int32_3p0, a_int32_0, b0 );

		// Broadcast a[4,kr:kr+4].
		a_int32_0 = _mm512_set1_epi32( *( int32_t* )( a + ( rs_a * 4 ) + ( cs_a * kr ) ) );

		//convert signed int8 to uint8 for VNNI
		a_int32_0 = _mm512_add_epi8( a_int32_0, vec_uint8 );

		// Perform column direction mat-mul with k = 4.
		// c[4,0-15] = a[4,kr:kr+4]*b[kr:kr+4,0-15]
		c_int32_4p0 = _mm512_dpbusd_epi32( c_int32_4p0, a_int32_0, b0 );
	}
	// Handle k remainder.
	if ( k_partial_pieces > 0 )
	{
		__m128i a_kfringe_buf;
		__mmask16 load_mask = _cvtu32_mask16( 0xFFFF >> ( 16 - k_partial_pieces ) );

		__m512i b0 = _mm512_loadu_si512( b + ( rs_b * k_full_pieces ) + ( cs_b * 0 ) );

		// Broadcast a[0,kr:kr+4].
		a_kfringe_buf = _mm_maskz_loadu_epi8( load_mask, ( a + ( rs_a * 0 ) + ( cs_a * k_full_pieces ) ) );
		__m512i a_int32_0 = _mm512_broadcastd_epi32( a_kfringe_buf );

		//convert signed int8 to uint8 for VNNI
		a_int32_0 = _mm512_add_epi8( a_int32_0, vec_uint8 );

		// Perform column direction mat-mul with k = 4.
		// c[0,0-15] = a[0,kr:kr+4]*b[kr:kr+4,0-15]
		c_int32_0p0 = _mm512_dpbusd_epi32( c_int32_0p0, a_int32_0, b0 );

		// Broadcast a[1,kr:kr+4].
		a_kfringe_buf = _mm_maskz_loadu_epi8( load_mask, ( a + ( rs_a * 1 ) + ( cs_a * k_full_pieces ) ) );
		a_int32_0 = _mm512_broadcastd_epi32( a_kfringe_buf );

		//convert signed int8 to uint8 for VNNI
		a_int32_0 = _mm512_add_epi8( a_int32_0, vec_uint8 );

		// Perform column direction mat-mul with k = 4.
		// c[1,0-15] = a[1,kr:kr+4]*b[kr:kr+4,0-15]
		c_int32_1p0 = _mm512_dpbusd_epi32( c_int32_1p0, a_int32_0, b0 );

		// Broadcast a[2,kr:kr+4].
		a_kfringe_buf = _mm_maskz_loadu_epi8( load_mask, ( a + ( rs_a * 2 ) + ( cs_a * k_full_pieces ) ) );
		a_int32_0 = _mm512_broadcastd_epi32( a_kfringe_buf );

		//convert signed int8 to uint8 for VNNI
		a_int32_0 = _mm512_add_epi8( a_int32_0, vec_uint8 );

		// Perform column direction mat-mul with k = 4.
		// c[2,0-15] = a[2,kr:kr+4]*b[kr:kr+4,0-15]
		c_int32_2p0 = _mm512_dpbusd_epi32( c_int32_2p0, a_int32_0, b0 );

		// Broadcast a[3,kr:kr+4].
		a_kfringe_buf = _mm_maskz_loadu_epi8( load_mask, ( a + ( rs_a * 3 ) + ( cs_a * k_full_pieces ) ) );
		a_int32_0 = _mm512_broadcastd_epi32( a_kfringe_buf );

		//convert signed int8 to uint8 for VNNI
		a_int32_0 = _mm512_add_epi8( a_int32_0, vec_uint8 );

		// Perform column direction mat-mul with k = 4.
		// c[3,0-15] = a[3,kr:kr+4]*b[kr:kr+4,0-15]
		c_int32_3p0 = _mm512_dpbusd_epi32( c_int32_3p0, a_int32_0, b0 );

		// Broadcast a[4,kr:kr+4].
		a_kfringe_buf = _mm_maskz_loadu_epi8( load_mask, ( a + ( rs_a * 4 ) + ( cs_a * k_full_pieces ) ) );
		a_int32_0 = _mm512_broadcastd_epi32( a_kfringe_buf );

		//convert signed int8 to uint8 for VNNI
		a_int32_0 = _mm512_add_epi8( a_int32_0, vec_uint8 );

		// Perform column direction mat-mul with k = 4.
		// c[4,0-15] = a[4,kr:kr+4]*b[kr:kr+4,0-15]
		c_int32_4p0 = _mm512_dpbusd_epi32( c_int32_4p0, a_int32_0, b0 );
	}
	if ( post_ops_attr.is_last_k == 1 )
	{
		//Subtract B matrix sum column values to compensate
		//for addition of 128 to A matrix elements

		int32_t* bsumptr = post_ops_attr.b_col_sum_vec + post_ops_attr.b_sum_offset;

		__m512i b0 = _mm512_loadu_si512( bsumptr);

		c_int32_0p0 = _mm512_sub_epi32( c_int32_0p0 , b0 );
		c_int32_1p0 = _mm512_sub_epi32( c_int32_1p0 , b0 );
		c_int32_2p0 = _mm512_sub_epi32( c_int32_2p0 , b0 );
		c_int32_3p0 = _mm512_sub_epi32( c_int32_3p0 , b0 );
		c_int32_4p0 = _mm512_sub_epi32( c_int32_4p0 , b0 );
	}

	// Load alpha and beta
	__m512i selector1 = _mm512_set1_epi32( alpha );
	__m512i selector2 = _mm512_set1_epi32( beta );

	if ( alpha != 1 )
	{
		// Scale by alpha
		c_int32_0p0 = _mm512_mullo_epi32( selector1, c_int32_0p0 );

		c_int32_1p0 = _mm512_mullo_epi32( selector1, c_int32_1p0 );

		c_int32_2p0 = _mm512_mullo_epi32( selector1, c_int32_2p0 );

		c_int32_3p0 = _mm512_mullo_epi32( selector1, c_int32_3p0 );

		c_int32_4p0 = _mm512_mullo_epi32( selector1, c_int32_4p0 );
	}

	// Scale C by beta.
	if ( beta != 0 )
	{
		if ( ( post_ops_attr.buf_downscale != NULL ) &&
			 ( post_ops_attr.is_first_k == TRUE ) )
		{
			// c[0:0-15]
			S8_S32_BETA_OP(c_int32_0p0,0,0,0,selector1,selector2);

			// c[1:0-15]
			S8_S32_BETA_OP(c_int32_1p0,0,1,0,selector1,selector2);

			// c[2:0-15]
			S8_S32_BETA_OP(c_int32_2p0,0,2,0,selector1,selector2);

			// c[3:0-15]
			S8_S32_BETA_OP(c_int32_3p0,0,3,0,selector1,selector2);

			// c[4:0-15]
			S8_S32_BETA_OP(c_int32_4p0,0,4,0,selector1,selector2);
		}
		else
		{
			// c[0:0-15]
			S32_S32_BETA_OP(c_int32_0p0,0,0,0,selector1,selector2);

			// c[1:0-15]
			S32_S32_BETA_OP(c_int32_1p0,0,1,0,selector1,selector2);

			// c[2:0-15]
			S32_S32_BETA_OP(c_int32_2p0,0,2,0,selector1,selector2);

			// c[3:0-15]
			S32_S32_BETA_OP(c_int32_3p0,0,3,0,selector1,selector2);

			// c[4:0-15]
			S32_S32_BETA_OP(c_int32_4p0,0,4,0,selector1,selector2);
		}
	}

	// Post Ops
	lpgemm_post_op* post_ops_list_temp = post_ops_list;
	POST_OP_LABEL_LASTK_SAFE_JUMP
POST_OPS_BIAS_5x16:
	{
		selector1 =
				_mm512_loadu_si512( ( int32_t* )post_ops_list_temp->op_args1 +
								post_ops_attr.post_op_c_j );

		// c[0,0-15]
		c_int32_0p0 = _mm512_add_epi32( selector1, c_int32_0p0 );

		// c[1,0-15]
		c_int32_1p0 = _mm512_add_epi32( selector1, c_int32_1p0 );

		// c[2,0-15]
		c_int32_2p0 = _mm512_add_epi32( selector1, c_int32_2p0 );

		// c[3,0-15]
		c_int32_3p0 = _mm512_add_epi32( selector1, c_int32_3p0 );

		// c[4,0-15]
		c_int32_4p0 = _mm512_add_epi32( selector1, c_int32_4p0 );

		POST_OP_LABEL_LASTK_SAFE_JUMP_WITH_NEXT_PTR
	}
POST_OPS_RELU_5x16:
	{
		selector1 = _mm512_setzero_epi32();

		// c[0,0-15]
		c_int32_0p0 = _mm512_max_epi32( selector1, c_int32_0p0 );

		// c[1,0-15]
		c_int32_1p0 = _mm512_max_epi32( selector1, c_int32_1p0 );

		// c[2,0-15]
		c_int32_2p0 = _mm512_max_epi32( selector1, c_int32_2p0 );

		// c[3,0-15]
		c_int32_3p0 = _mm512_max_epi32( selector1, c_int32_3p0 );

		// c[4,0-15]
		c_int32_4p0 = _mm512_max_epi32( selector1, c_int32_4p0 );

		POST_OP_LABEL_LASTK_SAFE_JUMP_WITH_NEXT_PTR
	}
POST_OPS_RELU_SCALE_5x16:
	{
		selector1 = _mm512_setzero_epi32();
		selector2 =
			_mm512_set1_epi32( *( ( int32_t* )post_ops_list_temp->op_args2 ) );

		__mmask16 relu_cmp_mask;

		// c[0, 0-15]
		RELU_SCALE_OP_S32_AVX512(c_int32_0p0)

		// c[1, 0-15]
		RELU_SCALE_OP_S32_AVX512(c_int32_1p0)

		// c[2, 0-15]
		RELU_SCALE_OP_S32_AVX512(c_int32_2p0)

		// c[3, 0-15]
		RELU_SCALE_OP_S32_AVX512(c_int32_3p0)

		// c[4, 0-15]
		RELU_SCALE_OP_S32_AVX512(c_int32_4p0)

		POST_OP_LABEL_LASTK_SAFE_JUMP_WITH_NEXT_PTR
	}
POST_OPS_GELU_TANH_5x16:
	{
		__m512 dn, z, x, r2, r, y, x_tanh;
		__m512i q;

		// c[0, 0-15]
		GELU_TANH_S32_AVX512(c_int32_0p0, y, r, r2, x, z, dn, x_tanh, q)

		// c[1, 0-15]
		GELU_TANH_S32_AVX512(c_int32_1p0, y, r, r2, x, z, dn, x_tanh, q)

		// c[2, 0-15]
		GELU_TANH_S32_AVX512(c_int32_2p0, y, r, r2, x, z, dn, x_tanh, q)

		// c[3, 0-15]
		GELU_TANH_S32_AVX512(c_int32_3p0, y, r, r2, x, z, dn, x_tanh, q)

		// c[4, 0-15]
		GELU_TANH_S32_AVX512(c_int32_4p0, y, r, r2, x, z, dn, x_tanh, q)

		POST_OP_LABEL_LASTK_SAFE_JUMP_WITH_NEXT_PTR
	}
POST_OPS_GELU_ERF_5x16:
	{
		__m512 x, r, y, x_erf;

		// c[0, 0-15]
		GELU_ERF_S32_AVX512(c_int32_0p0, y, r, x, x_erf)

		// c[1, 0-15]
		GELU_ERF_S32_AVX512(c_int32_1p0, y, r, x, x_erf)

		// c[2, 0-15]
		GELU_ERF_S32_AVX512(c_int32_2p0, y, r, x, x_erf)

		// c[3, 0-15]
		GELU_ERF_S32_AVX512(c_int32_3p0, y, r, x, x_erf)

		// c[4, 0-15]
		GELU_ERF_S32_AVX512(c_int32_4p0, y, r, x, x_erf)

		POST_OP_LABEL_LASTK_SAFE_JUMP_WITH_NEXT_PTR
	}
POST_OPS_CLIP_5x16:
	{
		__m512i min = _mm512_set1_epi32( *( int32_t* )post_ops_list_temp->op_args2 );
		__m512i max = _mm512_set1_epi32( *( int32_t* )post_ops_list_temp->op_args3 );

		// c[0, 0-15]
		CLIP_S32_AVX512(c_int32_0p0, min, max)

		// c[1, 0-15]
		CLIP_S32_AVX512(c_int32_1p0, min, max)

		// c[2, 0-15]
		CLIP_S32_AVX512(c_int32_2p0, min, max)

		// c[3, 0-15]
		CLIP_S32_AVX512(c_int32_3p0, min, max)

		// c[4, 0-15]
		CLIP_S32_AVX512(c_int32_4p0, min, max)

		POST_OP_LABEL_LASTK_SAFE_JUMP_WITH_NEXT_PTR
	}
POST_OPS_DOWNSCALE_5x16:
	{
<<<<<<< HEAD
		selector1 =
			_mm512_loadu_si512( ( float* )post_ops_list_temp->scale_factor +
							post_ops_attr.post_op_c_j + ( 0 * 16 ) );
		__m128i zero_point0 =
			_mm_loadu_si128( ( __m128i const* )
					( ( int8_t* )post_ops_list_temp->op_args1 +
					post_ops_attr.post_op_c_j + ( 0 * 16 ) ) );
=======
		if ( post_ops_list_temp->scale_factor_len > 1 )
		{
			selector1 =
				_mm512_loadu_si512( ( float* )post_ops_list_temp->scale_factor +
								post_ops_attr.post_op_c_j + ( 0 * 16 ) );
		}
		else if ( post_ops_list_temp->scale_factor_len == 1 )
		{
			selector1 =
				( __m512i )_mm512_set1_ps( *( ( float* )post_ops_list_temp->scale_factor ) );
		}

		// Need to ensure sse not used to avoid avx512 -> sse transition.
		__m128i zero_point0 = _mm512_castsi512_si128( _mm512_setzero_si512() );
		if ( *( ( dim_t* )post_ops_list_temp->op_args3 ) > 1 )
		{
			zero_point0 = _mm_loadu_si128( ( __m128i const* )
							( ( int8_t* )post_ops_list_temp->op_args1 +
							post_ops_attr.post_op_c_j + ( 0 * 16 ) ) );
		}
		else if ( *( ( dim_t* )post_ops_list_temp->op_args3 ) == 1 )
		{
			zero_point0 = _mm_maskz_set1_epi8( 0xFFFF,
							*( ( int8_t* )post_ops_list_temp->op_args1 ) );
		}
>>>>>>> f3c166b0

		// c[0, 0-15]
		CVT_MULRND_CVT32(c_int32_0p0,selector1,zero_point0);

		// c[1, 0-15]
		CVT_MULRND_CVT32(c_int32_1p0,selector1,zero_point0);

		// c[2, 0-15]
		CVT_MULRND_CVT32(c_int32_2p0,selector1,zero_point0);

		// c[3, 0-15]
		CVT_MULRND_CVT32(c_int32_3p0,selector1,zero_point0);

		// c[4, 0-15]
		CVT_MULRND_CVT32(c_int32_4p0,selector1,zero_point0);

		POST_OP_LABEL_LASTK_SAFE_JUMP_WITH_NEXT_PTR
	}
POST_OPS_MATRIX_ADD_5x16:
	{
		dim_t ldm = *( dim_t* )post_ops_list_temp->op_args3;
		if ( post_ops_attr.c_stor_type == S8 )
		{
			int8_t* matptr = ( int8_t* )post_ops_list_temp->op_args1;

			// c[0:0-15]
			S8_S32_MATRIX_ADD_1COL(selector1,0);

			// c[1:0-15]
			S8_S32_MATRIX_ADD_1COL(selector1,1);

			// c[2:0-15]
			S8_S32_MATRIX_ADD_1COL(selector1,2);

			// c[3:0-15]
			S8_S32_MATRIX_ADD_1COL(selector1,3);

			// c[4:0-15]
			S8_S32_MATRIX_ADD_1COL(selector1,4);
		}
		else
		{
			int32_t* matptr = ( int32_t* )post_ops_list_temp->op_args1;

			// c[0:0-15]
			S32_S32_MATRIX_ADD_1COL(selector1,0);

			// c[1:0-15]
			S32_S32_MATRIX_ADD_1COL(selector1,1);

			// c[2:0-15]
			S32_S32_MATRIX_ADD_1COL(selector1,2);

			// c[3:0-15]
			S32_S32_MATRIX_ADD_1COL(selector1,3);

			// c[4:0-15]
			S32_S32_MATRIX_ADD_1COL(selector1,4);
		}

		POST_OP_LABEL_LASTK_SAFE_JUMP_WITH_NEXT_PTR
	}
POST_OPS_SWISH_5x16:
	{
		selector1 =
			_mm512_set1_epi32( *( ( int32_t* )post_ops_list_temp->op_args2 ) );
		__m512 al = _mm512_cvtepi32_ps( selector1 );

		__m512 fl_reg, al_in, r, r2, z, dn;

		// c[0, 0-15]
		SWISH_S32_AVX512(c_int32_0p0, fl_reg, al, al_in, r, r2, z, dn, selector2);

		// c[1, 0-15]
		SWISH_S32_AVX512(c_int32_1p0, fl_reg, al, al_in, r, r2, z, dn, selector2);

		// c[2, 0-15]
		SWISH_S32_AVX512(c_int32_2p0, fl_reg, al, al_in, r, r2, z, dn, selector2);

		// c[3, 0-15]
		SWISH_S32_AVX512(c_int32_3p0, fl_reg, al, al_in, r, r2, z, dn, selector2);

		// c[4, 0-15]
		SWISH_S32_AVX512(c_int32_4p0, fl_reg, al, al_in, r, r2, z, dn, selector2);

		POST_OP_LABEL_LASTK_SAFE_JUMP_WITH_NEXT_PTR
	}
POST_OPS_5x16_DISABLE:
	;

	if ( ( post_ops_attr.buf_downscale != NULL ) && ( post_ops_attr.is_last_k == TRUE ) )
	{
		// Generate a mask16 of all 1's.
		selector1 = _mm512_setzero_epi32();
		selector2 = _mm512_set1_epi32( 10 );
		__mmask16 mask_all1 = _mm512_cmplt_epi32_mask( selector1, selector2 );

		// Store the results in downscaled type (int8 instead of int32).
		// c[0,0-15]
		CVT_STORE_S32_S8(c_int32_0p0,0,0);

		// c[1,0-15]
		CVT_STORE_S32_S8(c_int32_1p0,1,0);

		// c[2,0-15]
		CVT_STORE_S32_S8(c_int32_2p0,2,0);

		// c[3,0-15]
		CVT_STORE_S32_S8(c_int32_3p0,3,0);

		// c[4,0-15]
		CVT_STORE_S32_S8(c_int32_4p0,4,0);
	}
	else
	{
		// Store the results.
		// c[0,0-15]
		_mm512_storeu_si512( c + ( rs_c * 0 ) + ( 0*16 ), c_int32_0p0 );

		// c[1,0-15]
		_mm512_storeu_si512( c + ( rs_c * 1 ) + ( 0*16 ), c_int32_1p0 );

		// c[2,0-15]
		_mm512_storeu_si512( c + ( rs_c * 2 ) + ( 0*16 ), c_int32_2p0 );

		// c[3,0-15]
		_mm512_storeu_si512( c + ( rs_c * 3 ) + ( 0*16 ), c_int32_3p0 );

		// c[4,0-15]
		_mm512_storeu_si512( c + ( rs_c * 4 ) + ( 0*16 ), c_int32_4p0 );
	}
}

// 4x16 int8o32 kernel
LPGEMM_MN_FRINGE_KERN(int8_t,int8_t,int32_t,s8s8s32os32_4x16)
{
	static void* post_ops_labels[] =
						{
						  &&POST_OPS_4x16_DISABLE,
						  &&POST_OPS_BIAS_4x16,
						  &&POST_OPS_RELU_4x16,
						  &&POST_OPS_RELU_SCALE_4x16,
						  &&POST_OPS_GELU_TANH_4x16,
						  &&POST_OPS_GELU_ERF_4x16,
						  &&POST_OPS_CLIP_4x16,
						  &&POST_OPS_DOWNSCALE_4x16,
						  &&POST_OPS_MATRIX_ADD_4x16,
						  &&POST_OPS_SWISH_4x16
						};
	dim_t k_full_pieces = k0 / 4;
	dim_t k_partial_pieces = k0 % 4;

	uint8_t cvt_uint8 = 128;
	__m512i vec_uint8 = _mm512_set1_epi8 (cvt_uint8);

	// Registers to use for accumulating C.
	__m512i c_int32_0p0 = _mm512_setzero_epi32();

	__m512i c_int32_1p0 = _mm512_setzero_epi32();

	__m512i c_int32_2p0 = _mm512_setzero_epi32();

	__m512i c_int32_3p0 = _mm512_setzero_epi32();

	for ( dim_t kr = 0; kr < k_full_pieces; kr += 1 )
	{
		__m512i b0 = _mm512_loadu_si512( b + ( rs_b * kr ) + ( cs_b * 0 ) );

		// Broadcast a[0,kr:kr+4].
		__m512i a_int32_0 = _mm512_set1_epi32( *( int32_t* )( a + ( rs_a * 0 ) + ( cs_a * kr ) ) );

		//convert signed int8 to uint8 for VNNI
		a_int32_0 = _mm512_add_epi8( a_int32_0, vec_uint8 );

		// Perform column direction mat-mul with k = 4.
		// c[0,0-15] = a[0,kr:kr+4]*b[kr:kr+4,0-15]
		c_int32_0p0 = _mm512_dpbusd_epi32( c_int32_0p0, a_int32_0, b0 );

		// Broadcast a[1,kr:kr+4].
		a_int32_0 = _mm512_set1_epi32( *( int32_t* )( a + ( rs_a * 1 ) + ( cs_a * kr ) ) );

		//convert signed int8 to uint8 for VNNI
		a_int32_0 = _mm512_add_epi8( a_int32_0, vec_uint8 );

		// Perform column direction mat-mul with k = 4.
		// c[1,0-15] = a[1,kr:kr+4]*b[kr:kr+4,0-15]
		c_int32_1p0 = _mm512_dpbusd_epi32( c_int32_1p0, a_int32_0, b0 );

		// Broadcast a[2,kr:kr+4].
		a_int32_0 = _mm512_set1_epi32( *( int32_t* )( a + ( rs_a * 2 ) + ( cs_a * kr ) ) );

		//convert signed int8 to uint8 for VNNI
		a_int32_0 = _mm512_add_epi8( a_int32_0, vec_uint8 );

		// Perform column direction mat-mul with k = 4.
		// c[2,0-15] = a[2,kr:kr+4]*b[kr:kr+4,0-15]
		c_int32_2p0 = _mm512_dpbusd_epi32( c_int32_2p0, a_int32_0, b0 );

		// Broadcast a[3,kr:kr+4].
		a_int32_0 = _mm512_set1_epi32( *( int32_t* )( a + ( rs_a * 3 ) + ( cs_a * kr ) ) );

		//convert signed int8 to uint8 for VNNI
		a_int32_0 = _mm512_add_epi8( a_int32_0, vec_uint8 );

		// Perform column direction mat-mul with k = 4.
		// c[3,0-15] = a[3,kr:kr+4]*b[kr:kr+4,0-15]
		c_int32_3p0 = _mm512_dpbusd_epi32( c_int32_3p0, a_int32_0, b0 );
	}
	// Handle k remainder.
	if ( k_partial_pieces > 0 )
	{
		__m128i a_kfringe_buf;
		__mmask16 load_mask = _cvtu32_mask16( 0xFFFF >> ( 16 - k_partial_pieces ) );

		__m512i b0 = _mm512_loadu_si512( b + ( rs_b * k_full_pieces ) + ( cs_b * 0 ) );

		// Broadcast a[0,kr:kr+4].
		a_kfringe_buf = _mm_maskz_loadu_epi8( load_mask, ( a + ( rs_a * 0 ) + ( cs_a * k_full_pieces ) ) );
		__m512i a_int32_0 = _mm512_broadcastd_epi32( a_kfringe_buf );

        //convert signed int8 to uint8 for VNNI
        a_int32_0 = _mm512_add_epi8( a_int32_0, vec_uint8 );

		// Perform column direction mat-mul with k = 4.
		// c[0,0-15] = a[0,kr:kr+4]*b[kr:kr+4,0-15]
		c_int32_0p0 = _mm512_dpbusd_epi32( c_int32_0p0, a_int32_0, b0 );

		// Broadcast a[1,kr:kr+4].
		a_kfringe_buf = _mm_maskz_loadu_epi8( load_mask, ( a + ( rs_a * 1 ) + ( cs_a * k_full_pieces ) ) );
		a_int32_0 = _mm512_broadcastd_epi32( a_kfringe_buf );

		//convert signed int8 to uint8 for VNNI
		a_int32_0 = _mm512_add_epi8( a_int32_0, vec_uint8 );

		// Perform column direction mat-mul with k = 4.
		// c[1,0-15] = a[1,kr:kr+4]*b[kr:kr+4,0-15]
		c_int32_1p0 = _mm512_dpbusd_epi32( c_int32_1p0, a_int32_0, b0 );

		// Broadcast a[2,kr:kr+4].
		a_kfringe_buf = _mm_maskz_loadu_epi8( load_mask, ( a + ( rs_a * 2 ) + ( cs_a * k_full_pieces ) ) );
		a_int32_0 = _mm512_broadcastd_epi32( a_kfringe_buf );

		//convert signed int8 to uint8 for VNNI
		a_int32_0 = _mm512_add_epi8( a_int32_0, vec_uint8 );

		// Perform column direction mat-mul with k = 4.
		// c[2,0-15] = a[2,kr:kr+4]*b[kr:kr+4,0-15]
		c_int32_2p0 = _mm512_dpbusd_epi32( c_int32_2p0, a_int32_0, b0 );

		// Broadcast a[3,kr:kr+4].
		a_kfringe_buf = _mm_maskz_loadu_epi8( load_mask, ( a + ( rs_a * 3 ) + ( cs_a * k_full_pieces ) ) );
		a_int32_0 = _mm512_broadcastd_epi32( a_kfringe_buf );

		//convert signed int8 to uint8 for VNNI
		a_int32_0 = _mm512_add_epi8( a_int32_0, vec_uint8 );

		// Perform column direction mat-mul with k = 4.
		// c[3,0-15] = a[3,kr:kr+4]*b[kr:kr+4,0-15]
		c_int32_3p0 = _mm512_dpbusd_epi32( c_int32_3p0, a_int32_0, b0 );
	}
	if ( post_ops_attr.is_last_k == 1 )
	{
		//Subtract B matrix sum column values to compensate
		//for addition of 128 to A matrix elements

		int32_t* bsumptr = post_ops_attr.b_col_sum_vec + post_ops_attr.b_sum_offset;

		__m512i b0 = _mm512_loadu_si512( bsumptr);

		c_int32_0p0 = _mm512_sub_epi32( c_int32_0p0 , b0 );
		c_int32_1p0 = _mm512_sub_epi32( c_int32_1p0 , b0 );
		c_int32_2p0 = _mm512_sub_epi32( c_int32_2p0 , b0 );
		c_int32_3p0 = _mm512_sub_epi32( c_int32_3p0 , b0 );
	}

	// Load alpha and beta
	__m512i selector1 = _mm512_set1_epi32( alpha );
	__m512i selector2 = _mm512_set1_epi32( beta );

	if ( alpha != 1 )
	{
		// Scale by alpha
		c_int32_0p0 = _mm512_mullo_epi32( selector1, c_int32_0p0 );

		c_int32_1p0 = _mm512_mullo_epi32( selector1, c_int32_1p0 );

		c_int32_2p0 = _mm512_mullo_epi32( selector1, c_int32_2p0 );

		c_int32_3p0 = _mm512_mullo_epi32( selector1, c_int32_3p0 );
	}

	// Scale C by beta.
	if ( beta != 0 )
	{
		if ( ( post_ops_attr.buf_downscale != NULL ) &&
			 ( post_ops_attr.is_first_k == TRUE ) )
		{
			// c[0:0-15]
			S8_S32_BETA_OP(c_int32_0p0,0,0,0,selector1,selector2);

			// c[1:0-15]
			S8_S32_BETA_OP(c_int32_1p0,0,1,0,selector1,selector2);

			// c[2:0-15]
			S8_S32_BETA_OP(c_int32_2p0,0,2,0,selector1,selector2);

			// c[3:0-15]
			S8_S32_BETA_OP(c_int32_3p0,0,3,0,selector1,selector2);
		}
		else
		{
			// c[0:0-15]
			S32_S32_BETA_OP(c_int32_0p0,0,0,0,selector1,selector2);

			// c[1:0-15]
			S32_S32_BETA_OP(c_int32_1p0,0,1,0,selector1,selector2);

			// c[2:0-15]
			S32_S32_BETA_OP(c_int32_2p0,0,2,0,selector1,selector2);

			// c[3:0-15]
			S32_S32_BETA_OP(c_int32_3p0,0,3,0,selector1,selector2);
		}
	}

	// Post Ops
	lpgemm_post_op* post_ops_list_temp = post_ops_list;
	POST_OP_LABEL_LASTK_SAFE_JUMP
POST_OPS_BIAS_4x16:
	{
		selector1 =
				_mm512_loadu_si512( ( int32_t* )post_ops_list_temp->op_args1 +
								post_ops_attr.post_op_c_j );

		// c[0,0-15]
		c_int32_0p0 = _mm512_add_epi32( selector1, c_int32_0p0 );

		// c[1,0-15]
		c_int32_1p0 = _mm512_add_epi32( selector1, c_int32_1p0 );

		// c[2,0-15]
		c_int32_2p0 = _mm512_add_epi32( selector1, c_int32_2p0 );

		// c[3,0-15]
		c_int32_3p0 = _mm512_add_epi32( selector1, c_int32_3p0 );

		POST_OP_LABEL_LASTK_SAFE_JUMP_WITH_NEXT_PTR
	}
POST_OPS_RELU_4x16:
	{
		selector1 = _mm512_setzero_epi32();

		// c[0,0-15]
		c_int32_0p0 = _mm512_max_epi32( selector1, c_int32_0p0 );

		// c[1,0-15]
		c_int32_1p0 = _mm512_max_epi32( selector1, c_int32_1p0 );

		// c[2,0-15]
		c_int32_2p0 = _mm512_max_epi32( selector1, c_int32_2p0 );

		// c[3,0-15]
		c_int32_3p0 = _mm512_max_epi32( selector1, c_int32_3p0 );

		POST_OP_LABEL_LASTK_SAFE_JUMP_WITH_NEXT_PTR
	}
POST_OPS_RELU_SCALE_4x16:
	{
		selector1 = _mm512_setzero_epi32();
		selector2 =
			_mm512_set1_epi32( *( ( int32_t* )post_ops_list_temp->op_args2 ) );

		__mmask16 relu_cmp_mask;

		// c[0, 0-15]
		RELU_SCALE_OP_S32_AVX512(c_int32_0p0)

		// c[1, 0-15]
		RELU_SCALE_OP_S32_AVX512(c_int32_1p0)

		// c[2, 0-15]
		RELU_SCALE_OP_S32_AVX512(c_int32_2p0)

		// c[3, 0-15]
		RELU_SCALE_OP_S32_AVX512(c_int32_3p0)

		POST_OP_LABEL_LASTK_SAFE_JUMP_WITH_NEXT_PTR
	}
POST_OPS_GELU_TANH_4x16:
	{
		__m512 dn, z, x, r2, r, y, x_tanh;
		__m512i q;

		// c[0, 0-15]
		GELU_TANH_S32_AVX512(c_int32_0p0, y, r, r2, x, z, dn, x_tanh, q)

		// c[1, 0-15]
		GELU_TANH_S32_AVX512(c_int32_1p0, y, r, r2, x, z, dn, x_tanh, q)

		// c[2, 0-15]
		GELU_TANH_S32_AVX512(c_int32_2p0, y, r, r2, x, z, dn, x_tanh, q)

		// c[3, 0-15]
		GELU_TANH_S32_AVX512(c_int32_3p0, y, r, r2, x, z, dn, x_tanh, q)

		POST_OP_LABEL_LASTK_SAFE_JUMP_WITH_NEXT_PTR
	}
POST_OPS_GELU_ERF_4x16:
	{
		__m512 x, r, y, x_erf;

		// c[0, 0-15]
		GELU_ERF_S32_AVX512(c_int32_0p0, y, r, x, x_erf)

		// c[1, 0-15]
		GELU_ERF_S32_AVX512(c_int32_1p0, y, r, x, x_erf)

		// c[2, 0-15]
		GELU_ERF_S32_AVX512(c_int32_2p0, y, r, x, x_erf)

		// c[3, 0-15]
		GELU_ERF_S32_AVX512(c_int32_3p0, y, r, x, x_erf)

		POST_OP_LABEL_LASTK_SAFE_JUMP_WITH_NEXT_PTR
	}
POST_OPS_CLIP_4x16:
	{
		__m512i min = _mm512_set1_epi32( *( int32_t* )post_ops_list_temp->op_args2 );
		__m512i max = _mm512_set1_epi32( *( int32_t* )post_ops_list_temp->op_args3 );

		// c[0, 0-15]
		CLIP_S32_AVX512(c_int32_0p0, min, max)

		// c[1, 0-15]
		CLIP_S32_AVX512(c_int32_1p0, min, max)

		// c[2, 0-15]
		CLIP_S32_AVX512(c_int32_2p0, min, max)

		// c[3, 0-15]
		CLIP_S32_AVX512(c_int32_3p0, min, max)

		POST_OP_LABEL_LASTK_SAFE_JUMP_WITH_NEXT_PTR
	}
POST_OPS_DOWNSCALE_4x16:
	{
<<<<<<< HEAD
		selector1 =
			_mm512_loadu_si512( ( float* )post_ops_list_temp->scale_factor +
							post_ops_attr.post_op_c_j + ( 0 * 16 ) );
		__m128i zero_point0 =
			_mm_loadu_si128( ( __m128i const* )
					( ( int8_t* )post_ops_list_temp->op_args1 +
					post_ops_attr.post_op_c_j + ( 0 * 16 ) ) );
=======
		if ( post_ops_list_temp->scale_factor_len > 1 )
		{
			selector1 =
				_mm512_loadu_si512( ( float* )post_ops_list_temp->scale_factor +
								post_ops_attr.post_op_c_j + ( 0 * 16 ) );
		}
		else if ( post_ops_list_temp->scale_factor_len == 1 )
		{
			selector1 =
				( __m512i )_mm512_set1_ps( *( ( float* )post_ops_list_temp->scale_factor ) );
		}

		// Need to ensure sse not used to avoid avx512 -> sse transition.
		__m128i zero_point0 = _mm512_castsi512_si128( _mm512_setzero_si512() );
		if ( *( ( dim_t* )post_ops_list_temp->op_args3 ) > 1 )
		{
			zero_point0 = _mm_loadu_si128( ( __m128i const* )
							( ( int8_t* )post_ops_list_temp->op_args1 +
							post_ops_attr.post_op_c_j + ( 0 * 16 ) ) );
		}
		else if ( *( ( dim_t* )post_ops_list_temp->op_args3 ) == 1 )
		{
			zero_point0 = _mm_maskz_set1_epi8( 0xFFFF,
							*( ( int8_t* )post_ops_list_temp->op_args1 ) );
		}
>>>>>>> f3c166b0

		// c[0, 0-15]
		CVT_MULRND_CVT32(c_int32_0p0,selector1,zero_point0);

		// c[1, 0-15]
		CVT_MULRND_CVT32(c_int32_1p0,selector1,zero_point0);

		// c[2, 0-15]
		CVT_MULRND_CVT32(c_int32_2p0,selector1,zero_point0);

		// c[3, 0-15]
		CVT_MULRND_CVT32(c_int32_3p0,selector1,zero_point0);

		POST_OP_LABEL_LASTK_SAFE_JUMP_WITH_NEXT_PTR
	}
POST_OPS_MATRIX_ADD_4x16:
	{
		dim_t ldm = *( dim_t* )post_ops_list_temp->op_args3;
		if ( post_ops_attr.c_stor_type == S8 )
		{
			int8_t* matptr = ( int8_t* )post_ops_list_temp->op_args1;

			// c[0:0-15]
			S8_S32_MATRIX_ADD_1COL(selector1,0);

			// c[1:0-15]
			S8_S32_MATRIX_ADD_1COL(selector1,1);

			// c[2:0-15]
			S8_S32_MATRIX_ADD_1COL(selector1,2);

			// c[3:0-15]
			S8_S32_MATRIX_ADD_1COL(selector1,3);
		}
		else
		{
			int32_t* matptr = ( int32_t* )post_ops_list_temp->op_args1;

			// c[0:0-15]
			S32_S32_MATRIX_ADD_1COL(selector1,0);

			// c[1:0-15]
			S32_S32_MATRIX_ADD_1COL(selector1,1);

			// c[2:0-15]
			S32_S32_MATRIX_ADD_1COL(selector1,2);

			// c[3:0-15]
			S32_S32_MATRIX_ADD_1COL(selector1,3);
		}

		POST_OP_LABEL_LASTK_SAFE_JUMP_WITH_NEXT_PTR
	}
POST_OPS_SWISH_4x16:
	{
		selector1 =
			_mm512_set1_epi32( *( ( int32_t* )post_ops_list_temp->op_args2 ) );
		__m512 al = _mm512_cvtepi32_ps( selector1 );

		__m512 fl_reg, al_in, r, r2, z, dn;

		// c[0, 0-15]
		SWISH_S32_AVX512(c_int32_0p0, fl_reg, al, al_in, r, r2, z, dn, selector2);

		// c[1, 0-15]
		SWISH_S32_AVX512(c_int32_1p0, fl_reg, al, al_in, r, r2, z, dn, selector2);

		// c[2, 0-15]
		SWISH_S32_AVX512(c_int32_2p0, fl_reg, al, al_in, r, r2, z, dn, selector2);

		// c[3, 0-15]
		SWISH_S32_AVX512(c_int32_3p0, fl_reg, al, al_in, r, r2, z, dn, selector2);

		POST_OP_LABEL_LASTK_SAFE_JUMP_WITH_NEXT_PTR
	}
POST_OPS_4x16_DISABLE:
	;

	if ( ( post_ops_attr.buf_downscale != NULL ) && ( post_ops_attr.is_last_k == TRUE ) )
	{
		// Generate a mask16 of all 1's.
		selector1 = _mm512_setzero_epi32();
		selector2 = _mm512_set1_epi32( 10 );
		__mmask16 mask_all1 = _mm512_cmplt_epi32_mask( selector1, selector2 );

		// Store the results in downscaled type (int8 instead of int32).
		// c[0,0-15]
		CVT_STORE_S32_S8(c_int32_0p0,0,0);

		// c[1,0-15]
		CVT_STORE_S32_S8(c_int32_1p0,1,0);

		// c[2,0-15]
		CVT_STORE_S32_S8(c_int32_2p0,2,0);

		// c[3,0-15]
		CVT_STORE_S32_S8(c_int32_3p0,3,0);
	}
	else
	{
		// Store the results.
		// c[0,0-15]
		_mm512_storeu_si512( c + ( rs_c * 0 ) + ( 0*16 ), c_int32_0p0 );

		// c[1,0-15]
		_mm512_storeu_si512( c + ( rs_c * 1 ) + ( 0*16 ), c_int32_1p0 );

		// c[2,0-15]
		_mm512_storeu_si512( c + ( rs_c * 2 ) + ( 0*16 ), c_int32_2p0 );

		// c[3,0-15]
		_mm512_storeu_si512( c + ( rs_c * 3 ) + ( 0*16 ), c_int32_3p0 );
	}
}

// 3x16 int8o32 kernel
LPGEMM_MN_FRINGE_KERN(int8_t,int8_t,int32_t,s8s8s32os32_3x16)
{
	static void* post_ops_labels[] =
						{
						  &&POST_OPS_3x16_DISABLE,
						  &&POST_OPS_BIAS_3x16,
						  &&POST_OPS_RELU_3x16,
						  &&POST_OPS_RELU_SCALE_3x16,
						  &&POST_OPS_GELU_TANH_3x16,
						  &&POST_OPS_GELU_ERF_3x16,
						  &&POST_OPS_CLIP_3x16,
						  &&POST_OPS_DOWNSCALE_3x16,
						  &&POST_OPS_MATRIX_ADD_3x16,
						  &&POST_OPS_SWISH_3x16
						};
	dim_t k_full_pieces = k0 / 4;
	dim_t k_partial_pieces = k0 % 4;

	uint8_t cvt_uint8 = 128;
	__m512i vec_uint8 = _mm512_set1_epi8 (cvt_uint8);

	// Registers to use for accumulating C.
	__m512i c_int32_0p0 = _mm512_setzero_epi32();

	__m512i c_int32_1p0 = _mm512_setzero_epi32();

	__m512i c_int32_2p0 = _mm512_setzero_epi32();

	for ( dim_t kr = 0; kr < k_full_pieces; kr += 1 )
	{
		__m512i b0 = _mm512_loadu_si512( b + ( rs_b * kr ) + ( cs_b * 0 ) );

		// Broadcast a[0,kr:kr+4].
		__m512i a_int32_0 = _mm512_set1_epi32( *( int32_t* )( a + ( rs_a * 0 ) + ( cs_a * kr ) ) );

		//convert signed int8 to uint8 for VNNI
		a_int32_0 = _mm512_add_epi8( a_int32_0, vec_uint8 );

		// Perform column direction mat-mul with k = 4.
		// c[0,0-15] = a[0,kr:kr+4]*b[kr:kr+4,0-15]
		c_int32_0p0 = _mm512_dpbusd_epi32( c_int32_0p0, a_int32_0, b0 );

		// Broadcast a[1,kr:kr+4].
		a_int32_0 = _mm512_set1_epi32( *( int32_t* )( a + ( rs_a * 1 ) + ( cs_a * kr ) ) );

		//convert signed int8 to uint8 for VNNI
		a_int32_0 = _mm512_add_epi8( a_int32_0, vec_uint8 );

		// Perform column direction mat-mul with k = 4.
		// c[1,0-15] = a[1,kr:kr+4]*b[kr:kr+4,0-15]
		c_int32_1p0 = _mm512_dpbusd_epi32( c_int32_1p0, a_int32_0, b0 );

		// Broadcast a[2,kr:kr+4].
		a_int32_0 = _mm512_set1_epi32( *( int32_t* )( a + ( rs_a * 2 ) + ( cs_a * kr ) ) );

		//convert signed int8 to uint8 for VNNI
		a_int32_0 = _mm512_add_epi8( a_int32_0, vec_uint8 );

		// Perform column direction mat-mul with k = 4.
		// c[2,0-15] = a[2,kr:kr+4]*b[kr:kr+4,0-15]
		c_int32_2p0 = _mm512_dpbusd_epi32( c_int32_2p0, a_int32_0, b0 );
	}
	// Handle k remainder.
	if ( k_partial_pieces > 0 )
	{
		__m128i a_kfringe_buf;
		__mmask16 load_mask = _cvtu32_mask16( 0xFFFF >> ( 16 - k_partial_pieces ) );

		__m512i b0 = _mm512_loadu_si512( b + ( rs_b * k_full_pieces ) + ( cs_b * 0 ) );

		// Broadcast a[0,kr:kr+4].
		a_kfringe_buf = _mm_maskz_loadu_epi8( load_mask, ( a + ( rs_a * 0 ) + ( cs_a * k_full_pieces ) ) );
		__m512i a_int32_0 = _mm512_broadcastd_epi32( a_kfringe_buf );

		//convert signed int8 to uint8 for VNNI
		a_int32_0 = _mm512_add_epi8( a_int32_0, vec_uint8 );

		// Perform column direction mat-mul with k = 4.
		// c[0,0-15] = a[0,kr:kr+4]*b[kr:kr+4,0-15]
		c_int32_0p0 = _mm512_dpbusd_epi32( c_int32_0p0, a_int32_0, b0 );

		// Broadcast a[1,kr:kr+4].
		a_kfringe_buf = _mm_maskz_loadu_epi8( load_mask, ( a + ( rs_a * 1 ) + ( cs_a * k_full_pieces ) ) );
		a_int32_0 = _mm512_broadcastd_epi32( a_kfringe_buf );

		//convert signed int8 to uint8 for VNNI
		a_int32_0 = _mm512_add_epi8( a_int32_0, vec_uint8 );

		// Perform column direction mat-mul with k = 4.
		// c[1,0-15] = a[1,kr:kr+4]*b[kr:kr+4,0-15]
		c_int32_1p0 = _mm512_dpbusd_epi32( c_int32_1p0, a_int32_0, b0 );

		// Broadcast a[2,kr:kr+4].
		a_kfringe_buf = _mm_maskz_loadu_epi8( load_mask, ( a + ( rs_a * 2 ) + ( cs_a * k_full_pieces ) ) );
		a_int32_0 = _mm512_broadcastd_epi32( a_kfringe_buf );

		//convert signed int8 to uint8 for VNNI
		a_int32_0 = _mm512_add_epi8( a_int32_0, vec_uint8 );

		// Perform column direction mat-mul with k = 4.
		// c[2,0-15] = a[2,kr:kr+4]*b[kr:kr+4,0-15]
		c_int32_2p0 = _mm512_dpbusd_epi32( c_int32_2p0, a_int32_0, b0 );
	}
	if ( post_ops_attr.is_last_k == 1 )
	{
		//Subtract B matrix sum column values to compensate
		//for addition of 128 to A matrix elements

		int32_t* bsumptr = post_ops_attr.b_col_sum_vec + post_ops_attr.b_sum_offset;

		__m512i b0 = _mm512_loadu_si512( bsumptr);

		c_int32_0p0 = _mm512_sub_epi32( c_int32_0p0 , b0 );
		c_int32_1p0 = _mm512_sub_epi32( c_int32_1p0 , b0 );
		c_int32_2p0 = _mm512_sub_epi32( c_int32_2p0 , b0 );
	}

	// Load alpha and beta
	__m512i selector1 = _mm512_set1_epi32( alpha );
	__m512i selector2 = _mm512_set1_epi32( beta );

	if ( alpha != 1 )
	{
		// Scale by alpha
		c_int32_0p0 = _mm512_mullo_epi32( selector1, c_int32_0p0 );

		c_int32_1p0 = _mm512_mullo_epi32( selector1, c_int32_1p0 );

		c_int32_2p0 = _mm512_mullo_epi32( selector1, c_int32_2p0 );
	}

	// Scale C by beta.
	if ( beta != 0 )
	{
		if ( ( post_ops_attr.buf_downscale != NULL ) &&
			 ( post_ops_attr.is_first_k == TRUE ) )
		{
			// c[0:0-15]
			S8_S32_BETA_OP(c_int32_0p0,0,0,0,selector1,selector2);

			// c[1:0-15]
			S8_S32_BETA_OP(c_int32_1p0,0,1,0,selector1,selector2);

			// c[2:0-15]
			S8_S32_BETA_OP(c_int32_2p0,0,2,0,selector1,selector2);
		}
		else
		{
			// c[0:0-15]
			S32_S32_BETA_OP(c_int32_0p0,0,0,0,selector1,selector2);

			// c[1:0-15]
			S32_S32_BETA_OP(c_int32_1p0,0,1,0,selector1,selector2);

			// c[2:0-15]
			S32_S32_BETA_OP(c_int32_2p0,0,2,0,selector1,selector2);
		}
	}

	// Post Ops
	lpgemm_post_op* post_ops_list_temp = post_ops_list;
	POST_OP_LABEL_LASTK_SAFE_JUMP
POST_OPS_BIAS_3x16:
	{
		selector1 =
				_mm512_loadu_si512( ( int32_t* )post_ops_list_temp->op_args1 +
								post_ops_attr.post_op_c_j );

		// c[0,0-15]
		c_int32_0p0 = _mm512_add_epi32( selector1, c_int32_0p0 );

		// c[1,0-15]
		c_int32_1p0 = _mm512_add_epi32( selector1, c_int32_1p0 );

		// c[2,0-15]
		c_int32_2p0 = _mm512_add_epi32( selector1, c_int32_2p0 );

		POST_OP_LABEL_LASTK_SAFE_JUMP_WITH_NEXT_PTR
	}
POST_OPS_RELU_3x16:
	{
		selector1 = _mm512_setzero_epi32();

		// c[0,0-15]
		c_int32_0p0 = _mm512_max_epi32( selector1, c_int32_0p0 );

		// c[1,0-15]
		c_int32_1p0 = _mm512_max_epi32( selector1, c_int32_1p0 );

		// c[2,0-15]
		c_int32_2p0 = _mm512_max_epi32( selector1, c_int32_2p0 );

		POST_OP_LABEL_LASTK_SAFE_JUMP_WITH_NEXT_PTR
	}
POST_OPS_RELU_SCALE_3x16:
	{
		selector1 = _mm512_setzero_epi32();
		selector2 =
			_mm512_set1_epi32( *( ( int32_t* )post_ops_list_temp->op_args2 ) );

		__mmask16 relu_cmp_mask;

		// c[0, 0-15]
		RELU_SCALE_OP_S32_AVX512(c_int32_0p0)

		// c[1, 0-15]
		RELU_SCALE_OP_S32_AVX512(c_int32_1p0)

		// c[2, 0-15]
		RELU_SCALE_OP_S32_AVX512(c_int32_2p0)

		POST_OP_LABEL_LASTK_SAFE_JUMP_WITH_NEXT_PTR
	}
POST_OPS_GELU_TANH_3x16:
	{
		__m512 dn, z, x, r2, r, y, x_tanh;
		__m512i q;

		// c[0, 0-15]
		GELU_TANH_S32_AVX512(c_int32_0p0, y, r, r2, x, z, dn, x_tanh, q)

		// c[1, 0-15]
		GELU_TANH_S32_AVX512(c_int32_1p0, y, r, r2, x, z, dn, x_tanh, q)

		// c[2, 0-15]
		GELU_TANH_S32_AVX512(c_int32_2p0, y, r, r2, x, z, dn, x_tanh, q)

		POST_OP_LABEL_LASTK_SAFE_JUMP_WITH_NEXT_PTR
	}
POST_OPS_GELU_ERF_3x16:
	{
		__m512 x, r, y, x_erf;

		// c[0, 0-15]
		GELU_ERF_S32_AVX512(c_int32_0p0, y, r, x, x_erf)

		// c[1, 0-15]
		GELU_ERF_S32_AVX512(c_int32_1p0, y, r, x, x_erf)

		// c[2, 0-15]
		GELU_ERF_S32_AVX512(c_int32_2p0, y, r, x, x_erf)

		POST_OP_LABEL_LASTK_SAFE_JUMP_WITH_NEXT_PTR
	}
POST_OPS_CLIP_3x16:
	{
		__m512i min = _mm512_set1_epi32( *( int32_t* )post_ops_list_temp->op_args2 );
		__m512i max = _mm512_set1_epi32( *( int32_t* )post_ops_list_temp->op_args3 );

		// c[0, 0-15]
		CLIP_S32_AVX512(c_int32_0p0, min, max)

		// c[1, 0-15]
		CLIP_S32_AVX512(c_int32_1p0, min, max)

		// c[2, 0-15]
		CLIP_S32_AVX512(c_int32_2p0, min, max)

		POST_OP_LABEL_LASTK_SAFE_JUMP_WITH_NEXT_PTR
	}
POST_OPS_DOWNSCALE_3x16:
	{
<<<<<<< HEAD
		selector1 =
			_mm512_loadu_si512( ( float* )post_ops_list_temp->scale_factor +
							post_ops_attr.post_op_c_j + ( 0 * 16 ) );
		__m128i zero_point0 =
			_mm_loadu_si128( ( __m128i const* )
					( ( int8_t* )post_ops_list_temp->op_args1 +
					post_ops_attr.post_op_c_j + ( 0 * 16 ) ) );
=======
		if ( post_ops_list_temp->scale_factor_len > 1 )
		{
			selector1 =
				_mm512_loadu_si512( ( float* )post_ops_list_temp->scale_factor +
								post_ops_attr.post_op_c_j + ( 0 * 16 ) );
		}
		else if ( post_ops_list_temp->scale_factor_len == 1 )
		{
			selector1 =
				( __m512i )_mm512_set1_ps( *( ( float* )post_ops_list_temp->scale_factor ) );
		}

		// Need to ensure sse not used to avoid avx512 -> sse transition.
		__m128i zero_point0 = _mm512_castsi512_si128( _mm512_setzero_si512() );
		if ( *( ( dim_t* )post_ops_list_temp->op_args3 ) > 1 )
		{
			zero_point0 = _mm_loadu_si128( ( __m128i const* )
							( ( int8_t* )post_ops_list_temp->op_args1 +
							post_ops_attr.post_op_c_j + ( 0 * 16 ) ) );
		}
		else if ( *( ( dim_t* )post_ops_list_temp->op_args3 ) == 1 )
		{
			zero_point0 = _mm_maskz_set1_epi8( 0xFFFF,
							*( ( int8_t* )post_ops_list_temp->op_args1 ) );
		}
>>>>>>> f3c166b0

		// c[0, 0-15]
		CVT_MULRND_CVT32(c_int32_0p0,selector1,zero_point0);

		// c[1, 0-15]
		CVT_MULRND_CVT32(c_int32_1p0,selector1,zero_point0);

		// c[2, 0-15]
		CVT_MULRND_CVT32(c_int32_2p0,selector1,zero_point0);

		POST_OP_LABEL_LASTK_SAFE_JUMP_WITH_NEXT_PTR
	}
POST_OPS_MATRIX_ADD_3x16:
	{
		dim_t ldm = *( dim_t* )post_ops_list_temp->op_args3;
		if ( post_ops_attr.c_stor_type == S8 )
		{
			int8_t* matptr = ( int8_t* )post_ops_list_temp->op_args1;

			// c[0:0-15]
			S8_S32_MATRIX_ADD_1COL(selector1,0);

			// c[1:0-15]
			S8_S32_MATRIX_ADD_1COL(selector1,1);

			// c[2:0-15]
			S8_S32_MATRIX_ADD_1COL(selector1,2);
		}
		else
		{
			int32_t* matptr = ( int32_t* )post_ops_list_temp->op_args1;

			// c[0:0-15]
			S32_S32_MATRIX_ADD_1COL(selector1,0);

			// c[1:0-15]
			S32_S32_MATRIX_ADD_1COL(selector1,1);

			// c[2:0-15]
			S32_S32_MATRIX_ADD_1COL(selector1,2);
		}

		POST_OP_LABEL_LASTK_SAFE_JUMP_WITH_NEXT_PTR
	}
POST_OPS_SWISH_3x16:
	{
		selector1 =
			_mm512_set1_epi32( *( ( int32_t* )post_ops_list_temp->op_args2 ) );
		__m512 al = _mm512_cvtepi32_ps( selector1 );

		__m512 fl_reg, al_in, r, r2, z, dn;

		// c[0, 0-15]
		SWISH_S32_AVX512(c_int32_0p0, fl_reg, al, al_in, r, r2, z, dn, selector2);

		// c[1, 0-15]
		SWISH_S32_AVX512(c_int32_1p0, fl_reg, al, al_in, r, r2, z, dn, selector2);

		// c[2, 0-15]
		SWISH_S32_AVX512(c_int32_2p0, fl_reg, al, al_in, r, r2, z, dn, selector2);

		POST_OP_LABEL_LASTK_SAFE_JUMP_WITH_NEXT_PTR
	}
POST_OPS_3x16_DISABLE:
	;

	if ( ( post_ops_attr.buf_downscale != NULL ) && ( post_ops_attr.is_last_k == TRUE ) )
	{
		// Generate a mask16 of all 1's.
		selector1 = _mm512_setzero_epi32();
		selector2 = _mm512_set1_epi32( 10 );
		__mmask16 mask_all1 = _mm512_cmplt_epi32_mask( selector1, selector2 );

		// Store the results in downscaled type (int8 instead of int32).
		// c[0,0-15]
		CVT_STORE_S32_S8(c_int32_0p0,0,0);

		// c[1,0-15]
		CVT_STORE_S32_S8(c_int32_1p0,1,0);

		// c[2,0-15]
		CVT_STORE_S32_S8(c_int32_2p0,2,0);
	}
	else
	{
		// Store the results.
		// c[0,0-15]
		_mm512_storeu_si512( c + ( rs_c * 0 ) + ( 0*16 ), c_int32_0p0 );

		// c[1,0-15]
		_mm512_storeu_si512( c + ( rs_c * 1 ) + ( 0*16 ), c_int32_1p0 );

		// c[2,0-15]
		_mm512_storeu_si512( c + ( rs_c * 2 ) + ( 0*16 ), c_int32_2p0 );
	}
}

// 2x16 int8o32 kernel
LPGEMM_MN_FRINGE_KERN(int8_t,int8_t,int32_t,s8s8s32os32_2x16)
{
	static void* post_ops_labels[] =
						{
						  &&POST_OPS_2x16_DISABLE,
						  &&POST_OPS_BIAS_2x16,
						  &&POST_OPS_RELU_2x16,
						  &&POST_OPS_RELU_SCALE_2x16,
						  &&POST_OPS_GELU_TANH_2x16,
						  &&POST_OPS_GELU_ERF_2x16,
						  &&POST_OPS_CLIP_2x16,
						  &&POST_OPS_DOWNSCALE_2x16,
						  &&POST_OPS_MATRIX_ADD_2x16,
						  &&POST_OPS_SWISH_2x16
						};
	dim_t k_full_pieces = k0 / 4;
	dim_t k_partial_pieces = k0 % 4;

	uint8_t cvt_uint8 = 128;
	__m512i vec_uint8 = _mm512_set1_epi8 (cvt_uint8);

	// Registers to use for accumulating C.
	__m512i c_int32_0p0 = _mm512_setzero_epi32();

	__m512i c_int32_1p0 = _mm512_setzero_epi32();

	for ( dim_t kr = 0; kr < k_full_pieces; kr += 1 )
	{
		__m512i b0 = _mm512_loadu_si512( b + ( rs_b * kr ) + ( cs_b * 0 ) );

		// Broadcast a[0,kr:kr+4].
		__m512i a_int32_0 = _mm512_set1_epi32( *( int32_t* )( a + ( rs_a * 0 ) + ( cs_a * kr ) ) );

		//convert signed int8 to uint8 for VNNI
		a_int32_0 = _mm512_add_epi8( a_int32_0, vec_uint8 );

		// Perform column direction mat-mul with k = 4.
		// c[0,0-15] = a[0,kr:kr+4]*b[kr:kr+4,0-15]
		c_int32_0p0 = _mm512_dpbusd_epi32( c_int32_0p0, a_int32_0, b0 );

		// Broadcast a[1,kr:kr+4].
		a_int32_0 = _mm512_set1_epi32( *( int32_t* )( a + ( rs_a * 1 ) + ( cs_a * kr ) ) );

		//convert signed int8 to uint8 for VNNI
		a_int32_0 = _mm512_add_epi8( a_int32_0, vec_uint8 );

		// Perform column direction mat-mul with k = 4.
		// c[1,0-15] = a[1,kr:kr+4]*b[kr:kr+4,0-15]
		c_int32_1p0 = _mm512_dpbusd_epi32( c_int32_1p0, a_int32_0, b0 );
	}
	// Handle k remainder.
	if ( k_partial_pieces > 0 )
	{
		__m128i a_kfringe_buf;
		__mmask16 load_mask = _cvtu32_mask16( 0xFFFF >> ( 16 - k_partial_pieces ) );

		__m512i b0 = _mm512_loadu_si512( b + ( rs_b * k_full_pieces ) + ( cs_b * 0 ) );

		// Broadcast a[0,kr:kr+4].
		a_kfringe_buf = _mm_maskz_loadu_epi8( load_mask, ( a + ( rs_a * 0 ) + ( cs_a * k_full_pieces ) ) );
		__m512i a_int32_0 = _mm512_broadcastd_epi32( a_kfringe_buf );

		//convert signed int8 to uint8 for VNNI
		a_int32_0 = _mm512_add_epi8( a_int32_0, vec_uint8 );

		// Perform column direction mat-mul with k = 4.
		// c[0,0-15] = a[0,kr:kr+4]*b[kr:kr+4,0-15]
		c_int32_0p0 = _mm512_dpbusd_epi32( c_int32_0p0, a_int32_0, b0 );

		// Broadcast a[1,kr:kr+4].
		a_kfringe_buf = _mm_maskz_loadu_epi8( load_mask, ( a + ( rs_a * 1 ) + ( cs_a * k_full_pieces ) ) );
		a_int32_0 = _mm512_broadcastd_epi32( a_kfringe_buf );

		//convert signed int8 to uint8 for VNNI
		a_int32_0 = _mm512_add_epi8( a_int32_0, vec_uint8 );

		// Perform column direction mat-mul with k = 4.
		// c[1,0-15] = a[1,kr:kr+4]*b[kr:kr+4,0-15]
		c_int32_1p0 = _mm512_dpbusd_epi32( c_int32_1p0, a_int32_0, b0 );
	}
	if ( post_ops_attr.is_last_k == 1 )
	{
		//Subtract B matrix sum column values to compensate
		//for addition of 128 to A matrix elements

		int32_t* bsumptr = post_ops_attr.b_col_sum_vec + post_ops_attr.b_sum_offset;

		__m512i b0 = _mm512_loadu_si512( bsumptr);

		c_int32_0p0 = _mm512_sub_epi32( c_int32_0p0 , b0 );
		c_int32_1p0 = _mm512_sub_epi32( c_int32_1p0 , b0 );
	}

	// Load alpha and beta
	__m512i selector1 = _mm512_set1_epi32( alpha );
	__m512i selector2 = _mm512_set1_epi32( beta );

	if ( alpha != 1 )
	{
		// Scale by alpha
		c_int32_0p0 = _mm512_mullo_epi32( selector1, c_int32_0p0 );

		c_int32_1p0 = _mm512_mullo_epi32( selector1, c_int32_1p0 );
	}

	// Scale C by beta.
	if ( beta != 0 )
	{
		if ( ( post_ops_attr.buf_downscale != NULL ) &&
			 ( post_ops_attr.is_first_k == TRUE ) )
		{
			// c[0:0-15]
			S8_S32_BETA_OP(c_int32_0p0,0,0,0,selector1,selector2);

			// c[1:0-15]
			S8_S32_BETA_OP(c_int32_1p0,0,1,0,selector1,selector2);
		}
		else
		{
			// c[0:0-15]
			S32_S32_BETA_OP(c_int32_0p0,0,0,0,selector1,selector2);

			// c[1:0-15]
			S32_S32_BETA_OP(c_int32_1p0,0,1,0,selector1,selector2);
		}
	}

	// Post Ops
	lpgemm_post_op* post_ops_list_temp = post_ops_list;
	POST_OP_LABEL_LASTK_SAFE_JUMP
POST_OPS_BIAS_2x16:
	{
		selector1 =
				_mm512_loadu_si512( ( int32_t* )post_ops_list_temp->op_args1 +
								post_ops_attr.post_op_c_j );

		// c[0,0-15]
		c_int32_0p0 = _mm512_add_epi32( selector1, c_int32_0p0 );

		// c[1,0-15]
		c_int32_1p0 = _mm512_add_epi32( selector1, c_int32_1p0 );

		POST_OP_LABEL_LASTK_SAFE_JUMP_WITH_NEXT_PTR
	}
POST_OPS_RELU_2x16:
	{
		selector1 = _mm512_setzero_epi32();

		// c[0,0-15]
		c_int32_0p0 = _mm512_max_epi32( selector1, c_int32_0p0 );

		// c[1,0-15]
		c_int32_1p0 = _mm512_max_epi32( selector1, c_int32_1p0 );

		POST_OP_LABEL_LASTK_SAFE_JUMP_WITH_NEXT_PTR
	}
POST_OPS_RELU_SCALE_2x16:
	{
		selector1 = _mm512_setzero_epi32();
		selector2 =
			_mm512_set1_epi32( *( ( int32_t* )post_ops_list_temp->op_args2 ) );

		__mmask16 relu_cmp_mask;

		// c[0, 0-15]
		RELU_SCALE_OP_S32_AVX512(c_int32_0p0)

		// c[1, 0-15]
		RELU_SCALE_OP_S32_AVX512(c_int32_1p0)

		POST_OP_LABEL_LASTK_SAFE_JUMP_WITH_NEXT_PTR
	}
POST_OPS_GELU_TANH_2x16:
	{
		__m512 dn, z, x, r2, r, y, x_tanh;
		__m512i q;

		// c[0, 0-15]
		GELU_TANH_S32_AVX512(c_int32_0p0, y, r, r2, x, z, dn, x_tanh, q)

		// c[1, 0-15]
		GELU_TANH_S32_AVX512(c_int32_1p0, y, r, r2, x, z, dn, x_tanh, q)

		POST_OP_LABEL_LASTK_SAFE_JUMP_WITH_NEXT_PTR
	}
POST_OPS_GELU_ERF_2x16:
	{
		__m512 x, r, y, x_erf;

		// c[0, 0-15]
		GELU_ERF_S32_AVX512(c_int32_0p0, y, r, x, x_erf)

		// c[1, 0-15]
		GELU_ERF_S32_AVX512(c_int32_1p0, y, r, x, x_erf)

		POST_OP_LABEL_LASTK_SAFE_JUMP_WITH_NEXT_PTR
	}
POST_OPS_CLIP_2x16:
	{
		__m512i min = _mm512_set1_epi32( *( int32_t* )post_ops_list_temp->op_args2 );
		__m512i max = _mm512_set1_epi32( *( int32_t* )post_ops_list_temp->op_args3 );

		// c[0, 0-15]
		CLIP_S32_AVX512(c_int32_0p0, min, max)

		// c[1, 0-15]
		CLIP_S32_AVX512(c_int32_1p0, min, max)

		POST_OP_LABEL_LASTK_SAFE_JUMP_WITH_NEXT_PTR
	}
POST_OPS_DOWNSCALE_2x16:
	{
<<<<<<< HEAD
		selector1 =
			_mm512_loadu_si512( ( float* )post_ops_list_temp->scale_factor +
							post_ops_attr.post_op_c_j + ( 0 * 16 ) );
		__m128i zero_point0 =
			_mm_loadu_si128( ( __m128i const* )
					( ( int8_t* )post_ops_list_temp->op_args1 +
					post_ops_attr.post_op_c_j + ( 0 * 16 ) ) );
=======
		if ( post_ops_list_temp->scale_factor_len > 1 )
		{
			selector1 =
				_mm512_loadu_si512( ( float* )post_ops_list_temp->scale_factor +
								post_ops_attr.post_op_c_j + ( 0 * 16 ) );
		}
		else if ( post_ops_list_temp->scale_factor_len == 1 )
		{
			selector1 =
				( __m512i )_mm512_set1_ps( *( ( float* )post_ops_list_temp->scale_factor ) );
		}

		// Need to ensure sse not used to avoid avx512 -> sse transition.
		__m128i zero_point0 = _mm512_castsi512_si128( _mm512_setzero_si512() );
		if ( *( ( dim_t* )post_ops_list_temp->op_args3 ) > 1 )
		{
			zero_point0 = _mm_loadu_si128( ( __m128i const* )
							( ( int8_t* )post_ops_list_temp->op_args1 +
							post_ops_attr.post_op_c_j + ( 0 * 16 ) ) );
		}
		else if ( *( ( dim_t* )post_ops_list_temp->op_args3 ) == 1 )
		{
			zero_point0 = _mm_maskz_set1_epi8( 0xFFFF,
							*( ( int8_t* )post_ops_list_temp->op_args1 ) );
		}
>>>>>>> f3c166b0

		// c[0, 0-15]
		CVT_MULRND_CVT32(c_int32_0p0,selector1,zero_point0);

		// c[1, 0-15]
		CVT_MULRND_CVT32(c_int32_1p0,selector1,zero_point0);

		POST_OP_LABEL_LASTK_SAFE_JUMP_WITH_NEXT_PTR
	}
POST_OPS_MATRIX_ADD_2x16:
	{
		dim_t ldm = *( dim_t* )post_ops_list_temp->op_args3;
		if ( post_ops_attr.c_stor_type == S8 )
		{
			int8_t* matptr = ( int8_t* )post_ops_list_temp->op_args1;

			// c[0:0-15]
			S8_S32_MATRIX_ADD_1COL(selector1,0);

			// c[1:0-15]
			S8_S32_MATRIX_ADD_1COL(selector1,1);
		}
		else
		{
			int32_t* matptr = ( int32_t* )post_ops_list_temp->op_args1;

			// c[0:0-15]
			S32_S32_MATRIX_ADD_1COL(selector1,0);

			// c[1:0-15]
			S32_S32_MATRIX_ADD_1COL(selector1,1);
		}

		POST_OP_LABEL_LASTK_SAFE_JUMP_WITH_NEXT_PTR
	}
POST_OPS_SWISH_2x16:
	{
		selector1 =
			_mm512_set1_epi32( *( ( int32_t* )post_ops_list_temp->op_args2 ) );
		__m512 al = _mm512_cvtepi32_ps( selector1 );

		__m512 fl_reg, al_in, r, r2, z, dn;

		// c[0, 0-15]
		SWISH_S32_AVX512(c_int32_0p0, fl_reg, al, al_in, r, r2, z, dn, selector2);

		// c[1, 0-15]
		SWISH_S32_AVX512(c_int32_1p0, fl_reg, al, al_in, r, r2, z, dn, selector2);

		POST_OP_LABEL_LASTK_SAFE_JUMP_WITH_NEXT_PTR
	}
POST_OPS_2x16_DISABLE:
	;

	if ( ( post_ops_attr.buf_downscale != NULL ) && ( post_ops_attr.is_last_k == TRUE ) )
	{
		// Generate a mask16 of all 1's.
		selector1 = _mm512_setzero_epi32();
		selector2 = _mm512_set1_epi32( 10 );
		__mmask16 mask_all1 = _mm512_cmplt_epi32_mask( selector1, selector2 );

		// Store the results in downscaled type (int8 instead of int32).
		// c[0,0-15]
		CVT_STORE_S32_S8(c_int32_0p0,0,0);

		// c[1,0-15]
		CVT_STORE_S32_S8(c_int32_1p0,1,0);
	}
	else
	{
		// Store the results.
		// c[0,0-15]
		_mm512_storeu_si512( c + ( rs_c * 0 ) + ( 0*16 ), c_int32_0p0 );

		// c[1,0-15]
		_mm512_storeu_si512( c + ( rs_c * 1 ) + ( 0*16 ), c_int32_1p0 );
	}
}

// 1x16 int8o32 kernel
LPGEMM_MN_FRINGE_KERN(int8_t,int8_t,int32_t,s8s8s32os32_1x16)
{
	static void* post_ops_labels[] =
						{
						  &&POST_OPS_1x16_DISABLE,
						  &&POST_OPS_BIAS_1x16,
						  &&POST_OPS_RELU_1x16,
						  &&POST_OPS_RELU_SCALE_1x16,
						  &&POST_OPS_GELU_TANH_1x16,
						  &&POST_OPS_GELU_ERF_1x16,
						  &&POST_OPS_CLIP_1x16,
						  &&POST_OPS_DOWNSCALE_1x16,
						  &&POST_OPS_MATRIX_ADD_1x16,
						  &&POST_OPS_SWISH_1x16
						};
	dim_t k_full_pieces = k0 / 4;
	dim_t k_partial_pieces = k0 % 4;

	uint8_t cvt_uint8 = 128;
	__m512i vec_uint8 = _mm512_set1_epi8 (cvt_uint8);

	// Registers to use for accumulating C.
	__m512i c_int32_0p0 = _mm512_setzero_epi32();

	for ( dim_t kr = 0; kr < k_full_pieces; kr += 1 )
	{
		__m512i b0 = _mm512_loadu_si512( b + ( rs_b * kr ) + ( cs_b * 0 ) );

		// Broadcast a[0,kr:kr+4].
		__m512i a_int32_0 = _mm512_set1_epi32( *( int32_t* )( a + ( rs_a * 0 ) + ( cs_a * kr ) ) );

		//convert signed int8 to uint8 for VNNI
		a_int32_0 = _mm512_add_epi8( a_int32_0, vec_uint8 );

		// Perform column direction mat-mul with k = 4.
		// c[0,0-15] = a[0,kr:kr+4]*b[kr:kr+4,0-15]
		c_int32_0p0 = _mm512_dpbusd_epi32( c_int32_0p0, a_int32_0, b0 );
	}
	// Handle k remainder.
	if ( k_partial_pieces > 0 )
	{
		__m128i a_kfringe_buf;
		__mmask16 load_mask = _cvtu32_mask16( 0xFFFF >> ( 16 - k_partial_pieces ) );

		__m512i b0 = _mm512_loadu_si512( b + ( rs_b * k_full_pieces ) + ( cs_b * 0 ) );

		// Broadcast a[0,kr:kr+4].
		a_kfringe_buf = _mm_maskz_loadu_epi8( load_mask, ( a + ( rs_a * 0 ) + ( cs_a * k_full_pieces ) ) );
		__m512i a_int32_0 = _mm512_broadcastd_epi32( a_kfringe_buf );

		//convert signed int8 to uint8 for VNNI
		a_int32_0 = _mm512_add_epi8( a_int32_0, vec_uint8 );

		// Perform column direction mat-mul with k = 4.
		// c[0,0-15] = a[0,kr:kr+4]*b[kr:kr+4,0-15]
		c_int32_0p0 = _mm512_dpbusd_epi32( c_int32_0p0, a_int32_0, b0 );
	}
	if ( post_ops_attr.is_last_k == 1 )
	{
		//Subtract B matrix sum column values to compensate
		//for addition of 128 to A matrix elements

		int32_t* bsumptr = post_ops_attr.b_col_sum_vec + post_ops_attr.b_sum_offset;

		__m512i b0 = _mm512_loadu_si512( bsumptr);

		c_int32_0p0 = _mm512_sub_epi32( c_int32_0p0 , b0 );
	}

	// Load alpha and beta
	__m512i selector1 = _mm512_set1_epi32( alpha );
	__m512i selector2 = _mm512_set1_epi32( beta );

	if ( alpha != 1 )
	{
		// Scale by alpha
		c_int32_0p0 = _mm512_mullo_epi32( selector1, c_int32_0p0 );
	}

	// Scale C by beta.
	if ( beta != 0 )
	{
		if ( ( post_ops_attr.buf_downscale != NULL ) &&
			 ( post_ops_attr.is_first_k == TRUE ) )
		{
			// c[0:0-15]
			S8_S32_BETA_OP(c_int32_0p0,0,0,0,selector1,selector2);
		}
		else
		{
			// c[0:0-15]
			S32_S32_BETA_OP(c_int32_0p0,0,0,0,selector1,selector2);
		}
	}

	// Post Ops
	lpgemm_post_op* post_ops_list_temp = post_ops_list;
	POST_OP_LABEL_LASTK_SAFE_JUMP
POST_OPS_BIAS_1x16:
	{
		selector1 =
				_mm512_loadu_si512( ( int32_t* )post_ops_list_temp->op_args1 +
								post_ops_attr.post_op_c_j );

		// c[0,0-15]
		c_int32_0p0 = _mm512_add_epi32( selector1, c_int32_0p0 );

		POST_OP_LABEL_LASTK_SAFE_JUMP_WITH_NEXT_PTR
	}
POST_OPS_RELU_1x16:
	{
		selector1 = _mm512_setzero_epi32();

		// c[0,0-15]
		c_int32_0p0 = _mm512_max_epi32( selector1, c_int32_0p0 );

		POST_OP_LABEL_LASTK_SAFE_JUMP_WITH_NEXT_PTR
	}
POST_OPS_RELU_SCALE_1x16:
	{
		selector1 = _mm512_setzero_epi32();
		selector2 =
			_mm512_set1_epi32( *( ( int32_t* )post_ops_list_temp->op_args2 ) );

		__mmask16 relu_cmp_mask;

		// c[0, 0-15]
		RELU_SCALE_OP_S32_AVX512(c_int32_0p0)

		POST_OP_LABEL_LASTK_SAFE_JUMP_WITH_NEXT_PTR
	}
POST_OPS_GELU_TANH_1x16:
	{
		__m512 dn, z, x, r2, r, y, x_tanh;
		__m512i q;

		// c[0, 0-15]
		GELU_TANH_S32_AVX512(c_int32_0p0, y, r, r2, x, z, dn, x_tanh, q)

		POST_OP_LABEL_LASTK_SAFE_JUMP_WITH_NEXT_PTR
	}
POST_OPS_GELU_ERF_1x16:
	{
		__m512 x, r, y, x_erf;

		// c[0, 0-15]
		GELU_ERF_S32_AVX512(c_int32_0p0, y, r, x, x_erf)

		POST_OP_LABEL_LASTK_SAFE_JUMP_WITH_NEXT_PTR
	}
POST_OPS_CLIP_1x16:
	{
		__m512i min = _mm512_set1_epi32( *( int32_t* )post_ops_list_temp->op_args2 );
		__m512i max = _mm512_set1_epi32( *( int32_t* )post_ops_list_temp->op_args3 );

		// c[0, 0-15]
		CLIP_S32_AVX512(c_int32_0p0, min, max)

		POST_OP_LABEL_LASTK_SAFE_JUMP_WITH_NEXT_PTR
	}
POST_OPS_DOWNSCALE_1x16:
	{
<<<<<<< HEAD
		selector1 =
			_mm512_loadu_si512( ( float* )post_ops_list_temp->scale_factor +
							post_ops_attr.post_op_c_j + ( 0 * 16 ) );
		__m128i zero_point0 =
			_mm_loadu_si128( ( __m128i const* )
					( ( int8_t* )post_ops_list_temp->op_args1 +
					post_ops_attr.post_op_c_j + ( 0 * 16 ) ) );
=======
		if ( post_ops_list_temp->scale_factor_len > 1 )
		{
			selector1 =
				_mm512_loadu_si512( ( float* )post_ops_list_temp->scale_factor +
								post_ops_attr.post_op_c_j + ( 0 * 16 ) );
		}
		else if ( post_ops_list_temp->scale_factor_len == 1 )
		{
			selector1 =
				( __m512i )_mm512_set1_ps( *( ( float* )post_ops_list_temp->scale_factor ) );
		}

		// Need to ensure sse not used to avoid avx512 -> sse transition.
		__m128i zero_point0 = _mm512_castsi512_si128( _mm512_setzero_si512() );
		if ( *( ( dim_t* )post_ops_list_temp->op_args3 ) > 1 )
		{
			zero_point0 = _mm_loadu_si128( ( __m128i const* )
							( ( int8_t* )post_ops_list_temp->op_args1 +
							post_ops_attr.post_op_c_j + ( 0 * 16 ) ) );
		}
		else if ( *( ( dim_t* )post_ops_list_temp->op_args3 ) == 1 )
		{
			zero_point0 = _mm_maskz_set1_epi8( 0xFFFF,
							*( ( int8_t* )post_ops_list_temp->op_args1 ) );
		}
>>>>>>> f3c166b0

		// c[0, 0-15]
		CVT_MULRND_CVT32(c_int32_0p0,selector1,zero_point0);

		POST_OP_LABEL_LASTK_SAFE_JUMP_WITH_NEXT_PTR
	}
POST_OPS_MATRIX_ADD_1x16:
	{
		dim_t ldm = *( dim_t* )post_ops_list_temp->op_args3;
		if ( post_ops_attr.c_stor_type == S8 )
		{
			int8_t* matptr = ( int8_t* )post_ops_list_temp->op_args1;

			// c[0:0-15]
			S8_S32_MATRIX_ADD_1COL(selector1,0);
		}
		else
		{
			int32_t* matptr = ( int32_t* )post_ops_list_temp->op_args1;

			// c[0:0-15]
			S32_S32_MATRIX_ADD_1COL(selector1,0);
		}

		POST_OP_LABEL_LASTK_SAFE_JUMP_WITH_NEXT_PTR
	}
POST_OPS_SWISH_1x16:
	{
		selector1 =
			_mm512_set1_epi32( *( ( int32_t* )post_ops_list_temp->op_args2 ) );
		__m512 al = _mm512_cvtepi32_ps( selector1 );

		__m512 fl_reg, al_in, r, r2, z, dn;

		// c[0, 0-15]
		SWISH_S32_AVX512(c_int32_0p0, fl_reg, al, al_in, r, r2, z, dn, selector2);

		POST_OP_LABEL_LASTK_SAFE_JUMP_WITH_NEXT_PTR
	}
POST_OPS_1x16_DISABLE:
	;

	if ( ( post_ops_attr.buf_downscale != NULL ) && ( post_ops_attr.is_last_k == TRUE ) )
	{
		// Generate a mask16 of all 1's.
		selector1 = _mm512_setzero_epi32();
		selector2 = _mm512_set1_epi32( 10 );
		__mmask16 mask_all1 = _mm512_cmplt_epi32_mask( selector1, selector2 );

		// Store the results in downscaled type (int8 instead of int32).
		// c[0,0-15]
		CVT_STORE_S32_S8(c_int32_0p0,0,0);
	}
	else
	{
		// Store the results.
		// c[0,0-15]
		_mm512_storeu_si512( c + ( rs_c * 0 ) + ( 0*16 ), c_int32_0p0 );
	}
}

// 5x32 int8o32 kernel
LPGEMM_MN_FRINGE_KERN(int8_t,int8_t,int32_t,s8s8s32os32_5x32)
{
	static void* post_ops_labels[] =
						{
						  &&POST_OPS_5x32_DISABLE,
						  &&POST_OPS_BIAS_5x32,
						  &&POST_OPS_RELU_5x32,
						  &&POST_OPS_RELU_SCALE_5x32,
						  &&POST_OPS_GELU_TANH_5x32,
						  &&POST_OPS_GELU_ERF_5x32,
						  &&POST_OPS_CLIP_5x32,
						  &&POST_OPS_DOWNSCALE_5x32,
						  &&POST_OPS_MATRIX_ADD_5x32,
						  &&POST_OPS_SWISH_5x32
						};
	dim_t k_full_pieces = k0 / 4;
	dim_t k_partial_pieces = k0 % 4;

	// B matrix storage.
	__m512i b0 = _mm512_setzero_epi32();
	__m512i b1 = _mm512_setzero_epi32();

	// A matrix storage.
	__m512i a_int32_0 = _mm512_setzero_epi32();

	uint8_t cvt_uint8 = 128;
	__m512i vec_uint8 = _mm512_set1_epi8 (cvt_uint8);

	// Registers to use for accumulating C.
	__m512i c_int32_0p0 = _mm512_setzero_epi32();
	__m512i c_int32_0p1 = _mm512_setzero_epi32();

	__m512i c_int32_1p0 = _mm512_setzero_epi32();
	__m512i c_int32_1p1 = _mm512_setzero_epi32();

	__m512i c_int32_2p0 = _mm512_setzero_epi32();
	__m512i c_int32_2p1 = _mm512_setzero_epi32();

	__m512i c_int32_3p0 = _mm512_setzero_epi32();
	__m512i c_int32_3p1 = _mm512_setzero_epi32();

	__m512i c_int32_4p0 = _mm512_setzero_epi32();
	__m512i c_int32_4p1 = _mm512_setzero_epi32();

	for ( dim_t kr = 0; kr < k_full_pieces; kr += 1 )
	{
		b0 = _mm512_loadu_si512( b + ( rs_b * kr ) + ( cs_b * 0 ) );
		b1 = _mm512_loadu_si512( b + ( rs_b * kr ) + ( cs_b * 1 ) );

		// Broadcast a[0,kr:kr+4].
		a_int32_0 = _mm512_set1_epi32( *( int32_t* )( a + ( rs_a * 0 ) + ( cs_a * kr ) ) );

		//convert signed int8 to uint8 for VNNI
		a_int32_0 = _mm512_add_epi8( a_int32_0, vec_uint8 );

		// Perform column direction mat-mul with k = 4.
		// c[0,0-31] = a[0,kr:kr+4]*b[kr:kr+4,0-31]
		c_int32_0p0 = _mm512_dpbusd_epi32( c_int32_0p0, a_int32_0, b0 );
		c_int32_0p1 = _mm512_dpbusd_epi32( c_int32_0p1, a_int32_0, b1 );

		// Broadcast a[1,kr:kr+4].
		a_int32_0 = _mm512_set1_epi32( *( int32_t* )( a + ( rs_a * 1 ) + ( cs_a * kr ) ) );

		//convert signed int8 to uint8 for VNNI
		a_int32_0 = _mm512_add_epi8( a_int32_0, vec_uint8 );

		// Perform column direction mat-mul with k = 4.
		// c[1,0-31] = a[1,kr:kr+4]*b[kr:kr+4,0-31]
		c_int32_1p0 = _mm512_dpbusd_epi32( c_int32_1p0, a_int32_0, b0 );
		c_int32_1p1 = _mm512_dpbusd_epi32( c_int32_1p1, a_int32_0, b1 );

		// Broadcast a[2,kr:kr+4].
		a_int32_0 = _mm512_set1_epi32( *( int32_t* )( a + ( rs_a * 2 ) + ( cs_a * kr ) ) );

		//convert signed int8 to uint8 for VNNI
		a_int32_0 = _mm512_add_epi8( a_int32_0, vec_uint8 );

		// Perform column direction mat-mul with k = 4.
		// c[2,0-31] = a[2,kr:kr+4]*b[kr:kr+4,0-31]
		c_int32_2p0 = _mm512_dpbusd_epi32( c_int32_2p0, a_int32_0, b0 );
		c_int32_2p1 = _mm512_dpbusd_epi32( c_int32_2p1, a_int32_0, b1 );

		// Broadcast a[3,kr:kr+4].
		a_int32_0 = _mm512_set1_epi32( *( int32_t* )( a + ( rs_a * 3 ) + ( cs_a * kr ) ) );

		//convert signed int8 to uint8 for VNNI
		a_int32_0 = _mm512_add_epi8( a_int32_0, vec_uint8 );

		// Perform column direction mat-mul with k = 4.
		// c[3,0-31] = a[3,kr:kr+4]*b[kr:kr+4,0-31]
		c_int32_3p0 = _mm512_dpbusd_epi32( c_int32_3p0, a_int32_0, b0 );
		c_int32_3p1 = _mm512_dpbusd_epi32( c_int32_3p1, a_int32_0, b1 );

		// Broadcast a[4,kr:kr+4].
		a_int32_0 = _mm512_set1_epi32( *( int32_t* )( a + ( rs_a * 4 ) + ( cs_a * kr ) ) );

		//convert signed int8 to uint8 for VNNI
		a_int32_0 = _mm512_add_epi8( a_int32_0, vec_uint8 );

		// Perform column direction mat-mul with k = 4.
		// c[4,0-31] = a[4,kr:kr+4]*b[kr:kr+4,0-31]
		c_int32_4p0 = _mm512_dpbusd_epi32( c_int32_4p0, a_int32_0, b0 );
		c_int32_4p1 = _mm512_dpbusd_epi32( c_int32_4p1, a_int32_0, b1 );
	}
	// Handle k remainder.
	if ( k_partial_pieces > 0 )
	{
		__m128i a_kfringe_buf;
		__mmask16 load_mask = _cvtu32_mask16( 0xFFFF >> ( 16 - k_partial_pieces ) );

		b0 = _mm512_loadu_si512( b + ( rs_b * k_full_pieces ) + ( cs_b * 0 ) );
		b1 = _mm512_loadu_si512( b + ( rs_b * k_full_pieces ) + ( cs_b * 1 ) );

		// Broadcast a[0,kr:kr+4].
		a_kfringe_buf = _mm_maskz_loadu_epi8( load_mask, ( a + ( rs_a * 0 ) + ( cs_a * k_full_pieces ) ) );
		a_int32_0 = _mm512_broadcastd_epi32( a_kfringe_buf );

		//convert signed int8 to uint8 for VNNI
		a_int32_0 = _mm512_add_epi8( a_int32_0, vec_uint8 );

		// Perform column direction mat-mul with k = 4.
		// c[0,0-31] = a[0,kr:kr+4]*b[kr:kr+4,0-31]
		c_int32_0p0 = _mm512_dpbusd_epi32( c_int32_0p0, a_int32_0, b0 );
		c_int32_0p1 = _mm512_dpbusd_epi32( c_int32_0p1, a_int32_0, b1 );

		// Broadcast a[1,kr:kr+4].
		a_kfringe_buf = _mm_maskz_loadu_epi8( load_mask, ( a + ( rs_a * 1 ) + ( cs_a * k_full_pieces ) ) );
		a_int32_0 = _mm512_broadcastd_epi32( a_kfringe_buf );

		//convert signed int8 to uint8 for VNNI
		a_int32_0 = _mm512_add_epi8( a_int32_0, vec_uint8 );

		// Perform column direction mat-mul with k = 4.
		// c[1,0-31] = a[1,kr:kr+4]*b[kr:kr+4,0-31]
		c_int32_1p0 = _mm512_dpbusd_epi32( c_int32_1p0, a_int32_0, b0 );
		c_int32_1p1 = _mm512_dpbusd_epi32( c_int32_1p1, a_int32_0, b1 );

		// Broadcast a[2,kr:kr+4].
		a_kfringe_buf = _mm_maskz_loadu_epi8( load_mask, ( a + ( rs_a * 2 ) + ( cs_a * k_full_pieces ) ) );
		a_int32_0 = _mm512_broadcastd_epi32( a_kfringe_buf );

		//convert signed int8 to uint8 for VNNI
		a_int32_0 = _mm512_add_epi8( a_int32_0, vec_uint8 );

		// Perform column direction mat-mul with k = 4.
		// c[2,0-31] = a[2,kr:kr+4]*b[kr:kr+4,0-31]
		c_int32_2p0 = _mm512_dpbusd_epi32( c_int32_2p0, a_int32_0, b0 );
		c_int32_2p1 = _mm512_dpbusd_epi32( c_int32_2p1, a_int32_0, b1 );

		// Broadcast a[3,kr:kr+4].
		a_kfringe_buf = _mm_maskz_loadu_epi8( load_mask, ( a + ( rs_a * 3 ) + ( cs_a * k_full_pieces ) ) );
		a_int32_0 = _mm512_broadcastd_epi32( a_kfringe_buf );

		//convert signed int8 to uint8 for VNNI
		a_int32_0 = _mm512_add_epi8( a_int32_0, vec_uint8 );

		// Perform column direction mat-mul with k = 4.
		// c[3,0-31] = a[3,kr:kr+4]*b[kr:kr+4,0-31]
		c_int32_3p0 = _mm512_dpbusd_epi32( c_int32_3p0, a_int32_0, b0 );
		c_int32_3p1 = _mm512_dpbusd_epi32( c_int32_3p1, a_int32_0, b1 );

		// Broadcast a[4,kr:kr+4].
		a_kfringe_buf = _mm_maskz_loadu_epi8( load_mask, ( a + ( rs_a * 4 ) + ( cs_a * k_full_pieces ) ) );
		a_int32_0 = _mm512_broadcastd_epi32( a_kfringe_buf );

		//convert signed int8 to uint8 for VNNI
		a_int32_0 = _mm512_add_epi8( a_int32_0, vec_uint8 );

		// Perform column direction mat-mul with k = 4.
		// c[4,0-31] = a[4,kr:kr+4]*b[kr:kr+4,0-31]
		c_int32_4p0 = _mm512_dpbusd_epi32( c_int32_4p0, a_int32_0, b0 );
		c_int32_4p1 = _mm512_dpbusd_epi32( c_int32_4p1, a_int32_0, b1 );
	}
	if ( post_ops_attr.is_last_k == 1 )
	{
		//Subtract B matrix sum column values to compensate
		//for addition of 128 to A matrix elements

		int32_t* bsumptr = post_ops_attr.b_col_sum_vec + post_ops_attr.b_sum_offset;

		b0 = _mm512_loadu_si512( bsumptr);

		c_int32_0p0 = _mm512_sub_epi32( c_int32_0p0 , b0 );
		c_int32_1p0 = _mm512_sub_epi32( c_int32_1p0 , b0 );
		c_int32_2p0 = _mm512_sub_epi32( c_int32_2p0 , b0 );
		c_int32_3p0 = _mm512_sub_epi32( c_int32_3p0 , b0 );
		c_int32_4p0 = _mm512_sub_epi32( c_int32_4p0 , b0 );

		b0 = _mm512_loadu_si512( bsumptr + 16 );

		c_int32_0p1 = _mm512_sub_epi32( c_int32_0p1 , b0 );
		c_int32_1p1 = _mm512_sub_epi32( c_int32_1p1 , b0 );
		c_int32_2p1 = _mm512_sub_epi32( c_int32_2p1 , b0 );
		c_int32_3p1 = _mm512_sub_epi32( c_int32_3p1 , b0 );
		c_int32_4p1 = _mm512_sub_epi32( c_int32_4p1 , b0 );
	}

	// Load alpha and beta
	__m512i selector1 = _mm512_set1_epi32( alpha );
	__m512i selector2 = _mm512_set1_epi32( beta );

	if ( alpha != 1 )
	{
		// Scale by alpha
		c_int32_0p0 = _mm512_mullo_epi32( selector1, c_int32_0p0 );
		c_int32_0p1 = _mm512_mullo_epi32( selector1, c_int32_0p1 );

		c_int32_1p0 = _mm512_mullo_epi32( selector1, c_int32_1p0 );
		c_int32_1p1 = _mm512_mullo_epi32( selector1, c_int32_1p1 );

		c_int32_2p0 = _mm512_mullo_epi32( selector1, c_int32_2p0 );
		c_int32_2p1 = _mm512_mullo_epi32( selector1, c_int32_2p1 );

		c_int32_3p0 = _mm512_mullo_epi32( selector1, c_int32_3p0 );
		c_int32_3p1 = _mm512_mullo_epi32( selector1, c_int32_3p1 );

		c_int32_4p0 = _mm512_mullo_epi32( selector1, c_int32_4p0 );
		c_int32_4p1 = _mm512_mullo_epi32( selector1, c_int32_4p1 );
	}

	// Scale C by beta.
	if ( beta != 0 )
	{
		if ( ( post_ops_attr.buf_downscale != NULL ) &&
			 ( post_ops_attr.is_first_k == TRUE ) )
		{
			// c[0:0-15,16-31]
			S8_S32_BETA_OP2(0,0,selector1,selector2);

			// c[1:0-15,16-31]
			S8_S32_BETA_OP2(0,1,selector1,selector2);

			// c[2:0-15,16-31]
			S8_S32_BETA_OP2(0,2,selector1,selector2);

			// c[3:0-15,16-31]
			S8_S32_BETA_OP2(0,3,selector1,selector2);

			// c[4:0-15,16-31]
			S8_S32_BETA_OP2(0,4,selector1,selector2);
		}
		else
		{
			// c[0:0-15,16-31]
			S32_S32_BETA_OP2(0,0,selector1,selector2);

			// c[1:0-15,16-31]
			S32_S32_BETA_OP2(0,1,selector1,selector2);

			// c[2:0-15,16-31]
			S32_S32_BETA_OP2(0,2,selector1,selector2);

			// c[3:0-15,16-31]
			S32_S32_BETA_OP2(0,3,selector1,selector2);

			// c[4:0-15,16-31]
			S32_S32_BETA_OP2(0,4,selector1,selector2);
		}
	}

	// Post Ops
	lpgemm_post_op* post_ops_list_temp = post_ops_list;
	POST_OP_LABEL_LASTK_SAFE_JUMP
POST_OPS_BIAS_5x32:
	{
		selector1 =
				_mm512_loadu_si512( ( int32_t* )post_ops_list_temp->op_args1 +
								post_ops_attr.post_op_c_j + ( 0 * 16 ) );
		selector2 =
				_mm512_loadu_si512( ( int32_t* )post_ops_list_temp->op_args1 +
								post_ops_attr.post_op_c_j + ( 1 * 16 ) );

		// c[0,0-15]
		c_int32_0p0 = _mm512_add_epi32( selector1, c_int32_0p0 );

		// c[0, 16-31]
		c_int32_0p1 = _mm512_add_epi32( selector2, c_int32_0p1 );

		// c[1,0-15]
		c_int32_1p0 = _mm512_add_epi32( selector1, c_int32_1p0 );

		// c[1, 16-31]
		c_int32_1p1 = _mm512_add_epi32( selector2, c_int32_1p1 );

		// c[2,0-15]
		c_int32_2p0 = _mm512_add_epi32( selector1, c_int32_2p0 );

		// c[2, 16-31]
		c_int32_2p1 = _mm512_add_epi32( selector2, c_int32_2p1 );

		// c[3,0-15]
		c_int32_3p0 = _mm512_add_epi32( selector1, c_int32_3p0 );

		// c[3, 16-31]
		c_int32_3p1 = _mm512_add_epi32( selector2, c_int32_3p1 );

		// c[4,0-15]
		c_int32_4p0 = _mm512_add_epi32( selector1, c_int32_4p0 );

		// c[4, 16-31]
		c_int32_4p1 = _mm512_add_epi32( selector2, c_int32_4p1 );

		POST_OP_LABEL_LASTK_SAFE_JUMP_WITH_NEXT_PTR
	}
POST_OPS_RELU_5x32:
	{
		selector1 = _mm512_setzero_epi32();

		// c[0,0-15]
		c_int32_0p0 = _mm512_max_epi32( selector1, c_int32_0p0 );

		// c[0, 16-31]
		c_int32_0p1 = _mm512_max_epi32( selector1, c_int32_0p1 );

		// c[1,0-15]
		c_int32_1p0 = _mm512_max_epi32( selector1, c_int32_1p0 );

		// c[1,16-31]
		c_int32_1p1 = _mm512_max_epi32( selector1, c_int32_1p1 );

		// c[2,0-15]
		c_int32_2p0 = _mm512_max_epi32( selector1, c_int32_2p0 );

		// c[2,16-31]
		c_int32_2p1 = _mm512_max_epi32( selector1, c_int32_2p1 );

		// c[3,0-15]
		c_int32_3p0 = _mm512_max_epi32( selector1, c_int32_3p0 );

		// c[3,16-31]
		c_int32_3p1 = _mm512_max_epi32( selector1, c_int32_3p1 );

		// c[4,0-15]
		c_int32_4p0 = _mm512_max_epi32( selector1, c_int32_4p0 );

		// c[4,16-31]
		c_int32_4p1 = _mm512_max_epi32( selector1, c_int32_4p1 );

		POST_OP_LABEL_LASTK_SAFE_JUMP_WITH_NEXT_PTR
	}
POST_OPS_RELU_SCALE_5x32:
	{
		selector1 = _mm512_setzero_epi32();
		selector2 =
			_mm512_set1_epi32( *( ( int32_t* )post_ops_list_temp->op_args2 ) );

		__mmask16 relu_cmp_mask;

		// c[0, 0-15]
		RELU_SCALE_OP_S32_AVX512(c_int32_0p0)

		// c[0, 16-31]
		RELU_SCALE_OP_S32_AVX512(c_int32_0p1)

		// c[1, 0-15]
		RELU_SCALE_OP_S32_AVX512(c_int32_1p0)

		// c[1, 16-31]
		RELU_SCALE_OP_S32_AVX512(c_int32_1p1)

		// c[2, 0-15]
		RELU_SCALE_OP_S32_AVX512(c_int32_2p0)

		// c[2, 16-31]
		RELU_SCALE_OP_S32_AVX512(c_int32_2p1)

		// c[3, 0-15]
		RELU_SCALE_OP_S32_AVX512(c_int32_3p0)

		// c[3, 16-31]
		RELU_SCALE_OP_S32_AVX512(c_int32_3p1)

		// c[4, 0-15]
		RELU_SCALE_OP_S32_AVX512(c_int32_4p0)

		// c[4, 16-31]
		RELU_SCALE_OP_S32_AVX512(c_int32_4p1)

		POST_OP_LABEL_LASTK_SAFE_JUMP_WITH_NEXT_PTR
	}
POST_OPS_GELU_TANH_5x32:
	{
		__m512 dn, z, x, r2, r, y, x_tanh;
		__m512i q;

		// c[0, 0-15]
		GELU_TANH_S32_AVX512(c_int32_0p0, y, r, r2, x, z, dn, x_tanh, q)

		// c[0, 16-31]
		GELU_TANH_S32_AVX512(c_int32_0p1, y, r, r2, x, z, dn, x_tanh, q)

		// c[1, 0-15]
		GELU_TANH_S32_AVX512(c_int32_1p0, y, r, r2, x, z, dn, x_tanh, q)

		// c[1, 16-31]
		GELU_TANH_S32_AVX512(c_int32_1p1, y, r, r2, x, z, dn, x_tanh, q)

		// c[2, 0-15]
		GELU_TANH_S32_AVX512(c_int32_2p0, y, r, r2, x, z, dn, x_tanh, q)

		// c[2, 16-31]
		GELU_TANH_S32_AVX512(c_int32_2p1, y, r, r2, x, z, dn, x_tanh, q)

		// c[3, 0-15]
		GELU_TANH_S32_AVX512(c_int32_3p0, y, r, r2, x, z, dn, x_tanh, q)

		// c[3, 16-31]
		GELU_TANH_S32_AVX512(c_int32_3p1, y, r, r2, x, z, dn, x_tanh, q)

		// c[4, 0-15]
		GELU_TANH_S32_AVX512(c_int32_4p0, y, r, r2, x, z, dn, x_tanh, q)

		// c[4, 16-31]
		GELU_TANH_S32_AVX512(c_int32_4p1, y, r, r2, x, z, dn, x_tanh, q)

		POST_OP_LABEL_LASTK_SAFE_JUMP_WITH_NEXT_PTR
	}
POST_OPS_GELU_ERF_5x32:
	{
		__m512 x, r, y, x_erf;

		// c[0, 0-15]
		GELU_ERF_S32_AVX512(c_int32_0p0, y, r, x, x_erf)

		// c[0, 16-31]
		GELU_ERF_S32_AVX512(c_int32_0p1, y, r, x, x_erf)

		// c[1, 0-15]
		GELU_ERF_S32_AVX512(c_int32_1p0, y, r, x, x_erf)

		// c[1, 16-31]
		GELU_ERF_S32_AVX512(c_int32_1p1, y, r, x, x_erf)

		// c[2, 0-15]
		GELU_ERF_S32_AVX512(c_int32_2p0, y, r, x, x_erf)

		// c[2, 16-31]
		GELU_ERF_S32_AVX512(c_int32_2p1, y, r, x, x_erf)

		// c[3, 0-15]
		GELU_ERF_S32_AVX512(c_int32_3p0, y, r, x, x_erf)

		// c[3, 16-31]
		GELU_ERF_S32_AVX512(c_int32_3p1, y, r, x, x_erf)

		// c[4, 0-15]
		GELU_ERF_S32_AVX512(c_int32_4p0, y, r, x, x_erf)

		// c[4, 16-31]
		GELU_ERF_S32_AVX512(c_int32_4p1, y, r, x, x_erf)

		POST_OP_LABEL_LASTK_SAFE_JUMP_WITH_NEXT_PTR
	}
POST_OPS_CLIP_5x32:
	{
		__m512i min = _mm512_set1_epi32( *( int32_t* )post_ops_list_temp->op_args2 );
		__m512i max = _mm512_set1_epi32( *( int32_t* )post_ops_list_temp->op_args3 );

		// c[0, 0-15]
		CLIP_S32_AVX512(c_int32_0p0, min, max)

		// c[0, 16-31]
		CLIP_S32_AVX512(c_int32_0p1, min, max)

		// c[1, 0-15]
		CLIP_S32_AVX512(c_int32_1p0, min, max)

		// c[1, 16-31]
		CLIP_S32_AVX512(c_int32_1p1, min, max)

		// c[2, 0-15]
		CLIP_S32_AVX512(c_int32_2p0, min, max)

		// c[2, 16-31]
		CLIP_S32_AVX512(c_int32_2p1, min, max)

		// c[3, 0-15]
		CLIP_S32_AVX512(c_int32_3p0, min, max)

		// c[3, 16-31]
		CLIP_S32_AVX512(c_int32_3p1, min, max)

		// c[4, 0-15]
		CLIP_S32_AVX512(c_int32_4p0, min, max)

		// c[4, 16-31]
		CLIP_S32_AVX512(c_int32_4p1, min, max)

		POST_OP_LABEL_LASTK_SAFE_JUMP_WITH_NEXT_PTR
	}
POST_OPS_DOWNSCALE_5x32:
	{
<<<<<<< HEAD
		selector1 =
			_mm512_loadu_si512( ( float* )post_ops_list_temp->scale_factor +
							post_ops_attr.post_op_c_j + ( 0 * 16 ) );
		selector2 =
			_mm512_loadu_si512( ( float* )post_ops_list_temp->scale_factor +
							post_ops_attr.post_op_c_j + ( 1 * 16 ) );
		__m128i zero_point0 =
			_mm_loadu_si128( ( __m128i const* )
					( ( int8_t* )post_ops_list_temp->op_args1 +
					post_ops_attr.post_op_c_j + ( 0 * 16 ) ) );
		__m128i zero_point1 =
			_mm_loadu_si128( ( __m128i const* )
					( ( int8_t* )post_ops_list_temp->op_args1 +
					post_ops_attr.post_op_c_j + ( 1 * 16 ) ) );
=======
		if ( post_ops_list_temp->scale_factor_len > 1 )
		{
			selector1 =
				_mm512_loadu_si512( ( float* )post_ops_list_temp->scale_factor +
								post_ops_attr.post_op_c_j + ( 0 * 16 ) );
			selector2 =
				_mm512_loadu_si512( ( float* )post_ops_list_temp->scale_factor +
								post_ops_attr.post_op_c_j + ( 1 * 16 ) );
		}
		else if ( post_ops_list_temp->scale_factor_len == 1 )
		{
			selector1 =
				( __m512i )_mm512_set1_ps( *( ( float* )post_ops_list_temp->scale_factor ) );
			selector2 =
				( __m512i )_mm512_set1_ps( *( ( float* )post_ops_list_temp->scale_factor ) );
		}

		// Need to ensure sse not used to avoid avx512 -> sse transition.
		__m128i zero_point0 = _mm512_castsi512_si128( _mm512_setzero_si512() );
		__m128i zero_point1 = _mm512_castsi512_si128( _mm512_setzero_si512() );
		if ( *( ( dim_t* )post_ops_list_temp->op_args3 ) > 1 )
		{
			zero_point0 = _mm_loadu_si128( ( __m128i const* )
							( ( int8_t* )post_ops_list_temp->op_args1 +
							post_ops_attr.post_op_c_j + ( 0 * 16 ) ) );
			zero_point1 = _mm_loadu_si128( ( __m128i const* )
							( ( int8_t* )post_ops_list_temp->op_args1 +
							post_ops_attr.post_op_c_j + ( 1 * 16 ) ) );
		}
		else if ( *( ( dim_t* )post_ops_list_temp->op_args3 ) == 1 )
		{
			zero_point0 = _mm_maskz_set1_epi8( 0xFFFF,
							*( ( int8_t* )post_ops_list_temp->op_args1 ) );
			zero_point1 = _mm_maskz_set1_epi8( 0xFFFF,
							*( ( int8_t* )post_ops_list_temp->op_args1 ) );
		}
>>>>>>> f3c166b0

		// c[0, 0-15]
		CVT_MULRND_CVT32(c_int32_0p0,selector1,zero_point0);

		// c[0, 16-31]
		CVT_MULRND_CVT32(c_int32_0p1,selector2,zero_point1);

		// c[1, 0-15]
		CVT_MULRND_CVT32(c_int32_1p0,selector1,zero_point0);

		// c[1, 16-31]
		CVT_MULRND_CVT32(c_int32_1p1,selector2,zero_point1);

		// c[2, 0-15]
		CVT_MULRND_CVT32(c_int32_2p0,selector1,zero_point0);

		// c[2, 16-31]
		CVT_MULRND_CVT32(c_int32_2p1,selector2,zero_point1);

		// c[3, 0-15]
		CVT_MULRND_CVT32(c_int32_3p0,selector1,zero_point0);

		// c[3, 16-31]
		CVT_MULRND_CVT32(c_int32_3p1,selector2,zero_point1);

		// c[4, 0-15]
		CVT_MULRND_CVT32(c_int32_4p0,selector1,zero_point0);

		// c[4, 16-31]
		CVT_MULRND_CVT32(c_int32_4p1,selector2,zero_point1);

		POST_OP_LABEL_LASTK_SAFE_JUMP_WITH_NEXT_PTR
	}
POST_OPS_MATRIX_ADD_5x32:
	{
		dim_t ldm = *( dim_t* )post_ops_list_temp->op_args3;
		if ( post_ops_attr.c_stor_type == S8 )
		{
			int8_t* matptr = ( int8_t* )post_ops_list_temp->op_args1;

			// c[0:0-15,16-31]
			S8_S32_MATRIX_ADD_2COL(selector1,selector2,0);

			// c[1:0-15,16-31]
			S8_S32_MATRIX_ADD_2COL(selector1,selector2,1);

			// c[2:0-15,16-31]
			S8_S32_MATRIX_ADD_2COL(selector1,selector2,2);

			// c[3:0-15,16-31]
			S8_S32_MATRIX_ADD_2COL(selector1,selector2,3);

			// c[4:0-15,16-31]
			S8_S32_MATRIX_ADD_2COL(selector1,selector2,4);
		}
		else
		{
			int32_t* matptr = ( int32_t* )post_ops_list_temp->op_args1;

			// c[0:0-15,16-31]
			S32_S32_MATRIX_ADD_2COL(selector1,selector2,0);

			// c[1:0-15,16-31]
			S32_S32_MATRIX_ADD_2COL(selector1,selector2,1);

			// c[2:0-15,16-31]
			S32_S32_MATRIX_ADD_2COL(selector1,selector2,2);

			// c[3:0-15,16-31]
			S32_S32_MATRIX_ADD_2COL(selector1,selector2,3);

			// c[4:0-15,16-31]
			S32_S32_MATRIX_ADD_2COL(selector1,selector2,4);
		}

		POST_OP_LABEL_LASTK_SAFE_JUMP_WITH_NEXT_PTR
	}
POST_OPS_SWISH_5x32:
	{
		selector1 =
			_mm512_set1_epi32( *( ( int32_t* )post_ops_list_temp->op_args2 ) );
		__m512 al = _mm512_cvtepi32_ps( selector1 );

		__m512 fl_reg, al_in, r, r2, z, dn;

		// c[0, 0-15]
		SWISH_S32_AVX512(c_int32_0p0, fl_reg, al, al_in, r, r2, z, dn, selector2);

		// c[0, 16-31]
		SWISH_S32_AVX512(c_int32_0p1, fl_reg, al, al_in, r, r2, z, dn, selector2);

		// c[1, 0-15]
		SWISH_S32_AVX512(c_int32_1p0, fl_reg, al, al_in, r, r2, z, dn, selector2);

		// c[1, 16-31]
		SWISH_S32_AVX512(c_int32_1p1, fl_reg, al, al_in, r, r2, z, dn, selector2);

		// c[2, 0-15]
		SWISH_S32_AVX512(c_int32_2p0, fl_reg, al, al_in, r, r2, z, dn, selector2);

		// c[2, 16-31]
		SWISH_S32_AVX512(c_int32_2p1, fl_reg, al, al_in, r, r2, z, dn, selector2);

		// c[3, 0-15]
		SWISH_S32_AVX512(c_int32_3p0, fl_reg, al, al_in, r, r2, z, dn, selector2);

		// c[3, 16-31]
		SWISH_S32_AVX512(c_int32_3p1, fl_reg, al, al_in, r, r2, z, dn, selector2);

		// c[4, 0-15]
		SWISH_S32_AVX512(c_int32_4p0, fl_reg, al, al_in, r, r2, z, dn, selector2);

		// c[4, 16-31]
		SWISH_S32_AVX512(c_int32_4p1, fl_reg, al, al_in, r, r2, z, dn, selector2);

		POST_OP_LABEL_LASTK_SAFE_JUMP_WITH_NEXT_PTR
	}
POST_OPS_5x32_DISABLE:
	;

	if ( ( post_ops_attr.buf_downscale != NULL ) && ( post_ops_attr.is_last_k == TRUE ) )
	{
		// Generate a mask16 of all 1's.
		selector1 = _mm512_setzero_epi32();
		selector2 = _mm512_set1_epi32( 10 );
		__mmask16 mask_all1 = _mm512_cmplt_epi32_mask( selector1, selector2 );

		// Store the results in downscaled type (int8 instead of int32).
		// c[0,0-15]
		CVT_STORE_S32_S8(c_int32_0p0,0,0);

		// c[0,16-31]
		CVT_STORE_S32_S8(c_int32_0p1,0,1);

		// c[1,0-15]
		CVT_STORE_S32_S8(c_int32_1p0,1,0);

		// c[1,16-31]
		CVT_STORE_S32_S8(c_int32_1p1,1,1);

		// c[2,0-15]
		CVT_STORE_S32_S8(c_int32_2p0,2,0);

		// c[2,16-31]
		CVT_STORE_S32_S8(c_int32_2p1,2,1);

		// c[3,0-15]
		CVT_STORE_S32_S8(c_int32_3p0,3,0);

		// c[3,16-31]
		CVT_STORE_S32_S8(c_int32_3p1,3,1);

		// c[4,0-15]
		CVT_STORE_S32_S8(c_int32_4p0,4,0);

		// c[4,16-31]
		CVT_STORE_S32_S8(c_int32_4p1,4,1);
	}
	else
	{
		// Store the results.
		// c[0,0-15]
		_mm512_storeu_si512( c + ( rs_c * 0 ) + ( 0*16 ), c_int32_0p0 );

		// c[0, 16-31]
		_mm512_storeu_si512( c + ( rs_c * 0 ) + ( 1*16 ), c_int32_0p1 );

		// c[1,0-15]
		_mm512_storeu_si512( c + ( rs_c * 1 ) + ( 0*16 ), c_int32_1p0 );

		// c[1,16-31]
		_mm512_storeu_si512( c + ( rs_c * 1 ) + ( 1*16 ), c_int32_1p1 );

		// c[2,0-15]
		_mm512_storeu_si512( c + ( rs_c * 2 ) + ( 0*16 ), c_int32_2p0 );

		// c[2,16-31]
		_mm512_storeu_si512( c + ( rs_c * 2 ) + ( 1*16 ), c_int32_2p1 );

		// c[3,0-15]
		_mm512_storeu_si512( c + ( rs_c * 3 ) + ( 0*16 ), c_int32_3p0 );

		// c[3,16-31]
		_mm512_storeu_si512( c + ( rs_c * 3 ) + ( 1*16 ), c_int32_3p1 );

		// c[4,0-15]
		_mm512_storeu_si512( c + ( rs_c * 4 ) + ( 0*16 ), c_int32_4p0 );

		// c[4,16-31]
		_mm512_storeu_si512( c + ( rs_c * 4 ) + ( 1*16 ), c_int32_4p1 );
	}
}

// 4x32 int8o32 kernel
LPGEMM_MN_FRINGE_KERN(int8_t,int8_t,int32_t,s8s8s32os32_4x32)
{
	static void* post_ops_labels[] =
						{
						  &&POST_OPS_4x32_DISABLE,
						  &&POST_OPS_BIAS_4x32,
						  &&POST_OPS_RELU_4x32,
						  &&POST_OPS_RELU_SCALE_4x32,
						  &&POST_OPS_GELU_TANH_4x32,
						  &&POST_OPS_GELU_ERF_4x32,
						  &&POST_OPS_CLIP_4x32,
						  &&POST_OPS_DOWNSCALE_4x32,
						  &&POST_OPS_MATRIX_ADD_4x32,
						  &&POST_OPS_SWISH_4x32
						};
	dim_t k_full_pieces = k0 / 4;
	dim_t k_partial_pieces = k0 % 4;

	// B matrix storage.
	__m512i b0 = _mm512_setzero_epi32();
	__m512i b1 = _mm512_setzero_epi32();

	// A matrix storage.
	__m512i a_int32_0 = _mm512_setzero_epi32();

	uint8_t cvt_uint8 = 128;
	__m512i vec_uint8 = _mm512_set1_epi8 (cvt_uint8);

	// Registers to use for accumulating C.
	__m512i c_int32_0p0 = _mm512_setzero_epi32();
	__m512i c_int32_0p1 = _mm512_setzero_epi32();

	__m512i c_int32_1p0 = _mm512_setzero_epi32();
	__m512i c_int32_1p1 = _mm512_setzero_epi32();

	__m512i c_int32_2p0 = _mm512_setzero_epi32();
	__m512i c_int32_2p1 = _mm512_setzero_epi32();

	__m512i c_int32_3p0 = _mm512_setzero_epi32();
	__m512i c_int32_3p1 = _mm512_setzero_epi32();

	for ( dim_t kr = 0; kr < k_full_pieces; kr += 1 )
	{
		b0 = _mm512_loadu_si512( b + ( rs_b * kr ) + ( cs_b * 0 ) );
		b1 = _mm512_loadu_si512( b + ( rs_b * kr ) + ( cs_b * 1 ) );

		// Broadcast a[0,kr:kr+4].
		a_int32_0 = _mm512_set1_epi32( *( int32_t* )( a + ( rs_a * 0 ) + ( cs_a * kr ) ) );

		//convert signed int8 to uint8 for VNNI
		a_int32_0 = _mm512_add_epi8( a_int32_0, vec_uint8 );

		// Perform column direction mat-mul with k = 4.
		// c[0,0-31] = a[0,kr:kr+4]*b[kr:kr+4,0-31]
		c_int32_0p0 = _mm512_dpbusd_epi32( c_int32_0p0, a_int32_0, b0 );
		c_int32_0p1 = _mm512_dpbusd_epi32( c_int32_0p1, a_int32_0, b1 );

		// Broadcast a[1,kr:kr+4].
		a_int32_0 = _mm512_set1_epi32( *( int32_t* )( a + ( rs_a * 1 ) + ( cs_a * kr ) ) );

		//convert signed int8 to uint8 for VNNI
		a_int32_0 = _mm512_add_epi8( a_int32_0, vec_uint8 );

		// Perform column direction mat-mul with k = 4.
		// c[1,0-31] = a[1,kr:kr+4]*b[kr:kr+4,0-31]
		c_int32_1p0 = _mm512_dpbusd_epi32( c_int32_1p0, a_int32_0, b0 );
		c_int32_1p1 = _mm512_dpbusd_epi32( c_int32_1p1, a_int32_0, b1 );

		// Broadcast a[2,kr:kr+4].
		a_int32_0 = _mm512_set1_epi32( *( int32_t* )( a + ( rs_a * 2 ) + ( cs_a * kr ) ) );

		//convert signed int8 to uint8 for VNNI
		a_int32_0 = _mm512_add_epi8( a_int32_0, vec_uint8 );

		// Perform column direction mat-mul with k = 4.
		// c[2,0-31] = a[2,kr:kr+4]*b[kr:kr+4,0-31]
		c_int32_2p0 = _mm512_dpbusd_epi32( c_int32_2p0, a_int32_0, b0 );
		c_int32_2p1 = _mm512_dpbusd_epi32( c_int32_2p1, a_int32_0, b1 );

		// Broadcast a[3,kr:kr+4].
		a_int32_0 = _mm512_set1_epi32( *( int32_t* )( a + ( rs_a * 3 ) + ( cs_a * kr ) ) );

		//convert signed int8 to uint8 for VNNI
		a_int32_0 = _mm512_add_epi8( a_int32_0, vec_uint8 );

		// Perform column direction mat-mul with k = 4.
		// c[3,0-31] = a[3,kr:kr+4]*b[kr:kr+4,0-31]
		c_int32_3p0 = _mm512_dpbusd_epi32( c_int32_3p0, a_int32_0, b0 );
		c_int32_3p1 = _mm512_dpbusd_epi32( c_int32_3p1, a_int32_0, b1 );
	}
	// Handle k remainder.
	if ( k_partial_pieces > 0 )
	{
		__m128i a_kfringe_buf;
		__mmask16 load_mask = _cvtu32_mask16( 0xFFFF >> ( 16 - k_partial_pieces ) );

		b0 = _mm512_loadu_si512( b + ( rs_b * k_full_pieces ) + ( cs_b * 0 ) );
		b1 = _mm512_loadu_si512( b + ( rs_b * k_full_pieces ) + ( cs_b * 1 ) );

		// Broadcast a[0,kr:kr+4].
		a_kfringe_buf = _mm_maskz_loadu_epi8( load_mask, ( a + ( rs_a * 0 ) + ( cs_a * k_full_pieces ) ) );
		a_int32_0 = _mm512_broadcastd_epi32( a_kfringe_buf );

		//convert signed int8 to uint8 for VNNI
		a_int32_0 = _mm512_add_epi8( a_int32_0, vec_uint8 );

		// Perform column direction mat-mul with k = 4.
		// c[0,0-31] = a[0,kr:kr+4]*b[kr:kr+4,0-31]
		c_int32_0p0 = _mm512_dpbusd_epi32( c_int32_0p0, a_int32_0, b0 );
		c_int32_0p1 = _mm512_dpbusd_epi32( c_int32_0p1, a_int32_0, b1 );

		// Broadcast a[1,kr:kr+4].
		a_kfringe_buf = _mm_maskz_loadu_epi8( load_mask, ( a + ( rs_a * 1 ) + ( cs_a * k_full_pieces ) ) );
		a_int32_0 = _mm512_broadcastd_epi32( a_kfringe_buf );

		//convert signed int8 to uint8 for VNNI
		a_int32_0 = _mm512_add_epi8( a_int32_0, vec_uint8 );

		// Perform column direction mat-mul with k = 4.
		// c[1,0-31] = a[1,kr:kr+4]*b[kr:kr+4,0-31]
		c_int32_1p0 = _mm512_dpbusd_epi32( c_int32_1p0, a_int32_0, b0 );
		c_int32_1p1 = _mm512_dpbusd_epi32( c_int32_1p1, a_int32_0, b1 );

		// Broadcast a[2,kr:kr+4].
		a_kfringe_buf = _mm_maskz_loadu_epi8( load_mask, ( a + ( rs_a * 2 ) + ( cs_a * k_full_pieces ) ) );
		a_int32_0 = _mm512_broadcastd_epi32( a_kfringe_buf );

		//convert signed int8 to uint8 for VNNI
		a_int32_0 = _mm512_add_epi8( a_int32_0, vec_uint8 );

		// Perform column direction mat-mul with k = 4.
		// c[2,0-31] = a[2,kr:kr+4]*b[kr:kr+4,0-31]
		c_int32_2p0 = _mm512_dpbusd_epi32( c_int32_2p0, a_int32_0, b0 );
		c_int32_2p1 = _mm512_dpbusd_epi32( c_int32_2p1, a_int32_0, b1 );

		// Broadcast a[3,kr:kr+4].
		a_kfringe_buf = _mm_maskz_loadu_epi8( load_mask, ( a + ( rs_a * 3 ) + ( cs_a * k_full_pieces ) ) );
		a_int32_0 = _mm512_broadcastd_epi32( a_kfringe_buf );

		//convert signed int8 to uint8 for VNNI
		a_int32_0 = _mm512_add_epi8( a_int32_0, vec_uint8 );

		// Perform column direction mat-mul with k = 4.
		// c[3,0-31] = a[3,kr:kr+4]*b[kr:kr+4,0-31]
		c_int32_3p0 = _mm512_dpbusd_epi32( c_int32_3p0, a_int32_0, b0 );
		c_int32_3p1 = _mm512_dpbusd_epi32( c_int32_3p1, a_int32_0, b1 );
	}
	if ( post_ops_attr.is_last_k == 1 )
	{
		//Subtract B matrix sum column values to compensate
		//for addition of 128 to A matrix elements

		int32_t* bsumptr = post_ops_attr.b_col_sum_vec + post_ops_attr.b_sum_offset;

		b0 = _mm512_loadu_si512( bsumptr);

		c_int32_0p0 = _mm512_sub_epi32( c_int32_0p0 , b0 );
		c_int32_1p0 = _mm512_sub_epi32( c_int32_1p0 , b0 );
		c_int32_2p0 = _mm512_sub_epi32( c_int32_2p0 , b0 );
		c_int32_3p0 = _mm512_sub_epi32( c_int32_3p0 , b0 );

		b0 = _mm512_loadu_si512( bsumptr + 16 );

		c_int32_0p1 = _mm512_sub_epi32( c_int32_0p1 , b0 );
		c_int32_1p1 = _mm512_sub_epi32( c_int32_1p1 , b0 );
		c_int32_2p1 = _mm512_sub_epi32( c_int32_2p1 , b0 );
		c_int32_3p1 = _mm512_sub_epi32( c_int32_3p1 , b0 );
		}

	// Load alpha and beta
	__m512i selector1 = _mm512_set1_epi32( alpha );
	__m512i selector2 = _mm512_set1_epi32( beta );

	if ( alpha != 1 )
	{
		// Scale by alpha
		c_int32_0p0 = _mm512_mullo_epi32( selector1, c_int32_0p0 );
		c_int32_0p1 = _mm512_mullo_epi32( selector1, c_int32_0p1 );

		c_int32_1p0 = _mm512_mullo_epi32( selector1, c_int32_1p0 );
		c_int32_1p1 = _mm512_mullo_epi32( selector1, c_int32_1p1 );

		c_int32_2p0 = _mm512_mullo_epi32( selector1, c_int32_2p0 );
		c_int32_2p1 = _mm512_mullo_epi32( selector1, c_int32_2p1 );

		c_int32_3p0 = _mm512_mullo_epi32( selector1, c_int32_3p0 );
		c_int32_3p1 = _mm512_mullo_epi32( selector1, c_int32_3p1 );
	}

	// Scale C by beta.
	if ( beta != 0 )
	{
		if ( ( post_ops_attr.buf_downscale != NULL ) &&
			 ( post_ops_attr.is_first_k == TRUE ) )
		{
			// c[0:0-15,16-31]
			S8_S32_BETA_OP2(0,0,selector1,selector2);

			// c[1:0-15,16-31]
			S8_S32_BETA_OP2(0,1,selector1,selector2);

			// c[2:0-15,16-31]
			S8_S32_BETA_OP2(0,2,selector1,selector2);

			// c[3:0-15,16-31]
			S8_S32_BETA_OP2(0,3,selector1,selector2);
		}
		else
		{
			// c[0:0-15,16-31]
			S32_S32_BETA_OP2(0,0,selector1,selector2);

			// c[1:0-15,16-31]
			S32_S32_BETA_OP2(0,1,selector1,selector2);

			// c[2:0-15,16-31]
			S32_S32_BETA_OP2(0,2,selector1,selector2);

			// c[3:0-15,16-31]
			S32_S32_BETA_OP2(0,3,selector1,selector2);
		}
	}

	// Post Ops
	lpgemm_post_op* post_ops_list_temp = post_ops_list;
	POST_OP_LABEL_LASTK_SAFE_JUMP
POST_OPS_BIAS_4x32:
	{
		selector1 =
				_mm512_loadu_si512( ( int32_t* )post_ops_list_temp->op_args1 +
								post_ops_attr.post_op_c_j + ( 0 * 16 ) );
		selector2 =
				_mm512_loadu_si512( ( int32_t* )post_ops_list_temp->op_args1 +
								post_ops_attr.post_op_c_j + ( 1 * 16 ) );

		// c[0,0-15]
		c_int32_0p0 = _mm512_add_epi32( selector1, c_int32_0p0 );

		// c[0, 16-31]
		c_int32_0p1 = _mm512_add_epi32( selector2, c_int32_0p1 );

		// c[1,0-15]
		c_int32_1p0 = _mm512_add_epi32( selector1, c_int32_1p0 );

		// c[1, 16-31]
		c_int32_1p1 = _mm512_add_epi32( selector2, c_int32_1p1 );

		// c[2,0-15]
		c_int32_2p0 = _mm512_add_epi32( selector1, c_int32_2p0 );

		// c[2, 16-31]
		c_int32_2p1 = _mm512_add_epi32( selector2, c_int32_2p1 );

		// c[3,0-15]
		c_int32_3p0 = _mm512_add_epi32( selector1, c_int32_3p0 );

		// c[3, 16-31]
		c_int32_3p1 = _mm512_add_epi32( selector2, c_int32_3p1 );

		POST_OP_LABEL_LASTK_SAFE_JUMP_WITH_NEXT_PTR
	}
POST_OPS_RELU_4x32:
	{
		selector1 = _mm512_setzero_epi32();

		// c[0,0-15]
		c_int32_0p0 = _mm512_max_epi32( selector1, c_int32_0p0 );

		// c[0, 16-31]
		c_int32_0p1 = _mm512_max_epi32( selector1, c_int32_0p1 );

		// c[1,0-15]
		c_int32_1p0 = _mm512_max_epi32( selector1, c_int32_1p0 );

		// c[1,16-31]
		c_int32_1p1 = _mm512_max_epi32( selector1, c_int32_1p1 );

		// c[2,0-15]
		c_int32_2p0 = _mm512_max_epi32( selector1, c_int32_2p0 );

		// c[2,16-31]
		c_int32_2p1 = _mm512_max_epi32( selector1, c_int32_2p1 );

		// c[3,0-15]
		c_int32_3p0 = _mm512_max_epi32( selector1, c_int32_3p0 );

		// c[3,16-31]
		c_int32_3p1 = _mm512_max_epi32( selector1, c_int32_3p1 );

		POST_OP_LABEL_LASTK_SAFE_JUMP_WITH_NEXT_PTR
	}
POST_OPS_RELU_SCALE_4x32:
	{
		selector1 = _mm512_setzero_epi32();
		selector2 =
			_mm512_set1_epi32( *( ( int32_t* )post_ops_list_temp->op_args2 ) );

		__mmask16 relu_cmp_mask;

		// c[0, 0-15]
		RELU_SCALE_OP_S32_AVX512(c_int32_0p0)

		// c[0, 16-31]
		RELU_SCALE_OP_S32_AVX512(c_int32_0p1)

		// c[1, 0-15]
		RELU_SCALE_OP_S32_AVX512(c_int32_1p0)

		// c[1, 16-31]
		RELU_SCALE_OP_S32_AVX512(c_int32_1p1)

		// c[2, 0-15]
		RELU_SCALE_OP_S32_AVX512(c_int32_2p0)

		// c[2, 16-31]
		RELU_SCALE_OP_S32_AVX512(c_int32_2p1)

		// c[3, 0-15]
		RELU_SCALE_OP_S32_AVX512(c_int32_3p0)

		// c[3, 16-31]
		RELU_SCALE_OP_S32_AVX512(c_int32_3p1)

		POST_OP_LABEL_LASTK_SAFE_JUMP_WITH_NEXT_PTR
	}
POST_OPS_GELU_TANH_4x32:
	{
		__m512 dn, z, x, r2, r, y, x_tanh;
		__m512i q;

		// c[0, 0-15]
		GELU_TANH_S32_AVX512(c_int32_0p0, y, r, r2, x, z, dn, x_tanh, q)

		// c[0, 16-31]
		GELU_TANH_S32_AVX512(c_int32_0p1, y, r, r2, x, z, dn, x_tanh, q)

		// c[1, 0-15]
		GELU_TANH_S32_AVX512(c_int32_1p0, y, r, r2, x, z, dn, x_tanh, q)

		// c[1, 16-31]
		GELU_TANH_S32_AVX512(c_int32_1p1, y, r, r2, x, z, dn, x_tanh, q)

		// c[2, 0-15]
		GELU_TANH_S32_AVX512(c_int32_2p0, y, r, r2, x, z, dn, x_tanh, q)

		// c[2, 16-31]
		GELU_TANH_S32_AVX512(c_int32_2p1, y, r, r2, x, z, dn, x_tanh, q)

		// c[3, 0-15]
		GELU_TANH_S32_AVX512(c_int32_3p0, y, r, r2, x, z, dn, x_tanh, q)

		// c[3, 16-31]
		GELU_TANH_S32_AVX512(c_int32_3p1, y, r, r2, x, z, dn, x_tanh, q)

		POST_OP_LABEL_LASTK_SAFE_JUMP_WITH_NEXT_PTR
	}
POST_OPS_GELU_ERF_4x32:
	{
		__m512 x, r, y, x_erf;

		// c[0, 0-15]
		GELU_ERF_S32_AVX512(c_int32_0p0, y, r, x, x_erf)

		// c[0, 16-31]
		GELU_ERF_S32_AVX512(c_int32_0p1, y, r, x, x_erf)

		// c[1, 0-15]
		GELU_ERF_S32_AVX512(c_int32_1p0, y, r, x, x_erf)

		// c[1, 16-31]
		GELU_ERF_S32_AVX512(c_int32_1p1, y, r, x, x_erf)

		// c[2, 0-15]
		GELU_ERF_S32_AVX512(c_int32_2p0, y, r, x, x_erf)

		// c[2, 16-31]
		GELU_ERF_S32_AVX512(c_int32_2p1, y, r, x, x_erf)

		// c[3, 0-15]
		GELU_ERF_S32_AVX512(c_int32_3p0, y, r, x, x_erf)

		// c[3, 16-31]
		GELU_ERF_S32_AVX512(c_int32_3p1, y, r, x, x_erf)

		POST_OP_LABEL_LASTK_SAFE_JUMP_WITH_NEXT_PTR
	}
POST_OPS_CLIP_4x32:
	{
		__m512i min = _mm512_set1_epi32( *( int32_t* )post_ops_list_temp->op_args2 );
		__m512i max = _mm512_set1_epi32( *( int32_t* )post_ops_list_temp->op_args3 );

		// c[0, 0-15]
		CLIP_S32_AVX512(c_int32_0p0, min, max)

		// c[0, 16-31]
		CLIP_S32_AVX512(c_int32_0p1, min, max)

		// c[1, 0-15]
		CLIP_S32_AVX512(c_int32_1p0, min, max)

		// c[1, 16-31]
		CLIP_S32_AVX512(c_int32_1p1, min, max)

		// c[2, 0-15]
		CLIP_S32_AVX512(c_int32_2p0, min, max)

		// c[2, 16-31]
		CLIP_S32_AVX512(c_int32_2p1, min, max)

		// c[3, 0-15]
		CLIP_S32_AVX512(c_int32_3p0, min, max)

		// c[3, 16-31]
		CLIP_S32_AVX512(c_int32_3p1, min, max)

		POST_OP_LABEL_LASTK_SAFE_JUMP_WITH_NEXT_PTR
	}
POST_OPS_DOWNSCALE_4x32:
	{
		if ( post_ops_list_temp->scale_factor_len > 1 )
		{
			selector1 =
				_mm512_loadu_si512( ( float* )post_ops_list_temp->scale_factor +
								post_ops_attr.post_op_c_j + ( 0 * 16 ) );
			selector2 =
				_mm512_loadu_si512( ( float* )post_ops_list_temp->scale_factor +
								post_ops_attr.post_op_c_j + ( 1 * 16 ) );
		}
		else if ( post_ops_list_temp->scale_factor_len == 1 )
		{
			selector1 =
				( __m512i )_mm512_set1_ps( *( ( float* )post_ops_list_temp->scale_factor ) );
			selector2 =
				( __m512i )_mm512_set1_ps( *( ( float* )post_ops_list_temp->scale_factor ) );
		}

		// Need to ensure sse not used to avoid avx512 -> sse transition.
		__m128i zero_point0 = _mm512_castsi512_si128( _mm512_setzero_si512() );
		__m128i zero_point1 = _mm512_castsi512_si128( _mm512_setzero_si512() );
		if ( *( ( dim_t* )post_ops_list_temp->op_args3 ) > 1 )
		{
			zero_point0 = _mm_loadu_si128( ( __m128i const* )
							( ( int8_t* )post_ops_list_temp->op_args1 +
							post_ops_attr.post_op_c_j + ( 0 * 16 ) ) );
			zero_point1 = _mm_loadu_si128( ( __m128i const* )
							( ( int8_t* )post_ops_list_temp->op_args1 +
							post_ops_attr.post_op_c_j + ( 1 * 16 ) ) );
		}
		else if ( *( ( dim_t* )post_ops_list_temp->op_args3 ) == 1 )
		{
			zero_point0 = _mm_maskz_set1_epi8( 0xFFFF,
							*( ( int8_t* )post_ops_list_temp->op_args1 ) );
			zero_point1 = _mm_maskz_set1_epi8( 0xFFFF,
							*( ( int8_t* )post_ops_list_temp->op_args1 ) );
		}

		// c[0, 0-15]
		CVT_MULRND_CVT32(c_int32_0p0,selector1,zero_point0);

		// c[0, 16-31]
		CVT_MULRND_CVT32(c_int32_0p1,selector2,zero_point1);

		// c[1, 0-15]
		CVT_MULRND_CVT32(c_int32_1p0,selector1,zero_point0);

		// c[1, 16-31]
		CVT_MULRND_CVT32(c_int32_1p1,selector2,zero_point1);

		// c[2, 0-15]
		CVT_MULRND_CVT32(c_int32_2p0,selector1,zero_point0);

		// c[2, 16-31]
		CVT_MULRND_CVT32(c_int32_2p1,selector2,zero_point1);

		// c[3, 0-15]
		CVT_MULRND_CVT32(c_int32_3p0,selector1,zero_point0);

		// c[3, 16-31]
		CVT_MULRND_CVT32(c_int32_3p1,selector2,zero_point1);

		POST_OP_LABEL_LASTK_SAFE_JUMP_WITH_NEXT_PTR
	}
POST_OPS_MATRIX_ADD_4x32:
	{
		dim_t ldm = *( dim_t* )post_ops_list_temp->op_args3;
		if ( post_ops_attr.c_stor_type == S8 )
		{
			int8_t* matptr = ( int8_t* )post_ops_list_temp->op_args1;

			// c[0:0-15,16-31]
			S8_S32_MATRIX_ADD_2COL(selector1,selector2,0);

			// c[1:0-15,16-31]
			S8_S32_MATRIX_ADD_2COL(selector1,selector2,1);

			// c[2:0-15,16-31]
			S8_S32_MATRIX_ADD_2COL(selector1,selector2,2);

			// c[3:0-15,16-31]
			S8_S32_MATRIX_ADD_2COL(selector1,selector2,3);
		}
		else
		{
			int32_t* matptr = ( int32_t* )post_ops_list_temp->op_args1;

			// c[0:0-15,16-31]
			S32_S32_MATRIX_ADD_2COL(selector1,selector2,0);

			// c[1:0-15,16-31]
			S32_S32_MATRIX_ADD_2COL(selector1,selector2,1);

			// c[2:0-15,16-31]
			S32_S32_MATRIX_ADD_2COL(selector1,selector2,2);

			// c[3:0-15,16-31]
			S32_S32_MATRIX_ADD_2COL(selector1,selector2,3);
		}

		POST_OP_LABEL_LASTK_SAFE_JUMP_WITH_NEXT_PTR
	}
POST_OPS_SWISH_4x32:
	{
		selector1 =
<<<<<<< HEAD
			_mm512_loadu_si512( ( float* )post_ops_list_temp->scale_factor +
							post_ops_attr.post_op_c_j + ( 0 * 16 ) );
		selector2 =
			_mm512_loadu_si512( ( float* )post_ops_list_temp->scale_factor +
							post_ops_attr.post_op_c_j + ( 1 * 16 ) );
		__m128i zero_point0 =
			_mm_loadu_si128( ( __m128i const* )
					( ( int8_t* )post_ops_list_temp->op_args1 +
					post_ops_attr.post_op_c_j + ( 0 * 16 ) ) );
		__m128i zero_point1 =
			_mm_loadu_si128( ( __m128i const* )
					( ( int8_t* )post_ops_list_temp->op_args1 +
					post_ops_attr.post_op_c_j + ( 1 * 16 ) ) );
=======
			_mm512_set1_epi32( *( ( int32_t* )post_ops_list_temp->op_args2 ) );
		__m512 al = _mm512_cvtepi32_ps( selector1 );

		__m512 fl_reg, al_in, r, r2, z, dn;
>>>>>>> f3c166b0

		// c[0, 0-15]
		SWISH_S32_AVX512(c_int32_0p0, fl_reg, al, al_in, r, r2, z, dn, selector2);

		// c[0, 16-31]
		SWISH_S32_AVX512(c_int32_0p1, fl_reg, al, al_in, r, r2, z, dn, selector2);

		// c[1, 0-15]
		SWISH_S32_AVX512(c_int32_1p0, fl_reg, al, al_in, r, r2, z, dn, selector2);

		// c[1, 16-31]
		SWISH_S32_AVX512(c_int32_1p1, fl_reg, al, al_in, r, r2, z, dn, selector2);

		// c[2, 0-15]
		SWISH_S32_AVX512(c_int32_2p0, fl_reg, al, al_in, r, r2, z, dn, selector2);

		// c[2, 16-31]
		SWISH_S32_AVX512(c_int32_2p1, fl_reg, al, al_in, r, r2, z, dn, selector2);

		// c[3, 0-15]
		SWISH_S32_AVX512(c_int32_3p0, fl_reg, al, al_in, r, r2, z, dn, selector2);

		// c[3, 16-31]
		SWISH_S32_AVX512(c_int32_3p1, fl_reg, al, al_in, r, r2, z, dn, selector2);

		POST_OP_LABEL_LASTK_SAFE_JUMP_WITH_NEXT_PTR
	}
POST_OPS_4x32_DISABLE:
	;

	if ( ( post_ops_attr.buf_downscale != NULL ) && ( post_ops_attr.is_last_k == TRUE ) )
	{
		// Generate a mask16 of all 1's.
		selector1 = _mm512_setzero_epi32();
		selector2 = _mm512_set1_epi32( 10 );
		__mmask16 mask_all1 = _mm512_cmplt_epi32_mask( selector1, selector2 );

		// Store the results in downscaled type (int8 instead of int32).
		// c[0,0-15]
		CVT_STORE_S32_S8(c_int32_0p0,0,0);

		// c[0,16-31]
		CVT_STORE_S32_S8(c_int32_0p1,0,1);

		// c[1,0-15]
		CVT_STORE_S32_S8(c_int32_1p0,1,0);

		// c[1,16-31]
		CVT_STORE_S32_S8(c_int32_1p1,1,1);

		// c[2,0-15]
		CVT_STORE_S32_S8(c_int32_2p0,2,0);

		// c[2,16-31]
		CVT_STORE_S32_S8(c_int32_2p1,2,1);

		// c[3,0-15]
		CVT_STORE_S32_S8(c_int32_3p0,3,0);

		// c[3,16-31]
		CVT_STORE_S32_S8(c_int32_3p1,3,1);
	}
	else
	{
		// Store the results.
		// c[0,0-15]
		_mm512_storeu_si512( c + ( rs_c * 0 ) + ( 0*16 ), c_int32_0p0 );

		// c[0, 16-31]
		_mm512_storeu_si512( c + ( rs_c * 0 ) + ( 1*16 ), c_int32_0p1 );

		// c[1,0-15]
		_mm512_storeu_si512( c + ( rs_c * 1 ) + ( 0*16 ), c_int32_1p0 );

		// c[1,16-31]
		_mm512_storeu_si512( c + ( rs_c * 1 ) + ( 1*16 ), c_int32_1p1 );

		// c[2,0-15]
		_mm512_storeu_si512( c + ( rs_c * 2 ) + ( 0*16 ), c_int32_2p0 );

		// c[2,16-31]
		_mm512_storeu_si512( c + ( rs_c * 2 ) + ( 1*16 ), c_int32_2p1 );

		// c[3,0-15]
		_mm512_storeu_si512( c + ( rs_c * 3 ) + ( 0*16 ), c_int32_3p0 );

		// c[3,16-31]
		_mm512_storeu_si512( c + ( rs_c * 3 ) + ( 1*16 ), c_int32_3p1 );
	}
}

// 3x32 int8o32 kernel
LPGEMM_MN_FRINGE_KERN(int8_t,int8_t,int32_t,s8s8s32os32_3x32)
{
	static void* post_ops_labels[] =
						{
						  &&POST_OPS_3x32_DISABLE,
						  &&POST_OPS_BIAS_3x32,
						  &&POST_OPS_RELU_3x32,
						  &&POST_OPS_RELU_SCALE_3x32,
						  &&POST_OPS_GELU_TANH_3x32,
						  &&POST_OPS_GELU_ERF_3x32,
						  &&POST_OPS_CLIP_3x32,
						  &&POST_OPS_DOWNSCALE_3x32,
						  &&POST_OPS_MATRIX_ADD_3x32,
						  &&POST_OPS_SWISH_3x32
						};
	dim_t k_full_pieces = k0 / 4;
	dim_t k_partial_pieces = k0 % 4;

	// B matrix storage.
	__m512i b0 = _mm512_setzero_epi32();
	__m512i b1 = _mm512_setzero_epi32();

	// A matrix storage.
	__m512i a_int32_0 = _mm512_setzero_epi32();

	uint8_t cvt_uint8 = 128;
	__m512i vec_uint8 = _mm512_set1_epi8 (cvt_uint8);

	// Registers to use for accumulating C.
	__m512i c_int32_0p0 = _mm512_setzero_epi32();
	__m512i c_int32_0p1 = _mm512_setzero_epi32();

	__m512i c_int32_1p0 = _mm512_setzero_epi32();
	__m512i c_int32_1p1 = _mm512_setzero_epi32();

	__m512i c_int32_2p0 = _mm512_setzero_epi32();
	__m512i c_int32_2p1 = _mm512_setzero_epi32();

	for ( dim_t kr = 0; kr < k_full_pieces; kr += 1 )
	{
		b0 = _mm512_loadu_si512( b + ( rs_b * kr ) + ( cs_b * 0 ) );
		b1 = _mm512_loadu_si512( b + ( rs_b * kr ) + ( cs_b * 1 ) );

		// Broadcast a[0,kr:kr+4].
		a_int32_0 = _mm512_set1_epi32( *( int32_t* )( a + ( rs_a * 0 ) + ( cs_a * kr ) ) );

		//convert signed int8 to uint8 for VNNI
		a_int32_0 = _mm512_add_epi8( a_int32_0, vec_uint8 );

		// Perform column direction mat-mul with k = 4.
		// c[0,0-31] = a[0,kr:kr+4]*b[kr:kr+4,0-31]
		c_int32_0p0 = _mm512_dpbusd_epi32( c_int32_0p0, a_int32_0, b0 );
		c_int32_0p1 = _mm512_dpbusd_epi32( c_int32_0p1, a_int32_0, b1 );

		// Broadcast a[1,kr:kr+4].
		a_int32_0 = _mm512_set1_epi32( *( int32_t* )( a + ( rs_a * 1 ) + ( cs_a * kr ) ) );

		//convert signed int8 to uint8 for VNNI
		a_int32_0 = _mm512_add_epi8( a_int32_0, vec_uint8 );

		// Perform column direction mat-mul with k = 4.
		// c[1,0-31] = a[1,kr:kr+4]*b[kr:kr+4,0-31]
		c_int32_1p0 = _mm512_dpbusd_epi32( c_int32_1p0, a_int32_0, b0 );
		c_int32_1p1 = _mm512_dpbusd_epi32( c_int32_1p1, a_int32_0, b1 );

		// Broadcast a[2,kr:kr+4].
		a_int32_0 = _mm512_set1_epi32( *( int32_t* )( a + ( rs_a * 2 ) + ( cs_a * kr ) ) );

		//convert signed int8 to uint8 for VNNI
		a_int32_0 = _mm512_add_epi8( a_int32_0, vec_uint8 );

		// Perform column direction mat-mul with k = 4.
		// c[2,0-31] = a[2,kr:kr+4]*b[kr:kr+4,0-31]
		c_int32_2p0 = _mm512_dpbusd_epi32( c_int32_2p0, a_int32_0, b0 );
		c_int32_2p1 = _mm512_dpbusd_epi32( c_int32_2p1, a_int32_0, b1 );
	}
	// Handle k remainder.
	if ( k_partial_pieces > 0 )
	{
		__m128i a_kfringe_buf;
		__mmask16 load_mask = _cvtu32_mask16( 0xFFFF >> ( 16 - k_partial_pieces ) );

		b0 = _mm512_loadu_si512( b + ( rs_b * k_full_pieces ) + ( cs_b * 0 ) );
		b1 = _mm512_loadu_si512( b + ( rs_b * k_full_pieces ) + ( cs_b * 1 ) );

		// Broadcast a[0,kr:kr+4].
		a_kfringe_buf = _mm_maskz_loadu_epi8( load_mask, ( a + ( rs_a * 0 ) + ( cs_a * k_full_pieces ) ) );
		a_int32_0 = _mm512_broadcastd_epi32( a_kfringe_buf );

		//convert signed int8 to uint8 for VNNI
		a_int32_0 = _mm512_add_epi8( a_int32_0, vec_uint8 );

		// Perform column direction mat-mul with k = 4.
		// c[0,0-31] = a[0,kr:kr+4]*b[kr:kr+4,0-31]
		c_int32_0p0 = _mm512_dpbusd_epi32( c_int32_0p0, a_int32_0, b0 );
		c_int32_0p1 = _mm512_dpbusd_epi32( c_int32_0p1, a_int32_0, b1 );

		// Broadcast a[1,kr:kr+4].
		a_kfringe_buf = _mm_maskz_loadu_epi8( load_mask, ( a + ( rs_a * 1 ) + ( cs_a * k_full_pieces ) ) );
		a_int32_0 = _mm512_broadcastd_epi32( a_kfringe_buf );

		//convert signed int8 to uint8 for VNNI
		a_int32_0 = _mm512_add_epi8( a_int32_0, vec_uint8 );

		// Perform column direction mat-mul with k = 4.
		// c[1,0-31] = a[1,kr:kr+4]*b[kr:kr+4,0-31]
		c_int32_1p0 = _mm512_dpbusd_epi32( c_int32_1p0, a_int32_0, b0 );
		c_int32_1p1 = _mm512_dpbusd_epi32( c_int32_1p1, a_int32_0, b1 );

		// Broadcast a[2,kr:kr+4].
		a_kfringe_buf = _mm_maskz_loadu_epi8( load_mask, ( a + ( rs_a * 2 ) + ( cs_a * k_full_pieces ) ) );
		a_int32_0 = _mm512_broadcastd_epi32( a_kfringe_buf );

		//convert signed int8 to uint8 for VNNI
		a_int32_0 = _mm512_add_epi8( a_int32_0, vec_uint8 );

		// Perform column direction mat-mul with k = 4.
		// c[2,0-31] = a[2,kr:kr+4]*b[kr:kr+4,0-31]
		c_int32_2p0 = _mm512_dpbusd_epi32( c_int32_2p0, a_int32_0, b0 );
		c_int32_2p1 = _mm512_dpbusd_epi32( c_int32_2p1, a_int32_0, b1 );
	}
	if ( post_ops_attr.is_last_k == 1 )
	{
		//Subtract B matrix sum column values to compensate
		//for addition of 128 to A matrix elements

		int32_t* bsumptr = post_ops_attr.b_col_sum_vec + post_ops_attr.b_sum_offset;

		b0 = _mm512_loadu_si512( bsumptr);

		c_int32_0p0 = _mm512_sub_epi32( c_int32_0p0 , b0 );
		c_int32_1p0 = _mm512_sub_epi32( c_int32_1p0 , b0 );
		c_int32_2p0 = _mm512_sub_epi32( c_int32_2p0 , b0 );

		b0 = _mm512_loadu_si512( bsumptr + 16 );

		c_int32_0p1 = _mm512_sub_epi32( c_int32_0p1 , b0 );
		c_int32_1p1 = _mm512_sub_epi32( c_int32_1p1 , b0 );
		c_int32_2p1 = _mm512_sub_epi32( c_int32_2p1 , b0 );
	}

	// Load alpha and beta
	__m512i selector1 = _mm512_set1_epi32( alpha );
	__m512i selector2 = _mm512_set1_epi32( beta );

	if ( alpha != 1 )
	{
		// Scale by alpha
		c_int32_0p0 = _mm512_mullo_epi32( selector1, c_int32_0p0 );
		c_int32_0p1 = _mm512_mullo_epi32( selector1, c_int32_0p1 );

		c_int32_1p0 = _mm512_mullo_epi32( selector1, c_int32_1p0 );
		c_int32_1p1 = _mm512_mullo_epi32( selector1, c_int32_1p1 );

		c_int32_2p0 = _mm512_mullo_epi32( selector1, c_int32_2p0 );
		c_int32_2p1 = _mm512_mullo_epi32( selector1, c_int32_2p1 );
	}

	// Scale C by beta.
	if ( beta != 0 )
	{
		if ( ( post_ops_attr.buf_downscale != NULL ) &&
			 ( post_ops_attr.is_first_k == TRUE ) )
		{
			// c[0:0-15,16-31]
			S8_S32_BETA_OP2(0,0,selector1,selector2);

			// c[1:0-15,16-31]
			S8_S32_BETA_OP2(0,1,selector1,selector2);

			// c[2:0-15,16-31]
			S8_S32_BETA_OP2(0,2,selector1,selector2);
		}
		else
		{
			// c[0:0-15,16-31]
			S32_S32_BETA_OP2(0,0,selector1,selector2);

			// c[1:0-15,16-31]
			S32_S32_BETA_OP2(0,1,selector1,selector2);

			// c[2:0-15,16-31]
			S32_S32_BETA_OP2(0,2,selector1,selector2);
		}
	}

	// Post Ops
	lpgemm_post_op* post_ops_list_temp = post_ops_list;
	POST_OP_LABEL_LASTK_SAFE_JUMP
POST_OPS_BIAS_3x32:
	{
		selector1 =
				_mm512_loadu_si512( ( int32_t* )post_ops_list_temp->op_args1 +
								post_ops_attr.post_op_c_j + ( 0 * 16 ) );
		selector2 =
				_mm512_loadu_si512( ( int32_t* )post_ops_list_temp->op_args1 +
								post_ops_attr.post_op_c_j + ( 1 * 16 ) );

		// c[0,0-15]
		c_int32_0p0 = _mm512_add_epi32( selector1, c_int32_0p0 );

		// c[0, 16-31]
		c_int32_0p1 = _mm512_add_epi32( selector2, c_int32_0p1 );

		// c[1,0-15]
		c_int32_1p0 = _mm512_add_epi32( selector1, c_int32_1p0 );

		// c[1, 16-31]
		c_int32_1p1 = _mm512_add_epi32( selector2, c_int32_1p1 );

		// c[2,0-15]
		c_int32_2p0 = _mm512_add_epi32( selector1, c_int32_2p0 );

		// c[2, 16-31]
		c_int32_2p1 = _mm512_add_epi32( selector2, c_int32_2p1 );

		POST_OP_LABEL_LASTK_SAFE_JUMP_WITH_NEXT_PTR
	}
POST_OPS_RELU_3x32:
	{
		selector1 = _mm512_setzero_epi32();

		// c[0,0-15]
		c_int32_0p0 = _mm512_max_epi32( selector1, c_int32_0p0 );

		// c[0, 16-31]
		c_int32_0p1 = _mm512_max_epi32( selector1, c_int32_0p1 );

		// c[1,0-15]
		c_int32_1p0 = _mm512_max_epi32( selector1, c_int32_1p0 );

		// c[1,16-31]
		c_int32_1p1 = _mm512_max_epi32( selector1, c_int32_1p1 );

		// c[2,0-15]
		c_int32_2p0 = _mm512_max_epi32( selector1, c_int32_2p0 );

		// c[2,16-31]
		c_int32_2p1 = _mm512_max_epi32( selector1, c_int32_2p1 );

		POST_OP_LABEL_LASTK_SAFE_JUMP_WITH_NEXT_PTR
	}
POST_OPS_RELU_SCALE_3x32:
	{
		selector1 = _mm512_setzero_epi32();
		selector2 =
			_mm512_set1_epi32( *( ( int32_t* )post_ops_list_temp->op_args2 ) );

		__mmask16 relu_cmp_mask;

		// c[0, 0-15]
		RELU_SCALE_OP_S32_AVX512(c_int32_0p0)

		// c[0, 16-31]
		RELU_SCALE_OP_S32_AVX512(c_int32_0p1)

		// c[1, 0-15]
		RELU_SCALE_OP_S32_AVX512(c_int32_1p0)

		// c[1, 16-31]
		RELU_SCALE_OP_S32_AVX512(c_int32_1p1)

		// c[2, 0-15]
		RELU_SCALE_OP_S32_AVX512(c_int32_2p0)

		// c[2, 16-31]
		RELU_SCALE_OP_S32_AVX512(c_int32_2p1)

		POST_OP_LABEL_LASTK_SAFE_JUMP_WITH_NEXT_PTR
	}
POST_OPS_GELU_TANH_3x32:
	{
		__m512 dn, z, x, r2, r, y, x_tanh;
		__m512i q;

		// c[0, 0-15]
		GELU_TANH_S32_AVX512(c_int32_0p0, y, r, r2, x, z, dn, x_tanh, q)

		// c[0, 16-31]
		GELU_TANH_S32_AVX512(c_int32_0p1, y, r, r2, x, z, dn, x_tanh, q)

		// c[1, 0-15]
		GELU_TANH_S32_AVX512(c_int32_1p0, y, r, r2, x, z, dn, x_tanh, q)

		// c[1, 16-31]
		GELU_TANH_S32_AVX512(c_int32_1p1, y, r, r2, x, z, dn, x_tanh, q)

		// c[2, 0-15]
		GELU_TANH_S32_AVX512(c_int32_2p0, y, r, r2, x, z, dn, x_tanh, q)

		// c[2, 16-31]
		GELU_TANH_S32_AVX512(c_int32_2p1, y, r, r2, x, z, dn, x_tanh, q)

		POST_OP_LABEL_LASTK_SAFE_JUMP_WITH_NEXT_PTR
	}
POST_OPS_GELU_ERF_3x32:
	{
		__m512 x, r, y, x_erf;

		// c[0, 0-15]
		GELU_ERF_S32_AVX512(c_int32_0p0, y, r, x, x_erf)

		// c[0, 16-31]
		GELU_ERF_S32_AVX512(c_int32_0p1, y, r, x, x_erf)

		// c[1, 0-15]
		GELU_ERF_S32_AVX512(c_int32_1p0, y, r, x, x_erf)

		// c[1, 16-31]
		GELU_ERF_S32_AVX512(c_int32_1p1, y, r, x, x_erf)

		// c[2, 0-15]
		GELU_ERF_S32_AVX512(c_int32_2p0, y, r, x, x_erf)

		// c[2, 16-31]
		GELU_ERF_S32_AVX512(c_int32_2p1, y, r, x, x_erf)

		POST_OP_LABEL_LASTK_SAFE_JUMP_WITH_NEXT_PTR
	}
POST_OPS_CLIP_3x32:
	{
		__m512i min = _mm512_set1_epi32( *( int32_t* )post_ops_list_temp->op_args2 );
		__m512i max = _mm512_set1_epi32( *( int32_t* )post_ops_list_temp->op_args3 );

		// c[0, 0-15]
		CLIP_S32_AVX512(c_int32_0p0, min, max)

		// c[0, 16-31]
		CLIP_S32_AVX512(c_int32_0p1, min, max)

		// c[1, 0-15]
		CLIP_S32_AVX512(c_int32_1p0, min, max)

		// c[1, 16-31]
		CLIP_S32_AVX512(c_int32_1p1, min, max)

		// c[2, 0-15]
		CLIP_S32_AVX512(c_int32_2p0, min, max)

		// c[2, 16-31]
		CLIP_S32_AVX512(c_int32_2p1, min, max)

		POST_OP_LABEL_LASTK_SAFE_JUMP_WITH_NEXT_PTR
	}
POST_OPS_DOWNSCALE_3x32:
	{
<<<<<<< HEAD
		selector1 =
			_mm512_loadu_si512( ( float* )post_ops_list_temp->scale_factor +
							post_ops_attr.post_op_c_j + ( 0 * 16 ) );
		selector2 =
			_mm512_loadu_si512( ( float* )post_ops_list_temp->scale_factor +
							post_ops_attr.post_op_c_j + ( 1 * 16 ) );
		__m128i zero_point0 =
			_mm_loadu_si128( ( __m128i const* )
					( ( int8_t* )post_ops_list_temp->op_args1 +
					post_ops_attr.post_op_c_j + ( 0 * 16 ) ) );
		__m128i zero_point1 =
			_mm_loadu_si128( ( __m128i const* )
					( ( int8_t* )post_ops_list_temp->op_args1 +
					post_ops_attr.post_op_c_j + ( 1 * 16 ) ) );
=======
		if ( post_ops_list_temp->scale_factor_len > 1 )
		{
			selector1 =
				_mm512_loadu_si512( ( float* )post_ops_list_temp->scale_factor +
								post_ops_attr.post_op_c_j + ( 0 * 16 ) );
			selector2 =
				_mm512_loadu_si512( ( float* )post_ops_list_temp->scale_factor +
								post_ops_attr.post_op_c_j + ( 1 * 16 ) );
		}
		else if ( post_ops_list_temp->scale_factor_len == 1 )
		{
			selector1 =
				( __m512i )_mm512_set1_ps( *( ( float* )post_ops_list_temp->scale_factor ) );
			selector2 =
				( __m512i )_mm512_set1_ps( *( ( float* )post_ops_list_temp->scale_factor ) );
		}

		// Need to ensure sse not used to avoid avx512 -> sse transition.
		__m128i zero_point0 = _mm512_castsi512_si128( _mm512_setzero_si512() );
		__m128i zero_point1 = _mm512_castsi512_si128( _mm512_setzero_si512() );
		if ( *( ( dim_t* )post_ops_list_temp->op_args3 ) > 1 )
		{
			zero_point0 = _mm_loadu_si128( ( __m128i const* )
							( ( int8_t* )post_ops_list_temp->op_args1 +
							post_ops_attr.post_op_c_j + ( 0 * 16 ) ) );
			zero_point1 = _mm_loadu_si128( ( __m128i const* )
							( ( int8_t* )post_ops_list_temp->op_args1 +
							post_ops_attr.post_op_c_j + ( 1 * 16 ) ) );
		}
		else if ( *( ( dim_t* )post_ops_list_temp->op_args3 ) == 1 )
		{
			zero_point0 = _mm_maskz_set1_epi8( 0xFFFF,
							*( ( int8_t* )post_ops_list_temp->op_args1 ) );
			zero_point1 = _mm_maskz_set1_epi8( 0xFFFF,
							*( ( int8_t* )post_ops_list_temp->op_args1 ) );
		}
>>>>>>> f3c166b0

		// c[0, 0-15]
		CVT_MULRND_CVT32(c_int32_0p0,selector1,zero_point0);

		// c[0, 16-31]
		CVT_MULRND_CVT32(c_int32_0p1,selector2,zero_point1);

		// c[1, 0-15]
		CVT_MULRND_CVT32(c_int32_1p0,selector1,zero_point0);

		// c[1, 16-31]
		CVT_MULRND_CVT32(c_int32_1p1,selector2,zero_point1);

		// c[2, 0-15]
		CVT_MULRND_CVT32(c_int32_2p0,selector1,zero_point0);

		// c[2, 16-31]
		CVT_MULRND_CVT32(c_int32_2p1,selector2,zero_point1);

		POST_OP_LABEL_LASTK_SAFE_JUMP_WITH_NEXT_PTR
	}
POST_OPS_MATRIX_ADD_3x32:
	{
		dim_t ldm = *( dim_t* )post_ops_list_temp->op_args3;
		if ( post_ops_attr.c_stor_type == S8 )
		{
			int8_t* matptr = ( int8_t* )post_ops_list_temp->op_args1;

			// c[0:0-15,16-31]
			S8_S32_MATRIX_ADD_2COL(selector1,selector2,0);

			// c[1:0-15,16-31]
			S8_S32_MATRIX_ADD_2COL(selector1,selector2,1);

			// c[2:0-15,16-31]
			S8_S32_MATRIX_ADD_2COL(selector1,selector2,2);
		}
		else
		{
			int32_t* matptr = ( int32_t* )post_ops_list_temp->op_args1;

			// c[0:0-15,16-31]
			S32_S32_MATRIX_ADD_2COL(selector1,selector2,0);

			// c[1:0-15,16-31]
			S32_S32_MATRIX_ADD_2COL(selector1,selector2,1);

			// c[2:0-15,16-31]
			S32_S32_MATRIX_ADD_2COL(selector1,selector2,2);
		}

		POST_OP_LABEL_LASTK_SAFE_JUMP_WITH_NEXT_PTR
	}
POST_OPS_SWISH_3x32:
	{
		selector1 =
			_mm512_set1_epi32( *( ( int32_t* )post_ops_list_temp->op_args2 ) );
		__m512 al = _mm512_cvtepi32_ps( selector1 );

		__m512 fl_reg, al_in, r, r2, z, dn;

		// c[0, 0-15]
		SWISH_S32_AVX512(c_int32_0p0, fl_reg, al, al_in, r, r2, z, dn, selector2);

		// c[0, 16-31]
		SWISH_S32_AVX512(c_int32_0p1, fl_reg, al, al_in, r, r2, z, dn, selector2);

		// c[1, 0-15]
		SWISH_S32_AVX512(c_int32_1p0, fl_reg, al, al_in, r, r2, z, dn, selector2);

		// c[1, 16-31]
		SWISH_S32_AVX512(c_int32_1p1, fl_reg, al, al_in, r, r2, z, dn, selector2);

		// c[2, 0-15]
		SWISH_S32_AVX512(c_int32_2p0, fl_reg, al, al_in, r, r2, z, dn, selector2);

		// c[2, 16-31]
		SWISH_S32_AVX512(c_int32_2p1, fl_reg, al, al_in, r, r2, z, dn, selector2);

		POST_OP_LABEL_LASTK_SAFE_JUMP_WITH_NEXT_PTR
	}
POST_OPS_3x32_DISABLE:
	;

	if ( ( post_ops_attr.buf_downscale != NULL ) && ( post_ops_attr.is_last_k == TRUE ) )
	{
		// Generate a mask16 of all 1's.
		selector1 = _mm512_setzero_epi32();
		selector2 = _mm512_set1_epi32( 10 );
		__mmask16 mask_all1 = _mm512_cmplt_epi32_mask( selector1, selector2 );

		// Store the results in downscaled type (int8 instead of int32).
		// c[0,0-15]
		CVT_STORE_S32_S8(c_int32_0p0,0,0);

		// c[0,16-31]
		CVT_STORE_S32_S8(c_int32_0p1,0,1);

		// c[1,0-15]
		CVT_STORE_S32_S8(c_int32_1p0,1,0);

		// c[1,16-31]
		CVT_STORE_S32_S8(c_int32_1p1,1,1);

		// c[2,0-15]
		CVT_STORE_S32_S8(c_int32_2p0,2,0);

		// c[2,16-31]
		CVT_STORE_S32_S8(c_int32_2p1,2,1);
	}
	else
	{
		// Store the results.
		// c[0,0-15]
		_mm512_storeu_si512( c + ( rs_c * 0 ) + ( 0*16 ), c_int32_0p0 );

		// c[0, 16-31]
		_mm512_storeu_si512( c + ( rs_c * 0 ) + ( 1*16 ), c_int32_0p1 );

		// c[1,0-15]
		_mm512_storeu_si512( c + ( rs_c * 1 ) + ( 0*16 ), c_int32_1p0 );

		// c[1,16-31]
		_mm512_storeu_si512( c + ( rs_c * 1 ) + ( 1*16 ), c_int32_1p1 );

		// c[2,0-15]
		_mm512_storeu_si512( c + ( rs_c * 2 ) + ( 0*16 ), c_int32_2p0 );

		// c[2,16-31]
		_mm512_storeu_si512( c + ( rs_c * 2 ) + ( 1*16 ), c_int32_2p1 );
	}
}

// 2x32 int8o32 kernel
LPGEMM_MN_FRINGE_KERN(int8_t,int8_t,int32_t,s8s8s32os32_2x32)
{
	static void* post_ops_labels[] =
						{
						  &&POST_OPS_2x32_DISABLE,
						  &&POST_OPS_BIAS_2x32,
						  &&POST_OPS_RELU_2x32,
						  &&POST_OPS_RELU_SCALE_2x32,
						  &&POST_OPS_GELU_TANH_2x32,
						  &&POST_OPS_GELU_ERF_2x32,
						  &&POST_OPS_CLIP_2x32,
						  &&POST_OPS_DOWNSCALE_2x32,
						  &&POST_OPS_MATRIX_ADD_2x32,
						  &&POST_OPS_SWISH_2x32
						};
	dim_t k_full_pieces = k0 / 4;
	dim_t k_partial_pieces = k0 % 4;

	// B matrix storage.
	__m512i b0 = _mm512_setzero_epi32();
	__m512i b1 = _mm512_setzero_epi32();

	// A matrix storage.
	__m512i a_int32_0 = _mm512_setzero_epi32();

	uint8_t cvt_uint8 = 128;
	__m512i vec_uint8 = _mm512_set1_epi8 (cvt_uint8);

	// Registers to use for accumulating C.
	__m512i c_int32_0p0 = _mm512_setzero_epi32();
	__m512i c_int32_0p1 = _mm512_setzero_epi32();

	__m512i c_int32_1p0 = _mm512_setzero_epi32();
	__m512i c_int32_1p1 = _mm512_setzero_epi32();

	for ( dim_t kr = 0; kr < k_full_pieces; kr += 1 )
	{
		b0 = _mm512_loadu_si512( b + ( rs_b * kr ) + ( cs_b * 0 ) );
		b1 = _mm512_loadu_si512( b + ( rs_b * kr ) + ( cs_b * 1 ) );

		// Broadcast a[0,kr:kr+4].
		a_int32_0 = _mm512_set1_epi32( *( int32_t* )( a + ( rs_a * 0 ) + ( cs_a * kr ) ) );

		//convert signed int8 to uint8 for VNNI
		a_int32_0 = _mm512_add_epi8( a_int32_0, vec_uint8 );

		// Perform column direction mat-mul with k = 4.
		// c[0,0-31] = a[0,kr:kr+4]*b[kr:kr+4,0-31]
		c_int32_0p0 = _mm512_dpbusd_epi32( c_int32_0p0, a_int32_0, b0 );
		c_int32_0p1 = _mm512_dpbusd_epi32( c_int32_0p1, a_int32_0, b1 );

		// Broadcast a[1,kr:kr+4].
		a_int32_0 = _mm512_set1_epi32( *( int32_t* )( a + ( rs_a * 1 ) + ( cs_a * kr ) ) );

		//convert signed int8 to uint8 for VNNI
		a_int32_0 = _mm512_add_epi8( a_int32_0, vec_uint8 );

		// Perform column direction mat-mul with k = 4.
		// c[1,0-31] = a[1,kr:kr+4]*b[kr:kr+4,0-31]
		c_int32_1p0 = _mm512_dpbusd_epi32( c_int32_1p0, a_int32_0, b0 );
		c_int32_1p1 = _mm512_dpbusd_epi32( c_int32_1p1, a_int32_0, b1 );
	}
	// Handle k remainder.
	if ( k_partial_pieces > 0 )
	{
		__m128i a_kfringe_buf;
		__mmask16 load_mask = _cvtu32_mask16( 0xFFFF >> ( 16 - k_partial_pieces ) );

		b0 = _mm512_loadu_si512( b + ( rs_b * k_full_pieces ) + ( cs_b * 0 ) );
		b1 = _mm512_loadu_si512( b + ( rs_b * k_full_pieces ) + ( cs_b * 1 ) );

		// Broadcast a[0,kr:kr+4].
		a_kfringe_buf = _mm_maskz_loadu_epi8( load_mask, ( a + ( rs_a * 0 ) + ( cs_a * k_full_pieces ) ) );
		a_int32_0 = _mm512_broadcastd_epi32( a_kfringe_buf );

		//convert signed int8 to uint8 for VNNI
		a_int32_0 = _mm512_add_epi8( a_int32_0, vec_uint8 );

		// Perform column direction mat-mul with k = 4.
		// c[0,0-31] = a[0,kr:kr+4]*b[kr:kr+4,0-31]
		c_int32_0p0 = _mm512_dpbusd_epi32( c_int32_0p0, a_int32_0, b0 );
		c_int32_0p1 = _mm512_dpbusd_epi32( c_int32_0p1, a_int32_0, b1 );

		// Broadcast a[1,kr:kr+4].
		a_kfringe_buf = _mm_maskz_loadu_epi8( load_mask, ( a + ( rs_a * 1 ) + ( cs_a * k_full_pieces ) ) );
		a_int32_0 = _mm512_broadcastd_epi32( a_kfringe_buf );

		//convert signed int8 to uint8 for VNNI
		a_int32_0 = _mm512_add_epi8( a_int32_0, vec_uint8 );

		// Perform column direction mat-mul with k = 4.
		// c[1,0-31] = a[1,kr:kr+4]*b[kr:kr+4,0-31]
		c_int32_1p0 = _mm512_dpbusd_epi32( c_int32_1p0, a_int32_0, b0 );
		c_int32_1p1 = _mm512_dpbusd_epi32( c_int32_1p1, a_int32_0, b1 );
	}
	if ( post_ops_attr.is_last_k == 1 )
	{
		//Subtract B matrix sum column values to compensate
		//for addition of 128 to A matrix elements

		int32_t* bsumptr = post_ops_attr.b_col_sum_vec + post_ops_attr.b_sum_offset;

		b0 = _mm512_loadu_si512( bsumptr);

		c_int32_0p0 = _mm512_sub_epi32( c_int32_0p0 , b0 );
		c_int32_1p0 = _mm512_sub_epi32( c_int32_1p0 , b0 );

		b0 = _mm512_loadu_si512( bsumptr + 16 );

		c_int32_0p1 = _mm512_sub_epi32( c_int32_0p1 , b0 );
		c_int32_1p1 = _mm512_sub_epi32( c_int32_1p1 , b0 );
	}

	// Load alpha and beta
	__m512i selector1 = _mm512_set1_epi32( alpha );
	__m512i selector2 = _mm512_set1_epi32( beta );

	if ( alpha != 1 )
	{
		// Scale by alpha
		c_int32_0p0 = _mm512_mullo_epi32( selector1, c_int32_0p0 );
		c_int32_0p1 = _mm512_mullo_epi32( selector1, c_int32_0p1 );

		c_int32_1p0 = _mm512_mullo_epi32( selector1, c_int32_1p0 );
		c_int32_1p1 = _mm512_mullo_epi32( selector1, c_int32_1p1 );
	}

	// Scale C by beta.
	if ( beta != 0 )
	{
		if ( ( post_ops_attr.buf_downscale != NULL ) &&
			 ( post_ops_attr.is_first_k == TRUE ) )
		{
			// c[0:0-15,16-31]
			S8_S32_BETA_OP2(0,0,selector1,selector2);

			// c[1:0-15,16-31]
			S8_S32_BETA_OP2(0,1,selector1,selector2);
		}
		else
		{
			// c[0:0-15,16-31]
			S32_S32_BETA_OP2(0,0,selector1,selector2);

			// c[1:0-15,16-31]
			S32_S32_BETA_OP2(0,1,selector1,selector2);
		}
	}

	// Post Ops
	lpgemm_post_op* post_ops_list_temp = post_ops_list;
	POST_OP_LABEL_LASTK_SAFE_JUMP
POST_OPS_BIAS_2x32:
	{
		selector1 =
				_mm512_loadu_si512( ( int32_t* )post_ops_list_temp->op_args1 +
								post_ops_attr.post_op_c_j + ( 0 * 16 ) );
		selector2 =
				_mm512_loadu_si512( ( int32_t* )post_ops_list_temp->op_args1 +
								post_ops_attr.post_op_c_j + ( 1 * 16 ) );

		// c[0,0-15]
		c_int32_0p0 = _mm512_add_epi32( selector1, c_int32_0p0 );

		// c[0, 16-31]
		c_int32_0p1 = _mm512_add_epi32( selector2, c_int32_0p1 );

		// c[1,0-15]
		c_int32_1p0 = _mm512_add_epi32( selector1, c_int32_1p0 );

		// c[1, 16-31]
		c_int32_1p1 = _mm512_add_epi32( selector2, c_int32_1p1 );

		POST_OP_LABEL_LASTK_SAFE_JUMP_WITH_NEXT_PTR
	}
POST_OPS_RELU_2x32:
	{
		selector1 = _mm512_setzero_epi32();

		// c[0,0-15]
		c_int32_0p0 = _mm512_max_epi32( selector1, c_int32_0p0 );

		// c[0, 16-31]
		c_int32_0p1 = _mm512_max_epi32( selector1, c_int32_0p1 );

		// c[1,0-15]
		c_int32_1p0 = _mm512_max_epi32( selector1, c_int32_1p0 );

		// c[1,16-31]
		c_int32_1p1 = _mm512_max_epi32( selector1, c_int32_1p1 );

		POST_OP_LABEL_LASTK_SAFE_JUMP_WITH_NEXT_PTR
	}
POST_OPS_RELU_SCALE_2x32:
	{
		selector1 = _mm512_setzero_epi32();
		selector2 =
			_mm512_set1_epi32( *( ( int32_t* )post_ops_list_temp->op_args2 ) );

		__mmask16 relu_cmp_mask;

		// c[0, 0-15]
		RELU_SCALE_OP_S32_AVX512(c_int32_0p0)

		// c[0, 16-31]
		RELU_SCALE_OP_S32_AVX512(c_int32_0p1)

		// c[1, 0-15]
		RELU_SCALE_OP_S32_AVX512(c_int32_1p0)

		// c[1, 16-31]
		RELU_SCALE_OP_S32_AVX512(c_int32_1p1)

		POST_OP_LABEL_LASTK_SAFE_JUMP_WITH_NEXT_PTR
	}
POST_OPS_GELU_TANH_2x32:
	{
		__m512 dn, z, x, r2, r, y, x_tanh;
		__m512i q;

		// c[0, 0-15]
		GELU_TANH_S32_AVX512(c_int32_0p0, y, r, r2, x, z, dn, x_tanh, q)

		// c[0, 16-31]
		GELU_TANH_S32_AVX512(c_int32_0p1, y, r, r2, x, z, dn, x_tanh, q)

		// c[1, 0-15]
		GELU_TANH_S32_AVX512(c_int32_1p0, y, r, r2, x, z, dn, x_tanh, q)

		// c[1, 16-31]
		GELU_TANH_S32_AVX512(c_int32_1p1, y, r, r2, x, z, dn, x_tanh, q)

		POST_OP_LABEL_LASTK_SAFE_JUMP_WITH_NEXT_PTR
	}
POST_OPS_GELU_ERF_2x32:
	{
		__m512 x, r, y, x_erf;

		// c[0, 0-15]
		GELU_ERF_S32_AVX512(c_int32_0p0, y, r, x, x_erf)

		// c[0, 16-31]
		GELU_ERF_S32_AVX512(c_int32_0p1, y, r, x, x_erf)

		// c[1, 0-15]
		GELU_ERF_S32_AVX512(c_int32_1p0, y, r, x, x_erf)

		// c[1, 16-31]
		GELU_ERF_S32_AVX512(c_int32_1p1, y, r, x, x_erf)

		POST_OP_LABEL_LASTK_SAFE_JUMP_WITH_NEXT_PTR
	}
POST_OPS_CLIP_2x32:
	{
		__m512i min = _mm512_set1_epi32( *( int32_t* )post_ops_list_temp->op_args2 );
		__m512i max = _mm512_set1_epi32( *( int32_t* )post_ops_list_temp->op_args3 );

		// c[0, 0-15]
		CLIP_S32_AVX512(c_int32_0p0, min, max)

		// c[0, 16-31]
		CLIP_S32_AVX512(c_int32_0p1, min, max)

		// c[1, 0-15]
		CLIP_S32_AVX512(c_int32_1p0, min, max)

		// c[1, 16-31]
		CLIP_S32_AVX512(c_int32_1p1, min, max)

		POST_OP_LABEL_LASTK_SAFE_JUMP_WITH_NEXT_PTR
	}
POST_OPS_DOWNSCALE_2x32:
	{
<<<<<<< HEAD
		selector1 =
			_mm512_loadu_si512( ( float* )post_ops_list_temp->scale_factor +
							post_ops_attr.post_op_c_j + ( 0 * 16 ) );
		selector2 =
			_mm512_loadu_si512( ( float* )post_ops_list_temp->scale_factor +
							post_ops_attr.post_op_c_j + ( 1 * 16 ) );
		__m128i zero_point0 =
			_mm_loadu_si128( ( __m128i const* )
					( ( int8_t* )post_ops_list_temp->op_args1 +
					post_ops_attr.post_op_c_j + ( 0 * 16 ) ) );
		__m128i zero_point1 =
			_mm_loadu_si128( ( __m128i const* )
					( ( int8_t* )post_ops_list_temp->op_args1 +
					post_ops_attr.post_op_c_j + ( 1 * 16 ) ) );
=======
		if ( post_ops_list_temp->scale_factor_len > 1 )
		{
			selector1 =
				_mm512_loadu_si512( ( float* )post_ops_list_temp->scale_factor +
								post_ops_attr.post_op_c_j + ( 0 * 16 ) );
			selector2 =
				_mm512_loadu_si512( ( float* )post_ops_list_temp->scale_factor +
								post_ops_attr.post_op_c_j + ( 1 * 16 ) );
		}
		else if ( post_ops_list_temp->scale_factor_len == 1 )
		{
			selector1 =
				( __m512i )_mm512_set1_ps( *( ( float* )post_ops_list_temp->scale_factor ) );
			selector2 =
				( __m512i )_mm512_set1_ps( *( ( float* )post_ops_list_temp->scale_factor ) );
		}

		// Need to ensure sse not used to avoid avx512 -> sse transition.
		__m128i zero_point0 = _mm512_castsi512_si128( _mm512_setzero_si512() );
		__m128i zero_point1 = _mm512_castsi512_si128( _mm512_setzero_si512() );
		if ( *( ( dim_t* )post_ops_list_temp->op_args3 ) > 1 )
		{
			zero_point0 = _mm_loadu_si128( ( __m128i const* )
							( ( int8_t* )post_ops_list_temp->op_args1 +
							post_ops_attr.post_op_c_j + ( 0 * 16 ) ) );
			zero_point1 = _mm_loadu_si128( ( __m128i const* )
							( ( int8_t* )post_ops_list_temp->op_args1 +
							post_ops_attr.post_op_c_j + ( 1 * 16 ) ) );
		}
		else if ( *( ( dim_t* )post_ops_list_temp->op_args3 ) == 1 )
		{
			zero_point0 = _mm_maskz_set1_epi8( 0xFFFF,
							*( ( int8_t* )post_ops_list_temp->op_args1 ) );
			zero_point1 = _mm_maskz_set1_epi8( 0xFFFF,
							*( ( int8_t* )post_ops_list_temp->op_args1 ) );
		}
>>>>>>> f3c166b0

		// c[0, 0-15]
		CVT_MULRND_CVT32(c_int32_0p0,selector1,zero_point0);

		// c[0, 16-31]
		CVT_MULRND_CVT32(c_int32_0p1,selector2,zero_point1);

		// c[1, 0-15]
		CVT_MULRND_CVT32(c_int32_1p0,selector1,zero_point0);

		// c[1, 16-31]
		CVT_MULRND_CVT32(c_int32_1p1,selector2,zero_point1);

		POST_OP_LABEL_LASTK_SAFE_JUMP_WITH_NEXT_PTR
	}
POST_OPS_MATRIX_ADD_2x32:
	{
		dim_t ldm = *( dim_t* )post_ops_list_temp->op_args3;
		if ( post_ops_attr.c_stor_type == S8 )
		{
			int8_t* matptr = ( int8_t* )post_ops_list_temp->op_args1;

			// c[0:0-15,16-31]
			S8_S32_MATRIX_ADD_2COL(selector1,selector2,0);

			// c[1:0-15,16-31]
			S8_S32_MATRIX_ADD_2COL(selector1,selector2,1);
		}
		else
		{
			int32_t* matptr = ( int32_t* )post_ops_list_temp->op_args1;

			// c[0:0-15,16-31]
			S32_S32_MATRIX_ADD_2COL(selector1,selector2,0);

			// c[1:0-15,16-31]
			S32_S32_MATRIX_ADD_2COL(selector1,selector2,1);
		}

		POST_OP_LABEL_LASTK_SAFE_JUMP_WITH_NEXT_PTR
	}
POST_OPS_SWISH_2x32:
	{
		selector1 =
			_mm512_set1_epi32( *( ( int32_t* )post_ops_list_temp->op_args2 ) );
		__m512 al = _mm512_cvtepi32_ps( selector1 );

		__m512 fl_reg, al_in, r, r2, z, dn;

		// c[0, 0-15]
		SWISH_S32_AVX512(c_int32_0p0, fl_reg, al, al_in, r, r2, z, dn, selector2);

		// c[0, 16-31]
		SWISH_S32_AVX512(c_int32_0p1, fl_reg, al, al_in, r, r2, z, dn, selector2);

		// c[1, 0-15]
		SWISH_S32_AVX512(c_int32_1p0, fl_reg, al, al_in, r, r2, z, dn, selector2);

		// c[1, 16-31]
		SWISH_S32_AVX512(c_int32_1p1, fl_reg, al, al_in, r, r2, z, dn, selector2);

		POST_OP_LABEL_LASTK_SAFE_JUMP_WITH_NEXT_PTR
	}
POST_OPS_2x32_DISABLE:
	;

	if ( ( post_ops_attr.buf_downscale != NULL ) && ( post_ops_attr.is_last_k == TRUE ) )
	{
		// Generate a mask16 of all 1's.
		selector1 = _mm512_setzero_epi32();
		selector2 = _mm512_set1_epi32( 10 );
		__mmask16 mask_all1 = _mm512_cmplt_epi32_mask( selector1, selector2 );

		// Store the results in downscaled type (int8 instead of int32).
		// c[0,0-15]
		CVT_STORE_S32_S8(c_int32_0p0,0,0);

		// c[0,16-31]
		CVT_STORE_S32_S8(c_int32_0p1,0,1);

		// c[1,0-15]
		CVT_STORE_S32_S8(c_int32_1p0,1,0);

		// c[1,16-31]
		CVT_STORE_S32_S8(c_int32_1p1,1,1);
	}
	else
	{
		// Store the results.
		// c[0,0-15]
		_mm512_storeu_si512( c + ( rs_c * 0 ) + ( 0*16 ), c_int32_0p0 );

		// c[0, 16-31]
		_mm512_storeu_si512( c + ( rs_c * 0 ) + ( 1*16 ), c_int32_0p1 );

		// c[1,0-15]
		_mm512_storeu_si512( c + ( rs_c * 1 ) + ( 0*16 ), c_int32_1p0 );

		// c[1,16-31]
		_mm512_storeu_si512( c + ( rs_c * 1 ) + ( 1*16 ), c_int32_1p1 );
	}
}

// 1x32 int8o32 kernel
LPGEMM_MN_FRINGE_KERN(int8_t,int8_t,int32_t,s8s8s32os32_1x32)
{
	static void* post_ops_labels[] =
						{
						  &&POST_OPS_1x32_DISABLE,
						  &&POST_OPS_BIAS_1x32,
						  &&POST_OPS_RELU_1x32,
						  &&POST_OPS_RELU_SCALE_1x32,
						  &&POST_OPS_GELU_TANH_1x32,
						  &&POST_OPS_GELU_ERF_1x32,
						  &&POST_OPS_CLIP_1x32,
						  &&POST_OPS_DOWNSCALE_1x32,
						  &&POST_OPS_MATRIX_ADD_1x32,
						  &&POST_OPS_SWISH_1x32
						};
	dim_t k_full_pieces = k0 / 4;
	dim_t k_partial_pieces = k0 % 4;

	// B matrix storage.
	__m512i b0 = _mm512_setzero_epi32();
	__m512i b1 = _mm512_setzero_epi32();

	// A matrix storage.
	__m512i a_int32_0 = _mm512_setzero_epi32();

	uint8_t cvt_uint8 = 128;
	__m512i vec_uint8 = _mm512_set1_epi8 (cvt_uint8);

	// Registers to use for accumulating C.
	__m512i c_int32_0p0 = _mm512_setzero_epi32();
	__m512i c_int32_0p1 = _mm512_setzero_epi32();

	for ( dim_t kr = 0; kr < k_full_pieces; kr += 1 )
	{
		b0 = _mm512_loadu_si512( b + ( rs_b * kr ) + ( cs_b * 0 ) );
		b1 = _mm512_loadu_si512( b + ( rs_b * kr ) + ( cs_b * 1 ) );

		// Broadcast a[0,kr:kr+4].
		a_int32_0 = _mm512_set1_epi32( *( int32_t* )( a + ( rs_a * 0 ) + ( cs_a * kr ) ) );

		//convert signed int8 to uint8 for VNNI
		a_int32_0 = _mm512_add_epi8( a_int32_0, vec_uint8 );

		// Perform column direction mat-mul with k = 4.
		// c[0,0-31] = a[0,kr:kr+4]*b[kr:kr+4,0-31]
		c_int32_0p0 = _mm512_dpbusd_epi32( c_int32_0p0, a_int32_0, b0 );
		c_int32_0p1 = _mm512_dpbusd_epi32( c_int32_0p1, a_int32_0, b1 );
	}
	// Handle k remainder.
	if ( k_partial_pieces > 0 )
	{
		__m128i a_kfringe_buf;
		__mmask16 load_mask = _cvtu32_mask16( 0xFFFF >> ( 16 - k_partial_pieces ) );

		b0 = _mm512_loadu_si512( b + ( rs_b * k_full_pieces ) + ( cs_b * 0 ) );
		b1 = _mm512_loadu_si512( b + ( rs_b * k_full_pieces ) + ( cs_b * 1 ) );

		// Broadcast a[0,kr:kr+4].
		a_kfringe_buf = _mm_maskz_loadu_epi8( load_mask, ( a + ( rs_a * 0 ) + ( cs_a * k_full_pieces ) ) );
		a_int32_0 = _mm512_broadcastd_epi32( a_kfringe_buf );

		//convert signed int8 to uint8 for VNNI
		a_int32_0 = _mm512_add_epi8( a_int32_0, vec_uint8 );

		// Perform column direction mat-mul with k = 4.
		// c[0,0-31] = a[0,kr:kr+4]*b[kr:kr+4,0-31]
		c_int32_0p0 = _mm512_dpbusd_epi32( c_int32_0p0, a_int32_0, b0 );
		c_int32_0p1 = _mm512_dpbusd_epi32( c_int32_0p1, a_int32_0, b1 );
	}
	if ( post_ops_attr.is_last_k == 1 )
	{
		//Subtract B matrix sum column values to compensate
		//for addition of 128 to A matrix elements

		int32_t* bsumptr = post_ops_attr.b_col_sum_vec + post_ops_attr.b_sum_offset;

		b0 = _mm512_loadu_si512( bsumptr);

		c_int32_0p0 = _mm512_sub_epi32( c_int32_0p0 , b0 );

		b0 = _mm512_loadu_si512( bsumptr + 16);

		c_int32_0p1 = _mm512_sub_epi32( c_int32_0p1 , b0 );
	}

	// Load alpha and beta
	__m512i selector1 = _mm512_set1_epi32( alpha );
	__m512i selector2 = _mm512_set1_epi32( beta );

	if ( alpha != 1 )
	{
		// Scale by alpha
		c_int32_0p0 = _mm512_mullo_epi32( selector1, c_int32_0p0 );
		c_int32_0p1 = _mm512_mullo_epi32( selector1, c_int32_0p1 );
	}

	// Scale C by beta.
	if ( beta != 0 )
	{
		if ( ( post_ops_attr.buf_downscale != NULL ) &&
			 ( post_ops_attr.is_first_k == TRUE ) )
		{
			// c[0:0-15,16-31]
			S8_S32_BETA_OP2(0,0,selector1,selector2);
		}
		else
		{
			// c[0:0-15,16-31]
			S32_S32_BETA_OP2(0,0,selector1,selector2);
		}
	}

	// Post Ops
	lpgemm_post_op* post_ops_list_temp = post_ops_list;
	POST_OP_LABEL_LASTK_SAFE_JUMP
POST_OPS_BIAS_1x32:
	{
		selector1 =
				_mm512_loadu_si512( ( int32_t* )post_ops_list_temp->op_args1 +
								post_ops_attr.post_op_c_j + ( 0 * 16 ) );
		selector2 =
				_mm512_loadu_si512( ( int32_t* )post_ops_list_temp->op_args1 +
								post_ops_attr.post_op_c_j + ( 1 * 16 ) );

		// c[0,0-15]
		c_int32_0p0 = _mm512_add_epi32( selector1, c_int32_0p0 );

		// c[0, 16-31]
		c_int32_0p1 = _mm512_add_epi32( selector2, c_int32_0p1 );

		POST_OP_LABEL_LASTK_SAFE_JUMP_WITH_NEXT_PTR
	}
POST_OPS_RELU_1x32:
	{
		selector1 = _mm512_setzero_epi32();

		// c[0,0-15]
		c_int32_0p0 = _mm512_max_epi32( selector1, c_int32_0p0 );

		// c[0, 16-31]
		c_int32_0p1 = _mm512_max_epi32( selector1, c_int32_0p1 );

		POST_OP_LABEL_LASTK_SAFE_JUMP_WITH_NEXT_PTR
	}
POST_OPS_RELU_SCALE_1x32:
	{
		selector1 = _mm512_setzero_epi32();
		selector2 =
			_mm512_set1_epi32( *( ( int32_t* )post_ops_list_temp->op_args2 ) );

		__mmask16 relu_cmp_mask;

		// c[0, 0-15]
		RELU_SCALE_OP_S32_AVX512(c_int32_0p0)

		// c[0, 16-31]
		RELU_SCALE_OP_S32_AVX512(c_int32_0p1)

		POST_OP_LABEL_LASTK_SAFE_JUMP_WITH_NEXT_PTR
	}
POST_OPS_GELU_TANH_1x32:
	{
		__m512 dn, z, x, r2, r, y, x_tanh;
		__m512i q;

		// c[0, 0-15]
		GELU_TANH_S32_AVX512(c_int32_0p0, y, r, r2, x, z, dn, x_tanh, q)

		// c[0, 16-31]
		GELU_TANH_S32_AVX512(c_int32_0p1, y, r, r2, x, z, dn, x_tanh, q)

		POST_OP_LABEL_LASTK_SAFE_JUMP_WITH_NEXT_PTR
	}
POST_OPS_GELU_ERF_1x32:
	{
		__m512 x, r, y, x_erf;

		// c[0, 0-15]
		GELU_ERF_S32_AVX512(c_int32_0p0, y, r, x, x_erf)

		// c[0, 16-31]
		GELU_ERF_S32_AVX512(c_int32_0p1, y, r, x, x_erf)

		POST_OP_LABEL_LASTK_SAFE_JUMP_WITH_NEXT_PTR
	}
POST_OPS_CLIP_1x32:
	{
		__m512i min = _mm512_set1_epi32( *( int32_t* )post_ops_list_temp->op_args2 );
		__m512i max = _mm512_set1_epi32( *( int32_t* )post_ops_list_temp->op_args3 );

		// c[0, 0-15]
		CLIP_S32_AVX512(c_int32_0p0, min, max)

		// c[0, 16-31]
		CLIP_S32_AVX512(c_int32_0p1, min, max)

		POST_OP_LABEL_LASTK_SAFE_JUMP_WITH_NEXT_PTR
	}
POST_OPS_DOWNSCALE_1x32:
	{
<<<<<<< HEAD
		selector1 =
			_mm512_loadu_si512( ( float* )post_ops_list_temp->scale_factor +
							post_ops_attr.post_op_c_j + ( 0 * 16 ) );
		selector2 =
			_mm512_loadu_si512( ( float* )post_ops_list_temp->scale_factor +
							post_ops_attr.post_op_c_j + ( 1 * 16 ) );
		__m128i zero_point0 =
			_mm_loadu_si128( ( __m128i const* )
					( ( int8_t* )post_ops_list_temp->op_args1 +
					post_ops_attr.post_op_c_j + ( 0 * 16 ) ) );
		__m128i zero_point1 =
			_mm_loadu_si128( ( __m128i const* )
					( ( int8_t* )post_ops_list_temp->op_args1 +
					post_ops_attr.post_op_c_j + ( 1 * 16 ) ) );
=======
		if ( post_ops_list_temp->scale_factor_len > 1 )
		{
			selector1 =
				_mm512_loadu_si512( ( float* )post_ops_list_temp->scale_factor +
								post_ops_attr.post_op_c_j + ( 0 * 16 ) );
			selector2 =
				_mm512_loadu_si512( ( float* )post_ops_list_temp->scale_factor +
								post_ops_attr.post_op_c_j + ( 1 * 16 ) );
		}
		else if ( post_ops_list_temp->scale_factor_len == 1 )
		{
			selector1 =
				( __m512i )_mm512_set1_ps( *( ( float* )post_ops_list_temp->scale_factor ) );
			selector2 =
				( __m512i )_mm512_set1_ps( *( ( float* )post_ops_list_temp->scale_factor ) );
		}

		// Need to ensure sse not used to avoid avx512 -> sse transition.
		__m128i zero_point0 = _mm512_castsi512_si128( _mm512_setzero_si512() );
		__m128i zero_point1 = _mm512_castsi512_si128( _mm512_setzero_si512() );
		if ( *( ( dim_t* )post_ops_list_temp->op_args3 ) > 1 )
		{
			zero_point0 = _mm_loadu_si128( ( __m128i const* )
							( ( int8_t* )post_ops_list_temp->op_args1 +
							post_ops_attr.post_op_c_j + ( 0 * 16 ) ) );
			zero_point1 = _mm_loadu_si128( ( __m128i const* )
							( ( int8_t* )post_ops_list_temp->op_args1 +
							post_ops_attr.post_op_c_j + ( 1 * 16 ) ) );
		}
		else if ( *( ( dim_t* )post_ops_list_temp->op_args3 ) == 1 )
		{
			zero_point0 = _mm_maskz_set1_epi8( 0xFFFF,
							*( ( int8_t* )post_ops_list_temp->op_args1 ) );
			zero_point1 = _mm_maskz_set1_epi8( 0xFFFF,
							*( ( int8_t* )post_ops_list_temp->op_args1 ) );
		}
>>>>>>> f3c166b0

		// c[0, 0-15]
		CVT_MULRND_CVT32(c_int32_0p0,selector1,zero_point0);

		// c[0, 16-31]
		CVT_MULRND_CVT32(c_int32_0p1,selector2,zero_point1);

		POST_OP_LABEL_LASTK_SAFE_JUMP_WITH_NEXT_PTR
	}
POST_OPS_MATRIX_ADD_1x32:
	{
		dim_t ldm = *( dim_t* )post_ops_list_temp->op_args3;
		if ( post_ops_attr.c_stor_type == S8 )
		{
			int8_t* matptr = ( int8_t* )post_ops_list_temp->op_args1;

			// c[0:0-15,16-31]
			S8_S32_MATRIX_ADD_2COL(selector1,selector2,0);
		}
		else
		{
			int32_t* matptr = ( int32_t* )post_ops_list_temp->op_args1;

			// c[0:0-15,16-31]
			S32_S32_MATRIX_ADD_2COL(selector1,selector2,0);
		}

		POST_OP_LABEL_LASTK_SAFE_JUMP_WITH_NEXT_PTR
	}
POST_OPS_SWISH_1x32:
	{
		selector1 =
			_mm512_set1_epi32( *( ( int32_t* )post_ops_list_temp->op_args2 ) );
		__m512 al = _mm512_cvtepi32_ps( selector1 );

		__m512 fl_reg, al_in, r, r2, z, dn;

		// c[0, 0-15]
		SWISH_S32_AVX512(c_int32_0p0, fl_reg, al, al_in, r, r2, z, dn, selector2);

		// c[0, 16-31]
		SWISH_S32_AVX512(c_int32_0p1, fl_reg, al, al_in, r, r2, z, dn, selector2);

		POST_OP_LABEL_LASTK_SAFE_JUMP_WITH_NEXT_PTR
	}
POST_OPS_1x32_DISABLE:
	;

	if ( ( post_ops_attr.buf_downscale != NULL ) && ( post_ops_attr.is_last_k == TRUE ) )
	{
		// Generate a mask16 of all 1's.
		selector1 = _mm512_setzero_epi32();
		selector2 = _mm512_set1_epi32( 10 );
		__mmask16 mask_all1 = _mm512_cmplt_epi32_mask( selector1, selector2 );

		// Store the results in downscaled type (int8 instead of int32).
		// c[0,0-15]
		CVT_STORE_S32_S8(c_int32_0p0,0,0);

		// c[0,16-31]
		CVT_STORE_S32_S8(c_int32_0p1,0,1);
	}
	else
	{
		// Store the results.
		// c[0,0-15]
		_mm512_storeu_si512( c + ( rs_c * 0 ) + ( 0*16 ), c_int32_0p0 );

		// c[0, 16-31]
		_mm512_storeu_si512( c + ( rs_c * 0 ) + ( 1*16 ), c_int32_0p1 );
	}
}

// 5x48 int8o32 kernel
LPGEMM_MN_FRINGE_KERN(int8_t,int8_t,int32_t,s8s8s32os32_5x48)
{
	static void* post_ops_labels[] =
						{
						  &&POST_OPS_5x48_DISABLE,
						  &&POST_OPS_BIAS_5x48,
						  &&POST_OPS_RELU_5x48,
						  &&POST_OPS_RELU_SCALE_5x48,
						  &&POST_OPS_GELU_TANH_5x48,
						  &&POST_OPS_GELU_ERF_5x48,
						  &&POST_OPS_CLIP_5x48,
						  &&POST_OPS_DOWNSCALE_5x48,
						  &&POST_OPS_MATRIX_ADD_5x48,
						  &&POST_OPS_SWISH_5x48
						};
	dim_t k_full_pieces = k0 / 4;
	dim_t k_partial_pieces = k0 % 4;

	// B matrix storage.
	__m512i b0 = _mm512_setzero_epi32();
	__m512i b1 = _mm512_setzero_epi32();
	__m512i b2 = _mm512_setzero_epi32();

	// A matrix storage.
	__m512i a_int32_0 = _mm512_setzero_epi32();

	uint8_t cvt_uint8 = 128;
	__m512i vec_uint8 = _mm512_set1_epi8 (cvt_uint8);

	// Registers to use for accumulating C.
	__m512i c_int32_0p0 = _mm512_setzero_epi32();
	__m512i c_int32_0p1 = _mm512_setzero_epi32();
	__m512i c_int32_0p2 = _mm512_setzero_epi32();

	__m512i c_int32_1p0 = _mm512_setzero_epi32();
	__m512i c_int32_1p1 = _mm512_setzero_epi32();
	__m512i c_int32_1p2 = _mm512_setzero_epi32();

	__m512i c_int32_2p0 = _mm512_setzero_epi32();
	__m512i c_int32_2p1 = _mm512_setzero_epi32();
	__m512i c_int32_2p2 = _mm512_setzero_epi32();

	__m512i c_int32_3p0 = _mm512_setzero_epi32();
	__m512i c_int32_3p1 = _mm512_setzero_epi32();
	__m512i c_int32_3p2 = _mm512_setzero_epi32();

	__m512i c_int32_4p0 = _mm512_setzero_epi32();
	__m512i c_int32_4p1 = _mm512_setzero_epi32();
	__m512i c_int32_4p2 = _mm512_setzero_epi32();

	for ( dim_t kr = 0; kr < k_full_pieces; kr += 1 )
	{
		b0 = _mm512_loadu_si512( b + ( rs_b * kr ) + ( cs_b * 0 ) );
		b1 = _mm512_loadu_si512( b + ( rs_b * kr ) + ( cs_b * 1 ) );
		b2 = _mm512_loadu_si512( b + ( rs_b * kr ) + ( cs_b * 2 ) );

		// Broadcast a[0,kr:kr+4].
		a_int32_0 = _mm512_set1_epi32( *( int32_t* )( a + ( rs_a * 0 ) + ( cs_a * kr ) ) );

		//convert signed int8 to uint8 for VNNI
		a_int32_0 = _mm512_add_epi8( a_int32_0, vec_uint8 );

		// Perform column direction mat-mul with k = 4.
		// c[0,0-47] = a[0,kr:kr+4]*b[kr:kr+4,0-47]
		c_int32_0p0 = _mm512_dpbusd_epi32( c_int32_0p0, a_int32_0, b0 );
		c_int32_0p1 = _mm512_dpbusd_epi32( c_int32_0p1, a_int32_0, b1 );
		c_int32_0p2 = _mm512_dpbusd_epi32( c_int32_0p2, a_int32_0, b2 );

		// Broadcast a[1,kr:kr+4].
		a_int32_0 = _mm512_set1_epi32( *( int32_t* )( a + ( rs_a * 1 ) + ( cs_a * kr ) ) );

		//convert signed int8 to uint8 for VNNI
		a_int32_0 = _mm512_add_epi8( a_int32_0, vec_uint8 );

		// Perform column direction mat-mul with k = 4.
		// c[1,0-47] = a[1,kr:kr+4]*b[kr:kr+4,0-47]
		c_int32_1p0 = _mm512_dpbusd_epi32( c_int32_1p0, a_int32_0, b0 );
		c_int32_1p1 = _mm512_dpbusd_epi32( c_int32_1p1, a_int32_0, b1 );
		c_int32_1p2 = _mm512_dpbusd_epi32( c_int32_1p2, a_int32_0, b2 );

		// Broadcast a[2,kr:kr+4].
		a_int32_0 = _mm512_set1_epi32( *( int32_t* )( a + ( rs_a * 2 ) + ( cs_a * kr ) ) );

		//convert signed int8 to uint8 for VNNI
		a_int32_0 = _mm512_add_epi8( a_int32_0, vec_uint8 );

		// Perform column direction mat-mul with k = 4.
		// c[2,0-47] = a[2,kr:kr+4]*b[kr:kr+4,0-47]
		c_int32_2p0 = _mm512_dpbusd_epi32( c_int32_2p0, a_int32_0, b0 );
		c_int32_2p1 = _mm512_dpbusd_epi32( c_int32_2p1, a_int32_0, b1 );
		c_int32_2p2 = _mm512_dpbusd_epi32( c_int32_2p2, a_int32_0, b2 );

		// Broadcast a[3,kr:kr+4].
		a_int32_0 = _mm512_set1_epi32( *( int32_t* )( a + ( rs_a * 3 ) + ( cs_a * kr ) ) );

		//convert signed int8 to uint8 for VNNI
		a_int32_0 = _mm512_add_epi8( a_int32_0, vec_uint8 );

		// Perform column direction mat-mul with k = 4.
		// c[3,0-47] = a[3,kr:kr+4]*b[kr:kr+4,0-47]
		c_int32_3p0 = _mm512_dpbusd_epi32( c_int32_3p0, a_int32_0, b0 );
		c_int32_3p1 = _mm512_dpbusd_epi32( c_int32_3p1, a_int32_0, b1 );
		c_int32_3p2 = _mm512_dpbusd_epi32( c_int32_3p2, a_int32_0, b2 );

		// Broadcast a[4,kr:kr+4].
		a_int32_0 = _mm512_set1_epi32( *( int32_t* )( a + ( rs_a * 4 ) + ( cs_a * kr ) ) );

		//convert signed int8 to uint8 for VNNI
		a_int32_0 = _mm512_add_epi8( a_int32_0, vec_uint8 );

		// Perform column direction mat-mul with k = 4.
		// c[4,0-47] = a[4,kr:kr+4]*b[kr:kr+4,0-47]
		c_int32_4p0 = _mm512_dpbusd_epi32( c_int32_4p0, a_int32_0, b0 );
		c_int32_4p1 = _mm512_dpbusd_epi32( c_int32_4p1, a_int32_0, b1 );
		c_int32_4p2 = _mm512_dpbusd_epi32( c_int32_4p2, a_int32_0, b2 );
	}
	// Handle k remainder.
	if ( k_partial_pieces > 0 )
	{
		__m128i a_kfringe_buf;
		__mmask16 load_mask = _cvtu32_mask16( 0xFFFF >> ( 16 - k_partial_pieces ) );

		b0 = _mm512_loadu_si512( b + ( rs_b * k_full_pieces ) + ( cs_b * 0 ) );
		b1 = _mm512_loadu_si512( b + ( rs_b * k_full_pieces ) + ( cs_b * 1 ) );
		b2 = _mm512_loadu_si512( b + ( rs_b * k_full_pieces ) + ( cs_b * 2 ) );

		// Broadcast a[0,kr:kr+4].
		a_kfringe_buf = _mm_maskz_loadu_epi8( load_mask, ( a + ( rs_a * 0 ) + ( cs_a * k_full_pieces ) ) );
		a_int32_0 = _mm512_broadcastd_epi32( a_kfringe_buf );

		//convert signed int8 to uint8 for VNNI
		a_int32_0 = _mm512_add_epi8( a_int32_0, vec_uint8 );

		// Perform column direction mat-mul with k = 4.
		// c[0,0-47] = a[0,kr:kr+4]*b[kr:kr+4,0-47]
		c_int32_0p0 = _mm512_dpbusd_epi32( c_int32_0p0, a_int32_0, b0 );
		c_int32_0p1 = _mm512_dpbusd_epi32( c_int32_0p1, a_int32_0, b1 );
		c_int32_0p2 = _mm512_dpbusd_epi32( c_int32_0p2, a_int32_0, b2 );

		// Broadcast a[1,kr:kr+4].
		a_kfringe_buf = _mm_maskz_loadu_epi8( load_mask, ( a + ( rs_a * 1 ) + ( cs_a * k_full_pieces ) ) );
		a_int32_0 = _mm512_broadcastd_epi32( a_kfringe_buf );

		//convert signed int8 to uint8 for VNNI
		a_int32_0 = _mm512_add_epi8( a_int32_0, vec_uint8 );

		// Perform column direction mat-mul with k = 4.
		// c[1,0-47] = a[1,kr:kr+4]*b[kr:kr+4,0-47]
		c_int32_1p0 = _mm512_dpbusd_epi32( c_int32_1p0, a_int32_0, b0 );
		c_int32_1p1 = _mm512_dpbusd_epi32( c_int32_1p1, a_int32_0, b1 );
		c_int32_1p2 = _mm512_dpbusd_epi32( c_int32_1p2, a_int32_0, b2 );

		// Broadcast a[2,kr:kr+4].
		a_kfringe_buf = _mm_maskz_loadu_epi8( load_mask, ( a + ( rs_a * 2 ) + ( cs_a * k_full_pieces ) ) );
		a_int32_0 = _mm512_broadcastd_epi32( a_kfringe_buf );

		//convert signed int8 to uint8 for VNNI
		a_int32_0 = _mm512_add_epi8( a_int32_0, vec_uint8 );

		// Perform column direction mat-mul with k = 4.
		// c[2,0-47] = a[2,kr:kr+4]*b[kr:kr+4,0-47]
		c_int32_2p0 = _mm512_dpbusd_epi32( c_int32_2p0, a_int32_0, b0 );
		c_int32_2p1 = _mm512_dpbusd_epi32( c_int32_2p1, a_int32_0, b1 );
		c_int32_2p2 = _mm512_dpbusd_epi32( c_int32_2p2, a_int32_0, b2 );

		// Broadcast a[3,kr:kr+4].
		a_kfringe_buf = _mm_maskz_loadu_epi8( load_mask, ( a + ( rs_a * 3 ) + ( cs_a * k_full_pieces ) ) );
		a_int32_0 = _mm512_broadcastd_epi32( a_kfringe_buf );

		//convert signed int8 to uint8 for VNNI
		a_int32_0 = _mm512_add_epi8( a_int32_0, vec_uint8 );

		// Perform column direction mat-mul with k = 4.
		// c[3,0-47] = a[3,kr:kr+4]*b[kr:kr+4,0-47]
		c_int32_3p0 = _mm512_dpbusd_epi32( c_int32_3p0, a_int32_0, b0 );
		c_int32_3p1 = _mm512_dpbusd_epi32( c_int32_3p1, a_int32_0, b1 );
		c_int32_3p2 = _mm512_dpbusd_epi32( c_int32_3p2, a_int32_0, b2 );

		// Broadcast a[4,kr:kr+4].
		a_kfringe_buf = _mm_maskz_loadu_epi8( load_mask, ( a + ( rs_a * 4 ) + ( cs_a * k_full_pieces ) ) );
		a_int32_0 = _mm512_broadcastd_epi32( a_kfringe_buf );

		//convert signed int8 to uint8 for VNNI
		a_int32_0 = _mm512_add_epi8( a_int32_0, vec_uint8 );

		// Perform column direction mat-mul with k = 4.
		// c[4,0-47] = a[4,kr:kr+4]*b[kr:kr+4,0-47]
		c_int32_4p0 = _mm512_dpbusd_epi32( c_int32_4p0, a_int32_0, b0 );
		c_int32_4p1 = _mm512_dpbusd_epi32( c_int32_4p1, a_int32_0, b1 );
		c_int32_4p2 = _mm512_dpbusd_epi32( c_int32_4p2, a_int32_0, b2 );
	}
	if ( post_ops_attr.is_last_k == 1 )
	{
		//Subtract B matrix sum column values to compensate
		//for addition of 128 to A matrix elements

		int32_t* bsumptr = post_ops_attr.b_col_sum_vec + post_ops_attr.b_sum_offset;

		b0 = _mm512_loadu_si512( bsumptr);

		c_int32_0p0 = _mm512_sub_epi32( c_int32_0p0 , b0 );
		c_int32_1p0 = _mm512_sub_epi32( c_int32_1p0 , b0 );
		c_int32_2p0 = _mm512_sub_epi32( c_int32_2p0 , b0 );
		c_int32_3p0 = _mm512_sub_epi32( c_int32_3p0 , b0 );
		c_int32_4p0 = _mm512_sub_epi32( c_int32_4p0 , b0 );

		b0 = _mm512_loadu_si512( bsumptr + 16 );

		c_int32_0p1 = _mm512_sub_epi32( c_int32_0p1 , b0 );
		c_int32_1p1 = _mm512_sub_epi32( c_int32_1p1 , b0 );
		c_int32_2p1 = _mm512_sub_epi32( c_int32_2p1 , b0 );
		c_int32_3p1 = _mm512_sub_epi32( c_int32_3p1 , b0 );
		c_int32_4p1 = _mm512_sub_epi32( c_int32_4p1 , b0 );

		b0 = _mm512_loadu_si512( bsumptr + 32 );

		c_int32_0p2 = _mm512_sub_epi32( c_int32_0p2 , b0 );
		c_int32_1p2 = _mm512_sub_epi32( c_int32_1p2 , b0 );
		c_int32_2p2 = _mm512_sub_epi32( c_int32_2p2 , b0 );
		c_int32_3p2 = _mm512_sub_epi32( c_int32_3p2 , b0 );
		c_int32_4p2 = _mm512_sub_epi32( c_int32_4p2 , b0 );
	}

	// Load alpha and beta
	__m512i selector1 = _mm512_set1_epi32( alpha );
	__m512i selector2 = _mm512_set1_epi32( beta );

	if ( alpha != 1 )
	{
		// Scale by alpha
		c_int32_0p0 = _mm512_mullo_epi32( selector1, c_int32_0p0 );
		c_int32_0p1 = _mm512_mullo_epi32( selector1, c_int32_0p1 );
		c_int32_0p2 = _mm512_mullo_epi32( selector1, c_int32_0p2 );

		c_int32_1p0 = _mm512_mullo_epi32( selector1, c_int32_1p0 );
		c_int32_1p1 = _mm512_mullo_epi32( selector1, c_int32_1p1 );
		c_int32_1p2 = _mm512_mullo_epi32( selector1, c_int32_1p2 );

		c_int32_2p0 = _mm512_mullo_epi32( selector1, c_int32_2p0 );
		c_int32_2p1 = _mm512_mullo_epi32( selector1, c_int32_2p1 );
		c_int32_2p2 = _mm512_mullo_epi32( selector1, c_int32_2p2 );

		c_int32_3p0 = _mm512_mullo_epi32( selector1, c_int32_3p0 );
		c_int32_3p1 = _mm512_mullo_epi32( selector1, c_int32_3p1 );
		c_int32_3p2 = _mm512_mullo_epi32( selector1, c_int32_3p2 );

		c_int32_4p0 = _mm512_mullo_epi32( selector1, c_int32_4p0 );
		c_int32_4p1 = _mm512_mullo_epi32( selector1, c_int32_4p1 );
		c_int32_4p2 = _mm512_mullo_epi32( selector1, c_int32_4p2 );
	}

	// Scale C by beta.
	if ( beta != 0 )
	{
		if ( ( post_ops_attr.buf_downscale != NULL ) &&
			 ( post_ops_attr.is_first_k == TRUE ) )
		{
			// c[0:0-15,16-31,32-47]
			S8_S32_BETA_OP3(0,0,selector1,selector2);

			// c[1:0-15,16-31,32-47]
			S8_S32_BETA_OP3(0,1,selector1,selector2);

			// c[2:0-15,16-31,32-47]
			S8_S32_BETA_OP3(0,2,selector1,selector2);

			// c[3:0-15,16-31,32-47]
			S8_S32_BETA_OP3(0,3,selector1,selector2);

			// c[4:0-15,16-31,32-47]
			S8_S32_BETA_OP3(0,4,selector1,selector2);
		}
		else
		{
			// c[0:0-15,16-31,32-47]
			S32_S32_BETA_OP3(0,0,selector1,selector2);

			// c[1:0-15,16-31,32-47]
			S32_S32_BETA_OP3(0,1,selector1,selector2);

			// c[2:0-15,16-31,32-47]
			S32_S32_BETA_OP3(0,2,selector1,selector2);

			// c[3:0-15,16-31,32-47]
			S32_S32_BETA_OP3(0,3,selector1,selector2);

			// c[4:0-15,16-31,32-47]
			S32_S32_BETA_OP3(0,4,selector1,selector2);
		}
	}

	// Post Ops
	lpgemm_post_op* post_ops_list_temp = post_ops_list;
	POST_OP_LABEL_LASTK_SAFE_JUMP
POST_OPS_BIAS_5x48:
	{
		selector1 =
				_mm512_loadu_si512( ( int32_t* )post_ops_list_temp->op_args1 +
								post_ops_attr.post_op_c_j + ( 0 * 16 ) );
		selector2 =
				_mm512_loadu_si512( ( int32_t* )post_ops_list_temp->op_args1 +
								post_ops_attr.post_op_c_j + ( 1 * 16 ) );
		a_int32_0 =
				_mm512_loadu_si512( ( int32_t* )post_ops_list_temp->op_args1 +
								post_ops_attr.post_op_c_j + ( 2 * 16 ) );

		// c[0,0-15]
		c_int32_0p0 = _mm512_add_epi32( selector1, c_int32_0p0 );

		// c[0, 16-31]
		c_int32_0p1 = _mm512_add_epi32( selector2, c_int32_0p1 );

		// c[0,32-47]
		c_int32_0p2 = _mm512_add_epi32( a_int32_0, c_int32_0p2 );

		// c[1,0-15]
		c_int32_1p0 = _mm512_add_epi32( selector1, c_int32_1p0 );

		// c[1, 16-31]
		c_int32_1p1 = _mm512_add_epi32( selector2, c_int32_1p1 );

		// c[1,32-47]
		c_int32_1p2 = _mm512_add_epi32( a_int32_0, c_int32_1p2 );

		// c[2,0-15]
		c_int32_2p0 = _mm512_add_epi32( selector1, c_int32_2p0 );

		// c[2, 16-31]
		c_int32_2p1 = _mm512_add_epi32( selector2, c_int32_2p1 );

		// c[2,32-47]
		c_int32_2p2 = _mm512_add_epi32( a_int32_0, c_int32_2p2 );

		// c[3,0-15]
		c_int32_3p0 = _mm512_add_epi32( selector1, c_int32_3p0 );

		// c[3, 16-31]
		c_int32_3p1 = _mm512_add_epi32( selector2, c_int32_3p1 );

		// c[3,32-47]
		c_int32_3p2 = _mm512_add_epi32( a_int32_0, c_int32_3p2 );

		// c[4,0-15]
		c_int32_4p0 = _mm512_add_epi32( selector1, c_int32_4p0 );

		// c[4, 16-31]
		c_int32_4p1 = _mm512_add_epi32( selector2, c_int32_4p1 );

		// c[4,32-47]
		c_int32_4p2 = _mm512_add_epi32( a_int32_0, c_int32_4p2 );

		POST_OP_LABEL_LASTK_SAFE_JUMP_WITH_NEXT_PTR
	}
POST_OPS_RELU_5x48:
	{
		selector1 = _mm512_setzero_epi32();

		// c[0,0-15]
		c_int32_0p0 = _mm512_max_epi32( selector1, c_int32_0p0 );

		// c[0, 16-31]
		c_int32_0p1 = _mm512_max_epi32( selector1, c_int32_0p1 );

		// c[0,32-47]
		c_int32_0p2 = _mm512_max_epi32( selector1, c_int32_0p2 );

		// c[1,0-15]
		c_int32_1p0 = _mm512_max_epi32( selector1, c_int32_1p0 );

		// c[1,16-31]
		c_int32_1p1 = _mm512_max_epi32( selector1, c_int32_1p1 );

		// c[1,32-47]
		c_int32_1p2 = _mm512_max_epi32( selector1, c_int32_1p2 );

		// c[2,0-15]
		c_int32_2p0 = _mm512_max_epi32( selector1, c_int32_2p0 );

		// c[2,16-31]
		c_int32_2p1 = _mm512_max_epi32( selector1, c_int32_2p1 );

		// c[2,32-47]
		c_int32_2p2 = _mm512_max_epi32( selector1, c_int32_2p2 );

		// c[3,0-15]
		c_int32_3p0 = _mm512_max_epi32( selector1, c_int32_3p0 );

		// c[3,16-31]
		c_int32_3p1 = _mm512_max_epi32( selector1, c_int32_3p1 );

		// c[3,32-47]
		c_int32_3p2 = _mm512_max_epi32( selector1, c_int32_3p2 );

		// c[4,0-15]
		c_int32_4p0 = _mm512_max_epi32( selector1, c_int32_4p0 );

		// c[4,16-31]
		c_int32_4p1 = _mm512_max_epi32( selector1, c_int32_4p1 );

		// c[4,32-47]
		c_int32_4p2 = _mm512_max_epi32( selector1, c_int32_4p2 );

		POST_OP_LABEL_LASTK_SAFE_JUMP_WITH_NEXT_PTR
	}
POST_OPS_RELU_SCALE_5x48:
	{
		selector1 = _mm512_setzero_epi32();
		selector2 =
			_mm512_set1_epi32( *( ( int32_t* )post_ops_list_temp->op_args2 ) );

		__mmask16 relu_cmp_mask;

		// c[0, 0-15]
		RELU_SCALE_OP_S32_AVX512(c_int32_0p0)

		// c[0, 16-31]
		RELU_SCALE_OP_S32_AVX512(c_int32_0p1)

		// c[0, 32-47]
		RELU_SCALE_OP_S32_AVX512(c_int32_0p2)

		// c[1, 0-15]
		RELU_SCALE_OP_S32_AVX512(c_int32_1p0)

		// c[1, 16-31]
		RELU_SCALE_OP_S32_AVX512(c_int32_1p1)

		// c[1, 32-47]
		RELU_SCALE_OP_S32_AVX512(c_int32_1p2)

		// c[2, 0-15]
		RELU_SCALE_OP_S32_AVX512(c_int32_2p0)

		// c[2, 16-31]
		RELU_SCALE_OP_S32_AVX512(c_int32_2p1)

		// c[2, 32-47]
		RELU_SCALE_OP_S32_AVX512(c_int32_2p2)

		// c[3, 0-15]
		RELU_SCALE_OP_S32_AVX512(c_int32_3p0)

		// c[3, 16-31]
		RELU_SCALE_OP_S32_AVX512(c_int32_3p1)

		// c[3, 32-47]
		RELU_SCALE_OP_S32_AVX512(c_int32_3p2)

		// c[4, 0-15]
		RELU_SCALE_OP_S32_AVX512(c_int32_4p0)

		// c[4, 16-31]
		RELU_SCALE_OP_S32_AVX512(c_int32_4p1)

		// c[4, 32-47]
		RELU_SCALE_OP_S32_AVX512(c_int32_4p2)

		POST_OP_LABEL_LASTK_SAFE_JUMP_WITH_NEXT_PTR
	}
POST_OPS_GELU_TANH_5x48:
	{
		__m512 dn, z, x, r2, r, y, x_tanh;
		__m512i q;

		// c[0, 0-15]
		GELU_TANH_S32_AVX512(c_int32_0p0, y, r, r2, x, z, dn, x_tanh, q)

		// c[0, 16-31]
		GELU_TANH_S32_AVX512(c_int32_0p1, y, r, r2, x, z, dn, x_tanh, q)

		// c[0, 32-47]
		GELU_TANH_S32_AVX512(c_int32_0p2, y, r, r2, x, z, dn, x_tanh, q)

		// c[1, 0-15]
		GELU_TANH_S32_AVX512(c_int32_1p0, y, r, r2, x, z, dn, x_tanh, q)

		// c[1, 16-31]
		GELU_TANH_S32_AVX512(c_int32_1p1, y, r, r2, x, z, dn, x_tanh, q)

		// c[1, 32-47]
		GELU_TANH_S32_AVX512(c_int32_1p2, y, r, r2, x, z, dn, x_tanh, q)

		// c[2, 0-15]
		GELU_TANH_S32_AVX512(c_int32_2p0, y, r, r2, x, z, dn, x_tanh, q)

		// c[2, 16-31]
		GELU_TANH_S32_AVX512(c_int32_2p1, y, r, r2, x, z, dn, x_tanh, q)

		// c[2, 32-47]
		GELU_TANH_S32_AVX512(c_int32_2p2, y, r, r2, x, z, dn, x_tanh, q)

		// c[3, 0-15]
		GELU_TANH_S32_AVX512(c_int32_3p0, y, r, r2, x, z, dn, x_tanh, q)

		// c[3, 16-31]
		GELU_TANH_S32_AVX512(c_int32_3p1, y, r, r2, x, z, dn, x_tanh, q)

		// c[3, 32-47]
		GELU_TANH_S32_AVX512(c_int32_3p2, y, r, r2, x, z, dn, x_tanh, q)

		// c[4, 0-15]
		GELU_TANH_S32_AVX512(c_int32_4p0, y, r, r2, x, z, dn, x_tanh, q)

		// c[4, 16-31]
		GELU_TANH_S32_AVX512(c_int32_4p1, y, r, r2, x, z, dn, x_tanh, q)

		// c[4, 32-47]
		GELU_TANH_S32_AVX512(c_int32_4p2, y, r, r2, x, z, dn, x_tanh, q)

		POST_OP_LABEL_LASTK_SAFE_JUMP_WITH_NEXT_PTR
	}
POST_OPS_GELU_ERF_5x48:
	{
		__m512 x, r, y, x_erf;

		// c[0, 0-15]
		GELU_ERF_S32_AVX512(c_int32_0p0, y, r, x, x_erf)

		// c[0, 16-31]
		GELU_ERF_S32_AVX512(c_int32_0p1, y, r, x, x_erf)

		// c[0, 32-47]
		GELU_ERF_S32_AVX512(c_int32_0p2, y, r, x, x_erf)

		// c[1, 0-15]
		GELU_ERF_S32_AVX512(c_int32_1p0, y, r, x, x_erf)

		// c[1, 16-31]
		GELU_ERF_S32_AVX512(c_int32_1p1, y, r, x, x_erf)

		// c[1, 32-47]
		GELU_ERF_S32_AVX512(c_int32_1p2, y, r, x, x_erf)

		// c[2, 0-15]
		GELU_ERF_S32_AVX512(c_int32_2p0, y, r, x, x_erf)

		// c[2, 16-31]
		GELU_ERF_S32_AVX512(c_int32_2p1, y, r, x, x_erf)

		// c[2, 32-47]
		GELU_ERF_S32_AVX512(c_int32_2p2, y, r, x, x_erf)

		// c[3, 0-15]
		GELU_ERF_S32_AVX512(c_int32_3p0, y, r, x, x_erf)

		// c[3, 16-31]
		GELU_ERF_S32_AVX512(c_int32_3p1, y, r, x, x_erf)

		// c[3, 32-47]
		GELU_ERF_S32_AVX512(c_int32_3p2, y, r, x, x_erf)

		// c[4, 0-15]
		GELU_ERF_S32_AVX512(c_int32_4p0, y, r, x, x_erf)

		// c[4, 16-31]
		GELU_ERF_S32_AVX512(c_int32_4p1, y, r, x, x_erf)

		// c[4, 32-47]
		GELU_ERF_S32_AVX512(c_int32_4p2, y, r, x, x_erf)

		POST_OP_LABEL_LASTK_SAFE_JUMP_WITH_NEXT_PTR
	}
POST_OPS_CLIP_5x48:
	{
		__m512i min = _mm512_set1_epi32( *( int32_t* )post_ops_list_temp->op_args2 );
		__m512i max = _mm512_set1_epi32( *( int32_t* )post_ops_list_temp->op_args3 );

		// c[0, 0-15]
		CLIP_S32_AVX512(c_int32_0p0, min, max)

		// c[0, 16-31]
		CLIP_S32_AVX512(c_int32_0p1, min, max)

		// c[0, 32-47]
		CLIP_S32_AVX512(c_int32_0p2, min, max)

		// c[1, 0-15]
		CLIP_S32_AVX512(c_int32_1p0, min, max)

		// c[1, 16-31]
		CLIP_S32_AVX512(c_int32_1p1, min, max)

		// c[1, 32-47]
		CLIP_S32_AVX512(c_int32_1p2, min, max)

		// c[2, 0-15]
		CLIP_S32_AVX512(c_int32_2p0, min, max)

		// c[2, 16-31]
		CLIP_S32_AVX512(c_int32_2p1, min, max)

		// c[2, 32-47]
		CLIP_S32_AVX512(c_int32_2p2, min, max)

		// c[3, 0-15]
		CLIP_S32_AVX512(c_int32_3p0, min, max)

		// c[3, 16-31]
		CLIP_S32_AVX512(c_int32_3p1, min, max)

		// c[3, 32-47]
		CLIP_S32_AVX512(c_int32_3p2, min, max)

		// c[4, 0-15]
		CLIP_S32_AVX512(c_int32_4p0, min, max)

		// c[4, 16-31]
		CLIP_S32_AVX512(c_int32_4p1, min, max)

		// c[4, 32-47]
		CLIP_S32_AVX512(c_int32_4p2, min, max)

		POST_OP_LABEL_LASTK_SAFE_JUMP_WITH_NEXT_PTR
	}
POST_OPS_DOWNSCALE_5x48:
	{
		if ( post_ops_list_temp->scale_factor_len > 1 )
		{
			selector1 =
				_mm512_loadu_si512( ( float* )post_ops_list_temp->scale_factor +
								post_ops_attr.post_op_c_j + ( 0 * 16 ) );
			selector2 =
				_mm512_loadu_si512( ( float* )post_ops_list_temp->scale_factor +
								post_ops_attr.post_op_c_j + ( 1 * 16 ) );
			a_int32_0 =
				_mm512_loadu_si512( ( float* )post_ops_list_temp->scale_factor +
								post_ops_attr.post_op_c_j + ( 2 * 16 ) );
		}
		else if ( post_ops_list_temp->scale_factor_len == 1 )
		{
			selector1 =
				( __m512i )_mm512_set1_ps( *( ( float* )post_ops_list_temp->scale_factor ) );
			selector2 =
				( __m512i )_mm512_set1_ps( *( ( float* )post_ops_list_temp->scale_factor ) );
			a_int32_0 =
				( __m512i )_mm512_set1_ps( *( ( float* )post_ops_list_temp->scale_factor ) );
		}

		// Need to ensure sse not used to avoid avx512 -> sse transition.
		__m128i zero_point0 = _mm512_castsi512_si128( _mm512_setzero_si512() );
		__m128i zero_point1 = _mm512_castsi512_si128( _mm512_setzero_si512() );
		__m128i zero_point2 = _mm512_castsi512_si128( _mm512_setzero_si512() );
		if ( *( ( dim_t* )post_ops_list_temp->op_args3 ) > 1 )
		{
			zero_point0 = _mm_loadu_si128( ( __m128i const* )
							( ( int8_t* )post_ops_list_temp->op_args1 +
							post_ops_attr.post_op_c_j + ( 0 * 16 ) ) );
			zero_point1 = _mm_loadu_si128( ( __m128i const* )
							( ( int8_t* )post_ops_list_temp->op_args1 +
							post_ops_attr.post_op_c_j + ( 1 * 16 ) ) );
			zero_point2 = _mm_loadu_si128( ( __m128i const* )
							( ( int8_t* )post_ops_list_temp->op_args1 +
							post_ops_attr.post_op_c_j + ( 2 * 16 ) ) );
		}
		else if ( *( ( dim_t* )post_ops_list_temp->op_args3 ) == 1 )
		{
			zero_point0 = _mm_maskz_set1_epi8( 0xFFFF,
							*( ( int8_t* )post_ops_list_temp->op_args1 ) );
			zero_point1 = _mm_maskz_set1_epi8( 0xFFFF,
							*( ( int8_t* )post_ops_list_temp->op_args1 ) );
			zero_point2 = _mm_maskz_set1_epi8( 0xFFFF,
							*( ( int8_t* )post_ops_list_temp->op_args1 ) );
		}

		// c[0, 0-15]
		CVT_MULRND_CVT32(c_int32_0p0,selector1,zero_point0);

		// c[0, 16-31]
		CVT_MULRND_CVT32(c_int32_0p1,selector2,zero_point1);

		// c[0, 32-47]
		CVT_MULRND_CVT32(c_int32_0p2,a_int32_0,zero_point2);

		// c[1, 0-15]
		CVT_MULRND_CVT32(c_int32_1p0,selector1,zero_point0);

		// c[1, 16-31]
		CVT_MULRND_CVT32(c_int32_1p1,selector2,zero_point1);

		// c[1, 32-47]
		CVT_MULRND_CVT32(c_int32_1p2,a_int32_0,zero_point2);

		// c[2, 0-15]
		CVT_MULRND_CVT32(c_int32_2p0,selector1,zero_point0);

		// c[2, 16-31]
		CVT_MULRND_CVT32(c_int32_2p1,selector2,zero_point1);

		// c[2, 32-47]
		CVT_MULRND_CVT32(c_int32_2p2,a_int32_0,zero_point2);

		// c[3, 0-15]
		CVT_MULRND_CVT32(c_int32_3p0,selector1,zero_point0);

		// c[3, 16-31]
		CVT_MULRND_CVT32(c_int32_3p1,selector2,zero_point1);

		// c[3, 32-47]
		CVT_MULRND_CVT32(c_int32_3p2,a_int32_0,zero_point2);

		// c[4, 0-15]
		CVT_MULRND_CVT32(c_int32_4p0,selector1,zero_point0);

		// c[4, 16-31]
		CVT_MULRND_CVT32(c_int32_4p1,selector2,zero_point1);

		// c[4, 32-47]
		CVT_MULRND_CVT32(c_int32_4p2,a_int32_0,zero_point2);

		POST_OP_LABEL_LASTK_SAFE_JUMP_WITH_NEXT_PTR
	}
POST_OPS_MATRIX_ADD_5x48:
	{
		dim_t ldm = *( dim_t* )post_ops_list_temp->op_args3;
		if ( post_ops_attr.c_stor_type == S8 )
		{
			int8_t* matptr = ( int8_t* )post_ops_list_temp->op_args1;

			// c[0:0-15,16-31,32-47]
			S8_S32_MATRIX_ADD_3COL(selector1,selector2,a_int32_0,0);

			// c[1:0-15,16-31,32-47]
			S8_S32_MATRIX_ADD_3COL(selector1,selector2,a_int32_0,1);

			// c[2:0-15,16-31,32-47]
			S8_S32_MATRIX_ADD_3COL(selector1,selector2,a_int32_0,2);

			// c[3:0-15,16-31,32-47]
			S8_S32_MATRIX_ADD_3COL(selector1,selector2,a_int32_0,3);

			// c[4:0-15,16-31,32-47]
			S8_S32_MATRIX_ADD_3COL(selector1,selector2,a_int32_0,4);
		}
		else
		{
			int32_t* matptr = ( int32_t* )post_ops_list_temp->op_args1;

			// c[0:0-15,16-31,32-47]
			S32_S32_MATRIX_ADD_3COL(selector1,selector2,a_int32_0,0);

			// c[1:0-15,16-31,32-47]
			S32_S32_MATRIX_ADD_3COL(selector1,selector2,a_int32_0,1);

			// c[2:0-15,16-31,32-47]
			S32_S32_MATRIX_ADD_3COL(selector1,selector2,a_int32_0,2);

			// c[3:0-15,16-31,32-47]
			S32_S32_MATRIX_ADD_3COL(selector1,selector2,a_int32_0,3);

			// c[4:0-15,16-31,32-47]
			S32_S32_MATRIX_ADD_3COL(selector1,selector2,a_int32_0,4);
		}

		POST_OP_LABEL_LASTK_SAFE_JUMP_WITH_NEXT_PTR
	}
POST_OPS_SWISH_5x48:
	{
		selector1 =
<<<<<<< HEAD
			_mm512_loadu_si512( ( float* )post_ops_list_temp->scale_factor +
							post_ops_attr.post_op_c_j + ( 0 * 16 ) );
		selector2 =
			_mm512_loadu_si512( ( float* )post_ops_list_temp->scale_factor +
							post_ops_attr.post_op_c_j + ( 1 * 16 ) );
		a_int32_0 =
			_mm512_loadu_si512( ( float* )post_ops_list_temp->scale_factor +
							post_ops_attr.post_op_c_j + ( 2 * 16 ) );
		__m128i zero_point0 =
			_mm_loadu_si128( ( __m128i const* )
					( ( int8_t* )post_ops_list_temp->op_args1 +
					post_ops_attr.post_op_c_j + ( 0 * 16 ) ) );
		__m128i zero_point1 =
			_mm_loadu_si128( ( __m128i const* )
					( ( int8_t* )post_ops_list_temp->op_args1 +
					post_ops_attr.post_op_c_j + ( 1 * 16 ) ) );
		__m128i zero_point2 =
			_mm_loadu_si128( ( __m128i const* )
					( ( int8_t* )post_ops_list_temp->op_args1 +
					post_ops_attr.post_op_c_j + ( 2 * 16 ) ) );
=======
			_mm512_set1_epi32( *( ( int32_t* )post_ops_list_temp->op_args2 ) );
		__m512 al = _mm512_cvtepi32_ps( selector1 );

		__m512 fl_reg, al_in, r, r2, z, dn;
>>>>>>> f3c166b0

		// c[0, 0-15]
		SWISH_S32_AVX512(c_int32_0p0, fl_reg, al, al_in, r, r2, z, dn, selector2);

		// c[0, 16-31]
		SWISH_S32_AVX512(c_int32_0p1, fl_reg, al, al_in, r, r2, z, dn, selector2);

		// c[0, 32-47]
		SWISH_S32_AVX512(c_int32_0p2, fl_reg, al, al_in, r, r2, z, dn, selector2);

		// c[1, 0-15]
		SWISH_S32_AVX512(c_int32_1p0, fl_reg, al, al_in, r, r2, z, dn, selector2);

		// c[1, 16-31]
		SWISH_S32_AVX512(c_int32_1p1, fl_reg, al, al_in, r, r2, z, dn, selector2);

		// c[1, 32-47]
		SWISH_S32_AVX512(c_int32_1p2, fl_reg, al, al_in, r, r2, z, dn, selector2);

		// c[2, 0-15]
		SWISH_S32_AVX512(c_int32_2p0, fl_reg, al, al_in, r, r2, z, dn, selector2);

		// c[2, 16-31]
		SWISH_S32_AVX512(c_int32_2p1, fl_reg, al, al_in, r, r2, z, dn, selector2);

		// c[2, 32-47]
		SWISH_S32_AVX512(c_int32_2p2, fl_reg, al, al_in, r, r2, z, dn, selector2);

		// c[3, 0-15]
		SWISH_S32_AVX512(c_int32_3p0, fl_reg, al, al_in, r, r2, z, dn, selector2);

		// c[3, 16-31]
		SWISH_S32_AVX512(c_int32_3p1, fl_reg, al, al_in, r, r2, z, dn, selector2);

		// c[3, 32-47]
		SWISH_S32_AVX512(c_int32_3p2, fl_reg, al, al_in, r, r2, z, dn, selector2);

		// c[4, 0-15]
		SWISH_S32_AVX512(c_int32_4p0, fl_reg, al, al_in, r, r2, z, dn, selector2);

		// c[4, 16-31]
		SWISH_S32_AVX512(c_int32_4p1, fl_reg, al, al_in, r, r2, z, dn, selector2);

		// c[4, 32-47]
		SWISH_S32_AVX512(c_int32_4p2, fl_reg, al, al_in, r, r2, z, dn, selector2);

		POST_OP_LABEL_LASTK_SAFE_JUMP_WITH_NEXT_PTR
	}
POST_OPS_5x48_DISABLE:
	;

	if ( ( post_ops_attr.buf_downscale != NULL ) && ( post_ops_attr.is_last_k == TRUE ) )
	{
		// Generate a mask16 of all 1's.
		selector1 = _mm512_setzero_epi32();
		selector2 = _mm512_set1_epi32( 10 );
		__mmask16 mask_all1 = _mm512_cmplt_epi32_mask( selector1, selector2 );

		// Store the results in downscaled type (int8 instead of int32).
		// c[0,0-15]
		CVT_STORE_S32_S8(c_int32_0p0,0,0);

		// c[0,16-31]
		CVT_STORE_S32_S8(c_int32_0p1,0,1);

		// c[0,32-47]
		CVT_STORE_S32_S8(c_int32_0p2,0,2);

		// c[1,0-15]
		CVT_STORE_S32_S8(c_int32_1p0,1,0);

		// c[1,16-31]
		CVT_STORE_S32_S8(c_int32_1p1,1,1);

		// c[1,32-47]
		CVT_STORE_S32_S8(c_int32_1p2,1,2);

		// c[2,0-15]
		CVT_STORE_S32_S8(c_int32_2p0,2,0);

		// c[2,16-31]
		CVT_STORE_S32_S8(c_int32_2p1,2,1);

		// c[2,32-47]
		CVT_STORE_S32_S8(c_int32_2p2,2,2);

		// c[3,0-15]
		CVT_STORE_S32_S8(c_int32_3p0,3,0);

		// c[3,16-31]
		CVT_STORE_S32_S8(c_int32_3p1,3,1);

		// c[3,32-47]
		CVT_STORE_S32_S8(c_int32_3p2,3,2);

		// c[4,0-15]
		CVT_STORE_S32_S8(c_int32_4p0,4,0);

		// c[4,16-31]
		CVT_STORE_S32_S8(c_int32_4p1,4,1);

		// c[4,32-47]
		CVT_STORE_S32_S8(c_int32_4p2,4,2);
	}
	else
	{
		// Store the results.
		// c[0,0-15]
		_mm512_storeu_si512( c + ( rs_c * 0 ) + ( 0*16 ), c_int32_0p0 );

		// c[0, 16-31]
		_mm512_storeu_si512( c + ( rs_c * 0 ) + ( 1*16 ), c_int32_0p1 );

		// c[0,32-47]
		_mm512_storeu_si512( c + ( rs_c * 0 ) + ( 2*16 ), c_int32_0p2 );

		// c[1,0-15]
		_mm512_storeu_si512( c + ( rs_c * 1 ) + ( 0*16 ), c_int32_1p0 );

		// c[1,16-31]
		_mm512_storeu_si512( c + ( rs_c * 1 ) + ( 1*16 ), c_int32_1p1 );

		// c[1,32-47]
		_mm512_storeu_si512( c + ( rs_c * 1 ) + ( 2*16 ), c_int32_1p2 );

		// c[2,0-15]
		_mm512_storeu_si512( c + ( rs_c * 2 ) + ( 0*16 ), c_int32_2p0 );

		// c[2,16-31]
		_mm512_storeu_si512( c + ( rs_c * 2 ) + ( 1*16 ), c_int32_2p1 );

		// c[2,32-47]
		_mm512_storeu_si512( c + ( rs_c * 2 ) + ( 2*16 ), c_int32_2p2 );

		// c[3,0-15]
		_mm512_storeu_si512( c + ( rs_c * 3 ) + ( 0*16 ), c_int32_3p0 );

		// c[3,16-31]
		_mm512_storeu_si512( c + ( rs_c * 3 ) + ( 1*16 ), c_int32_3p1 );

		// c[3,32-47]
		_mm512_storeu_si512( c + ( rs_c * 3 ) + ( 2*16 ), c_int32_3p2 );

		// c[4,0-15]
		_mm512_storeu_si512( c + ( rs_c * 4 ) + ( 0*16 ), c_int32_4p0 );

		// c[4,16-31]
		_mm512_storeu_si512( c + ( rs_c * 4 ) + ( 1*16 ), c_int32_4p1 );

		// c[4,32-47]
		_mm512_storeu_si512( c + ( rs_c * 4 ) + ( 2*16 ), c_int32_4p2 );
	}
}

// 4x48 int8o32 kernel
LPGEMM_MN_FRINGE_KERN(int8_t,int8_t,int32_t,s8s8s32os32_4x48)
{
	static void* post_ops_labels[] =
						{
						  &&POST_OPS_4x48_DISABLE,
						  &&POST_OPS_BIAS_4x48,
						  &&POST_OPS_RELU_4x48,
						  &&POST_OPS_RELU_SCALE_4x48,
						  &&POST_OPS_GELU_TANH_4x48,
						  &&POST_OPS_GELU_ERF_4x48,
						  &&POST_OPS_CLIP_4x48,
						  &&POST_OPS_DOWNSCALE_4x48,
						  &&POST_OPS_MATRIX_ADD_4x48,
						  &&POST_OPS_SWISH_4x48
						};
	dim_t k_full_pieces = k0 / 4;
	dim_t k_partial_pieces = k0 % 4;

	// B matrix storage.
	__m512i b0 = _mm512_setzero_epi32();
	__m512i b1 = _mm512_setzero_epi32();
	__m512i b2 = _mm512_setzero_epi32();

	// A matrix storage.
	__m512i a_int32_0 = _mm512_setzero_epi32();

	uint8_t cvt_uint8 = 128;
	__m512i vec_uint8 = _mm512_set1_epi8 (cvt_uint8);

	// Registers to use for accumulating C.
	__m512i c_int32_0p0 = _mm512_setzero_epi32();
	__m512i c_int32_0p1 = _mm512_setzero_epi32();
	__m512i c_int32_0p2 = _mm512_setzero_epi32();

	__m512i c_int32_1p0 = _mm512_setzero_epi32();
	__m512i c_int32_1p1 = _mm512_setzero_epi32();
	__m512i c_int32_1p2 = _mm512_setzero_epi32();

	__m512i c_int32_2p0 = _mm512_setzero_epi32();
	__m512i c_int32_2p1 = _mm512_setzero_epi32();
	__m512i c_int32_2p2 = _mm512_setzero_epi32();

	__m512i c_int32_3p0 = _mm512_setzero_epi32();
	__m512i c_int32_3p1 = _mm512_setzero_epi32();
	__m512i c_int32_3p2 = _mm512_setzero_epi32();

	for ( dim_t kr = 0; kr < k_full_pieces; kr += 1 )
	{
		b0 = _mm512_loadu_si512( b + ( rs_b * kr ) + ( cs_b * 0 ) );
		b1 = _mm512_loadu_si512( b + ( rs_b * kr ) + ( cs_b * 1 ) );
		b2 = _mm512_loadu_si512( b + ( rs_b * kr ) + ( cs_b * 2 ) );

		// Broadcast a[0,kr:kr+4].
		a_int32_0 = _mm512_set1_epi32( *( int32_t* )( a + ( rs_a * 0 ) + ( cs_a * kr ) ) );

		//convert signed int8 to uint8 for VNNI
		a_int32_0 = _mm512_add_epi8( a_int32_0, vec_uint8 );

		// Perform column direction mat-mul with k = 4.
		// c[0,0-47] = a[0,kr:kr+4]*b[kr:kr+4,0-47]
		c_int32_0p0 = _mm512_dpbusd_epi32( c_int32_0p0, a_int32_0, b0 );
		c_int32_0p1 = _mm512_dpbusd_epi32( c_int32_0p1, a_int32_0, b1 );
		c_int32_0p2 = _mm512_dpbusd_epi32( c_int32_0p2, a_int32_0, b2 );

		// Broadcast a[1,kr:kr+4].
		a_int32_0 = _mm512_set1_epi32( *( int32_t* )( a + ( rs_a * 1 ) + ( cs_a * kr ) ) );

		//convert signed int8 to uint8 for VNNI
		a_int32_0 = _mm512_add_epi8( a_int32_0, vec_uint8 );

		// Perform column direction mat-mul with k = 4.
		// c[1,0-47] = a[1,kr:kr+4]*b[kr:kr+4,0-47]
		c_int32_1p0 = _mm512_dpbusd_epi32( c_int32_1p0, a_int32_0, b0 );
		c_int32_1p1 = _mm512_dpbusd_epi32( c_int32_1p1, a_int32_0, b1 );
		c_int32_1p2 = _mm512_dpbusd_epi32( c_int32_1p2, a_int32_0, b2 );

		// Broadcast a[2,kr:kr+4].
		a_int32_0 = _mm512_set1_epi32( *( int32_t* )( a + ( rs_a * 2 ) + ( cs_a * kr ) ) );

		//convert signed int8 to uint8 for VNNI
		a_int32_0 = _mm512_add_epi8( a_int32_0, vec_uint8 );

		// Perform column direction mat-mul with k = 4.
		// c[2,0-47] = a[2,kr:kr+4]*b[kr:kr+4,0-47]
		c_int32_2p0 = _mm512_dpbusd_epi32( c_int32_2p0, a_int32_0, b0 );
		c_int32_2p1 = _mm512_dpbusd_epi32( c_int32_2p1, a_int32_0, b1 );
		c_int32_2p2 = _mm512_dpbusd_epi32( c_int32_2p2, a_int32_0, b2 );

		// Broadcast a[3,kr:kr+4].
		a_int32_0 = _mm512_set1_epi32( *( int32_t* )( a + ( rs_a * 3 ) + ( cs_a * kr ) ) );

		//convert signed int8 to uint8 for VNNI
		a_int32_0 = _mm512_add_epi8( a_int32_0, vec_uint8 );

		// Perform column direction mat-mul with k = 4.
		// c[3,0-47] = a[3,kr:kr+4]*b[kr:kr+4,0-47]
		c_int32_3p0 = _mm512_dpbusd_epi32( c_int32_3p0, a_int32_0, b0 );
		c_int32_3p1 = _mm512_dpbusd_epi32( c_int32_3p1, a_int32_0, b1 );
		c_int32_3p2 = _mm512_dpbusd_epi32( c_int32_3p2, a_int32_0, b2 );
	}
	// Handle k remainder.
	if ( k_partial_pieces > 0 )
	{
		__m128i a_kfringe_buf;
		__mmask16 load_mask = _cvtu32_mask16( 0xFFFF >> ( 16 - k_partial_pieces ) );

		b0 = _mm512_loadu_si512( b + ( rs_b * k_full_pieces ) + ( cs_b * 0 ) );
		b1 = _mm512_loadu_si512( b + ( rs_b * k_full_pieces ) + ( cs_b * 1 ) );
		b2 = _mm512_loadu_si512( b + ( rs_b * k_full_pieces ) + ( cs_b * 2 ) );

		// Broadcast a[0,kr:kr+4].
		a_kfringe_buf = _mm_maskz_loadu_epi8( load_mask, ( a + ( rs_a * 0 ) + ( cs_a * k_full_pieces ) ) );
		a_int32_0 = _mm512_broadcastd_epi32( a_kfringe_buf );

		//convert signed int8 to uint8 for VNNI
		a_int32_0 = _mm512_add_epi8( a_int32_0, vec_uint8 );

		// Perform column direction mat-mul with k = 4.
		// c[0,0-47] = a[0,kr:kr+4]*b[kr:kr+4,0-47]
		c_int32_0p0 = _mm512_dpbusd_epi32( c_int32_0p0, a_int32_0, b0 );
		c_int32_0p1 = _mm512_dpbusd_epi32( c_int32_0p1, a_int32_0, b1 );
		c_int32_0p2 = _mm512_dpbusd_epi32( c_int32_0p2, a_int32_0, b2 );

		// Broadcast a[1,kr:kr+4].
		a_kfringe_buf = _mm_maskz_loadu_epi8( load_mask, ( a + ( rs_a * 1 ) + ( cs_a * k_full_pieces ) ) );
		a_int32_0 = _mm512_broadcastd_epi32( a_kfringe_buf );

		//convert signed int8 to uint8 for VNNI
		a_int32_0 = _mm512_add_epi8( a_int32_0, vec_uint8 );

		// Perform column direction mat-mul with k = 4.
		// c[1,0-47] = a[1,kr:kr+4]*b[kr:kr+4,0-47]
		c_int32_1p0 = _mm512_dpbusd_epi32( c_int32_1p0, a_int32_0, b0 );
		c_int32_1p1 = _mm512_dpbusd_epi32( c_int32_1p1, a_int32_0, b1 );
		c_int32_1p2 = _mm512_dpbusd_epi32( c_int32_1p2, a_int32_0, b2 );

		// Broadcast a[2,kr:kr+4].
		a_kfringe_buf = _mm_maskz_loadu_epi8( load_mask, ( a + ( rs_a * 2 ) + ( cs_a * k_full_pieces ) ) );
		a_int32_0 = _mm512_broadcastd_epi32( a_kfringe_buf );

		//convert signed int8 to uint8 for VNNI
		a_int32_0 = _mm512_add_epi8( a_int32_0, vec_uint8 );

		// Perform column direction mat-mul with k = 4.
		// c[2,0-47] = a[2,kr:kr+4]*b[kr:kr+4,0-47]
		c_int32_2p0 = _mm512_dpbusd_epi32( c_int32_2p0, a_int32_0, b0 );
		c_int32_2p1 = _mm512_dpbusd_epi32( c_int32_2p1, a_int32_0, b1 );
		c_int32_2p2 = _mm512_dpbusd_epi32( c_int32_2p2, a_int32_0, b2 );

		// Broadcast a[3,kr:kr+4].
		a_kfringe_buf = _mm_maskz_loadu_epi8( load_mask, ( a + ( rs_a * 3 ) + ( cs_a * k_full_pieces ) ) );
		a_int32_0 = _mm512_broadcastd_epi32( a_kfringe_buf );

		//convert signed int8 to uint8 for VNNI
		a_int32_0 = _mm512_add_epi8( a_int32_0, vec_uint8 );

		// Perform column direction mat-mul with k = 4.
		// c[3,0-47] = a[3,kr:kr+4]*b[kr:kr+4,0-47]
		c_int32_3p0 = _mm512_dpbusd_epi32( c_int32_3p0, a_int32_0, b0 );
		c_int32_3p1 = _mm512_dpbusd_epi32( c_int32_3p1, a_int32_0, b1 );
		c_int32_3p2 = _mm512_dpbusd_epi32( c_int32_3p2, a_int32_0, b2 );
	}
	if ( post_ops_attr.is_last_k == 1 )
	{
		//Subtract B matrix sum column values to compensate
		//for addition of 128 to A matrix elements

		int32_t* bsumptr = post_ops_attr.b_col_sum_vec + post_ops_attr.b_sum_offset;

		b0 = _mm512_loadu_si512( bsumptr);

		c_int32_0p0 = _mm512_sub_epi32( c_int32_0p0 , b0 );
		c_int32_1p0 = _mm512_sub_epi32( c_int32_1p0 , b0 );
		c_int32_2p0 = _mm512_sub_epi32( c_int32_2p0 , b0 );
		c_int32_3p0 = _mm512_sub_epi32( c_int32_3p0 , b0 );

		b0 = _mm512_loadu_si512( bsumptr + 16 );

		c_int32_0p1 = _mm512_sub_epi32( c_int32_0p1 , b0 );
		c_int32_1p1 = _mm512_sub_epi32( c_int32_1p1 , b0 );
		c_int32_2p1 = _mm512_sub_epi32( c_int32_2p1 , b0 );
		c_int32_3p1 = _mm512_sub_epi32( c_int32_3p1 , b0 );

		b0 = _mm512_loadu_si512( bsumptr + 32 );

		c_int32_0p2 = _mm512_sub_epi32( c_int32_0p2 , b0 );
		c_int32_1p2 = _mm512_sub_epi32( c_int32_1p2 , b0 );
		c_int32_2p2 = _mm512_sub_epi32( c_int32_2p2 , b0 );
		c_int32_3p2 = _mm512_sub_epi32( c_int32_3p2 , b0 );
		}

	// Load alpha and beta
	__m512i selector1 = _mm512_set1_epi32( alpha );
	__m512i selector2 = _mm512_set1_epi32( beta );

	if ( alpha != 1 )
	{
		// Scale by alpha
		c_int32_0p0 = _mm512_mullo_epi32( selector1, c_int32_0p0 );
		c_int32_0p1 = _mm512_mullo_epi32( selector1, c_int32_0p1 );
		c_int32_0p2 = _mm512_mullo_epi32( selector1, c_int32_0p2 );

		c_int32_1p0 = _mm512_mullo_epi32( selector1, c_int32_1p0 );
		c_int32_1p1 = _mm512_mullo_epi32( selector1, c_int32_1p1 );
		c_int32_1p2 = _mm512_mullo_epi32( selector1, c_int32_1p2 );

		c_int32_2p0 = _mm512_mullo_epi32( selector1, c_int32_2p0 );
		c_int32_2p1 = _mm512_mullo_epi32( selector1, c_int32_2p1 );
		c_int32_2p2 = _mm512_mullo_epi32( selector1, c_int32_2p2 );

		c_int32_3p0 = _mm512_mullo_epi32( selector1, c_int32_3p0 );
		c_int32_3p1 = _mm512_mullo_epi32( selector1, c_int32_3p1 );
		c_int32_3p2 = _mm512_mullo_epi32( selector1, c_int32_3p2 );
	}

	// Scale C by beta.
	if ( beta != 0 )
	{
		if ( ( post_ops_attr.buf_downscale != NULL ) &&
			 ( post_ops_attr.is_first_k == TRUE ) )
		{
			// c[0:0-15,16-31,32-47]
			S8_S32_BETA_OP3(0,0,selector1,selector2);

			// c[1:0-15,16-31,32-47]
			S8_S32_BETA_OP3(0,1,selector1,selector2);

			// c[2:0-15,16-31,32-47]
			S8_S32_BETA_OP3(0,2,selector1,selector2);

			// c[3:0-15,16-31,32-47]
			S8_S32_BETA_OP3(0,3,selector1,selector2);
		}
		else
		{
			// c[0:0-15,16-31,32-47]
			S32_S32_BETA_OP3(0,0,selector1,selector2);

			// c[1:0-15,16-31,32-47]
			S32_S32_BETA_OP3(0,1,selector1,selector2);

			// c[2:0-15,16-31,32-47]
			S32_S32_BETA_OP3(0,2,selector1,selector2);

			// c[3:0-15,16-31,32-47]
			S32_S32_BETA_OP3(0,3,selector1,selector2);
		}
	}

	// Post Ops
	lpgemm_post_op* post_ops_list_temp = post_ops_list;
	POST_OP_LABEL_LASTK_SAFE_JUMP
POST_OPS_BIAS_4x48:
	{
		selector1 =
				_mm512_loadu_si512( ( int32_t* )post_ops_list_temp->op_args1 +
								post_ops_attr.post_op_c_j + ( 0 * 16 ) );
		selector2 =
				_mm512_loadu_si512( ( int32_t* )post_ops_list_temp->op_args1 +
								post_ops_attr.post_op_c_j + ( 1 * 16 ) );
		a_int32_0 =
				_mm512_loadu_si512( ( int32_t* )post_ops_list_temp->op_args1 +
								post_ops_attr.post_op_c_j + ( 2 * 16 ) );

		// c[0,0-15]
		c_int32_0p0 = _mm512_add_epi32( selector1, c_int32_0p0 );

		// c[0, 16-31]
		c_int32_0p1 = _mm512_add_epi32( selector2, c_int32_0p1 );

		// c[0,32-47]
		c_int32_0p2 = _mm512_add_epi32( a_int32_0, c_int32_0p2 );

		// c[1,0-15]
		c_int32_1p0 = _mm512_add_epi32( selector1, c_int32_1p0 );

		// c[1, 16-31]
		c_int32_1p1 = _mm512_add_epi32( selector2, c_int32_1p1 );

		// c[1,32-47]
		c_int32_1p2 = _mm512_add_epi32( a_int32_0, c_int32_1p2 );

		// c[2,0-15]
		c_int32_2p0 = _mm512_add_epi32( selector1, c_int32_2p0 );

		// c[2, 16-31]
		c_int32_2p1 = _mm512_add_epi32( selector2, c_int32_2p1 );

		// c[2,32-47]
		c_int32_2p2 = _mm512_add_epi32( a_int32_0, c_int32_2p2 );

		// c[3,0-15]
		c_int32_3p0 = _mm512_add_epi32( selector1, c_int32_3p0 );

		// c[3, 16-31]
		c_int32_3p1 = _mm512_add_epi32( selector2, c_int32_3p1 );

		// c[3,32-47]
		c_int32_3p2 = _mm512_add_epi32( a_int32_0, c_int32_3p2 );

		POST_OP_LABEL_LASTK_SAFE_JUMP_WITH_NEXT_PTR
	}
POST_OPS_RELU_4x48:
	{
		selector1 = _mm512_setzero_epi32();

		// c[0,0-15]
		c_int32_0p0 = _mm512_max_epi32( selector1, c_int32_0p0 );

		// c[0, 16-31]
		c_int32_0p1 = _mm512_max_epi32( selector1, c_int32_0p1 );

		// c[0,32-47]
		c_int32_0p2 = _mm512_max_epi32( selector1, c_int32_0p2 );

		// c[1,0-15]
		c_int32_1p0 = _mm512_max_epi32( selector1, c_int32_1p0 );

		// c[1,16-31]
		c_int32_1p1 = _mm512_max_epi32( selector1, c_int32_1p1 );

		// c[1,32-47]
		c_int32_1p2 = _mm512_max_epi32( selector1, c_int32_1p2 );

		// c[2,0-15]
		c_int32_2p0 = _mm512_max_epi32( selector1, c_int32_2p0 );

		// c[2,16-31]
		c_int32_2p1 = _mm512_max_epi32( selector1, c_int32_2p1 );

		// c[2,32-47]
		c_int32_2p2 = _mm512_max_epi32( selector1, c_int32_2p2 );

		// c[3,0-15]
		c_int32_3p0 = _mm512_max_epi32( selector1, c_int32_3p0 );

		// c[3,16-31]
		c_int32_3p1 = _mm512_max_epi32( selector1, c_int32_3p1 );

		// c[3,32-47]
		c_int32_3p2 = _mm512_max_epi32( selector1, c_int32_3p2 );

		POST_OP_LABEL_LASTK_SAFE_JUMP_WITH_NEXT_PTR
	}
POST_OPS_RELU_SCALE_4x48:
	{
		selector1 = _mm512_setzero_epi32();
		selector2 =
			_mm512_set1_epi32( *( ( int32_t* )post_ops_list_temp->op_args2 ) );

		__mmask16 relu_cmp_mask;

		// c[0, 0-15]
		RELU_SCALE_OP_S32_AVX512(c_int32_0p0)

		// c[0, 16-31]
		RELU_SCALE_OP_S32_AVX512(c_int32_0p1)

		// c[0, 32-47]
		RELU_SCALE_OP_S32_AVX512(c_int32_0p2)

		// c[1, 0-15]
		RELU_SCALE_OP_S32_AVX512(c_int32_1p0)

		// c[1, 16-31]
		RELU_SCALE_OP_S32_AVX512(c_int32_1p1)

		// c[1, 32-47]
		RELU_SCALE_OP_S32_AVX512(c_int32_1p2)

		// c[2, 0-15]
		RELU_SCALE_OP_S32_AVX512(c_int32_2p0)

		// c[2, 16-31]
		RELU_SCALE_OP_S32_AVX512(c_int32_2p1)

		// c[2, 32-47]
		RELU_SCALE_OP_S32_AVX512(c_int32_2p2)

		// c[3, 0-15]
		RELU_SCALE_OP_S32_AVX512(c_int32_3p0)

		// c[3, 16-31]
		RELU_SCALE_OP_S32_AVX512(c_int32_3p1)

		// c[3, 32-47]
		RELU_SCALE_OP_S32_AVX512(c_int32_3p2)

		POST_OP_LABEL_LASTK_SAFE_JUMP_WITH_NEXT_PTR
	}
POST_OPS_GELU_TANH_4x48:
	{
		__m512 dn, z, x, r2, r, y, x_tanh;
		__m512i q;

		// c[0, 0-15]
		GELU_TANH_S32_AVX512(c_int32_0p0, y, r, r2, x, z, dn, x_tanh, q)

		// c[0, 16-31]
		GELU_TANH_S32_AVX512(c_int32_0p1, y, r, r2, x, z, dn, x_tanh, q)

		// c[0, 32-47]
		GELU_TANH_S32_AVX512(c_int32_0p2, y, r, r2, x, z, dn, x_tanh, q)

		// c[1, 0-15]
		GELU_TANH_S32_AVX512(c_int32_1p0, y, r, r2, x, z, dn, x_tanh, q)

		// c[1, 16-31]
		GELU_TANH_S32_AVX512(c_int32_1p1, y, r, r2, x, z, dn, x_tanh, q)

		// c[1, 32-47]
		GELU_TANH_S32_AVX512(c_int32_1p2, y, r, r2, x, z, dn, x_tanh, q)

		// c[2, 0-15]
		GELU_TANH_S32_AVX512(c_int32_2p0, y, r, r2, x, z, dn, x_tanh, q)

		// c[2, 16-31]
		GELU_TANH_S32_AVX512(c_int32_2p1, y, r, r2, x, z, dn, x_tanh, q)

		// c[2, 32-47]
		GELU_TANH_S32_AVX512(c_int32_2p2, y, r, r2, x, z, dn, x_tanh, q)

		// c[3, 0-15]
		GELU_TANH_S32_AVX512(c_int32_3p0, y, r, r2, x, z, dn, x_tanh, q)

		// c[3, 16-31]
		GELU_TANH_S32_AVX512(c_int32_3p1, y, r, r2, x, z, dn, x_tanh, q)

		// c[3, 32-47]
		GELU_TANH_S32_AVX512(c_int32_3p2, y, r, r2, x, z, dn, x_tanh, q)

		POST_OP_LABEL_LASTK_SAFE_JUMP_WITH_NEXT_PTR
	}
POST_OPS_GELU_ERF_4x48:
	{
		__m512 x, r, y, x_erf;

		// c[0, 0-15]
		GELU_ERF_S32_AVX512(c_int32_0p0, y, r, x, x_erf)

		// c[0, 16-31]
		GELU_ERF_S32_AVX512(c_int32_0p1, y, r, x, x_erf)

		// c[0, 32-47]
		GELU_ERF_S32_AVX512(c_int32_0p2, y, r, x, x_erf)

		// c[1, 0-15]
		GELU_ERF_S32_AVX512(c_int32_1p0, y, r, x, x_erf)

		// c[1, 16-31]
		GELU_ERF_S32_AVX512(c_int32_1p1, y, r, x, x_erf)

		// c[1, 32-47]
		GELU_ERF_S32_AVX512(c_int32_1p2, y, r, x, x_erf)

		// c[2, 0-15]
		GELU_ERF_S32_AVX512(c_int32_2p0, y, r, x, x_erf)

		// c[2, 16-31]
		GELU_ERF_S32_AVX512(c_int32_2p1, y, r, x, x_erf)

		// c[2, 32-47]
		GELU_ERF_S32_AVX512(c_int32_2p2, y, r, x, x_erf)

		// c[3, 0-15]
		GELU_ERF_S32_AVX512(c_int32_3p0, y, r, x, x_erf)

		// c[3, 16-31]
		GELU_ERF_S32_AVX512(c_int32_3p1, y, r, x, x_erf)

		// c[3, 32-47]
		GELU_ERF_S32_AVX512(c_int32_3p2, y, r, x, x_erf)

		POST_OP_LABEL_LASTK_SAFE_JUMP_WITH_NEXT_PTR
	}
POST_OPS_CLIP_4x48:
	{
		__m512i min = _mm512_set1_epi32( *( int32_t* )post_ops_list_temp->op_args2 );
		__m512i max = _mm512_set1_epi32( *( int32_t* )post_ops_list_temp->op_args3 );

		// c[0, 0-15]
		CLIP_S32_AVX512(c_int32_0p0, min, max)

		// c[0, 16-31]
		CLIP_S32_AVX512(c_int32_0p1, min, max)

		// c[0, 32-47]
		CLIP_S32_AVX512(c_int32_0p2, min, max)

		// c[1, 0-15]
		CLIP_S32_AVX512(c_int32_1p0, min, max)

		// c[1, 16-31]
		CLIP_S32_AVX512(c_int32_1p1, min, max)

		// c[1, 32-47]
		CLIP_S32_AVX512(c_int32_1p2, min, max)

		// c[2, 0-15]
		CLIP_S32_AVX512(c_int32_2p0, min, max)

		// c[2, 16-31]
		CLIP_S32_AVX512(c_int32_2p1, min, max)

		// c[2, 32-47]
		CLIP_S32_AVX512(c_int32_2p2, min, max)

		// c[3, 0-15]
		CLIP_S32_AVX512(c_int32_3p0, min, max)

		// c[3, 16-31]
		CLIP_S32_AVX512(c_int32_3p1, min, max)

		// c[3, 32-47]
		CLIP_S32_AVX512(c_int32_3p2, min, max)

		POST_OP_LABEL_LASTK_SAFE_JUMP_WITH_NEXT_PTR
	}
POST_OPS_DOWNSCALE_4x48:
	{
<<<<<<< HEAD
		selector1 =
			_mm512_loadu_si512( ( float* )post_ops_list_temp->scale_factor +
							post_ops_attr.post_op_c_j + ( 0 * 16 ) );
		selector2 =
			_mm512_loadu_si512( ( float* )post_ops_list_temp->scale_factor +
							post_ops_attr.post_op_c_j + ( 1 * 16 ) );
		a_int32_0 =
			_mm512_loadu_si512( ( float* )post_ops_list_temp->scale_factor +
							post_ops_attr.post_op_c_j + ( 2 * 16 ) );
		__m128i zero_point0 =
			_mm_loadu_si128( ( __m128i const* )
					( ( int8_t* )post_ops_list_temp->op_args1 +
					post_ops_attr.post_op_c_j + ( 0 * 16 ) ) );
		__m128i zero_point1 =
			_mm_loadu_si128( ( __m128i const* )
					( ( int8_t* )post_ops_list_temp->op_args1 +
					post_ops_attr.post_op_c_j + ( 1 * 16 ) ) );
		__m128i zero_point2 =
			_mm_loadu_si128( ( __m128i const* )
					( ( int8_t* )post_ops_list_temp->op_args1 +
					post_ops_attr.post_op_c_j + ( 2 * 16 ) ) );
=======
		if ( post_ops_list_temp->scale_factor_len > 1 )
		{
			selector1 =
				_mm512_loadu_si512( ( float* )post_ops_list_temp->scale_factor +
								post_ops_attr.post_op_c_j + ( 0 * 16 ) );
			selector2 =
				_mm512_loadu_si512( ( float* )post_ops_list_temp->scale_factor +
								post_ops_attr.post_op_c_j + ( 1 * 16 ) );
			a_int32_0 =
				_mm512_loadu_si512( ( float* )post_ops_list_temp->scale_factor +
								post_ops_attr.post_op_c_j + ( 2 * 16 ) );
		}
		else if ( post_ops_list_temp->scale_factor_len == 1 )
		{
			selector1 =
				( __m512i )_mm512_set1_ps( *( ( float* )post_ops_list_temp->scale_factor ) );
			selector2 =
				( __m512i )_mm512_set1_ps( *( ( float* )post_ops_list_temp->scale_factor ) );
			a_int32_0 =
				( __m512i )_mm512_set1_ps( *( ( float* )post_ops_list_temp->scale_factor ) );
		}

		// Need to ensure sse not used to avoid avx512 -> sse transition.
		__m128i zero_point0 = _mm512_castsi512_si128( _mm512_setzero_si512() );
		__m128i zero_point1 = _mm512_castsi512_si128( _mm512_setzero_si512() );
		__m128i zero_point2 = _mm512_castsi512_si128( _mm512_setzero_si512() );
		if ( *( ( dim_t* )post_ops_list_temp->op_args3 ) > 1 )
		{
			zero_point0 = _mm_loadu_si128( ( __m128i const* )
							( ( int8_t* )post_ops_list_temp->op_args1 +
							post_ops_attr.post_op_c_j + ( 0 * 16 ) ) );
			zero_point1 = _mm_loadu_si128( ( __m128i const* )
							( ( int8_t* )post_ops_list_temp->op_args1 +
							post_ops_attr.post_op_c_j + ( 1 * 16 ) ) );
			zero_point2 = _mm_loadu_si128( ( __m128i const* )
							( ( int8_t* )post_ops_list_temp->op_args1 +
							post_ops_attr.post_op_c_j + ( 2 * 16 ) ) );
		}
		else if ( *( ( dim_t* )post_ops_list_temp->op_args3 ) == 1 )
		{
			zero_point0 = _mm_maskz_set1_epi8( 0xFFFF,
							*( ( int8_t* )post_ops_list_temp->op_args1 ) );
			zero_point1 = _mm_maskz_set1_epi8( 0xFFFF,
							*( ( int8_t* )post_ops_list_temp->op_args1 ) );
			zero_point2 = _mm_maskz_set1_epi8( 0xFFFF,
							*( ( int8_t* )post_ops_list_temp->op_args1 ) );
		}
>>>>>>> f3c166b0

		// c[0, 0-15]
		CVT_MULRND_CVT32(c_int32_0p0,selector1,zero_point0);

		// c[0, 16-31]
		CVT_MULRND_CVT32(c_int32_0p1,selector2,zero_point1);

		// c[0, 32-47]
		CVT_MULRND_CVT32(c_int32_0p2,a_int32_0,zero_point2);

		// c[1, 0-15]
		CVT_MULRND_CVT32(c_int32_1p0,selector1,zero_point0);

		// c[1, 16-31]
		CVT_MULRND_CVT32(c_int32_1p1,selector2,zero_point1);

		// c[1, 32-47]
		CVT_MULRND_CVT32(c_int32_1p2,a_int32_0,zero_point2);

		// c[2, 0-15]
		CVT_MULRND_CVT32(c_int32_2p0,selector1,zero_point0);

		// c[2, 16-31]
		CVT_MULRND_CVT32(c_int32_2p1,selector2,zero_point1);

		// c[2, 32-47]
		CVT_MULRND_CVT32(c_int32_2p2,a_int32_0,zero_point2);

		// c[3, 0-15]
		CVT_MULRND_CVT32(c_int32_3p0,selector1,zero_point0);

		// c[3, 16-31]
		CVT_MULRND_CVT32(c_int32_3p1,selector2,zero_point1);

		// c[3, 32-47]
		CVT_MULRND_CVT32(c_int32_3p2,a_int32_0,zero_point2);

		POST_OP_LABEL_LASTK_SAFE_JUMP_WITH_NEXT_PTR
	}
POST_OPS_MATRIX_ADD_4x48:
	{
		dim_t ldm = *( dim_t* )post_ops_list_temp->op_args3;
		if ( post_ops_attr.c_stor_type == S8 )
		{
			int8_t* matptr = ( int8_t* )post_ops_list_temp->op_args1;

			// c[0:0-15,16-31,32-47]
			S8_S32_MATRIX_ADD_3COL(selector1,selector2,a_int32_0,0);

			// c[1:0-15,16-31,32-47]
			S8_S32_MATRIX_ADD_3COL(selector1,selector2,a_int32_0,1);

			// c[2:0-15,16-31,32-47]
			S8_S32_MATRIX_ADD_3COL(selector1,selector2,a_int32_0,2);

			// c[3:0-15,16-31,32-47]
			S8_S32_MATRIX_ADD_3COL(selector1,selector2,a_int32_0,3);
		}
		else
		{
			int32_t* matptr = ( int32_t* )post_ops_list_temp->op_args1;

			// c[0:0-15,16-31,32-47]
			S32_S32_MATRIX_ADD_3COL(selector1,selector2,a_int32_0,0);

			// c[1:0-15,16-31,32-47]
			S32_S32_MATRIX_ADD_3COL(selector1,selector2,a_int32_0,1);

			// c[2:0-15,16-31,32-47]
			S32_S32_MATRIX_ADD_3COL(selector1,selector2,a_int32_0,2);

			// c[3:0-15,16-31,32-47]
			S32_S32_MATRIX_ADD_3COL(selector1,selector2,a_int32_0,3);
		}

		POST_OP_LABEL_LASTK_SAFE_JUMP_WITH_NEXT_PTR
	}
POST_OPS_SWISH_4x48:
	{
		selector1 =
			_mm512_set1_epi32( *( ( int32_t* )post_ops_list_temp->op_args2 ) );
		__m512 al = _mm512_cvtepi32_ps( selector1 );

		__m512 fl_reg, al_in, r, r2, z, dn;

		// c[0, 0-15]
		SWISH_S32_AVX512(c_int32_0p0, fl_reg, al, al_in, r, r2, z, dn, selector2);

		// c[0, 16-31]
		SWISH_S32_AVX512(c_int32_0p1, fl_reg, al, al_in, r, r2, z, dn, selector2);

		// c[0, 32-47]
		SWISH_S32_AVX512(c_int32_0p2, fl_reg, al, al_in, r, r2, z, dn, selector2);

		// c[1, 0-15]
		SWISH_S32_AVX512(c_int32_1p0, fl_reg, al, al_in, r, r2, z, dn, selector2);

		// c[1, 16-31]
		SWISH_S32_AVX512(c_int32_1p1, fl_reg, al, al_in, r, r2, z, dn, selector2);

		// c[1, 32-47]
		SWISH_S32_AVX512(c_int32_1p2, fl_reg, al, al_in, r, r2, z, dn, selector2);

		// c[2, 0-15]
		SWISH_S32_AVX512(c_int32_2p0, fl_reg, al, al_in, r, r2, z, dn, selector2);

		// c[2, 16-31]
		SWISH_S32_AVX512(c_int32_2p1, fl_reg, al, al_in, r, r2, z, dn, selector2);

		// c[2, 32-47]
		SWISH_S32_AVX512(c_int32_2p2, fl_reg, al, al_in, r, r2, z, dn, selector2);

		// c[3, 0-15]
		SWISH_S32_AVX512(c_int32_3p0, fl_reg, al, al_in, r, r2, z, dn, selector2);

		// c[3, 16-31]
		SWISH_S32_AVX512(c_int32_3p1, fl_reg, al, al_in, r, r2, z, dn, selector2);

		// c[3, 32-47]
		SWISH_S32_AVX512(c_int32_3p2, fl_reg, al, al_in, r, r2, z, dn, selector2);

		POST_OP_LABEL_LASTK_SAFE_JUMP_WITH_NEXT_PTR
	}
POST_OPS_4x48_DISABLE:
	;

	if ( ( post_ops_attr.buf_downscale != NULL ) && ( post_ops_attr.is_last_k == TRUE ) )
	{
		// Generate a mask16 of all 1's.
		selector1 = _mm512_setzero_epi32();
		selector2 = _mm512_set1_epi32( 10 );
		__mmask16 mask_all1 = _mm512_cmplt_epi32_mask( selector1, selector2 );

		// Store the results in downscaled type (int8 instead of int32).
		// c[0,0-15]
		CVT_STORE_S32_S8(c_int32_0p0,0,0);

		// c[0,16-31]
		CVT_STORE_S32_S8(c_int32_0p1,0,1);

		// c[0,32-47]
		CVT_STORE_S32_S8(c_int32_0p2,0,2);

		// c[1,0-15]
		CVT_STORE_S32_S8(c_int32_1p0,1,0);

		// c[1,16-31]
		CVT_STORE_S32_S8(c_int32_1p1,1,1);

		// c[1,32-47]
		CVT_STORE_S32_S8(c_int32_1p2,1,2);

		// c[2,0-15]
		CVT_STORE_S32_S8(c_int32_2p0,2,0);

		// c[2,16-31]
		CVT_STORE_S32_S8(c_int32_2p1,2,1);

		// c[2,32-47]
		CVT_STORE_S32_S8(c_int32_2p2,2,2);

		// c[3,0-15]
		CVT_STORE_S32_S8(c_int32_3p0,3,0);

		// c[3,16-31]
		CVT_STORE_S32_S8(c_int32_3p1,3,1);

		// c[3,32-47]
		CVT_STORE_S32_S8(c_int32_3p2,3,2);
	}
	else
	{
		// Store the results.
		// c[0,0-15]
		_mm512_storeu_si512( c + ( rs_c * 0 ) + ( 0*16 ), c_int32_0p0 );

		// c[0, 16-31]
		_mm512_storeu_si512( c + ( rs_c * 0 ) + ( 1*16 ), c_int32_0p1 );

		// c[0,32-47]
		_mm512_storeu_si512( c + ( rs_c * 0 ) + ( 2*16 ), c_int32_0p2 );

		// c[1,0-15]
		_mm512_storeu_si512( c + ( rs_c * 1 ) + ( 0*16 ), c_int32_1p0 );

		// c[1,16-31]
		_mm512_storeu_si512( c + ( rs_c * 1 ) + ( 1*16 ), c_int32_1p1 );

		// c[1,32-47]
		_mm512_storeu_si512( c + ( rs_c * 1 ) + ( 2*16 ), c_int32_1p2 );

		// c[2,0-15]
		_mm512_storeu_si512( c + ( rs_c * 2 ) + ( 0*16 ), c_int32_2p0 );

		// c[2,16-31]
		_mm512_storeu_si512( c + ( rs_c * 2 ) + ( 1*16 ), c_int32_2p1 );

		// c[2,32-47]
		_mm512_storeu_si512( c + ( rs_c * 2 ) + ( 2*16 ), c_int32_2p2 );

		// c[3,0-15]
		_mm512_storeu_si512( c + ( rs_c * 3 ) + ( 0*16 ), c_int32_3p0 );

		// c[3,16-31]
		_mm512_storeu_si512( c + ( rs_c * 3 ) + ( 1*16 ), c_int32_3p1 );

		// c[3,32-47]
		_mm512_storeu_si512( c + ( rs_c * 3 ) + ( 2*16 ), c_int32_3p2 );
	}
}

// 3x48 int8o32 kernel
LPGEMM_MN_FRINGE_KERN(int8_t,int8_t,int32_t,s8s8s32os32_3x48)
{
	static void* post_ops_labels[] =
						{
						  &&POST_OPS_3x48_DISABLE,
						  &&POST_OPS_BIAS_3x48,
						  &&POST_OPS_RELU_3x48,
						  &&POST_OPS_RELU_SCALE_3x48,
						  &&POST_OPS_GELU_TANH_3x48,
						  &&POST_OPS_GELU_ERF_3x48,
						  &&POST_OPS_CLIP_3x48,
						  &&POST_OPS_DOWNSCALE_3x48,
						  &&POST_OPS_MATRIX_ADD_3x48,
						  &&POST_OPS_SWISH_3x48
						};
	dim_t k_full_pieces = k0 / 4;
	dim_t k_partial_pieces = k0 % 4;

	// B matrix storage.
	__m512i b0 = _mm512_setzero_epi32();
	__m512i b1 = _mm512_setzero_epi32();
	__m512i b2 = _mm512_setzero_epi32();

	// A matrix storage.
	__m512i a_int32_0 = _mm512_setzero_epi32();

	uint8_t cvt_uint8 = 128;
	__m512i vec_uint8 = _mm512_set1_epi8 (cvt_uint8);

	// Registers to use for accumulating C.
	__m512i c_int32_0p0 = _mm512_setzero_epi32();
	__m512i c_int32_0p1 = _mm512_setzero_epi32();
	__m512i c_int32_0p2 = _mm512_setzero_epi32();

	__m512i c_int32_1p0 = _mm512_setzero_epi32();
	__m512i c_int32_1p1 = _mm512_setzero_epi32();
	__m512i c_int32_1p2 = _mm512_setzero_epi32();

	__m512i c_int32_2p0 = _mm512_setzero_epi32();
	__m512i c_int32_2p1 = _mm512_setzero_epi32();
	__m512i c_int32_2p2 = _mm512_setzero_epi32();

	for ( dim_t kr = 0; kr < k_full_pieces; kr += 1 )
	{
		b0 = _mm512_loadu_si512( b + ( rs_b * kr ) + ( cs_b * 0 ) );
		b1 = _mm512_loadu_si512( b + ( rs_b * kr ) + ( cs_b * 1 ) );
		b2 = _mm512_loadu_si512( b + ( rs_b * kr ) + ( cs_b * 2 ) );

		// Broadcast a[0,kr:kr+4].
		a_int32_0 = _mm512_set1_epi32( *( int32_t* )( a + ( rs_a * 0 ) + ( cs_a * kr ) ) );

		//convert signed int8 to uint8 for VNNI
		a_int32_0 = _mm512_add_epi8( a_int32_0, vec_uint8 );

		// Perform column direction mat-mul with k = 4.
		// c[0,0-47] = a[0,kr:kr+4]*b[kr:kr+4,0-47]
		c_int32_0p0 = _mm512_dpbusd_epi32( c_int32_0p0, a_int32_0, b0 );
		c_int32_0p1 = _mm512_dpbusd_epi32( c_int32_0p1, a_int32_0, b1 );
		c_int32_0p2 = _mm512_dpbusd_epi32( c_int32_0p2, a_int32_0, b2 );

		// Broadcast a[1,kr:kr+4].
		a_int32_0 = _mm512_set1_epi32( *( int32_t* )( a + ( rs_a * 1 ) + ( cs_a * kr ) ) );

		//convert signed int8 to uint8 for VNNI
		a_int32_0 = _mm512_add_epi8( a_int32_0, vec_uint8 );

		// Perform column direction mat-mul with k = 4.
		// c[1,0-47] = a[1,kr:kr+4]*b[kr:kr+4,0-47]
		c_int32_1p0 = _mm512_dpbusd_epi32( c_int32_1p0, a_int32_0, b0 );
		c_int32_1p1 = _mm512_dpbusd_epi32( c_int32_1p1, a_int32_0, b1 );
		c_int32_1p2 = _mm512_dpbusd_epi32( c_int32_1p2, a_int32_0, b2 );

		// Broadcast a[2,kr:kr+4].
		a_int32_0 = _mm512_set1_epi32( *( int32_t* )( a + ( rs_a * 2 ) + ( cs_a * kr ) ) );

		//convert signed int8 to uint8 for VNNI
		a_int32_0 = _mm512_add_epi8( a_int32_0, vec_uint8 );

		// Perform column direction mat-mul with k = 4.
		// c[2,0-47] = a[2,kr:kr+4]*b[kr:kr+4,0-47]
		c_int32_2p0 = _mm512_dpbusd_epi32( c_int32_2p0, a_int32_0, b0 );
		c_int32_2p1 = _mm512_dpbusd_epi32( c_int32_2p1, a_int32_0, b1 );
		c_int32_2p2 = _mm512_dpbusd_epi32( c_int32_2p2, a_int32_0, b2 );
	}
	// Handle k remainder.
	if ( k_partial_pieces > 0 )
	{
		__m128i a_kfringe_buf;
		__mmask16 load_mask = _cvtu32_mask16( 0xFFFF >> ( 16 - k_partial_pieces ) );

		b0 = _mm512_loadu_si512( b + ( rs_b * k_full_pieces ) + ( cs_b * 0 ) );
		b1 = _mm512_loadu_si512( b + ( rs_b * k_full_pieces ) + ( cs_b * 1 ) );
		b2 = _mm512_loadu_si512( b + ( rs_b * k_full_pieces ) + ( cs_b * 2 ) );

		// Broadcast a[0,kr:kr+4].
		a_kfringe_buf = _mm_maskz_loadu_epi8( load_mask, ( a + ( rs_a * 0 ) + ( cs_a * k_full_pieces ) ) );
		a_int32_0 = _mm512_broadcastd_epi32( a_kfringe_buf );

		//convert signed int8 to uint8 for VNNI
		a_int32_0 = _mm512_add_epi8( a_int32_0, vec_uint8 );

		// Perform column direction mat-mul with k = 4.
		// c[0,0-47] = a[0,kr:kr+4]*b[kr:kr+4,0-47]
		c_int32_0p0 = _mm512_dpbusd_epi32( c_int32_0p0, a_int32_0, b0 );
		c_int32_0p1 = _mm512_dpbusd_epi32( c_int32_0p1, a_int32_0, b1 );
		c_int32_0p2 = _mm512_dpbusd_epi32( c_int32_0p2, a_int32_0, b2 );

		// Broadcast a[1,kr:kr+4].
		a_kfringe_buf = _mm_maskz_loadu_epi8( load_mask, ( a + ( rs_a * 1 ) + ( cs_a * k_full_pieces ) ) );
		a_int32_0 = _mm512_broadcastd_epi32( a_kfringe_buf );

		//convert signed int8 to uint8 for VNNI
		a_int32_0 = _mm512_add_epi8( a_int32_0, vec_uint8 );

		// Perform column direction mat-mul with k = 4.
		// c[1,0-47] = a[1,kr:kr+4]*b[kr:kr+4,0-47]
		c_int32_1p0 = _mm512_dpbusd_epi32( c_int32_1p0, a_int32_0, b0 );
		c_int32_1p1 = _mm512_dpbusd_epi32( c_int32_1p1, a_int32_0, b1 );
		c_int32_1p2 = _mm512_dpbusd_epi32( c_int32_1p2, a_int32_0, b2 );

		// Broadcast a[2,kr:kr+4].
		a_kfringe_buf = _mm_maskz_loadu_epi8( load_mask, ( a + ( rs_a * 2 ) + ( cs_a * k_full_pieces ) ) );
		a_int32_0 = _mm512_broadcastd_epi32( a_kfringe_buf );

		//convert signed int8 to uint8 for VNNI
		a_int32_0 = _mm512_add_epi8( a_int32_0, vec_uint8 );

		// Perform column direction mat-mul with k = 4.
		// c[2,0-47] = a[2,kr:kr+4]*b[kr:kr+4,0-47]
		c_int32_2p0 = _mm512_dpbusd_epi32( c_int32_2p0, a_int32_0, b0 );
		c_int32_2p1 = _mm512_dpbusd_epi32( c_int32_2p1, a_int32_0, b1 );
		c_int32_2p2 = _mm512_dpbusd_epi32( c_int32_2p2, a_int32_0, b2 );
	}
	if ( post_ops_attr.is_last_k == 1 )
	{
		//Subtract B matrix sum column values to compensate
		//for addition of 128 to A matrix elements

		int32_t* bsumptr = post_ops_attr.b_col_sum_vec + post_ops_attr.b_sum_offset;

		b0 = _mm512_loadu_si512( bsumptr);

		c_int32_0p0 = _mm512_sub_epi32( c_int32_0p0 , b0 );
		c_int32_1p0 = _mm512_sub_epi32( c_int32_1p0 , b0 );
		c_int32_2p0 = _mm512_sub_epi32( c_int32_2p0 , b0 );

		b0 = _mm512_loadu_si512( bsumptr + 16 );

		c_int32_0p1 = _mm512_sub_epi32( c_int32_0p1 , b0 );
		c_int32_1p1 = _mm512_sub_epi32( c_int32_1p1 , b0 );
		c_int32_2p1 = _mm512_sub_epi32( c_int32_2p1 , b0 );

		b0 = _mm512_loadu_si512( bsumptr + 32 );

		c_int32_0p2 = _mm512_sub_epi32( c_int32_0p2 , b0 );
		c_int32_1p2 = _mm512_sub_epi32( c_int32_1p2 , b0 );
		c_int32_2p2 = _mm512_sub_epi32( c_int32_2p2 , b0 );
	}

	// Load alpha and beta
	__m512i selector1 = _mm512_set1_epi32( alpha );
	__m512i selector2 = _mm512_set1_epi32( beta );

	if ( alpha != 1 )
	{
		// Scale by alpha
		c_int32_0p0 = _mm512_mullo_epi32( selector1, c_int32_0p0 );
		c_int32_0p1 = _mm512_mullo_epi32( selector1, c_int32_0p1 );
		c_int32_0p2 = _mm512_mullo_epi32( selector1, c_int32_0p2 );

		c_int32_1p0 = _mm512_mullo_epi32( selector1, c_int32_1p0 );
		c_int32_1p1 = _mm512_mullo_epi32( selector1, c_int32_1p1 );
		c_int32_1p2 = _mm512_mullo_epi32( selector1, c_int32_1p2 );

		c_int32_2p0 = _mm512_mullo_epi32( selector1, c_int32_2p0 );
		c_int32_2p1 = _mm512_mullo_epi32( selector1, c_int32_2p1 );
		c_int32_2p2 = _mm512_mullo_epi32( selector1, c_int32_2p2 );
	}

	// Scale C by beta.
	if ( beta != 0 )
	{
		if ( ( post_ops_attr.buf_downscale != NULL ) &&
			 ( post_ops_attr.is_first_k == TRUE ) )
		{
			// c[0:0-15,16-31,32-47]
			S8_S32_BETA_OP3(0,0,selector1,selector2);

			// c[1:0-15,16-31,32-47]
			S8_S32_BETA_OP3(0,1,selector1,selector2);

			// c[2:0-15,16-31,32-47]
			S8_S32_BETA_OP3(0,2,selector1,selector2);
		}
		else
		{
			// c[0:0-15,16-31,32-47]
			S32_S32_BETA_OP3(0,0,selector1,selector2);

			// c[1:0-15,16-31,32-47]
			S32_S32_BETA_OP3(0,1,selector1,selector2);

			// c[2:0-15,16-31,32-47]
			S32_S32_BETA_OP3(0,2,selector1,selector2);
		}
	}

	// Post Ops
	lpgemm_post_op* post_ops_list_temp = post_ops_list;
	POST_OP_LABEL_LASTK_SAFE_JUMP
POST_OPS_BIAS_3x48:
	{
		selector1 =
				_mm512_loadu_si512( ( int32_t* )post_ops_list_temp->op_args1 +
								post_ops_attr.post_op_c_j + ( 0 * 16 ) );
		selector2 =
				_mm512_loadu_si512( ( int32_t* )post_ops_list_temp->op_args1 +
								post_ops_attr.post_op_c_j + ( 1 * 16 ) );
		a_int32_0 =
				_mm512_loadu_si512( ( int32_t* )post_ops_list_temp->op_args1 +
								post_ops_attr.post_op_c_j + ( 2 * 16 ) );

		// c[0,0-15]
		c_int32_0p0 = _mm512_add_epi32( selector1, c_int32_0p0 );

		// c[0, 16-31]
		c_int32_0p1 = _mm512_add_epi32( selector2, c_int32_0p1 );

		// c[0,32-47]
		c_int32_0p2 = _mm512_add_epi32( a_int32_0, c_int32_0p2 );

		// c[1,0-15]
		c_int32_1p0 = _mm512_add_epi32( selector1, c_int32_1p0 );

		// c[1, 16-31]
		c_int32_1p1 = _mm512_add_epi32( selector2, c_int32_1p1 );

		// c[1,32-47]
		c_int32_1p2 = _mm512_add_epi32( a_int32_0, c_int32_1p2 );

		// c[2,0-15]
		c_int32_2p0 = _mm512_add_epi32( selector1, c_int32_2p0 );

		// c[2, 16-31]
		c_int32_2p1 = _mm512_add_epi32( selector2, c_int32_2p1 );

		// c[2,32-47]
		c_int32_2p2 = _mm512_add_epi32( a_int32_0, c_int32_2p2 );

		POST_OP_LABEL_LASTK_SAFE_JUMP_WITH_NEXT_PTR
	}
POST_OPS_RELU_3x48:
	{
		selector1 = _mm512_setzero_epi32();

		// c[0,0-15]
		c_int32_0p0 = _mm512_max_epi32( selector1, c_int32_0p0 );

		// c[0, 16-31]
		c_int32_0p1 = _mm512_max_epi32( selector1, c_int32_0p1 );

		// c[0,32-47]
		c_int32_0p2 = _mm512_max_epi32( selector1, c_int32_0p2 );

		// c[1,0-15]
		c_int32_1p0 = _mm512_max_epi32( selector1, c_int32_1p0 );

		// c[1,16-31]
		c_int32_1p1 = _mm512_max_epi32( selector1, c_int32_1p1 );

		// c[1,32-47]
		c_int32_1p2 = _mm512_max_epi32( selector1, c_int32_1p2 );

		// c[2,0-15]
		c_int32_2p0 = _mm512_max_epi32( selector1, c_int32_2p0 );

		// c[2,16-31]
		c_int32_2p1 = _mm512_max_epi32( selector1, c_int32_2p1 );

		// c[2,32-47]
		c_int32_2p2 = _mm512_max_epi32( selector1, c_int32_2p2 );

		POST_OP_LABEL_LASTK_SAFE_JUMP_WITH_NEXT_PTR
	}
POST_OPS_RELU_SCALE_3x48:
	{
		selector1 = _mm512_setzero_epi32();
		selector2 =
			_mm512_set1_epi32( *( ( int32_t* )post_ops_list_temp->op_args2 ) );

		__mmask16 relu_cmp_mask;

		// c[0, 0-15]
		RELU_SCALE_OP_S32_AVX512(c_int32_0p0)

		// c[0, 16-31]
		RELU_SCALE_OP_S32_AVX512(c_int32_0p1)

		// c[0, 32-47]
		RELU_SCALE_OP_S32_AVX512(c_int32_0p2)

		// c[1, 0-15]
		RELU_SCALE_OP_S32_AVX512(c_int32_1p0)

		// c[1, 16-31]
		RELU_SCALE_OP_S32_AVX512(c_int32_1p1)

		// c[1, 32-47]
		RELU_SCALE_OP_S32_AVX512(c_int32_1p2)

		// c[2, 0-15]
		RELU_SCALE_OP_S32_AVX512(c_int32_2p0)

		// c[2, 16-31]
		RELU_SCALE_OP_S32_AVX512(c_int32_2p1)

		// c[2, 32-47]
		RELU_SCALE_OP_S32_AVX512(c_int32_2p2)

		POST_OP_LABEL_LASTK_SAFE_JUMP_WITH_NEXT_PTR
	}
POST_OPS_GELU_TANH_3x48:
	{
		__m512 dn, z, x, r2, r, y, x_tanh;
		__m512i q;

		// c[0, 0-15]
		GELU_TANH_S32_AVX512(c_int32_0p0, y, r, r2, x, z, dn, x_tanh, q)

		// c[0, 16-31]
		GELU_TANH_S32_AVX512(c_int32_0p1, y, r, r2, x, z, dn, x_tanh, q)

		// c[0, 32-47]
		GELU_TANH_S32_AVX512(c_int32_0p2, y, r, r2, x, z, dn, x_tanh, q)

		// c[1, 0-15]
		GELU_TANH_S32_AVX512(c_int32_1p0, y, r, r2, x, z, dn, x_tanh, q)

		// c[1, 16-31]
		GELU_TANH_S32_AVX512(c_int32_1p1, y, r, r2, x, z, dn, x_tanh, q)

		// c[1, 32-47]
		GELU_TANH_S32_AVX512(c_int32_1p2, y, r, r2, x, z, dn, x_tanh, q)

		// c[2, 0-15]
		GELU_TANH_S32_AVX512(c_int32_2p0, y, r, r2, x, z, dn, x_tanh, q)

		// c[2, 16-31]
		GELU_TANH_S32_AVX512(c_int32_2p1, y, r, r2, x, z, dn, x_tanh, q)

		// c[2, 32-47]
		GELU_TANH_S32_AVX512(c_int32_2p2, y, r, r2, x, z, dn, x_tanh, q)

		POST_OP_LABEL_LASTK_SAFE_JUMP_WITH_NEXT_PTR
	}
POST_OPS_GELU_ERF_3x48:
	{
		__m512 x, r, y, x_erf;

		// c[0, 0-15]
		GELU_ERF_S32_AVX512(c_int32_0p0, y, r, x, x_erf)

		// c[0, 16-31]
		GELU_ERF_S32_AVX512(c_int32_0p1, y, r, x, x_erf)

		// c[0, 32-47]
		GELU_ERF_S32_AVX512(c_int32_0p2, y, r, x, x_erf)

		// c[1, 0-15]
		GELU_ERF_S32_AVX512(c_int32_1p0, y, r, x, x_erf)

		// c[1, 16-31]
		GELU_ERF_S32_AVX512(c_int32_1p1, y, r, x, x_erf)

		// c[1, 32-47]
		GELU_ERF_S32_AVX512(c_int32_1p2, y, r, x, x_erf)

		// c[2, 0-15]
		GELU_ERF_S32_AVX512(c_int32_2p0, y, r, x, x_erf)

		// c[2, 16-31]
		GELU_ERF_S32_AVX512(c_int32_2p1, y, r, x, x_erf)

		// c[2, 32-47]
		GELU_ERF_S32_AVX512(c_int32_2p2, y, r, x, x_erf)

		POST_OP_LABEL_LASTK_SAFE_JUMP_WITH_NEXT_PTR
	}
POST_OPS_CLIP_3x48:
	{
		__m512i min = _mm512_set1_epi32( *( int32_t* )post_ops_list_temp->op_args2 );
		__m512i max = _mm512_set1_epi32( *( int32_t* )post_ops_list_temp->op_args3 );

		// c[0, 0-15]
		CLIP_S32_AVX512(c_int32_0p0, min, max)

		// c[0, 16-31]
		CLIP_S32_AVX512(c_int32_0p1, min, max)

		// c[0, 32-47]
		CLIP_S32_AVX512(c_int32_0p2, min, max)

		// c[1, 0-15]
		CLIP_S32_AVX512(c_int32_1p0, min, max)

		// c[1, 16-31]
		CLIP_S32_AVX512(c_int32_1p1, min, max)

		// c[1, 32-47]
		CLIP_S32_AVX512(c_int32_1p2, min, max)

		// c[2, 0-15]
		CLIP_S32_AVX512(c_int32_2p0, min, max)

		// c[2, 16-31]
		CLIP_S32_AVX512(c_int32_2p1, min, max)

		// c[2, 32-47]
		CLIP_S32_AVX512(c_int32_2p2, min, max)

		POST_OP_LABEL_LASTK_SAFE_JUMP_WITH_NEXT_PTR
	}
POST_OPS_DOWNSCALE_3x48:
	{
<<<<<<< HEAD
		selector1 =
			_mm512_loadu_si512( ( float* )post_ops_list_temp->scale_factor +
							post_ops_attr.post_op_c_j + ( 0 * 16 ) );
		selector2 =
			_mm512_loadu_si512( ( float* )post_ops_list_temp->scale_factor +
							post_ops_attr.post_op_c_j + ( 1 * 16 ) );
		a_int32_0 =
			_mm512_loadu_si512( ( float* )post_ops_list_temp->scale_factor +
							post_ops_attr.post_op_c_j + ( 2 * 16 ) );
		__m128i zero_point0 =
			_mm_loadu_si128( ( __m128i const* )
					( ( int8_t* )post_ops_list_temp->op_args1 +
					post_ops_attr.post_op_c_j + ( 0 * 16 ) ) );
		__m128i zero_point1 =
			_mm_loadu_si128( ( __m128i const* )
					( ( int8_t* )post_ops_list_temp->op_args1 +
					post_ops_attr.post_op_c_j + ( 1 * 16 ) ) );
		__m128i zero_point2 =
			_mm_loadu_si128( ( __m128i const* )
					( ( int8_t* )post_ops_list_temp->op_args1 +
					post_ops_attr.post_op_c_j + ( 2 * 16 ) ) );
=======
		if ( post_ops_list_temp->scale_factor_len > 1 )
		{
			selector1 =
				_mm512_loadu_si512( ( float* )post_ops_list_temp->scale_factor +
								post_ops_attr.post_op_c_j + ( 0 * 16 ) );
			selector2 =
				_mm512_loadu_si512( ( float* )post_ops_list_temp->scale_factor +
								post_ops_attr.post_op_c_j + ( 1 * 16 ) );
			a_int32_0 =
				_mm512_loadu_si512( ( float* )post_ops_list_temp->scale_factor +
								post_ops_attr.post_op_c_j + ( 2 * 16 ) );
		}
		else if ( post_ops_list_temp->scale_factor_len == 1 )
		{
			selector1 =
				( __m512i )_mm512_set1_ps( *( ( float* )post_ops_list_temp->scale_factor ) );
			selector2 =
				( __m512i )_mm512_set1_ps( *( ( float* )post_ops_list_temp->scale_factor ) );
			a_int32_0 =
				( __m512i )_mm512_set1_ps( *( ( float* )post_ops_list_temp->scale_factor ) );
		}

		// Need to ensure sse not used to avoid avx512 -> sse transition.
		__m128i zero_point0 = _mm512_castsi512_si128( _mm512_setzero_si512() );
		__m128i zero_point1 = _mm512_castsi512_si128( _mm512_setzero_si512() );
		__m128i zero_point2 = _mm512_castsi512_si128( _mm512_setzero_si512() );
		if ( *( ( dim_t* )post_ops_list_temp->op_args3 ) > 1 )
		{
			zero_point0 = _mm_loadu_si128( ( __m128i const* )
							( ( int8_t* )post_ops_list_temp->op_args1 +
							post_ops_attr.post_op_c_j + ( 0 * 16 ) ) );
			zero_point1 = _mm_loadu_si128( ( __m128i const* )
							( ( int8_t* )post_ops_list_temp->op_args1 +
							post_ops_attr.post_op_c_j + ( 1 * 16 ) ) );
			zero_point2 = _mm_loadu_si128( ( __m128i const* )
							( ( int8_t* )post_ops_list_temp->op_args1 +
							post_ops_attr.post_op_c_j + ( 2 * 16 ) ) );
		}
		else if ( *( ( dim_t* )post_ops_list_temp->op_args3 ) == 1 )
		{
			zero_point0 = _mm_maskz_set1_epi8( 0xFFFF,
							*( ( int8_t* )post_ops_list_temp->op_args1 ) );
			zero_point1 = _mm_maskz_set1_epi8( 0xFFFF,
							*( ( int8_t* )post_ops_list_temp->op_args1 ) );
			zero_point2 = _mm_maskz_set1_epi8( 0xFFFF,
							*( ( int8_t* )post_ops_list_temp->op_args1 ) );
		}
>>>>>>> f3c166b0

		// c[0, 0-15]
		CVT_MULRND_CVT32(c_int32_0p0,selector1,zero_point0);

		// c[0, 16-31]
		CVT_MULRND_CVT32(c_int32_0p1,selector2,zero_point1);

		// c[0, 32-47]
		CVT_MULRND_CVT32(c_int32_0p2,a_int32_0,zero_point2);

		// c[1, 0-15]
		CVT_MULRND_CVT32(c_int32_1p0,selector1,zero_point0);

		// c[1, 16-31]
		CVT_MULRND_CVT32(c_int32_1p1,selector2,zero_point1);

		// c[1, 32-47]
		CVT_MULRND_CVT32(c_int32_1p2,a_int32_0,zero_point2);

		// c[2, 0-15]
		CVT_MULRND_CVT32(c_int32_2p0,selector1,zero_point0);

		// c[2, 16-31]
		CVT_MULRND_CVT32(c_int32_2p1,selector2,zero_point1);

		// c[2, 32-47]
		CVT_MULRND_CVT32(c_int32_2p2,a_int32_0,zero_point2);

		POST_OP_LABEL_LASTK_SAFE_JUMP_WITH_NEXT_PTR
	}
POST_OPS_MATRIX_ADD_3x48:
	{
		dim_t ldm = *( dim_t* )post_ops_list_temp->op_args3;
		if ( post_ops_attr.c_stor_type == S8 )
		{
			int8_t* matptr = ( int8_t* )post_ops_list_temp->op_args1;

			// c[0:0-15,16-31,32-47]
			S8_S32_MATRIX_ADD_3COL(selector1,selector2,a_int32_0,0);

			// c[1:0-15,16-31,32-47]
			S8_S32_MATRIX_ADD_3COL(selector1,selector2,a_int32_0,1);

			// c[2:0-15,16-31,32-47]
			S8_S32_MATRIX_ADD_3COL(selector1,selector2,a_int32_0,2);
		}
		else
		{
			int32_t* matptr = ( int32_t* )post_ops_list_temp->op_args1;

			// c[0:0-15,16-31,32-47]
			S32_S32_MATRIX_ADD_3COL(selector1,selector2,a_int32_0,0);

			// c[1:0-15,16-31,32-47]
			S32_S32_MATRIX_ADD_3COL(selector1,selector2,a_int32_0,1);

			// c[2:0-15,16-31,32-47]
			S32_S32_MATRIX_ADD_3COL(selector1,selector2,a_int32_0,2);
		}

		POST_OP_LABEL_LASTK_SAFE_JUMP_WITH_NEXT_PTR
	}
POST_OPS_SWISH_3x48:
	{
		selector1 =
			_mm512_set1_epi32( *( ( int32_t* )post_ops_list_temp->op_args2 ) );
		__m512 al = _mm512_cvtepi32_ps( selector1 );

		__m512 fl_reg, al_in, r, r2, z, dn;

		// c[0, 0-15]
		SWISH_S32_AVX512(c_int32_0p0, fl_reg, al, al_in, r, r2, z, dn, selector2);

		// c[0, 16-31]
		SWISH_S32_AVX512(c_int32_0p1, fl_reg, al, al_in, r, r2, z, dn, selector2);

		// c[0, 32-47]
		SWISH_S32_AVX512(c_int32_0p2, fl_reg, al, al_in, r, r2, z, dn, selector2);

		// c[1, 0-15]
		SWISH_S32_AVX512(c_int32_1p0, fl_reg, al, al_in, r, r2, z, dn, selector2);

		// c[1, 16-31]
		SWISH_S32_AVX512(c_int32_1p1, fl_reg, al, al_in, r, r2, z, dn, selector2);

		// c[1, 32-47]
		SWISH_S32_AVX512(c_int32_1p2, fl_reg, al, al_in, r, r2, z, dn, selector2);

		// c[2, 0-15]
		SWISH_S32_AVX512(c_int32_2p0, fl_reg, al, al_in, r, r2, z, dn, selector2);

		// c[2, 16-31]
		SWISH_S32_AVX512(c_int32_2p1, fl_reg, al, al_in, r, r2, z, dn, selector2);

		// c[2, 32-47]
		SWISH_S32_AVX512(c_int32_2p2, fl_reg, al, al_in, r, r2, z, dn, selector2);

		POST_OP_LABEL_LASTK_SAFE_JUMP_WITH_NEXT_PTR
	}
POST_OPS_3x48_DISABLE:
	;

	if ( ( post_ops_attr.buf_downscale != NULL ) && ( post_ops_attr.is_last_k == TRUE ) )
	{
		// Generate a mask16 of all 1's.
		selector1 = _mm512_setzero_epi32();
		selector2 = _mm512_set1_epi32( 10 );
		__mmask16 mask_all1 = _mm512_cmplt_epi32_mask( selector1, selector2 );

		// Store the results in downscaled type (int8 instead of int32).
		// c[0,0-15]
		CVT_STORE_S32_S8(c_int32_0p0,0,0);

		// c[0,16-31]
		CVT_STORE_S32_S8(c_int32_0p1,0,1);

		// c[0,32-47]
		CVT_STORE_S32_S8(c_int32_0p2,0,2);

		// c[1,0-15]
		CVT_STORE_S32_S8(c_int32_1p0,1,0);

		// c[1,16-31]
		CVT_STORE_S32_S8(c_int32_1p1,1,1);

		// c[1,32-47]
		CVT_STORE_S32_S8(c_int32_1p2,1,2);

		// c[2,0-15]
		CVT_STORE_S32_S8(c_int32_2p0,2,0);

		// c[2,16-31]
		CVT_STORE_S32_S8(c_int32_2p1,2,1);

		// c[2,32-47]
		CVT_STORE_S32_S8(c_int32_2p2,2,2);
	}
	else
	{
		// Store the results.
		// c[0,0-15]
		_mm512_storeu_si512( c + ( rs_c * 0 ) + ( 0*16 ), c_int32_0p0 );

		// c[0, 16-31]
		_mm512_storeu_si512( c + ( rs_c * 0 ) + ( 1*16 ), c_int32_0p1 );

		// c[0,32-47]
		_mm512_storeu_si512( c + ( rs_c * 0 ) + ( 2*16 ), c_int32_0p2 );

		// c[1,0-15]
		_mm512_storeu_si512( c + ( rs_c * 1 ) + ( 0*16 ), c_int32_1p0 );

		// c[1,16-31]
		_mm512_storeu_si512( c + ( rs_c * 1 ) + ( 1*16 ), c_int32_1p1 );

		// c[1,32-47]
		_mm512_storeu_si512( c + ( rs_c * 1 ) + ( 2*16 ), c_int32_1p2 );

		// c[2,0-15]
		_mm512_storeu_si512( c + ( rs_c * 2 ) + ( 0*16 ), c_int32_2p0 );

		// c[2,16-31]
		_mm512_storeu_si512( c + ( rs_c * 2 ) + ( 1*16 ), c_int32_2p1 );

		// c[2,32-47]
		_mm512_storeu_si512( c + ( rs_c * 2 ) + ( 2*16 ), c_int32_2p2 );
	}
}

// 2x48 int8o32 kernel
LPGEMM_MN_FRINGE_KERN(int8_t,int8_t,int32_t,s8s8s32os32_2x48)
{
	static void* post_ops_labels[] =
						{
						  &&POST_OPS_2x48_DISABLE,
						  &&POST_OPS_BIAS_2x48,
						  &&POST_OPS_RELU_2x48,
						  &&POST_OPS_RELU_SCALE_2x48,
						  &&POST_OPS_GELU_TANH_2x48,
						  &&POST_OPS_GELU_ERF_2x48,
						  &&POST_OPS_CLIP_2x48,
						  &&POST_OPS_DOWNSCALE_2x48,
						  &&POST_OPS_MATRIX_ADD_2x48,
						  &&POST_OPS_SWISH_2x48
						};
	dim_t k_full_pieces = k0 / 4;
	dim_t k_partial_pieces = k0 % 4;

	// B matrix storage.
	__m512i b0 = _mm512_setzero_epi32();
	__m512i b1 = _mm512_setzero_epi32();
	__m512i b2 = _mm512_setzero_epi32();

	// A matrix storage.
	__m512i a_int32_0 = _mm512_setzero_epi32();

	uint8_t cvt_uint8 = 128;
	__m512i vec_uint8 = _mm512_set1_epi8 (cvt_uint8);

	// Registers to use for accumulating C.
	__m512i c_int32_0p0 = _mm512_setzero_epi32();
	__m512i c_int32_0p1 = _mm512_setzero_epi32();
	__m512i c_int32_0p2 = _mm512_setzero_epi32();

	__m512i c_int32_1p0 = _mm512_setzero_epi32();
	__m512i c_int32_1p1 = _mm512_setzero_epi32();
	__m512i c_int32_1p2 = _mm512_setzero_epi32();

	for ( dim_t kr = 0; kr < k_full_pieces; kr += 1 )
	{
		b0 = _mm512_loadu_si512( b + ( rs_b * kr ) + ( cs_b * 0 ) );
		b1 = _mm512_loadu_si512( b + ( rs_b * kr ) + ( cs_b * 1 ) );
		b2 = _mm512_loadu_si512( b + ( rs_b * kr ) + ( cs_b * 2 ) );

		// Broadcast a[0,kr:kr+4].
		a_int32_0 = _mm512_set1_epi32( *( int32_t* )( a + ( rs_a * 0 ) + ( cs_a * kr ) ) );

		//convert signed int8 to uint8 for VNNI
		a_int32_0 = _mm512_add_epi8( a_int32_0, vec_uint8 );

		// Perform column direction mat-mul with k = 4.
		// c[0,0-47] = a[0,kr:kr+4]*b[kr:kr+4,0-47]
		c_int32_0p0 = _mm512_dpbusd_epi32( c_int32_0p0, a_int32_0, b0 );
		c_int32_0p1 = _mm512_dpbusd_epi32( c_int32_0p1, a_int32_0, b1 );
		c_int32_0p2 = _mm512_dpbusd_epi32( c_int32_0p2, a_int32_0, b2 );

		// Broadcast a[1,kr:kr+4].
		a_int32_0 = _mm512_set1_epi32( *( int32_t* )( a + ( rs_a * 1 ) + ( cs_a * kr ) ) );

		//convert signed int8 to uint8 for VNNI
		a_int32_0 = _mm512_add_epi8( a_int32_0, vec_uint8 );

		// Perform column direction mat-mul with k = 4.
		// c[1,0-47] = a[1,kr:kr+4]*b[kr:kr+4,0-47]
		c_int32_1p0 = _mm512_dpbusd_epi32( c_int32_1p0, a_int32_0, b0 );
		c_int32_1p1 = _mm512_dpbusd_epi32( c_int32_1p1, a_int32_0, b1 );
		c_int32_1p2 = _mm512_dpbusd_epi32( c_int32_1p2, a_int32_0, b2 );
	}
	// Handle k remainder.
	if ( k_partial_pieces > 0 )
	{
		__m128i a_kfringe_buf;
		__mmask16 load_mask = _cvtu32_mask16( 0xFFFF >> ( 16 - k_partial_pieces ) );

		b0 = _mm512_loadu_si512( b + ( rs_b * k_full_pieces ) + ( cs_b * 0 ) );
		b1 = _mm512_loadu_si512( b + ( rs_b * k_full_pieces ) + ( cs_b * 1 ) );
		b2 = _mm512_loadu_si512( b + ( rs_b * k_full_pieces ) + ( cs_b * 2 ) );

		// Broadcast a[0,kr:kr+4].
		a_kfringe_buf = _mm_maskz_loadu_epi8( load_mask, ( a + ( rs_a * 0 ) + ( cs_a * k_full_pieces ) ) );
		a_int32_0 = _mm512_broadcastd_epi32( a_kfringe_buf );

		//convert signed int8 to uint8 for VNNI
		a_int32_0 = _mm512_add_epi8( a_int32_0, vec_uint8 );

		// Perform column direction mat-mul with k = 4.
		// c[0,0-47] = a[0,kr:kr+4]*b[kr:kr+4,0-47]
		c_int32_0p0 = _mm512_dpbusd_epi32( c_int32_0p0, a_int32_0, b0 );
		c_int32_0p1 = _mm512_dpbusd_epi32( c_int32_0p1, a_int32_0, b1 );
		c_int32_0p2 = _mm512_dpbusd_epi32( c_int32_0p2, a_int32_0, b2 );

		// Broadcast a[1,kr:kr+4].
		a_kfringe_buf = _mm_maskz_loadu_epi8( load_mask, ( a + ( rs_a * 1 ) + ( cs_a * k_full_pieces ) ) );
		a_int32_0 = _mm512_broadcastd_epi32( a_kfringe_buf );

		//convert signed int8 to uint8 for VNNI
		a_int32_0 = _mm512_add_epi8( a_int32_0, vec_uint8 );

		// Perform column direction mat-mul with k = 4.
		// c[1,0-47] = a[1,kr:kr+4]*b[kr:kr+4,0-47]
		c_int32_1p0 = _mm512_dpbusd_epi32( c_int32_1p0, a_int32_0, b0 );
		c_int32_1p1 = _mm512_dpbusd_epi32( c_int32_1p1, a_int32_0, b1 );
		c_int32_1p2 = _mm512_dpbusd_epi32( c_int32_1p2, a_int32_0, b2 );
	}

	if ( post_ops_attr.is_last_k == 1 )
	{
		//Subtract B matrix sum column values to compensate
		//for addition of 128 to A matrix elements

		int32_t* bsumptr = post_ops_attr.b_col_sum_vec + post_ops_attr.b_sum_offset;

		b0 = _mm512_loadu_si512( bsumptr);

		c_int32_0p0 = _mm512_sub_epi32( c_int32_0p0 , b0 );
		c_int32_1p0 = _mm512_sub_epi32( c_int32_1p0 , b0 );

		b0 = _mm512_loadu_si512( bsumptr + 16 );

		c_int32_0p1 = _mm512_sub_epi32( c_int32_0p1 , b0 );
		c_int32_1p1 = _mm512_sub_epi32( c_int32_1p1 , b0 );

		b0 = _mm512_loadu_si512( bsumptr + 32 );

		c_int32_0p2 = _mm512_sub_epi32( c_int32_0p2 , b0 );
		c_int32_1p2 = _mm512_sub_epi32( c_int32_1p2 , b0 );
	}

	// Load alpha and beta
	__m512i selector1 = _mm512_set1_epi32( alpha );
	__m512i selector2 = _mm512_set1_epi32( beta );

	if ( alpha != 1 )
	{
		// Scale by alpha
		c_int32_0p0 = _mm512_mullo_epi32( selector1, c_int32_0p0 );
		c_int32_0p1 = _mm512_mullo_epi32( selector1, c_int32_0p1 );
		c_int32_0p2 = _mm512_mullo_epi32( selector1, c_int32_0p2 );

		c_int32_1p0 = _mm512_mullo_epi32( selector1, c_int32_1p0 );
		c_int32_1p1 = _mm512_mullo_epi32( selector1, c_int32_1p1 );
		c_int32_1p2 = _mm512_mullo_epi32( selector1, c_int32_1p2 );
	}

	// Scale C by beta.
	if ( beta != 0 )
	{
		if ( ( post_ops_attr.buf_downscale != NULL ) &&
			 ( post_ops_attr.is_first_k == TRUE ) )
		{
			// c[0:0-15,16-31,32-47]
			S8_S32_BETA_OP3(0,0,selector1,selector2);

			// c[1:0-15,16-31,32-47]
			S8_S32_BETA_OP3(0,1,selector1,selector2);
		}
		else
		{
			// c[0:0-15,16-31,32-47]
			S32_S32_BETA_OP3(0,0,selector1,selector2);

			// c[1:0-15,16-31,32-47]
			S32_S32_BETA_OP3(0,1,selector1,selector2);
		}
	}

	// Post Ops
	lpgemm_post_op* post_ops_list_temp = post_ops_list;
	POST_OP_LABEL_LASTK_SAFE_JUMP
POST_OPS_BIAS_2x48:
	{
		selector1 =
				_mm512_loadu_si512( ( int32_t* )post_ops_list_temp->op_args1 +
								post_ops_attr.post_op_c_j + ( 0 * 16 ) );
		selector2 =
				_mm512_loadu_si512( ( int32_t* )post_ops_list_temp->op_args1 +
								post_ops_attr.post_op_c_j + ( 1 * 16 ) );
		a_int32_0 =
				_mm512_loadu_si512( ( int32_t* )post_ops_list_temp->op_args1 +
								post_ops_attr.post_op_c_j + ( 2 * 16 ) );

		// c[0,0-15]
		c_int32_0p0 = _mm512_add_epi32( selector1, c_int32_0p0 );

		// c[0, 16-31]
		c_int32_0p1 = _mm512_add_epi32( selector2, c_int32_0p1 );

		// c[0,32-47]
		c_int32_0p2 = _mm512_add_epi32( a_int32_0, c_int32_0p2 );

		// c[1,0-15]
		c_int32_1p0 = _mm512_add_epi32( selector1, c_int32_1p0 );

		// c[1, 16-31]
		c_int32_1p1 = _mm512_add_epi32( selector2, c_int32_1p1 );

		// c[1,32-47]
		c_int32_1p2 = _mm512_add_epi32( a_int32_0, c_int32_1p2 );

		POST_OP_LABEL_LASTK_SAFE_JUMP_WITH_NEXT_PTR
	}
POST_OPS_RELU_2x48:
	{
		selector1 = _mm512_setzero_epi32();

		// c[0,0-15]
		c_int32_0p0 = _mm512_max_epi32( selector1, c_int32_0p0 );

		// c[0, 16-31]
		c_int32_0p1 = _mm512_max_epi32( selector1, c_int32_0p1 );

		// c[0,32-47]
		c_int32_0p2 = _mm512_max_epi32( selector1, c_int32_0p2 );

		// c[1,0-15]
		c_int32_1p0 = _mm512_max_epi32( selector1, c_int32_1p0 );

		// c[1,16-31]
		c_int32_1p1 = _mm512_max_epi32( selector1, c_int32_1p1 );

		// c[1,32-47]
		c_int32_1p2 = _mm512_max_epi32( selector1, c_int32_1p2 );

		POST_OP_LABEL_LASTK_SAFE_JUMP_WITH_NEXT_PTR
	}
POST_OPS_RELU_SCALE_2x48:
	{
		selector1 = _mm512_setzero_epi32();
		selector2 =
			_mm512_set1_epi32( *( ( int32_t* )post_ops_list_temp->op_args2 ) );

		__mmask16 relu_cmp_mask;

		// c[0, 0-15]
		RELU_SCALE_OP_S32_AVX512(c_int32_0p0)

		// c[0, 16-31]
		RELU_SCALE_OP_S32_AVX512(c_int32_0p1)

		// c[0, 32-47]
		RELU_SCALE_OP_S32_AVX512(c_int32_0p2)

		// c[1, 0-15]
		RELU_SCALE_OP_S32_AVX512(c_int32_1p0)

		// c[1, 16-31]
		RELU_SCALE_OP_S32_AVX512(c_int32_1p1)

		// c[1, 32-47]
		RELU_SCALE_OP_S32_AVX512(c_int32_1p2)

		POST_OP_LABEL_LASTK_SAFE_JUMP_WITH_NEXT_PTR
	}
POST_OPS_GELU_TANH_2x48:
	{
		__m512 dn, z, x, r2, r, y, x_tanh;
		__m512i q;

		// c[0, 0-15]
		GELU_TANH_S32_AVX512(c_int32_0p0, y, r, r2, x, z, dn, x_tanh, q)

		// c[0, 16-31]
		GELU_TANH_S32_AVX512(c_int32_0p1, y, r, r2, x, z, dn, x_tanh, q)

		// c[0, 32-47]
		GELU_TANH_S32_AVX512(c_int32_0p2, y, r, r2, x, z, dn, x_tanh, q)

		// c[1, 0-15]
		GELU_TANH_S32_AVX512(c_int32_1p0, y, r, r2, x, z, dn, x_tanh, q)

		// c[1, 16-31]
		GELU_TANH_S32_AVX512(c_int32_1p1, y, r, r2, x, z, dn, x_tanh, q)

		// c[1, 32-47]
		GELU_TANH_S32_AVX512(c_int32_1p2, y, r, r2, x, z, dn, x_tanh, q)

		POST_OP_LABEL_LASTK_SAFE_JUMP_WITH_NEXT_PTR
	}
POST_OPS_GELU_ERF_2x48:
	{
		__m512 x, r, y, x_erf;

		// c[0, 0-15]
		GELU_ERF_S32_AVX512(c_int32_0p0, y, r, x, x_erf)

		// c[0, 16-31]
		GELU_ERF_S32_AVX512(c_int32_0p1, y, r, x, x_erf)

		// c[0, 32-47]
		GELU_ERF_S32_AVX512(c_int32_0p2, y, r, x, x_erf)

		// c[1, 0-15]
		GELU_ERF_S32_AVX512(c_int32_1p0, y, r, x, x_erf)

		// c[1, 16-31]
		GELU_ERF_S32_AVX512(c_int32_1p1, y, r, x, x_erf)

		// c[1, 32-47]
		GELU_ERF_S32_AVX512(c_int32_1p2, y, r, x, x_erf)

		POST_OP_LABEL_LASTK_SAFE_JUMP_WITH_NEXT_PTR
	}
POST_OPS_CLIP_2x48:
	{
		__m512i min = _mm512_set1_epi32( *( int32_t* )post_ops_list_temp->op_args2 );
		__m512i max = _mm512_set1_epi32( *( int32_t* )post_ops_list_temp->op_args3 );

		// c[0, 0-15]
		CLIP_S32_AVX512(c_int32_0p0, min, max)

		// c[0, 16-31]
		CLIP_S32_AVX512(c_int32_0p1, min, max)

		// c[0, 32-47]
		CLIP_S32_AVX512(c_int32_0p2, min, max)

		// c[1, 0-15]
		CLIP_S32_AVX512(c_int32_1p0, min, max)

		// c[1, 16-31]
		CLIP_S32_AVX512(c_int32_1p1, min, max)

		// c[1, 32-47]
		CLIP_S32_AVX512(c_int32_1p2, min, max)

		POST_OP_LABEL_LASTK_SAFE_JUMP_WITH_NEXT_PTR
	}
POST_OPS_DOWNSCALE_2x48:
	{
<<<<<<< HEAD
		selector1 =
			_mm512_loadu_si512( ( float* )post_ops_list_temp->scale_factor +
							post_ops_attr.post_op_c_j + ( 0 * 16 ) );
		selector2 =
			_mm512_loadu_si512( ( float* )post_ops_list_temp->scale_factor +
							post_ops_attr.post_op_c_j + ( 1 * 16 ) );
		a_int32_0 =
			_mm512_loadu_si512( ( float* )post_ops_list_temp->scale_factor +
							post_ops_attr.post_op_c_j + ( 2 * 16 ) );
		__m128i zero_point0 =
			_mm_loadu_si128( ( __m128i const* )
					( ( int8_t* )post_ops_list_temp->op_args1 +
					post_ops_attr.post_op_c_j + ( 0 * 16 ) ) );
		__m128i zero_point1 =
			_mm_loadu_si128( ( __m128i const* )
					( ( int8_t* )post_ops_list_temp->op_args1 +
					post_ops_attr.post_op_c_j + ( 1 * 16 ) ) );
		__m128i zero_point2 =
			_mm_loadu_si128( ( __m128i const* )
					( ( int8_t* )post_ops_list_temp->op_args1 +
					post_ops_attr.post_op_c_j + ( 2 * 16 ) ) );
=======
		if ( post_ops_list_temp->scale_factor_len > 1 )
		{
			selector1 =
				_mm512_loadu_si512( ( float* )post_ops_list_temp->scale_factor +
								post_ops_attr.post_op_c_j + ( 0 * 16 ) );
			selector2 =
				_mm512_loadu_si512( ( float* )post_ops_list_temp->scale_factor +
								post_ops_attr.post_op_c_j + ( 1 * 16 ) );
			a_int32_0 =
				_mm512_loadu_si512( ( float* )post_ops_list_temp->scale_factor +
								post_ops_attr.post_op_c_j + ( 2 * 16 ) );
		}
		else if ( post_ops_list_temp->scale_factor_len == 1 )
		{
			selector1 =
				( __m512i )_mm512_set1_ps( *( ( float* )post_ops_list_temp->scale_factor ) );
			selector2 =
				( __m512i )_mm512_set1_ps( *( ( float* )post_ops_list_temp->scale_factor ) );
			a_int32_0 =
				( __m512i )_mm512_set1_ps( *( ( float* )post_ops_list_temp->scale_factor ) );
		}

		// Need to ensure sse not used to avoid avx512 -> sse transition.
		__m128i zero_point0 = _mm512_castsi512_si128( _mm512_setzero_si512() );
		__m128i zero_point1 = _mm512_castsi512_si128( _mm512_setzero_si512() );
		__m128i zero_point2 = _mm512_castsi512_si128( _mm512_setzero_si512() );
		if ( *( ( dim_t* )post_ops_list_temp->op_args3 ) > 1 )
		{
			zero_point0 = _mm_loadu_si128( ( __m128i const* )
							( ( int8_t* )post_ops_list_temp->op_args1 +
							post_ops_attr.post_op_c_j + ( 0 * 16 ) ) );
			zero_point1 = _mm_loadu_si128( ( __m128i const* )
							( ( int8_t* )post_ops_list_temp->op_args1 +
							post_ops_attr.post_op_c_j + ( 1 * 16 ) ) );
			zero_point2 = _mm_loadu_si128( ( __m128i const* )
							( ( int8_t* )post_ops_list_temp->op_args1 +
							post_ops_attr.post_op_c_j + ( 2 * 16 ) ) );
		}
		else if ( *( ( dim_t* )post_ops_list_temp->op_args3 ) == 1 )
		{
			zero_point0 = _mm_maskz_set1_epi8( 0xFFFF,
							*( ( int8_t* )post_ops_list_temp->op_args1 ) );
			zero_point1 = _mm_maskz_set1_epi8( 0xFFFF,
							*( ( int8_t* )post_ops_list_temp->op_args1 ) );
			zero_point2 = _mm_maskz_set1_epi8( 0xFFFF,
							*( ( int8_t* )post_ops_list_temp->op_args1 ) );
		}
>>>>>>> f3c166b0

		// c[0, 0-15]
		CVT_MULRND_CVT32(c_int32_0p0,selector1,zero_point0);

		// c[0, 16-31]
		CVT_MULRND_CVT32(c_int32_0p1,selector2,zero_point1);

		// c[0, 32-47]
		CVT_MULRND_CVT32(c_int32_0p2,a_int32_0,zero_point2);

		// c[1, 0-15]
		CVT_MULRND_CVT32(c_int32_1p0,selector1,zero_point0);

		// c[1, 16-31]
		CVT_MULRND_CVT32(c_int32_1p1,selector2,zero_point1);

		// c[1, 32-47]
		CVT_MULRND_CVT32(c_int32_1p2,a_int32_0,zero_point2);

		POST_OP_LABEL_LASTK_SAFE_JUMP_WITH_NEXT_PTR
	}
POST_OPS_MATRIX_ADD_2x48:
	{
		dim_t ldm = *( dim_t* )post_ops_list_temp->op_args3;
		if ( post_ops_attr.c_stor_type == S8 )
		{
			int8_t* matptr = ( int8_t* )post_ops_list_temp->op_args1;

			// c[0:0-15,16-31,32-47]
			S8_S32_MATRIX_ADD_3COL(selector1,selector2,a_int32_0,0);

			// c[1:0-15,16-31,32-47]
			S8_S32_MATRIX_ADD_3COL(selector1,selector2,a_int32_0,1);
		}
		else
		{
			int32_t* matptr = ( int32_t* )post_ops_list_temp->op_args1;

			// c[0:0-15,16-31,32-47]
			S32_S32_MATRIX_ADD_3COL(selector1,selector2,a_int32_0,0);

			// c[1:0-15,16-31,32-47]
			S32_S32_MATRIX_ADD_3COL(selector1,selector2,a_int32_0,1);
		}

		POST_OP_LABEL_LASTK_SAFE_JUMP_WITH_NEXT_PTR
	}
POST_OPS_SWISH_2x48:
	{
		selector1 =
			_mm512_set1_epi32( *( ( int32_t* )post_ops_list_temp->op_args2 ) );
		__m512 al = _mm512_cvtepi32_ps( selector1 );

		__m512 fl_reg, al_in, r, r2, z, dn;

		// c[0, 0-15]
		SWISH_S32_AVX512(c_int32_0p0, fl_reg, al, al_in, r, r2, z, dn, selector2);

		// c[0, 16-31]
		SWISH_S32_AVX512(c_int32_0p1, fl_reg, al, al_in, r, r2, z, dn, selector2);

		// c[0, 32-47]
		SWISH_S32_AVX512(c_int32_0p2, fl_reg, al, al_in, r, r2, z, dn, selector2);

		// c[1, 0-15]
		SWISH_S32_AVX512(c_int32_1p0, fl_reg, al, al_in, r, r2, z, dn, selector2);

		// c[1, 16-31]
		SWISH_S32_AVX512(c_int32_1p1, fl_reg, al, al_in, r, r2, z, dn, selector2);

		// c[1, 32-47]
		SWISH_S32_AVX512(c_int32_1p2, fl_reg, al, al_in, r, r2, z, dn, selector2);

		POST_OP_LABEL_LASTK_SAFE_JUMP_WITH_NEXT_PTR
	}
POST_OPS_2x48_DISABLE:
	;

	if ( ( post_ops_attr.buf_downscale != NULL ) && ( post_ops_attr.is_last_k == TRUE ) )
	{
		// Generate a mask16 of all 1's.
		selector1 = _mm512_setzero_epi32();
		selector2 = _mm512_set1_epi32( 10 );
		__mmask16 mask_all1 = _mm512_cmplt_epi32_mask( selector1, selector2 );

		// Store the results in downscaled type (int8 instead of int32).
		// c[0,0-15]
		CVT_STORE_S32_S8(c_int32_0p0,0,0);

		// c[0,16-31]
		CVT_STORE_S32_S8(c_int32_0p1,0,1);

		// c[0,32-47]
		CVT_STORE_S32_S8(c_int32_0p2,0,2);

		// c[1,0-15]
		CVT_STORE_S32_S8(c_int32_1p0,1,0);

		// c[1,16-31]
		CVT_STORE_S32_S8(c_int32_1p1,1,1);

		// c[1,32-47]
		CVT_STORE_S32_S8(c_int32_1p2,1,2);
	}
	else
	{
		// Store the results.
		// c[0,0-15]
		_mm512_storeu_si512( c + ( rs_c * 0 ) + ( 0*16 ), c_int32_0p0 );

		// c[0, 16-31]
		_mm512_storeu_si512( c + ( rs_c * 0 ) + ( 1*16 ), c_int32_0p1 );

		// c[0,32-47]
		_mm512_storeu_si512( c + ( rs_c * 0 ) + ( 2*16 ), c_int32_0p2 );

		// c[1,0-15]
		_mm512_storeu_si512( c + ( rs_c * 1 ) + ( 0*16 ), c_int32_1p0 );

		// c[1,16-31]
		_mm512_storeu_si512( c + ( rs_c * 1 ) + ( 1*16 ), c_int32_1p1 );

		// c[1,32-47]
		_mm512_storeu_si512( c + ( rs_c * 1 ) + ( 2*16 ), c_int32_1p2 );
	}
}

// 1x48 int8o32 kernel
LPGEMM_MN_FRINGE_KERN(int8_t,int8_t,int32_t,s8s8s32os32_1x48)
{
	static void* post_ops_labels[] =
						{
						  &&POST_OPS_1x48_DISABLE,
						  &&POST_OPS_BIAS_1x48,
						  &&POST_OPS_RELU_1x48,
						  &&POST_OPS_RELU_SCALE_1x48,
						  &&POST_OPS_GELU_TANH_1x48,
						  &&POST_OPS_GELU_ERF_1x48,
						  &&POST_OPS_CLIP_1x48,
						  &&POST_OPS_DOWNSCALE_1x48,
						  &&POST_OPS_MATRIX_ADD_1x48,
						  &&POST_OPS_SWISH_1x48
						};
	dim_t k_full_pieces = k0 / 4;
	dim_t k_partial_pieces = k0 % 4;

	uint8_t cvt_uint8 = 128;
	__m512i vec_uint8 = _mm512_set1_epi8 (cvt_uint8);

	// B matrix storage.
	__m512i b0 = _mm512_setzero_epi32();
	__m512i b1 = _mm512_setzero_epi32();
	__m512i b2 = _mm512_setzero_epi32();

	// A matrix storage.
	__m512i a_int32_0 = _mm512_setzero_epi32();

	// Registers to use for accumulating C.
	__m512i c_int32_0p0 = _mm512_setzero_epi32();
	__m512i c_int32_0p1 = _mm512_setzero_epi32();
	__m512i c_int32_0p2 = _mm512_setzero_epi32();

	for ( dim_t kr = 0; kr < k_full_pieces; kr += 1 )
	{
		b0 = _mm512_loadu_si512( b + ( rs_b * kr ) + ( cs_b * 0 ) );
		b1 = _mm512_loadu_si512( b + ( rs_b * kr ) + ( cs_b * 1 ) );
		b2 = _mm512_loadu_si512( b + ( rs_b * kr ) + ( cs_b * 2 ) );

		// Broadcast a[0,kr:kr+4].
		a_int32_0 = _mm512_set1_epi32( *( int32_t* )( a + ( rs_a * 0 ) + ( cs_a * kr ) ) );

		//convert signed int8 to uint8 for VNNI
		a_int32_0 = _mm512_add_epi8( a_int32_0, vec_uint8 );

		// Perform column direction mat-mul with k = 4.
		// c[0,0-47] = a[0,kr:kr+4]*b[kr:kr+4,0-47]
		c_int32_0p0 = _mm512_dpbusd_epi32( c_int32_0p0, a_int32_0, b0 );
		c_int32_0p1 = _mm512_dpbusd_epi32( c_int32_0p1, a_int32_0, b1 );
		c_int32_0p2 = _mm512_dpbusd_epi32( c_int32_0p2, a_int32_0, b2 );
	}
	// Handle k remainder.
	if ( k_partial_pieces > 0 )
	{
		__m128i a_kfringe_buf;
		__mmask16 load_mask = _cvtu32_mask16( 0xFFFF >> ( 16 - k_partial_pieces ) );

		b0 = _mm512_loadu_si512( b + ( rs_b * k_full_pieces ) + ( cs_b * 0 ) );
		b1 = _mm512_loadu_si512( b + ( rs_b * k_full_pieces ) + ( cs_b * 1 ) );
		b2 = _mm512_loadu_si512( b + ( rs_b * k_full_pieces ) + ( cs_b * 2 ) );

		// Broadcast a[0,kr:kr+4].
		a_kfringe_buf = _mm_maskz_loadu_epi8( load_mask, ( a + ( rs_a * 0 ) + ( cs_a * k_full_pieces ) ) );
		a_int32_0 = _mm512_broadcastd_epi32( a_kfringe_buf );

		//convert signed int8 to uint8 for VNNI
		a_int32_0 = _mm512_add_epi8( a_int32_0, vec_uint8 );

		// Perform column direction mat-mul with k = 4.
		// c[0,0-47] = a[0,kr:kr+4]*b[kr:kr+4,0-47]
		c_int32_0p0 = _mm512_dpbusd_epi32( c_int32_0p0, a_int32_0, b0 );
		c_int32_0p1 = _mm512_dpbusd_epi32( c_int32_0p1, a_int32_0, b1 );
		c_int32_0p2 = _mm512_dpbusd_epi32( c_int32_0p2, a_int32_0, b2 );
	}

	if ( post_ops_attr.is_last_k == 1 )
	{
		//Subtract B matrix sum column values to compensate
		//for addition of 128 to A matrix elements

		int32_t* bsumptr = post_ops_attr.b_col_sum_vec + post_ops_attr.b_sum_offset;

		b0 = _mm512_loadu_si512( bsumptr);

		c_int32_0p0 = _mm512_sub_epi32( c_int32_0p0 , b0 );

		b0 = _mm512_loadu_si512( bsumptr + 16);

		c_int32_0p1 = _mm512_sub_epi32( c_int32_0p1 , b0 );

		b0 = _mm512_loadu_si512( bsumptr + 32);

		c_int32_0p2 = _mm512_sub_epi32( c_int32_0p2 , b0 );
	}

	// Load alpha and beta
	__m512i selector1 = _mm512_set1_epi32( alpha );
	__m512i selector2 = _mm512_set1_epi32( beta );

	if ( alpha != 1 )
	{
		// Scale by alpha
		c_int32_0p0 = _mm512_mullo_epi32( selector1, c_int32_0p0 );
		c_int32_0p1 = _mm512_mullo_epi32( selector1, c_int32_0p1 );
		c_int32_0p2 = _mm512_mullo_epi32( selector1, c_int32_0p2 );
	}

	// Scale C by beta.
	if ( beta != 0 )
	{
		if ( ( post_ops_attr.buf_downscale != NULL ) &&
			 ( post_ops_attr.is_first_k == TRUE ) )
		{
			// c[0:0-15,16-31,32-47]
			S8_S32_BETA_OP3(0,0,selector1,selector2);
		}
		else
		{
			// c[0:0-15,16-31,32-47]
			S32_S32_BETA_OP3(0,0,selector1,selector2);
		}
	}

	// Post Ops
	lpgemm_post_op* post_ops_list_temp = post_ops_list;
	POST_OP_LABEL_LASTK_SAFE_JUMP
POST_OPS_BIAS_1x48:
	{
		selector1 =
				_mm512_loadu_si512( ( int32_t* )post_ops_list_temp->op_args1 +
								post_ops_attr.post_op_c_j + ( 0 * 16 ) );
		selector2 =
				_mm512_loadu_si512( ( int32_t* )post_ops_list_temp->op_args1 +
								post_ops_attr.post_op_c_j + ( 1 * 16 ) );
		a_int32_0 =
				_mm512_loadu_si512( ( int32_t* )post_ops_list_temp->op_args1 +
								post_ops_attr.post_op_c_j + ( 2 * 16 ) );

		// c[0,0-15]
		c_int32_0p0 = _mm512_add_epi32( selector1, c_int32_0p0 );

		// c[0, 16-31]
		c_int32_0p1 = _mm512_add_epi32( selector2, c_int32_0p1 );

		// c[0,32-47]
		c_int32_0p2 = _mm512_add_epi32( a_int32_0, c_int32_0p2 );

		POST_OP_LABEL_LASTK_SAFE_JUMP_WITH_NEXT_PTR
	}
POST_OPS_RELU_1x48:
	{
		selector1 = _mm512_setzero_epi32();

		// c[0,0-15]
		c_int32_0p0 = _mm512_max_epi32( selector1, c_int32_0p0 );

		// c[0, 16-31]
		c_int32_0p1 = _mm512_max_epi32( selector1, c_int32_0p1 );

		// c[0,32-47]
		c_int32_0p2 = _mm512_max_epi32( selector1, c_int32_0p2 );

		POST_OP_LABEL_LASTK_SAFE_JUMP_WITH_NEXT_PTR
	}
POST_OPS_RELU_SCALE_1x48:
	{
		selector1 = _mm512_setzero_epi32();
		selector2 =
			_mm512_set1_epi32( *( ( int32_t* )post_ops_list_temp->op_args2 ) );

		__mmask16 relu_cmp_mask;

		// c[0, 0-15]
		RELU_SCALE_OP_S32_AVX512(c_int32_0p0)

		// c[0, 16-31]
		RELU_SCALE_OP_S32_AVX512(c_int32_0p1)

		// c[0, 32-47]
		RELU_SCALE_OP_S32_AVX512(c_int32_0p2)

		POST_OP_LABEL_LASTK_SAFE_JUMP_WITH_NEXT_PTR
	}
POST_OPS_GELU_TANH_1x48:
	{
		__m512 dn, z, x, r2, r, y, x_tanh;
		__m512i q;

		// c[0, 0-15]
		GELU_TANH_S32_AVX512(c_int32_0p0, y, r, r2, x, z, dn, x_tanh, q)

		// c[0, 16-31]
		GELU_TANH_S32_AVX512(c_int32_0p1, y, r, r2, x, z, dn, x_tanh, q)

		// c[0, 32-47]
		GELU_TANH_S32_AVX512(c_int32_0p2, y, r, r2, x, z, dn, x_tanh, q)

		POST_OP_LABEL_LASTK_SAFE_JUMP_WITH_NEXT_PTR
	}
POST_OPS_GELU_ERF_1x48:
	{
		__m512 x, r, y, x_erf;

		// c[0, 0-15]
		GELU_ERF_S32_AVX512(c_int32_0p0, y, r, x, x_erf)

		// c[0, 16-31]
		GELU_ERF_S32_AVX512(c_int32_0p1, y, r, x, x_erf)

		// c[0, 32-47]
		GELU_ERF_S32_AVX512(c_int32_0p2, y, r, x, x_erf)

		POST_OP_LABEL_LASTK_SAFE_JUMP_WITH_NEXT_PTR
	}
POST_OPS_CLIP_1x48:
	{
		__m512i min = _mm512_set1_epi32( *( int32_t* )post_ops_list_temp->op_args2 );
		__m512i max = _mm512_set1_epi32( *( int32_t* )post_ops_list_temp->op_args3 );

		// c[0, 0-15]
		CLIP_S32_AVX512(c_int32_0p0, min, max)

		// c[0, 16-31]
		CLIP_S32_AVX512(c_int32_0p1, min, max)

		// c[0, 32-47]
		CLIP_S32_AVX512(c_int32_0p2, min, max)

		POST_OP_LABEL_LASTK_SAFE_JUMP_WITH_NEXT_PTR
	}
POST_OPS_DOWNSCALE_1x48:
	{
<<<<<<< HEAD
		selector1 =
			_mm512_loadu_si512( ( float* )post_ops_list_temp->scale_factor +
							post_ops_attr.post_op_c_j + ( 0 * 16 ) );
		selector2 =
			_mm512_loadu_si512( ( float* )post_ops_list_temp->scale_factor +
							post_ops_attr.post_op_c_j + ( 1 * 16 ) );
		a_int32_0 =
			_mm512_loadu_si512( ( float* )post_ops_list_temp->scale_factor +
							post_ops_attr.post_op_c_j + ( 2 * 16 ) );
		__m128i zero_point0 =
			_mm_loadu_si128( ( __m128i const* )
					( ( int8_t* )post_ops_list_temp->op_args1 +
					post_ops_attr.post_op_c_j + ( 0 * 16 ) ) );
		__m128i zero_point1 =
			_mm_loadu_si128( ( __m128i const* )
					( ( int8_t* )post_ops_list_temp->op_args1 +
					post_ops_attr.post_op_c_j + ( 1 * 16 ) ) );
		__m128i zero_point2 =
			_mm_loadu_si128( ( __m128i const* )
					( ( int8_t* )post_ops_list_temp->op_args1 +
					post_ops_attr.post_op_c_j + ( 2 * 16 ) ) );
=======
		if ( post_ops_list_temp->scale_factor_len > 1 )
		{
			selector1 =
				_mm512_loadu_si512( ( float* )post_ops_list_temp->scale_factor +
								post_ops_attr.post_op_c_j + ( 0 * 16 ) );
			selector2 =
				_mm512_loadu_si512( ( float* )post_ops_list_temp->scale_factor +
								post_ops_attr.post_op_c_j + ( 1 * 16 ) );
			a_int32_0 =
				_mm512_loadu_si512( ( float* )post_ops_list_temp->scale_factor +
								post_ops_attr.post_op_c_j + ( 2 * 16 ) );
		}
		else if ( post_ops_list_temp->scale_factor_len == 1 )
		{
			selector1 =
				( __m512i )_mm512_set1_ps( *( ( float* )post_ops_list_temp->scale_factor ) );
			selector2 =
				( __m512i )_mm512_set1_ps( *( ( float* )post_ops_list_temp->scale_factor ) );
			a_int32_0 =
				( __m512i )_mm512_set1_ps( *( ( float* )post_ops_list_temp->scale_factor ) );
		}

		// Need to ensure sse not used to avoid avx512 -> sse transition.
		__m128i zero_point0 = _mm512_castsi512_si128( _mm512_setzero_si512() );
		__m128i zero_point1 = _mm512_castsi512_si128( _mm512_setzero_si512() );
		__m128i zero_point2 = _mm512_castsi512_si128( _mm512_setzero_si512() );
		if ( *( ( dim_t* )post_ops_list_temp->op_args3 ) > 1 )
		{
			zero_point0 = _mm_loadu_si128( ( __m128i const* )
							( ( int8_t* )post_ops_list_temp->op_args1 +
							post_ops_attr.post_op_c_j + ( 0 * 16 ) ) );
			zero_point1 = _mm_loadu_si128( ( __m128i const* )
							( ( int8_t* )post_ops_list_temp->op_args1 +
							post_ops_attr.post_op_c_j + ( 1 * 16 ) ) );
			zero_point2 = _mm_loadu_si128( ( __m128i const* )
							( ( int8_t* )post_ops_list_temp->op_args1 +
							post_ops_attr.post_op_c_j + ( 2 * 16 ) ) );
		}
		else if ( *( ( dim_t* )post_ops_list_temp->op_args3 ) == 1 )
		{
			zero_point0 = _mm_maskz_set1_epi8( 0xFFFF,
							*( ( int8_t* )post_ops_list_temp->op_args1 ) );
			zero_point1 = _mm_maskz_set1_epi8( 0xFFFF,
							*( ( int8_t* )post_ops_list_temp->op_args1 ) );
			zero_point2 = _mm_maskz_set1_epi8( 0xFFFF,
							*( ( int8_t* )post_ops_list_temp->op_args1 ) );
		}
>>>>>>> f3c166b0

		// c[0, 0-15]
		CVT_MULRND_CVT32(c_int32_0p0,selector1,zero_point0);

		// c[0, 16-31]
		CVT_MULRND_CVT32(c_int32_0p1,selector2,zero_point1);

		// c[0, 32-47]
		CVT_MULRND_CVT32(c_int32_0p2,a_int32_0,zero_point2);

		POST_OP_LABEL_LASTK_SAFE_JUMP_WITH_NEXT_PTR
	}
POST_OPS_MATRIX_ADD_1x48:
	{
		dim_t ldm = *( dim_t* )post_ops_list_temp->op_args3;
		if ( post_ops_attr.c_stor_type == S8 )
		{
			int8_t* matptr = ( int8_t* )post_ops_list_temp->op_args1;

			// c[0:0-15,16-31,32-47]
			S8_S32_MATRIX_ADD_3COL(selector1,selector2,a_int32_0,0);
		}
		else
		{
			int32_t* matptr = ( int32_t* )post_ops_list_temp->op_args1;

			// c[0:0-15,16-31,32-47]
			S32_S32_MATRIX_ADD_3COL(selector1,selector2,a_int32_0,0);
		}

		POST_OP_LABEL_LASTK_SAFE_JUMP_WITH_NEXT_PTR
	}
POST_OPS_SWISH_1x48:
	{
		selector1 =
			_mm512_set1_epi32( *( ( int32_t* )post_ops_list_temp->op_args2 ) );
		__m512 al = _mm512_cvtepi32_ps( selector1 );

		__m512 fl_reg, al_in, r, r2, z, dn;

		// c[0, 0-15]
		SWISH_S32_AVX512(c_int32_0p0, fl_reg, al, al_in, r, r2, z, dn, selector2);

		// c[0, 16-31]
		SWISH_S32_AVX512(c_int32_0p1, fl_reg, al, al_in, r, r2, z, dn, selector2);

		// c[0, 32-47]
		SWISH_S32_AVX512(c_int32_0p2, fl_reg, al, al_in, r, r2, z, dn, selector2);

		POST_OP_LABEL_LASTK_SAFE_JUMP_WITH_NEXT_PTR
	}
POST_OPS_1x48_DISABLE:
	;

	if ( ( post_ops_attr.buf_downscale != NULL ) && ( post_ops_attr.is_last_k == TRUE ) )
	{
		// Generate a mask16 of all 1's.
		selector1 = _mm512_setzero_epi32();
		selector2 = _mm512_set1_epi32( 10 );
		__mmask16 mask_all1 = _mm512_cmplt_epi32_mask( selector1, selector2 );

		// Store the results in downscaled type (int8 instead of int32).
		// c[0,0-15]
		CVT_STORE_S32_S8(c_int32_0p0,0,0);

		// c[0,16-31]
		CVT_STORE_S32_S8(c_int32_0p1,0,1);

		// c[0,32-47]
		CVT_STORE_S32_S8(c_int32_0p2,0,2);
	}
	else
	{
		// Store the results.
		// c[0,0-15]
		_mm512_storeu_si512( c + ( rs_c * 0 ) + ( 0*16 ), c_int32_0p0 );

		// c[0, 16-31]
		_mm512_storeu_si512( c + ( rs_c * 0 ) + ( 1*16 ), c_int32_0p1 );

		// c[0,32-47]
		_mm512_storeu_si512( c + ( rs_c * 0 ) + ( 2*16 ), c_int32_0p2 );
	}
}
#endif<|MERGE_RESOLUTION|>--- conflicted
+++ resolved
@@ -2460,15 +2460,6 @@
 	}
 POST_OPS_DOWNSCALE_5x16:
 	{
-<<<<<<< HEAD
-		selector1 =
-			_mm512_loadu_si512( ( float* )post_ops_list_temp->scale_factor +
-							post_ops_attr.post_op_c_j + ( 0 * 16 ) );
-		__m128i zero_point0 =
-			_mm_loadu_si128( ( __m128i const* )
-					( ( int8_t* )post_ops_list_temp->op_args1 +
-					post_ops_attr.post_op_c_j + ( 0 * 16 ) ) );
-=======
 		if ( post_ops_list_temp->scale_factor_len > 1 )
 		{
 			selector1 =
@@ -2494,7 +2485,6 @@
 			zero_point0 = _mm_maskz_set1_epi8( 0xFFFF,
 							*( ( int8_t* )post_ops_list_temp->op_args1 ) );
 		}
->>>>>>> f3c166b0
 
 		// c[0, 0-15]
 		CVT_MULRND_CVT32(c_int32_0p0,selector1,zero_point0);
@@ -2941,15 +2931,6 @@
 	}
 POST_OPS_DOWNSCALE_4x16:
 	{
-<<<<<<< HEAD
-		selector1 =
-			_mm512_loadu_si512( ( float* )post_ops_list_temp->scale_factor +
-							post_ops_attr.post_op_c_j + ( 0 * 16 ) );
-		__m128i zero_point0 =
-			_mm_loadu_si128( ( __m128i const* )
-					( ( int8_t* )post_ops_list_temp->op_args1 +
-					post_ops_attr.post_op_c_j + ( 0 * 16 ) ) );
-=======
 		if ( post_ops_list_temp->scale_factor_len > 1 )
 		{
 			selector1 =
@@ -2975,7 +2956,6 @@
 			zero_point0 = _mm_maskz_set1_epi8( 0xFFFF,
 							*( ( int8_t* )post_ops_list_temp->op_args1 ) );
 		}
->>>>>>> f3c166b0
 
 		// c[0, 0-15]
 		CVT_MULRND_CVT32(c_int32_0p0,selector1,zero_point0);
@@ -3354,15 +3334,6 @@
 	}
 POST_OPS_DOWNSCALE_3x16:
 	{
-<<<<<<< HEAD
-		selector1 =
-			_mm512_loadu_si512( ( float* )post_ops_list_temp->scale_factor +
-							post_ops_attr.post_op_c_j + ( 0 * 16 ) );
-		__m128i zero_point0 =
-			_mm_loadu_si128( ( __m128i const* )
-					( ( int8_t* )post_ops_list_temp->op_args1 +
-					post_ops_attr.post_op_c_j + ( 0 * 16 ) ) );
-=======
 		if ( post_ops_list_temp->scale_factor_len > 1 )
 		{
 			selector1 =
@@ -3388,7 +3359,6 @@
 			zero_point0 = _mm_maskz_set1_epi8( 0xFFFF,
 							*( ( int8_t* )post_ops_list_temp->op_args1 ) );
 		}
->>>>>>> f3c166b0
 
 		// c[0, 0-15]
 		CVT_MULRND_CVT32(c_int32_0p0,selector1,zero_point0);
@@ -3699,15 +3669,6 @@
 	}
 POST_OPS_DOWNSCALE_2x16:
 	{
-<<<<<<< HEAD
-		selector1 =
-			_mm512_loadu_si512( ( float* )post_ops_list_temp->scale_factor +
-							post_ops_attr.post_op_c_j + ( 0 * 16 ) );
-		__m128i zero_point0 =
-			_mm_loadu_si128( ( __m128i const* )
-					( ( int8_t* )post_ops_list_temp->op_args1 +
-					post_ops_attr.post_op_c_j + ( 0 * 16 ) ) );
-=======
 		if ( post_ops_list_temp->scale_factor_len > 1 )
 		{
 			selector1 =
@@ -3733,7 +3694,6 @@
 			zero_point0 = _mm_maskz_set1_epi8( 0xFFFF,
 							*( ( int8_t* )post_ops_list_temp->op_args1 ) );
 		}
->>>>>>> f3c166b0
 
 		// c[0, 0-15]
 		CVT_MULRND_CVT32(c_int32_0p0,selector1,zero_point0);
@@ -3976,15 +3936,6 @@
 	}
 POST_OPS_DOWNSCALE_1x16:
 	{
-<<<<<<< HEAD
-		selector1 =
-			_mm512_loadu_si512( ( float* )post_ops_list_temp->scale_factor +
-							post_ops_attr.post_op_c_j + ( 0 * 16 ) );
-		__m128i zero_point0 =
-			_mm_loadu_si128( ( __m128i const* )
-					( ( int8_t* )post_ops_list_temp->op_args1 +
-					post_ops_attr.post_op_c_j + ( 0 * 16 ) ) );
-=======
 		if ( post_ops_list_temp->scale_factor_len > 1 )
 		{
 			selector1 =
@@ -4010,7 +3961,6 @@
 			zero_point0 = _mm_maskz_set1_epi8( 0xFFFF,
 							*( ( int8_t* )post_ops_list_temp->op_args1 ) );
 		}
->>>>>>> f3c166b0
 
 		// c[0, 0-15]
 		CVT_MULRND_CVT32(c_int32_0p0,selector1,zero_point0);
@@ -4565,22 +4515,6 @@
 	}
 POST_OPS_DOWNSCALE_5x32:
 	{
-<<<<<<< HEAD
-		selector1 =
-			_mm512_loadu_si512( ( float* )post_ops_list_temp->scale_factor +
-							post_ops_attr.post_op_c_j + ( 0 * 16 ) );
-		selector2 =
-			_mm512_loadu_si512( ( float* )post_ops_list_temp->scale_factor +
-							post_ops_attr.post_op_c_j + ( 1 * 16 ) );
-		__m128i zero_point0 =
-			_mm_loadu_si128( ( __m128i const* )
-					( ( int8_t* )post_ops_list_temp->op_args1 +
-					post_ops_attr.post_op_c_j + ( 0 * 16 ) ) );
-		__m128i zero_point1 =
-			_mm_loadu_si128( ( __m128i const* )
-					( ( int8_t* )post_ops_list_temp->op_args1 +
-					post_ops_attr.post_op_c_j + ( 1 * 16 ) ) );
-=======
 		if ( post_ops_list_temp->scale_factor_len > 1 )
 		{
 			selector1 =
@@ -4617,7 +4551,6 @@
 			zero_point1 = _mm_maskz_set1_epi8( 0xFFFF,
 							*( ( int8_t* )post_ops_list_temp->op_args1 ) );
 		}
->>>>>>> f3c166b0
 
 		// c[0, 0-15]
 		CVT_MULRND_CVT32(c_int32_0p0,selector1,zero_point0);
@@ -5335,26 +5268,10 @@
 POST_OPS_SWISH_4x32:
 	{
 		selector1 =
-<<<<<<< HEAD
-			_mm512_loadu_si512( ( float* )post_ops_list_temp->scale_factor +
-							post_ops_attr.post_op_c_j + ( 0 * 16 ) );
-		selector2 =
-			_mm512_loadu_si512( ( float* )post_ops_list_temp->scale_factor +
-							post_ops_attr.post_op_c_j + ( 1 * 16 ) );
-		__m128i zero_point0 =
-			_mm_loadu_si128( ( __m128i const* )
-					( ( int8_t* )post_ops_list_temp->op_args1 +
-					post_ops_attr.post_op_c_j + ( 0 * 16 ) ) );
-		__m128i zero_point1 =
-			_mm_loadu_si128( ( __m128i const* )
-					( ( int8_t* )post_ops_list_temp->op_args1 +
-					post_ops_attr.post_op_c_j + ( 1 * 16 ) ) );
-=======
 			_mm512_set1_epi32( *( ( int32_t* )post_ops_list_temp->op_args2 ) );
 		__m512 al = _mm512_cvtepi32_ps( selector1 );
 
 		__m512 fl_reg, al_in, r, r2, z, dn;
->>>>>>> f3c166b0
 
 		// c[0, 0-15]
 		SWISH_S32_AVX512(c_int32_0p0, fl_reg, al, al_in, r, r2, z, dn, selector2);
@@ -5793,22 +5710,6 @@
 	}
 POST_OPS_DOWNSCALE_3x32:
 	{
-<<<<<<< HEAD
-		selector1 =
-			_mm512_loadu_si512( ( float* )post_ops_list_temp->scale_factor +
-							post_ops_attr.post_op_c_j + ( 0 * 16 ) );
-		selector2 =
-			_mm512_loadu_si512( ( float* )post_ops_list_temp->scale_factor +
-							post_ops_attr.post_op_c_j + ( 1 * 16 ) );
-		__m128i zero_point0 =
-			_mm_loadu_si128( ( __m128i const* )
-					( ( int8_t* )post_ops_list_temp->op_args1 +
-					post_ops_attr.post_op_c_j + ( 0 * 16 ) ) );
-		__m128i zero_point1 =
-			_mm_loadu_si128( ( __m128i const* )
-					( ( int8_t* )post_ops_list_temp->op_args1 +
-					post_ops_attr.post_op_c_j + ( 1 * 16 ) ) );
-=======
 		if ( post_ops_list_temp->scale_factor_len > 1 )
 		{
 			selector1 =
@@ -5845,7 +5746,6 @@
 			zero_point1 = _mm_maskz_set1_epi8( 0xFFFF,
 							*( ( int8_t* )post_ops_list_temp->op_args1 ) );
 		}
->>>>>>> f3c166b0
 
 		// c[0, 0-15]
 		CVT_MULRND_CVT32(c_int32_0p0,selector1,zero_point0);
@@ -6253,22 +6153,6 @@
 	}
 POST_OPS_DOWNSCALE_2x32:
 	{
-<<<<<<< HEAD
-		selector1 =
-			_mm512_loadu_si512( ( float* )post_ops_list_temp->scale_factor +
-							post_ops_attr.post_op_c_j + ( 0 * 16 ) );
-		selector2 =
-			_mm512_loadu_si512( ( float* )post_ops_list_temp->scale_factor +
-							post_ops_attr.post_op_c_j + ( 1 * 16 ) );
-		__m128i zero_point0 =
-			_mm_loadu_si128( ( __m128i const* )
-					( ( int8_t* )post_ops_list_temp->op_args1 +
-					post_ops_attr.post_op_c_j + ( 0 * 16 ) ) );
-		__m128i zero_point1 =
-			_mm_loadu_si128( ( __m128i const* )
-					( ( int8_t* )post_ops_list_temp->op_args1 +
-					post_ops_attr.post_op_c_j + ( 1 * 16 ) ) );
-=======
 		if ( post_ops_list_temp->scale_factor_len > 1 )
 		{
 			selector1 =
@@ -6305,7 +6189,6 @@
 			zero_point1 = _mm_maskz_set1_epi8( 0xFFFF,
 							*( ( int8_t* )post_ops_list_temp->op_args1 ) );
 		}
->>>>>>> f3c166b0
 
 		// c[0, 0-15]
 		CVT_MULRND_CVT32(c_int32_0p0,selector1,zero_point0);
@@ -6610,22 +6493,6 @@
 	}
 POST_OPS_DOWNSCALE_1x32:
 	{
-<<<<<<< HEAD
-		selector1 =
-			_mm512_loadu_si512( ( float* )post_ops_list_temp->scale_factor +
-							post_ops_attr.post_op_c_j + ( 0 * 16 ) );
-		selector2 =
-			_mm512_loadu_si512( ( float* )post_ops_list_temp->scale_factor +
-							post_ops_attr.post_op_c_j + ( 1 * 16 ) );
-		__m128i zero_point0 =
-			_mm_loadu_si128( ( __m128i const* )
-					( ( int8_t* )post_ops_list_temp->op_args1 +
-					post_ops_attr.post_op_c_j + ( 0 * 16 ) ) );
-		__m128i zero_point1 =
-			_mm_loadu_si128( ( __m128i const* )
-					( ( int8_t* )post_ops_list_temp->op_args1 +
-					post_ops_attr.post_op_c_j + ( 1 * 16 ) ) );
-=======
 		if ( post_ops_list_temp->scale_factor_len > 1 )
 		{
 			selector1 =
@@ -6662,7 +6529,6 @@
 			zero_point1 = _mm_maskz_set1_epi8( 0xFFFF,
 							*( ( int8_t* )post_ops_list_temp->op_args1 ) );
 		}
->>>>>>> f3c166b0
 
 		// c[0, 0-15]
 		CVT_MULRND_CVT32(c_int32_0p0,selector1,zero_point0);
@@ -7495,33 +7361,10 @@
 POST_OPS_SWISH_5x48:
 	{
 		selector1 =
-<<<<<<< HEAD
-			_mm512_loadu_si512( ( float* )post_ops_list_temp->scale_factor +
-							post_ops_attr.post_op_c_j + ( 0 * 16 ) );
-		selector2 =
-			_mm512_loadu_si512( ( float* )post_ops_list_temp->scale_factor +
-							post_ops_attr.post_op_c_j + ( 1 * 16 ) );
-		a_int32_0 =
-			_mm512_loadu_si512( ( float* )post_ops_list_temp->scale_factor +
-							post_ops_attr.post_op_c_j + ( 2 * 16 ) );
-		__m128i zero_point0 =
-			_mm_loadu_si128( ( __m128i const* )
-					( ( int8_t* )post_ops_list_temp->op_args1 +
-					post_ops_attr.post_op_c_j + ( 0 * 16 ) ) );
-		__m128i zero_point1 =
-			_mm_loadu_si128( ( __m128i const* )
-					( ( int8_t* )post_ops_list_temp->op_args1 +
-					post_ops_attr.post_op_c_j + ( 1 * 16 ) ) );
-		__m128i zero_point2 =
-			_mm_loadu_si128( ( __m128i const* )
-					( ( int8_t* )post_ops_list_temp->op_args1 +
-					post_ops_attr.post_op_c_j + ( 2 * 16 ) ) );
-=======
 			_mm512_set1_epi32( *( ( int32_t* )post_ops_list_temp->op_args2 ) );
 		__m512 al = _mm512_cvtepi32_ps( selector1 );
 
 		__m512 fl_reg, al_in, r, r2, z, dn;
->>>>>>> f3c166b0
 
 		// c[0, 0-15]
 		SWISH_S32_AVX512(c_int32_0p0, fl_reg, al, al_in, r, r2, z, dn, selector2);
@@ -8197,29 +8040,6 @@
 	}
 POST_OPS_DOWNSCALE_4x48:
 	{
-<<<<<<< HEAD
-		selector1 =
-			_mm512_loadu_si512( ( float* )post_ops_list_temp->scale_factor +
-							post_ops_attr.post_op_c_j + ( 0 * 16 ) );
-		selector2 =
-			_mm512_loadu_si512( ( float* )post_ops_list_temp->scale_factor +
-							post_ops_attr.post_op_c_j + ( 1 * 16 ) );
-		a_int32_0 =
-			_mm512_loadu_si512( ( float* )post_ops_list_temp->scale_factor +
-							post_ops_attr.post_op_c_j + ( 2 * 16 ) );
-		__m128i zero_point0 =
-			_mm_loadu_si128( ( __m128i const* )
-					( ( int8_t* )post_ops_list_temp->op_args1 +
-					post_ops_attr.post_op_c_j + ( 0 * 16 ) ) );
-		__m128i zero_point1 =
-			_mm_loadu_si128( ( __m128i const* )
-					( ( int8_t* )post_ops_list_temp->op_args1 +
-					post_ops_attr.post_op_c_j + ( 1 * 16 ) ) );
-		__m128i zero_point2 =
-			_mm_loadu_si128( ( __m128i const* )
-					( ( int8_t* )post_ops_list_temp->op_args1 +
-					post_ops_attr.post_op_c_j + ( 2 * 16 ) ) );
-=======
 		if ( post_ops_list_temp->scale_factor_len > 1 )
 		{
 			selector1 =
@@ -8267,7 +8087,6 @@
 			zero_point2 = _mm_maskz_set1_epi8( 0xFFFF,
 							*( ( int8_t* )post_ops_list_temp->op_args1 ) );
 		}
->>>>>>> f3c166b0
 
 		// c[0, 0-15]
 		CVT_MULRND_CVT32(c_int32_0p0,selector1,zero_point0);
@@ -8904,29 +8723,6 @@
 	}
 POST_OPS_DOWNSCALE_3x48:
 	{
-<<<<<<< HEAD
-		selector1 =
-			_mm512_loadu_si512( ( float* )post_ops_list_temp->scale_factor +
-							post_ops_attr.post_op_c_j + ( 0 * 16 ) );
-		selector2 =
-			_mm512_loadu_si512( ( float* )post_ops_list_temp->scale_factor +
-							post_ops_attr.post_op_c_j + ( 1 * 16 ) );
-		a_int32_0 =
-			_mm512_loadu_si512( ( float* )post_ops_list_temp->scale_factor +
-							post_ops_attr.post_op_c_j + ( 2 * 16 ) );
-		__m128i zero_point0 =
-			_mm_loadu_si128( ( __m128i const* )
-					( ( int8_t* )post_ops_list_temp->op_args1 +
-					post_ops_attr.post_op_c_j + ( 0 * 16 ) ) );
-		__m128i zero_point1 =
-			_mm_loadu_si128( ( __m128i const* )
-					( ( int8_t* )post_ops_list_temp->op_args1 +
-					post_ops_attr.post_op_c_j + ( 1 * 16 ) ) );
-		__m128i zero_point2 =
-			_mm_loadu_si128( ( __m128i const* )
-					( ( int8_t* )post_ops_list_temp->op_args1 +
-					post_ops_attr.post_op_c_j + ( 2 * 16 ) ) );
-=======
 		if ( post_ops_list_temp->scale_factor_len > 1 )
 		{
 			selector1 =
@@ -8974,7 +8770,6 @@
 			zero_point2 = _mm_maskz_set1_epi8( 0xFFFF,
 							*( ( int8_t* )post_ops_list_temp->op_args1 ) );
 		}
->>>>>>> f3c166b0
 
 		// c[0, 0-15]
 		CVT_MULRND_CVT32(c_int32_0p0,selector1,zero_point0);
@@ -9474,29 +9269,6 @@
 	}
 POST_OPS_DOWNSCALE_2x48:
 	{
-<<<<<<< HEAD
-		selector1 =
-			_mm512_loadu_si512( ( float* )post_ops_list_temp->scale_factor +
-							post_ops_attr.post_op_c_j + ( 0 * 16 ) );
-		selector2 =
-			_mm512_loadu_si512( ( float* )post_ops_list_temp->scale_factor +
-							post_ops_attr.post_op_c_j + ( 1 * 16 ) );
-		a_int32_0 =
-			_mm512_loadu_si512( ( float* )post_ops_list_temp->scale_factor +
-							post_ops_attr.post_op_c_j + ( 2 * 16 ) );
-		__m128i zero_point0 =
-			_mm_loadu_si128( ( __m128i const* )
-					( ( int8_t* )post_ops_list_temp->op_args1 +
-					post_ops_attr.post_op_c_j + ( 0 * 16 ) ) );
-		__m128i zero_point1 =
-			_mm_loadu_si128( ( __m128i const* )
-					( ( int8_t* )post_ops_list_temp->op_args1 +
-					post_ops_attr.post_op_c_j + ( 1 * 16 ) ) );
-		__m128i zero_point2 =
-			_mm_loadu_si128( ( __m128i const* )
-					( ( int8_t* )post_ops_list_temp->op_args1 +
-					post_ops_attr.post_op_c_j + ( 2 * 16 ) ) );
-=======
 		if ( post_ops_list_temp->scale_factor_len > 1 )
 		{
 			selector1 =
@@ -9544,7 +9316,6 @@
 			zero_point2 = _mm_maskz_set1_epi8( 0xFFFF,
 							*( ( int8_t* )post_ops_list_temp->op_args1 ) );
 		}
->>>>>>> f3c166b0
 
 		// c[0, 0-15]
 		CVT_MULRND_CVT32(c_int32_0p0,selector1,zero_point0);
@@ -9906,29 +9677,6 @@
 	}
 POST_OPS_DOWNSCALE_1x48:
 	{
-<<<<<<< HEAD
-		selector1 =
-			_mm512_loadu_si512( ( float* )post_ops_list_temp->scale_factor +
-							post_ops_attr.post_op_c_j + ( 0 * 16 ) );
-		selector2 =
-			_mm512_loadu_si512( ( float* )post_ops_list_temp->scale_factor +
-							post_ops_attr.post_op_c_j + ( 1 * 16 ) );
-		a_int32_0 =
-			_mm512_loadu_si512( ( float* )post_ops_list_temp->scale_factor +
-							post_ops_attr.post_op_c_j + ( 2 * 16 ) );
-		__m128i zero_point0 =
-			_mm_loadu_si128( ( __m128i const* )
-					( ( int8_t* )post_ops_list_temp->op_args1 +
-					post_ops_attr.post_op_c_j + ( 0 * 16 ) ) );
-		__m128i zero_point1 =
-			_mm_loadu_si128( ( __m128i const* )
-					( ( int8_t* )post_ops_list_temp->op_args1 +
-					post_ops_attr.post_op_c_j + ( 1 * 16 ) ) );
-		__m128i zero_point2 =
-			_mm_loadu_si128( ( __m128i const* )
-					( ( int8_t* )post_ops_list_temp->op_args1 +
-					post_ops_attr.post_op_c_j + ( 2 * 16 ) ) );
-=======
 		if ( post_ops_list_temp->scale_factor_len > 1 )
 		{
 			selector1 =
@@ -9976,7 +9724,6 @@
 			zero_point2 = _mm_maskz_set1_epi8( 0xFFFF,
 							*( ( int8_t* )post_ops_list_temp->op_args1 ) );
 		}
->>>>>>> f3c166b0
 
 		// c[0, 0-15]
 		CVT_MULRND_CVT32(c_int32_0p0,selector1,zero_point0);
