/*

   BLIS
   An object-based framework for developing high-performance BLAS-like
   libraries.

<<<<<<< HEAD
   Copyright (C) 2022 - 2023, Advanced Micro Devices, Inc. All rights reserved.
=======
   Copyright (C) 2022 - 2024, Advanced Micro Devices, Inc. All rights reserved.
>>>>>>> f3c166b0

   Redistribution and use in source and binary forms, with or without
   modification, are permitted provided that the following conditions are
   met:
    - Redistributions of source code must retain the above copyright
      notice, this list of conditions and the following disclaimer.
    - Redistributions in binary form must reproduce the above copyright
      notice, this list of conditions and the following disclaimer in the
      documentation and/or other materials provided with the distribution.
    - Neither the name(s) of the copyright holder(s) nor the names of its
      contributors may be used to endorse or promote products derived
      from this software without specific prior written permission.

   THIS SOFTWARE IS PROVIDED BY THE COPYRIGHT HOLDERS AND CONTRIBUTORS
   "AS IS" AND ANY EXPRESS OR IMPLIED WARRANTIES, INCLUDING, BUT NOT
   LIMITED TO, THE IMPLIED WARRANTIES OF MERCHANTABILITY AND FITNESS FOR
   A PARTICULAR PURPOSE ARE DISCLAIMED. IN NO EVENT SHALL THE COPYRIGHT
   HOLDER OR CONTRIBUTORS BE LIABLE FOR ANY DIRECT, INDIRECT, INCIDENTAL,
   SPECIAL, EXEMPLARY, OR CONSEQUENTIAL DAMAGES (INCLUDING, BUT NOT
   LIMITED TO, PROCUREMENT OF SUBSTITUTE GOODS OR SERVICES; LOSS OF USE,
   DATA, OR PROFITS; OR BUSINESS INTERRUPTION) HOWEVER CAUSED AND ON ANY
   THEORY OF LIABILITY, WHETHER IN CONTRACT, STRICT LIABILITY, OR TORT
   (INCLUDING NEGLIGENCE OR OTHERWISE) ARISING IN ANY WAY OUT OF THE USE
   OF THIS SOFTWARE, EVEN IF ADVISED OF THE POSSIBILITY OF SUCH DAMAGE.

*/

#include <immintrin.h>
#include <string.h>
#include "blis.h"

#ifdef BLIS_ADDON_LPGEMM

#include "lpgemm_s32_kern_macros.h"
#include "lpgemm_s32_memcpy_macros.h"

// 5x64 int8o32 kernel
LPGEMM_M_FRINGE_KERN(uint8_t,int8_t,int32_t,u8s8s32o32_5x64)
{
	static void* post_ops_labels[] =
						{
						  &&POST_OPS_5x64_DISABLE,
						  &&POST_OPS_BIAS_5x64,
						  &&POST_OPS_RELU_5x64,
						  &&POST_OPS_RELU_SCALE_5x64,
						  &&POST_OPS_GELU_TANH_5x64,
						  &&POST_OPS_GELU_ERF_5x64,
						  &&POST_OPS_CLIP_5x64,
						  &&POST_OPS_DOWNSCALE_5x64,
						  &&POST_OPS_MATRIX_ADD_5x64,
						  &&POST_OPS_SWISH_5x64
						};
	dim_t k_full_pieces = k0 / 4;
	dim_t k_partial_pieces = k0 % 4;

	// B matrix storage.
	__m512i b0 = _mm512_setzero_epi32();
	__m512i b1 = _mm512_setzero_epi32();
	__m512i b2 = _mm512_setzero_epi32();
	__m512i b3 = _mm512_setzero_epi32();

	// A matrix storage.
	__m512i a_int32_0 = _mm512_setzero_epi32();
	__m512i a_int32_1 = _mm512_setzero_epi32();
	
	// Registers to use for accumulating C.
	__m512i c_int32_0p0 = _mm512_setzero_epi32();
	__m512i c_int32_0p1 = _mm512_setzero_epi32();
	__m512i c_int32_0p2 = _mm512_setzero_epi32();
	__m512i c_int32_0p3 = _mm512_setzero_epi32();

	__m512i c_int32_1p0 = _mm512_setzero_epi32();
	__m512i c_int32_1p1 = _mm512_setzero_epi32();
	__m512i c_int32_1p2 = _mm512_setzero_epi32();
	__m512i c_int32_1p3 = _mm512_setzero_epi32();

	__m512i c_int32_2p0 = _mm512_setzero_epi32();
	__m512i c_int32_2p1 = _mm512_setzero_epi32();
	__m512i c_int32_2p2 = _mm512_setzero_epi32();
	__m512i c_int32_2p3 = _mm512_setzero_epi32();
	
	__m512i c_int32_3p0 = _mm512_setzero_epi32();
	__m512i c_int32_3p1 = _mm512_setzero_epi32();
	__m512i c_int32_3p2 = _mm512_setzero_epi32();
	__m512i c_int32_3p3 = _mm512_setzero_epi32();

	__m512i c_int32_4p0 = _mm512_setzero_epi32();
	__m512i c_int32_4p1 = _mm512_setzero_epi32();
	__m512i c_int32_4p2 = _mm512_setzero_epi32();
	__m512i c_int32_4p3 = _mm512_setzero_epi32();

	for ( dim_t kr = 0; kr < k_full_pieces; kr += 1 )
	{
		b0 = _mm512_loadu_si512( b + ( rs_b * kr ) + ( cs_b * 0 ) );

		// Broadcast a[0,kr:kr+4].
		a_int32_0 = _mm512_set1_epi32( *( uint32_t* )( a + ( rs_a * 0 ) + ( cs_a * kr ) ) );

		b1 = _mm512_loadu_si512( b + ( rs_b * kr ) + ( cs_b * 1 ) );
		b2 = _mm512_loadu_si512( b + ( rs_b * kr ) + ( cs_b * 2 ) );
		b3 = _mm512_loadu_si512( b + ( rs_b * kr ) + ( cs_b * 3 ) );

		// Perform column direction mat-mul with k = 4.
		// c[0,0-63] = a[0,kr:kr+4]*b[kr:kr+4,0-63]
		c_int32_0p0 = _mm512_dpbusd_epi32( c_int32_0p0, a_int32_0, b0 );

		// Broadcast a[1,kr:kr+4].
		a_int32_1 = _mm512_set1_epi32( *( uint32_t* )( a + ( rs_a * 1 ) + ( cs_a * kr ) ) );

		c_int32_0p1 = _mm512_dpbusd_epi32( c_int32_0p1, a_int32_0, b1 );
		c_int32_0p2 = _mm512_dpbusd_epi32( c_int32_0p2, a_int32_0, b2 );
		c_int32_0p3 = _mm512_dpbusd_epi32( c_int32_0p3, a_int32_0, b3 );

		// Perform column direction mat-mul with k = 4.
		// c[1,0-63] = a[1,kr:kr+4]*b[kr:kr+4,0-63]
		c_int32_1p0 = _mm512_dpbusd_epi32( c_int32_1p0, a_int32_1, b0 );

		// Broadcast a[2,kr:kr+4].
		a_int32_0 = _mm512_set1_epi32( *( uint32_t* )( a + ( rs_a * 2 ) + ( cs_a * kr ) ) );

		c_int32_1p1 = _mm512_dpbusd_epi32( c_int32_1p1, a_int32_1, b1 );
		c_int32_1p2 = _mm512_dpbusd_epi32( c_int32_1p2, a_int32_1, b2 );
		c_int32_1p3 = _mm512_dpbusd_epi32( c_int32_1p3, a_int32_1, b3 );

		// Perform column direction mat-mul with k = 4.
		// c[2,0-63] = a[2,kr:kr+4]*b[kr:kr+4,0-63]
		c_int32_2p0 = _mm512_dpbusd_epi32( c_int32_2p0, a_int32_0, b0 );

		// Broadcast a[3,kr:kr+4].
		a_int32_1 = _mm512_set1_epi32( *( uint32_t* )( a + ( rs_a * 3 ) + ( cs_a * kr ) ) );

		c_int32_2p1 = _mm512_dpbusd_epi32( c_int32_2p1, a_int32_0, b1 );
		c_int32_2p2 = _mm512_dpbusd_epi32( c_int32_2p2, a_int32_0, b2 );
		c_int32_2p3 = _mm512_dpbusd_epi32( c_int32_2p3, a_int32_0, b3 );

		// Perform column direction mat-mul with k = 4.
		// c[3,0-63] = a[3,kr:kr+4]*b[kr:kr+4,0-63]
		c_int32_3p0 = _mm512_dpbusd_epi32( c_int32_3p0, a_int32_1, b0 );

		// Broadcast a[4,kr:kr+4].
		a_int32_0 = _mm512_set1_epi32( *( uint32_t* )( a + ( rs_a * 4 ) + ( cs_a * kr ) ) );

		c_int32_3p1 = _mm512_dpbusd_epi32( c_int32_3p1, a_int32_1, b1 );
		c_int32_3p2 = _mm512_dpbusd_epi32( c_int32_3p2, a_int32_1, b2 );
		c_int32_3p3 = _mm512_dpbusd_epi32( c_int32_3p3, a_int32_1, b3 );

		// Perform column direction mat-mul with k = 4.
		// c[4,0-63] = a[4,kr:kr+4]*b[kr:kr+4,0-63]
		c_int32_4p0 = _mm512_dpbusd_epi32( c_int32_4p0, a_int32_0, b0 );
		c_int32_4p1 = _mm512_dpbusd_epi32( c_int32_4p1, a_int32_0, b1 );
		c_int32_4p2 = _mm512_dpbusd_epi32( c_int32_4p2, a_int32_0, b2 );
		c_int32_4p3 = _mm512_dpbusd_epi32( c_int32_4p3, a_int32_0, b3 );
	}
	// Handle k remainder.
	if ( k_partial_pieces > 0 )
	{
		__m128i a_kfringe_buf;
		__mmask16 load_mask = _cvtu32_mask16( 0xFFFF >> ( 16 - k_partial_pieces ) );

		b0 = _mm512_loadu_si512( b + ( rs_b * k_full_pieces ) + ( cs_b * 0 ) );

		// Broadcast a[0,kr:kr+4].
		a_kfringe_buf = _mm_maskz_loadu_epi8
		(
		  load_mask,
		  ( a + ( rs_a * 0 ) + ( cs_a * k_full_pieces ) )
		);
		a_int32_0 = _mm512_broadcastd_epi32( a_kfringe_buf );

		b1 = _mm512_loadu_si512( b + ( rs_b * k_full_pieces ) + ( cs_b * 1 ) );
		b2 = _mm512_loadu_si512( b + ( rs_b * k_full_pieces ) + ( cs_b * 2 ) );
		b3 = _mm512_loadu_si512( b + ( rs_b * k_full_pieces ) + ( cs_b * 3 ) );

		// Perform column direction mat-mul with k = 4.
		// c[0,0-63] = a[0,kr:kr+4]*b[kr:kr+4,0-63]
		c_int32_0p0 = _mm512_dpbusd_epi32( c_int32_0p0, a_int32_0, b0 );

		// Broadcast a[1,kr:kr+4].
		a_kfringe_buf = _mm_maskz_loadu_epi8
		(
		  load_mask,
		  ( a + ( rs_a * 1 ) + ( cs_a * k_full_pieces ) )
		);
		a_int32_1 = _mm512_broadcastd_epi32( a_kfringe_buf );

		c_int32_0p1 = _mm512_dpbusd_epi32( c_int32_0p1, a_int32_0, b1 );
		c_int32_0p2 = _mm512_dpbusd_epi32( c_int32_0p2, a_int32_0, b2 );
		c_int32_0p3 = _mm512_dpbusd_epi32( c_int32_0p3, a_int32_0, b3 );

		// Perform column direction mat-mul with k = 4.
		// c[1,0-63] = a[1,kr:kr+4]*b[kr:kr+4,0-63]
		c_int32_1p0 = _mm512_dpbusd_epi32( c_int32_1p0, a_int32_1, b0 );

		// Broadcast a[2,kr:kr+4].
		a_kfringe_buf = _mm_maskz_loadu_epi8
		(
		  load_mask,
		  ( a + ( rs_a * 2 ) + ( cs_a * k_full_pieces ) )
		);
		a_int32_0 = _mm512_broadcastd_epi32( a_kfringe_buf );

		c_int32_1p1 = _mm512_dpbusd_epi32( c_int32_1p1, a_int32_1, b1 );
		c_int32_1p2 = _mm512_dpbusd_epi32( c_int32_1p2, a_int32_1, b2 );
		c_int32_1p3 = _mm512_dpbusd_epi32( c_int32_1p3, a_int32_1, b3 );

		// Perform column direction mat-mul with k = 4.
		// c[2,0-63] = a[2,kr:kr+4]*b[kr:kr+4,0-63]
		c_int32_2p0 = _mm512_dpbusd_epi32( c_int32_2p0, a_int32_0, b0 );

		// Broadcast a[3,kr:kr+4].
		a_kfringe_buf = _mm_maskz_loadu_epi8
		(
		  load_mask,
		  ( a + ( rs_a * 3 ) + ( cs_a * k_full_pieces ) )
		);
		a_int32_1 = _mm512_broadcastd_epi32( a_kfringe_buf );

		c_int32_2p1 = _mm512_dpbusd_epi32( c_int32_2p1, a_int32_0, b1 );
		c_int32_2p2 = _mm512_dpbusd_epi32( c_int32_2p2, a_int32_0, b2 );
		c_int32_2p3 = _mm512_dpbusd_epi32( c_int32_2p3, a_int32_0, b3 );

		// Perform column direction mat-mul with k = 4.
		// c[3,0-63] = a[3,kr:kr+4]*b[kr:kr+4,0-63]
		c_int32_3p0 = _mm512_dpbusd_epi32( c_int32_3p0, a_int32_1, b0 );

		// Broadcast a[4,kr:kr+4].
		a_kfringe_buf = _mm_maskz_loadu_epi8
		(
		  load_mask,
		  ( a + ( rs_a * 4 ) + ( cs_a * k_full_pieces ) )
		);
		a_int32_0 = _mm512_broadcastd_epi32( a_kfringe_buf );

		c_int32_3p1 = _mm512_dpbusd_epi32( c_int32_3p1, a_int32_1, b1 );
		c_int32_3p2 = _mm512_dpbusd_epi32( c_int32_3p2, a_int32_1, b2 );
		c_int32_3p3 = _mm512_dpbusd_epi32( c_int32_3p3, a_int32_1, b3 );

		// Perform column direction mat-mul with k = 4.
		// c[4,0-63] = a[4,kr:kr+4]*b[kr:kr+4,0-63]
		c_int32_4p0 = _mm512_dpbusd_epi32( c_int32_4p0, a_int32_0, b0 );
		c_int32_4p1 = _mm512_dpbusd_epi32( c_int32_4p1, a_int32_0, b1 );
		c_int32_4p2 = _mm512_dpbusd_epi32( c_int32_4p2, a_int32_0, b2 );
		c_int32_4p3 = _mm512_dpbusd_epi32( c_int32_4p3, a_int32_0, b3 );
	}

	// Load alpha and beta
	__m512i selector1 = _mm512_set1_epi32( alpha );
	__m512i selector2 = _mm512_set1_epi32( beta );

	if ( alpha != 1 )
	{
		// Scale by alpha
		c_int32_0p0 = _mm512_mullo_epi32( selector1, c_int32_0p0 );
		c_int32_0p1 = _mm512_mullo_epi32( selector1, c_int32_0p1 );
		c_int32_0p2 = _mm512_mullo_epi32( selector1, c_int32_0p2 );
		c_int32_0p3 = _mm512_mullo_epi32( selector1, c_int32_0p3 );

		c_int32_1p0 = _mm512_mullo_epi32( selector1, c_int32_1p0 );
		c_int32_1p1 = _mm512_mullo_epi32( selector1, c_int32_1p1 );
		c_int32_1p2 = _mm512_mullo_epi32( selector1, c_int32_1p2 );
		c_int32_1p3 = _mm512_mullo_epi32( selector1, c_int32_1p3 );

		c_int32_2p0 = _mm512_mullo_epi32( selector1, c_int32_2p0 );
		c_int32_2p1 = _mm512_mullo_epi32( selector1, c_int32_2p1 );
		c_int32_2p2 = _mm512_mullo_epi32( selector1, c_int32_2p2 );
		c_int32_2p3 = _mm512_mullo_epi32( selector1, c_int32_2p3 );

		c_int32_3p0 = _mm512_mullo_epi32( selector1, c_int32_3p0 );
		c_int32_3p1 = _mm512_mullo_epi32( selector1, c_int32_3p1 );
		c_int32_3p2 = _mm512_mullo_epi32( selector1, c_int32_3p2 );
		c_int32_3p3 = _mm512_mullo_epi32( selector1, c_int32_3p3 );

		c_int32_4p0 = _mm512_mullo_epi32( selector1, c_int32_4p0 );
		c_int32_4p1 = _mm512_mullo_epi32( selector1, c_int32_4p1 );
		c_int32_4p2 = _mm512_mullo_epi32( selector1, c_int32_4p2 );
		c_int32_4p3 = _mm512_mullo_epi32( selector1, c_int32_4p3 );
	}

	// Scale C by beta.
	if ( beta != 0 )
	{
		if ( ( post_ops_attr.buf_downscale != NULL ) &&
			 ( post_ops_attr.is_first_k == TRUE ) )
		{
			// c[0:0-15,16-31,32-47,48-63]
			S8_S32_BETA_OP4(0,0,selector1,selector2);

			// c[1:0-15,16-31,32-47,48-63]
			S8_S32_BETA_OP4(0,1,selector1,selector2);

			// c[2:0-15,16-31,32-47,48-63]
			S8_S32_BETA_OP4(0,2,selector1,selector2);

			// c[3:0-15,16-31,32-47,48-63]
			S8_S32_BETA_OP4(0,3,selector1,selector2);

			// c[4:0-15,16-31,32-47,48-63]
			S8_S32_BETA_OP4(0,4,selector1,selector2);
		}
		else
		{
			// c[0:0-15,16-31,32-47,48-63]
			S32_S32_BETA_OP4(0,0,selector1,selector2);

			// c[1:0-15,16-31,32-47,48-63]
			S32_S32_BETA_OP4(0,1,selector1,selector2);

			// c[2:0-15,16-31,32-47,48-63]
			S32_S32_BETA_OP4(0,2,selector1,selector2);

			// c[3:0-15,16-31,32-47,48-63]
			S32_S32_BETA_OP4(0,3,selector1,selector2);

			// c[4:0-15,16-31,32-47,48-63]
			S32_S32_BETA_OP4(0,4,selector1,selector2);
		}
	}

	// Post Ops
	lpgemm_post_op* post_ops_list_temp = post_ops_list;
	POST_OP_LABEL_LASTK_SAFE_JUMP
POST_OPS_BIAS_5x64:
	{
		selector1 =
				_mm512_loadu_si512( ( int32_t* )post_ops_list_temp->op_args1 +
								post_ops_attr.post_op_c_j );
		selector2 =
				_mm512_loadu_si512( ( int32_t* )post_ops_list_temp->op_args1 +
								post_ops_attr.post_op_c_j + ( 1 * 16 ) );
		a_int32_0 =
				_mm512_loadu_si512( ( int32_t* )post_ops_list_temp->op_args1 +
								post_ops_attr.post_op_c_j + ( 2 * 16 ) );
		a_int32_1 =
				_mm512_loadu_si512( ( int32_t* )post_ops_list_temp->op_args1 +
								post_ops_attr.post_op_c_j + ( 3 * 16 ) );

		// c[0,0-15]
		c_int32_0p0 = _mm512_add_epi32( selector1, c_int32_0p0 );

		// c[0, 16-31]
		c_int32_0p1 = _mm512_add_epi32( selector2, c_int32_0p1 );

		// c[0,32-47]
		c_int32_0p2 = _mm512_add_epi32( a_int32_0, c_int32_0p2 );

		// c[0,48-63]
		c_int32_0p3 = _mm512_add_epi32( a_int32_1, c_int32_0p3 );

		// c[1,0-15]
		c_int32_1p0 = _mm512_add_epi32( selector1, c_int32_1p0 );

		// c[1, 16-31]
		c_int32_1p1 = _mm512_add_epi32( selector2, c_int32_1p1 );

		// c[1,32-47]
		c_int32_1p2 = _mm512_add_epi32( a_int32_0, c_int32_1p2 );

		// c[1,48-63]
		c_int32_1p3 = _mm512_add_epi32( a_int32_1, c_int32_1p3 );

		// c[2,0-15]
		c_int32_2p0 = _mm512_add_epi32( selector1, c_int32_2p0 );

		// c[2, 16-31]
		c_int32_2p1 = _mm512_add_epi32( selector2, c_int32_2p1 );

		// c[2,32-47]
		c_int32_2p2 = _mm512_add_epi32( a_int32_0, c_int32_2p2 );

		// c[2,48-63]
		c_int32_2p3 = _mm512_add_epi32( a_int32_1, c_int32_2p3 );

		// c[3,0-15]
		c_int32_3p0 = _mm512_add_epi32( selector1, c_int32_3p0 );

		// c[3, 16-31]
		c_int32_3p1 = _mm512_add_epi32( selector2, c_int32_3p1 );

		// c[3,32-47]
		c_int32_3p2 = _mm512_add_epi32( a_int32_0, c_int32_3p2 );

		// c[3,48-63]
		c_int32_3p3 = _mm512_add_epi32( a_int32_1, c_int32_3p3 );

		// c[4,0-15]
		c_int32_4p0 = _mm512_add_epi32( selector1, c_int32_4p0 );

		// c[4, 16-31]
		c_int32_4p1 = _mm512_add_epi32( selector2, c_int32_4p1 );

		// c[4,32-47]
		c_int32_4p2 = _mm512_add_epi32( a_int32_0, c_int32_4p2 );

		// c[4,48-63]
		c_int32_4p3 = _mm512_add_epi32( a_int32_1, c_int32_4p3 );

		POST_OP_LABEL_LASTK_SAFE_JUMP_WITH_NEXT_PTR
	}
POST_OPS_RELU_5x64:
	{
		selector1 = _mm512_setzero_epi32();

		// c[0,0-15]
		c_int32_0p0 = _mm512_max_epi32( selector1, c_int32_0p0 );

		// c[0, 16-31]
		c_int32_0p1 = _mm512_max_epi32( selector1, c_int32_0p1 );

		// c[0,32-47]
		c_int32_0p2 = _mm512_max_epi32( selector1, c_int32_0p2 );

		// c[0,48-63]
		c_int32_0p3 = _mm512_max_epi32( selector1, c_int32_0p3 );

		// c[1,0-15]
		c_int32_1p0 = _mm512_max_epi32( selector1, c_int32_1p0 );

		// c[1,16-31]
		c_int32_1p1 = _mm512_max_epi32( selector1, c_int32_1p1 );

		// c[1,32-47]
		c_int32_1p2 = _mm512_max_epi32( selector1, c_int32_1p2 );

		// c[1,48-63]
		c_int32_1p3 = _mm512_max_epi32( selector1, c_int32_1p3 );

		// c[2,0-15]
		c_int32_2p0 = _mm512_max_epi32( selector1, c_int32_2p0 );

		// c[2,16-31]
		c_int32_2p1 = _mm512_max_epi32( selector1, c_int32_2p1 );

		// c[2,32-47]
		c_int32_2p2 = _mm512_max_epi32( selector1, c_int32_2p2 );

		// c[2,48-63]
		c_int32_2p3 = _mm512_max_epi32( selector1, c_int32_2p3 );

		// c[3,0-15]
		c_int32_3p0 = _mm512_max_epi32( selector1, c_int32_3p0 );

		// c[3,16-31]
		c_int32_3p1 = _mm512_max_epi32( selector1, c_int32_3p1 );

		// c[3,32-47]
		c_int32_3p2 = _mm512_max_epi32( selector1, c_int32_3p2 );

		// c[3,48-63]
		c_int32_3p3 = _mm512_max_epi32( selector1, c_int32_3p3 );

		// c[4,0-15]
		c_int32_4p0 = _mm512_max_epi32( selector1, c_int32_4p0 );

		// c[4,16-31]
		c_int32_4p1 = _mm512_max_epi32( selector1, c_int32_4p1 );

		// c[4,32-47]
		c_int32_4p2 = _mm512_max_epi32( selector1, c_int32_4p2 );

		// c[4,48-63]
		c_int32_4p3 = _mm512_max_epi32( selector1, c_int32_4p3 );

		POST_OP_LABEL_LASTK_SAFE_JUMP_WITH_NEXT_PTR
	}
POST_OPS_RELU_SCALE_5x64:
	{
		selector1 = _mm512_setzero_epi32();
		selector2 =
			_mm512_set1_epi32( *( ( int32_t* )post_ops_list_temp->op_args2 ) );

		__mmask16 relu_cmp_mask;

		// c[0, 0-15]
		RELU_SCALE_OP_S32_AVX512(c_int32_0p0)

		// c[0, 16-31]
		RELU_SCALE_OP_S32_AVX512(c_int32_0p1)

		// c[0, 32-47]
		RELU_SCALE_OP_S32_AVX512(c_int32_0p2)

		// c[0, 48-63]
		RELU_SCALE_OP_S32_AVX512(c_int32_0p3)

		// c[1, 0-15]
		RELU_SCALE_OP_S32_AVX512(c_int32_1p0)

		// c[1, 16-31]
		RELU_SCALE_OP_S32_AVX512(c_int32_1p1)

		// c[1, 32-47]
		RELU_SCALE_OP_S32_AVX512(c_int32_1p2)

		// c[1, 48-63]
		RELU_SCALE_OP_S32_AVX512(c_int32_1p3)

		// c[2, 0-15]
		RELU_SCALE_OP_S32_AVX512(c_int32_2p0)

		// c[2, 16-31]
		RELU_SCALE_OP_S32_AVX512(c_int32_2p1)

		// c[2, 32-47]
		RELU_SCALE_OP_S32_AVX512(c_int32_2p2)

		// c[2, 48-63]
		RELU_SCALE_OP_S32_AVX512(c_int32_2p3)

		// c[3, 0-15]
		RELU_SCALE_OP_S32_AVX512(c_int32_3p0)

		// c[3, 16-31]
		RELU_SCALE_OP_S32_AVX512(c_int32_3p1)

		// c[3, 32-47]
		RELU_SCALE_OP_S32_AVX512(c_int32_3p2)

		// c[3, 48-63]
		RELU_SCALE_OP_S32_AVX512(c_int32_3p3)

		// c[4, 0-15]
		RELU_SCALE_OP_S32_AVX512(c_int32_4p0)

		// c[4, 16-31]
		RELU_SCALE_OP_S32_AVX512(c_int32_4p1)

		// c[4, 32-47]
		RELU_SCALE_OP_S32_AVX512(c_int32_4p2)

		// c[4, 48-63]
		RELU_SCALE_OP_S32_AVX512(c_int32_4p3)

		POST_OP_LABEL_LASTK_SAFE_JUMP_WITH_NEXT_PTR
	}
POST_OPS_GELU_TANH_5x64:
	{
		__m512 dn, z, x, r2, r, y, x_tanh;
		__m512i q;

		// c[0, 0-15]
		GELU_TANH_S32_AVX512(c_int32_0p0, y, r, r2, x, z, dn, x_tanh, q)

		// c[0, 16-31]
		GELU_TANH_S32_AVX512(c_int32_0p1, y, r, r2, x, z, dn, x_tanh, q)

		// c[0, 32-47]
		GELU_TANH_S32_AVX512(c_int32_0p2, y, r, r2, x, z, dn, x_tanh, q)

		// c[0, 48-63]
		GELU_TANH_S32_AVX512(c_int32_0p3, y, r, r2, x, z, dn, x_tanh, q)

		// c[1, 0-15]
		GELU_TANH_S32_AVX512(c_int32_1p0, y, r, r2, x, z, dn, x_tanh, q)

		// c[1, 16-31]
		GELU_TANH_S32_AVX512(c_int32_1p1, y, r, r2, x, z, dn, x_tanh, q)

		// c[1, 32-47]
		GELU_TANH_S32_AVX512(c_int32_1p2, y, r, r2, x, z, dn, x_tanh, q)

		// c[1, 48-63]
		GELU_TANH_S32_AVX512(c_int32_1p3, y, r, r2, x, z, dn, x_tanh, q)

		// c[2, 0-15]
		GELU_TANH_S32_AVX512(c_int32_2p0, y, r, r2, x, z, dn, x_tanh, q)

		// c[2, 16-31]
		GELU_TANH_S32_AVX512(c_int32_2p1, y, r, r2, x, z, dn, x_tanh, q)

		// c[2, 32-47]
		GELU_TANH_S32_AVX512(c_int32_2p2, y, r, r2, x, z, dn, x_tanh, q)

		// c[2, 48-63]
		GELU_TANH_S32_AVX512(c_int32_2p3, y, r, r2, x, z, dn, x_tanh, q)

		// c[3, 0-15]
		GELU_TANH_S32_AVX512(c_int32_3p0, y, r, r2, x, z, dn, x_tanh, q)

		// c[3, 16-31]
		GELU_TANH_S32_AVX512(c_int32_3p1, y, r, r2, x, z, dn, x_tanh, q)

		// c[3, 32-47]
		GELU_TANH_S32_AVX512(c_int32_3p2, y, r, r2, x, z, dn, x_tanh, q)

		// c[3, 48-63]
		GELU_TANH_S32_AVX512(c_int32_3p3, y, r, r2, x, z, dn, x_tanh, q)

		// c[4, 0-15]
		GELU_TANH_S32_AVX512(c_int32_4p0, y, r, r2, x, z, dn, x_tanh, q)

		// c[4, 16-31]
		GELU_TANH_S32_AVX512(c_int32_4p1, y, r, r2, x, z, dn, x_tanh, q)

		// c[4, 32-47]
		GELU_TANH_S32_AVX512(c_int32_4p2, y, r, r2, x, z, dn, x_tanh, q)

		// c[4, 48-63]
		GELU_TANH_S32_AVX512(c_int32_4p3, y, r, r2, x, z, dn, x_tanh, q)

		POST_OP_LABEL_LASTK_SAFE_JUMP_WITH_NEXT_PTR
	}
POST_OPS_GELU_ERF_5x64:
	{
		__m512 x, r, y, x_erf;

		// c[0, 0-15]
		GELU_ERF_S32_AVX512(c_int32_0p0, y, r, x, x_erf)

		// c[0, 16-31]
		GELU_ERF_S32_AVX512(c_int32_0p1, y, r, x, x_erf)

		// c[0, 32-47]
		GELU_ERF_S32_AVX512(c_int32_0p2, y, r, x, x_erf)

		// c[0, 48-63]
		GELU_ERF_S32_AVX512(c_int32_0p3, y, r, x, x_erf)

		// c[1, 0-15]
		GELU_ERF_S32_AVX512(c_int32_1p0, y, r, x, x_erf)

		// c[1, 16-31]
		GELU_ERF_S32_AVX512(c_int32_1p1, y, r, x, x_erf)

		// c[1, 32-47]
		GELU_ERF_S32_AVX512(c_int32_1p2, y, r, x, x_erf)

		// c[1, 48-63]
		GELU_ERF_S32_AVX512(c_int32_1p3, y, r, x, x_erf)

		// c[2, 0-15]
		GELU_ERF_S32_AVX512(c_int32_2p0, y, r, x, x_erf)

		// c[2, 16-31]
		GELU_ERF_S32_AVX512(c_int32_2p1, y, r, x, x_erf)

		// c[2, 32-47]
		GELU_ERF_S32_AVX512(c_int32_2p2, y, r, x, x_erf)

		// c[2, 48-63]
		GELU_ERF_S32_AVX512(c_int32_2p3, y, r, x, x_erf)

		// c[3, 0-15]
		GELU_ERF_S32_AVX512(c_int32_3p0, y, r, x, x_erf)

		// c[3, 16-31]
		GELU_ERF_S32_AVX512(c_int32_3p1, y, r, x, x_erf)

		// c[3, 32-47]
		GELU_ERF_S32_AVX512(c_int32_3p2, y, r, x, x_erf)

		// c[3, 48-63]
		GELU_ERF_S32_AVX512(c_int32_3p3, y, r, x, x_erf)

		// c[4, 0-15]
		GELU_ERF_S32_AVX512(c_int32_4p0, y, r, x, x_erf)

		// c[4, 16-31]
		GELU_ERF_S32_AVX512(c_int32_4p1, y, r, x, x_erf)

		// c[4, 32-47]
		GELU_ERF_S32_AVX512(c_int32_4p2, y, r, x, x_erf)

		// c[4, 48-63]
		GELU_ERF_S32_AVX512(c_int32_4p3, y, r, x, x_erf)

		POST_OP_LABEL_LASTK_SAFE_JUMP_WITH_NEXT_PTR
	}
POST_OPS_CLIP_5x64:
	{
		__m512i min = _mm512_set1_epi32( *( int32_t* )post_ops_list_temp->op_args2 );
		__m512i max = _mm512_set1_epi32( *( int32_t* )post_ops_list_temp->op_args3 );

		// c[0, 0-15]
		CLIP_S32_AVX512(c_int32_0p0, min, max)

		// c[0, 16-31]
		CLIP_S32_AVX512(c_int32_0p1, min, max)

		// c[0, 32-47]
		CLIP_S32_AVX512(c_int32_0p2, min, max)

		// c[0, 48-63]
		CLIP_S32_AVX512(c_int32_0p3, min, max)

		// c[1, 0-15]
		CLIP_S32_AVX512(c_int32_1p0, min, max)

		// c[1, 16-31]
		CLIP_S32_AVX512(c_int32_1p1, min, max)

		// c[1, 32-47]
		CLIP_S32_AVX512(c_int32_1p2, min, max)

		// c[1, 48-63]
		CLIP_S32_AVX512(c_int32_1p3, min, max)

		// c[2, 0-15]
		CLIP_S32_AVX512(c_int32_2p0, min, max)

		// c[2, 16-31]
		CLIP_S32_AVX512(c_int32_2p1, min, max)

		// c[2, 32-47]
		CLIP_S32_AVX512(c_int32_2p2, min, max)

		// c[2, 48-63]
		CLIP_S32_AVX512(c_int32_2p3, min, max)

		// c[3, 0-15]
		CLIP_S32_AVX512(c_int32_3p0, min, max)

		// c[3, 16-31]
		CLIP_S32_AVX512(c_int32_3p1, min, max)

		// c[3, 32-47]
		CLIP_S32_AVX512(c_int32_3p2, min, max)

		// c[3, 48-63]
		CLIP_S32_AVX512(c_int32_3p3, min, max)

		// c[4, 0-15]
		CLIP_S32_AVX512(c_int32_4p0, min, max)

		// c[4, 16-31]
		CLIP_S32_AVX512(c_int32_4p1, min, max)

		// c[4, 32-47]
		CLIP_S32_AVX512(c_int32_4p2, min, max)

		// c[4, 48-63]
		CLIP_S32_AVX512(c_int32_4p3, min, max)

		POST_OP_LABEL_LASTK_SAFE_JUMP_WITH_NEXT_PTR
	}
POST_OPS_DOWNSCALE_5x64:
	{
<<<<<<< HEAD
		selector1 =
			_mm512_loadu_si512( ( float* )post_ops_list_temp->scale_factor +
							post_ops_attr.post_op_c_j + ( 0 * 16 ) );
		selector2 =
			_mm512_loadu_si512( ( float* )post_ops_list_temp->scale_factor +
							post_ops_attr.post_op_c_j + ( 1 * 16 ) );
		a_int32_0 =
			_mm512_loadu_si512( ( float* )post_ops_list_temp->scale_factor +
							post_ops_attr.post_op_c_j + ( 2 * 16 ) );
		a_int32_1 =
			_mm512_loadu_si512( ( float* )post_ops_list_temp->scale_factor +
							post_ops_attr.post_op_c_j + ( 3 * 16 ) );
		__m128i zero_point0 =
			_mm_loadu_si128( ( __m128i const* )
					( ( int8_t* )post_ops_list_temp->op_args1 +
					post_ops_attr.post_op_c_j + ( 0 * 16 ) ) );
		__m128i zero_point1 =
			_mm_loadu_si128( ( __m128i const* )
					( ( int8_t* )post_ops_list_temp->op_args1 +
					post_ops_attr.post_op_c_j + ( 1 * 16 ) ) );
		__m128i zero_point2 =
			_mm_loadu_si128( ( __m128i const* )
					( ( int8_t* )post_ops_list_temp->op_args1 +
					post_ops_attr.post_op_c_j + ( 2 * 16 ) ) );
		__m128i zero_point3 =
			_mm_loadu_si128( ( __m128i const* )
					( ( int8_t* )post_ops_list_temp->op_args1 +
					post_ops_attr.post_op_c_j + ( 3 * 16 ) ) );
=======
		if ( post_ops_list_temp->scale_factor_len > 1 )
		{
			selector1 =
				_mm512_loadu_si512( ( float* )post_ops_list_temp->scale_factor +
								post_ops_attr.post_op_c_j + ( 0 * 16 ) );
			selector2 =
				_mm512_loadu_si512( ( float* )post_ops_list_temp->scale_factor +
								post_ops_attr.post_op_c_j + ( 1 * 16 ) );
			a_int32_0 =
				_mm512_loadu_si512( ( float* )post_ops_list_temp->scale_factor +
								post_ops_attr.post_op_c_j + ( 2 * 16 ) );
			a_int32_1 =
				_mm512_loadu_si512( ( float* )post_ops_list_temp->scale_factor +
								post_ops_attr.post_op_c_j + ( 3 * 16 ) );
		}
		else if ( post_ops_list_temp->scale_factor_len == 1 )
		{
			selector1 =
				( __m512i )_mm512_set1_ps( *( ( float* )post_ops_list_temp->scale_factor ) );
			selector2 =
				( __m512i )_mm512_set1_ps( *( ( float* )post_ops_list_temp->scale_factor ) );
			a_int32_0 =
				( __m512i )_mm512_set1_ps( *( ( float* )post_ops_list_temp->scale_factor ) );
			a_int32_1 =
				( __m512i )_mm512_set1_ps( *( ( float* )post_ops_list_temp->scale_factor ) );
		}

		// Need to ensure sse not used to avoid avx512 -> sse transition.
		__m128i zero_point0 = _mm512_castsi512_si128( _mm512_setzero_si512() );
		__m128i zero_point1 = _mm512_castsi512_si128( _mm512_setzero_si512() );
		__m128i zero_point2 = _mm512_castsi512_si128( _mm512_setzero_si512() );
		__m128i zero_point3 = _mm512_castsi512_si128( _mm512_setzero_si512() );

		// int8_t zero point value.
		if ( *( ( dim_t* )post_ops_list_temp->op_args3 ) > 1 )
		{
			zero_point0 = _mm_loadu_si128( ( __m128i const* )
							( ( int8_t* )post_ops_list_temp->op_args1 +
							post_ops_attr.post_op_c_j + ( 0 * 16 ) ) );
			zero_point1 = _mm_loadu_si128( ( __m128i const* )
							( ( int8_t* )post_ops_list_temp->op_args1 +
							post_ops_attr.post_op_c_j + ( 1 * 16 ) ) );
			zero_point2 = _mm_loadu_si128( ( __m128i const* )
							( ( int8_t* )post_ops_list_temp->op_args1 +
							post_ops_attr.post_op_c_j + ( 2 * 16 ) ) );
			zero_point3 = _mm_loadu_si128( ( __m128i const* )
							( ( int8_t* )post_ops_list_temp->op_args1 +
							post_ops_attr.post_op_c_j + ( 3 * 16 ) ) );
		}
		else if ( *( ( dim_t* )post_ops_list_temp->op_args3 ) == 1 )
		{
			zero_point0 = _mm_maskz_set1_epi8( 0xFFFF,
							*( ( int8_t* )post_ops_list_temp->op_args1 ) );
			zero_point1 = _mm_maskz_set1_epi8( 0xFFFF,
							*( ( int8_t* )post_ops_list_temp->op_args1 ) );
			zero_point2 = _mm_maskz_set1_epi8( 0xFFFF,
							*( ( int8_t* )post_ops_list_temp->op_args1 ) );
			zero_point3 = _mm_maskz_set1_epi8( 0xFFFF,
							*( ( int8_t* )post_ops_list_temp->op_args1 ) );
		}
>>>>>>> f3c166b0

		// c[0, 0-15]
		CVT_MULRND_CVT32(c_int32_0p0,selector1,zero_point0);

		// c[0, 16-31]
		CVT_MULRND_CVT32(c_int32_0p1,selector2,zero_point1);

		// c[0, 32-47]
		CVT_MULRND_CVT32(c_int32_0p2,a_int32_0,zero_point2);

		// c[0, 48-63]
		CVT_MULRND_CVT32(c_int32_0p3,a_int32_1,zero_point3);

		// c[1, 0-15]
		CVT_MULRND_CVT32(c_int32_1p0,selector1,zero_point0);

		// c[1, 16-31]
		CVT_MULRND_CVT32(c_int32_1p1,selector2,zero_point1);

		// c[1, 32-47]
		CVT_MULRND_CVT32(c_int32_1p2,a_int32_0,zero_point2);

		// c[1, 48-63]
		CVT_MULRND_CVT32(c_int32_1p3,a_int32_1,zero_point3);

		// c[2, 0-15]
		CVT_MULRND_CVT32(c_int32_2p0,selector1,zero_point0);

		// c[2, 16-31]
		CVT_MULRND_CVT32(c_int32_2p1,selector2,zero_point1);

		// c[2, 32-47]
		CVT_MULRND_CVT32(c_int32_2p2,a_int32_0,zero_point2);

		// c[2, 48-63]
		CVT_MULRND_CVT32(c_int32_2p3,a_int32_1,zero_point3);

		// c[3, 0-15]
		CVT_MULRND_CVT32(c_int32_3p0,selector1,zero_point0);

		// c[3, 16-31]
		CVT_MULRND_CVT32(c_int32_3p1,selector2,zero_point1);

		// c[3, 32-47]
		CVT_MULRND_CVT32(c_int32_3p2,a_int32_0,zero_point2);

		// c[3, 48-63]
		CVT_MULRND_CVT32(c_int32_3p3,a_int32_1,zero_point3);

		// c[4, 0-15]
		CVT_MULRND_CVT32(c_int32_4p0,selector1,zero_point0);

		// c[4, 16-31]
		CVT_MULRND_CVT32(c_int32_4p1,selector2,zero_point1);

		// c[4, 32-47]
		CVT_MULRND_CVT32(c_int32_4p2,a_int32_0,zero_point2);

		// c[4, 48-63]
		CVT_MULRND_CVT32(c_int32_4p3,a_int32_1,zero_point3);

		POST_OP_LABEL_LASTK_SAFE_JUMP_WITH_NEXT_PTR
	}
POST_OPS_MATRIX_ADD_5x64:
	{
		dim_t ldm = *( dim_t* )post_ops_list_temp->op_args3;
		if ( post_ops_attr.c_stor_type == S8 )
		{
			int8_t* matptr = ( int8_t* )post_ops_list_temp->op_args1;

			// c[0:0-15,16-31,32-47,48-63]
			S8_S32_MATRIX_ADD_4COL(selector1,selector2,a_int32_0,a_int32_1,0);

			// c[1:0-15,16-31,32-47,48-63]
			S8_S32_MATRIX_ADD_4COL(selector1,selector2,a_int32_0,a_int32_1,1);

			// c[2:0-15,16-31,32-47,48-63]
			S8_S32_MATRIX_ADD_4COL(selector1,selector2,a_int32_0,a_int32_1,2);

			// c[3:0-15,16-31,32-47,48-63]
			S8_S32_MATRIX_ADD_4COL(selector1,selector2,a_int32_0,a_int32_1,3);

			// c[4:0-15,16-31,32-47,48-63]
			S8_S32_MATRIX_ADD_4COL(selector1,selector2,a_int32_0,a_int32_1,4);
		}
		else
		{
			int32_t* matptr = ( int32_t* )post_ops_list_temp->op_args1;

			// c[0:0-15,16-31,32-47,48-63]
			S32_S32_MATRIX_ADD_4COL(selector1,selector2,a_int32_0,a_int32_1,0);

			// c[1:0-15,16-31,32-47,48-63]
			S32_S32_MATRIX_ADD_4COL(selector1,selector2,a_int32_0,a_int32_1,1);

			// c[2:0-15,16-31,32-47,48-63]
			S32_S32_MATRIX_ADD_4COL(selector1,selector2,a_int32_0,a_int32_1,2);

			// c[3:0-15,16-31,32-47,48-63]
			S32_S32_MATRIX_ADD_4COL(selector1,selector2,a_int32_0,a_int32_1,3);

			// c[4:0-15,16-31,32-47,48-63]
			S32_S32_MATRIX_ADD_4COL(selector1,selector2,a_int32_0,a_int32_1,4);
		}

		POST_OP_LABEL_LASTK_SAFE_JUMP_WITH_NEXT_PTR
	}
POST_OPS_SWISH_5x64:
	{
		selector1 =
			_mm512_set1_epi32( *( ( int32_t* )post_ops_list_temp->op_args2 ) );
		__m512 al = _mm512_cvtepi32_ps( selector1 );

		__m512 fl_reg, al_in, r, r2, z, dn;

		// c[0, 0-15]
		SWISH_S32_AVX512(c_int32_0p0, fl_reg, al, al_in, r, r2, z, dn, selector2);

		// c[0, 16-31]
		SWISH_S32_AVX512(c_int32_0p1, fl_reg, al, al_in, r, r2, z, dn, selector2);

		// c[0, 32-47]
		SWISH_S32_AVX512(c_int32_0p2, fl_reg, al, al_in, r, r2, z, dn, selector2);

		// c[0, 48-63]
		SWISH_S32_AVX512(c_int32_0p3, fl_reg, al, al_in, r, r2, z, dn, selector2);

		// c[1, 0-15]
		SWISH_S32_AVX512(c_int32_1p0, fl_reg, al, al_in, r, r2, z, dn, selector2);

		// c[1, 16-31]
		SWISH_S32_AVX512(c_int32_1p1, fl_reg, al, al_in, r, r2, z, dn, selector2);

		// c[1, 32-47]
		SWISH_S32_AVX512(c_int32_1p2, fl_reg, al, al_in, r, r2, z, dn, selector2);

		// c[1, 48-63]
		SWISH_S32_AVX512(c_int32_1p3, fl_reg, al, al_in, r, r2, z, dn, selector2);

		// c[2, 0-15]
		SWISH_S32_AVX512(c_int32_2p0, fl_reg, al, al_in, r, r2, z, dn, selector2);

		// c[2, 16-31]
		SWISH_S32_AVX512(c_int32_2p1, fl_reg, al, al_in, r, r2, z, dn, selector2);

		// c[2, 32-47]
		SWISH_S32_AVX512(c_int32_2p2, fl_reg, al, al_in, r, r2, z, dn, selector2);

		// c[2, 48-63]
		SWISH_S32_AVX512(c_int32_2p3, fl_reg, al, al_in, r, r2, z, dn, selector2);

		// c[3, 0-15]
		SWISH_S32_AVX512(c_int32_3p0, fl_reg, al, al_in, r, r2, z, dn, selector2);

		// c[3, 16-31]
		SWISH_S32_AVX512(c_int32_3p1, fl_reg, al, al_in, r, r2, z, dn, selector2);

		// c[3, 32-47]
		SWISH_S32_AVX512(c_int32_3p2, fl_reg, al, al_in, r, r2, z, dn, selector2);

		// c[3, 48-63]
		SWISH_S32_AVX512(c_int32_3p3, fl_reg, al, al_in, r, r2, z, dn, selector2);

		// c[4, 0-15]
		SWISH_S32_AVX512(c_int32_4p0, fl_reg, al, al_in, r, r2, z, dn, selector2);

		// c[4, 16-31]
		SWISH_S32_AVX512(c_int32_4p1, fl_reg, al, al_in, r, r2, z, dn, selector2);

		// c[4, 32-47]
		SWISH_S32_AVX512(c_int32_4p2, fl_reg, al, al_in, r, r2, z, dn, selector2);

		// c[4, 48-63]
		SWISH_S32_AVX512(c_int32_4p3, fl_reg, al, al_in, r, r2, z, dn, selector2);

		POST_OP_LABEL_LASTK_SAFE_JUMP_WITH_NEXT_PTR
	}
POST_OPS_5x64_DISABLE:
	;

	if ( ( post_ops_attr.buf_downscale != NULL ) && ( post_ops_attr.is_last_k == TRUE ) )
	{
		// Generate a mask16 of all 1's.
		selector1 = _mm512_setzero_epi32();
		selector2 = _mm512_set1_epi32( 10 );
		__mmask16 mask_all1 = _mm512_cmplt_epi32_mask( selector1, selector2 );

		// Store the results in downscaled type (int8 instead of int32).
		// c[0,0-15]
		CVT_STORE_S32_S8(c_int32_0p0,0,0);

		// c[0,16-31]
		CVT_STORE_S32_S8(c_int32_0p1,0,1);

		// c[0,32-47]
		CVT_STORE_S32_S8(c_int32_0p2,0,2);

		// c[0,48-63]
		CVT_STORE_S32_S8(c_int32_0p3,0,3);

		// c[1,0-15]
		CVT_STORE_S32_S8(c_int32_1p0,1,0);

		// c[1,16-31]
		CVT_STORE_S32_S8(c_int32_1p1,1,1);

		// c[1,32-47]
		CVT_STORE_S32_S8(c_int32_1p2,1,2);

		// c[1,48-63]
		CVT_STORE_S32_S8(c_int32_1p3,1,3);

		// c[2,0-15]
		CVT_STORE_S32_S8(c_int32_2p0,2,0);

		// c[2,16-31]
		CVT_STORE_S32_S8(c_int32_2p1,2,1);

		// c[2,32-47]
		CVT_STORE_S32_S8(c_int32_2p2,2,2);

		// c[2,48-63]
		CVT_STORE_S32_S8(c_int32_2p3,2,3);

		// c[3,0-15]
		CVT_STORE_S32_S8(c_int32_3p0,3,0);

		// c[3,16-31]
		CVT_STORE_S32_S8(c_int32_3p1,3,1);

		// c[3,32-47]
		CVT_STORE_S32_S8(c_int32_3p2,3,2);

		// c[3,48-63]
		CVT_STORE_S32_S8(c_int32_3p3,3,3);

		// c[4,0-15]
		CVT_STORE_S32_S8(c_int32_4p0,4,0);

		// c[4,16-31]
		CVT_STORE_S32_S8(c_int32_4p1,4,1);

		// c[4,32-47]
		CVT_STORE_S32_S8(c_int32_4p2,4,2);

		// c[4,48-63]
		CVT_STORE_S32_S8(c_int32_4p3,4,3);
	}
	else
	{
		// Store the results.
		// c[0,0-15]
		_mm512_storeu_si512( c + ( rs_c * 0 ) + ( 0*16 ), c_int32_0p0 );

		// c[0, 16-31]
		_mm512_storeu_si512( c + ( rs_c * 0 ) + ( 1*16 ), c_int32_0p1 );

		// c[0,32-47]
		_mm512_storeu_si512( c + ( rs_c * 0 ) + ( 2*16 ), c_int32_0p2 );

		// c[0,48-63]
		_mm512_storeu_si512( c + ( rs_c * 0 ) + ( 3*16 ), c_int32_0p3 );

		// c[1,0-15]
		_mm512_storeu_si512( c + ( rs_c * 1 ) + ( 0*16 ), c_int32_1p0 );

		// c[1,16-31]
		_mm512_storeu_si512( c + ( rs_c * 1 ) + ( 1*16 ), c_int32_1p1 );

		// c[1,32-47]
		_mm512_storeu_si512( c + ( rs_c * 1 ) + ( 2*16 ), c_int32_1p2 );

		// c[1,48-63]
		_mm512_storeu_si512( c + ( rs_c * 1 ) + ( 3*16 ), c_int32_1p3 );

		// c[2,0-15]
		_mm512_storeu_si512( c + ( rs_c * 2 ) + ( 0*16 ), c_int32_2p0 );

		// c[2,16-31]
		_mm512_storeu_si512( c + ( rs_c * 2 ) + ( 1*16 ), c_int32_2p1 );

		// c[2,32-47]
		_mm512_storeu_si512( c + ( rs_c * 2 ) + ( 2*16 ), c_int32_2p2 );

		// c[2,48-63]
		_mm512_storeu_si512( c + ( rs_c * 2 ) + ( 3*16 ), c_int32_2p3 );

		// c[3,0-15]
		_mm512_storeu_si512( c + ( rs_c * 3 ) + ( 0*16 ), c_int32_3p0 );

		// c[3,16-31]
		_mm512_storeu_si512( c + ( rs_c * 3 ) + ( 1*16 ), c_int32_3p1 );

		// c[3,32-47]
		_mm512_storeu_si512( c + ( rs_c * 3 ) + ( 2*16 ), c_int32_3p2 );

		// c[3,48-63]
		_mm512_storeu_si512( c + ( rs_c * 3 ) + ( 3*16 ), c_int32_3p3 );

		// c[4,0-15]
		_mm512_storeu_si512( c + ( rs_c * 4 ) + ( 0*16 ), c_int32_4p0 );

		// c[4,16-31]
		_mm512_storeu_si512( c + ( rs_c * 4 ) + ( 1*16 ), c_int32_4p1 );

		// c[4,32-47]
		_mm512_storeu_si512( c + ( rs_c * 4 ) + ( 2*16 ), c_int32_4p2 );

		// c[4,48-63]
		_mm512_storeu_si512( c + ( rs_c * 4 ) + ( 3*16 ), c_int32_4p3 );
	}
}

// 4x64 int8o32 kernel
LPGEMM_M_FRINGE_KERN(uint8_t,int8_t,int32_t,u8s8s32o32_4x64)
{
	static void* post_ops_labels[] =
						{
						  &&POST_OPS_4x64_DISABLE,
						  &&POST_OPS_BIAS_4x64,
						  &&POST_OPS_RELU_4x64,
						  &&POST_OPS_RELU_SCALE_4x64,
						  &&POST_OPS_GELU_TANH_4x64,
						  &&POST_OPS_GELU_ERF_4x64,
						  &&POST_OPS_CLIP_4x64,
						  &&POST_OPS_DOWNSCALE_4x64,
						  &&POST_OPS_MATRIX_ADD_4x64,
						  &&POST_OPS_SWISH_4x64
						};
	dim_t k_full_pieces = k0 / 4;
	dim_t k_partial_pieces = k0 % 4;

	// B matrix storage.
	__m512i b0 = _mm512_setzero_epi32();
	__m512i b1 = _mm512_setzero_epi32();
	__m512i b2 = _mm512_setzero_epi32();
	__m512i b3 = _mm512_setzero_epi32();

	// A matrix storage.
	__m512i a_int32_0 = _mm512_setzero_epi32();
	__m512i a_int32_1 = _mm512_setzero_epi32();

	// Registers to use for accumulating C.
	__m512i c_int32_0p0 = _mm512_setzero_epi32();
	__m512i c_int32_0p1 = _mm512_setzero_epi32();
	__m512i c_int32_0p2 = _mm512_setzero_epi32();
	__m512i c_int32_0p3 = _mm512_setzero_epi32();

	__m512i c_int32_1p0 = _mm512_setzero_epi32();
	__m512i c_int32_1p1 = _mm512_setzero_epi32();
	__m512i c_int32_1p2 = _mm512_setzero_epi32();
	__m512i c_int32_1p3 = _mm512_setzero_epi32();

	__m512i c_int32_2p0 = _mm512_setzero_epi32();
	__m512i c_int32_2p1 = _mm512_setzero_epi32();
	__m512i c_int32_2p2 = _mm512_setzero_epi32();
	__m512i c_int32_2p3 = _mm512_setzero_epi32();
	
	__m512i c_int32_3p0 = _mm512_setzero_epi32();
	__m512i c_int32_3p1 = _mm512_setzero_epi32();
	__m512i c_int32_3p2 = _mm512_setzero_epi32();
	__m512i c_int32_3p3 = _mm512_setzero_epi32();

	//gcc compiler (atleast 11.2 to 13.1) avoid loading B into
	// registers while generating the code. A dummy shuffle instruction
	// is used on b data to explicitly specify to gcc compiler
 	// b data needs to be kept in registers to reuse across FMA's
	__m512i dsmask = _mm512_set_epi64(
					0x0F0E0D0C0B0A0908, 0x0706050403020100,
					0x0F0E0D0C0B0A0908, 0x0706050403020100,
					0x0F0E0D0C0B0A0908, 0x0706050403020100,
					0x0F0E0D0C0B0A0908, 0x0706050403020100);

	for (dim_t kr = 0; kr < k_full_pieces; kr += 1)
	{
		b0 = _mm512_loadu_si512( b + ( rs_b * kr ) + ( cs_b * 0 ) );

		// Broadcast a[0,kr:kr+4].
		a_int32_0 = _mm512_set1_epi32( *( uint32_t* )( a + ( rs_a * 0 ) + ( cs_a * kr ) ) );
		b0 = _mm512_shuffle_epi8(b0, dsmask);
		b1 = _mm512_loadu_si512( b + ( rs_b * kr ) + ( cs_b * 1 ) );
		b1 = _mm512_shuffle_epi8(b1, dsmask);
		b2 = _mm512_loadu_si512( b + ( rs_b * kr ) + ( cs_b * 2 ) );
		b2 = _mm512_shuffle_epi8(b2, dsmask);
		b3 = _mm512_loadu_si512( b + ( rs_b * kr ) + ( cs_b * 3 ) );
		b3 = _mm512_shuffle_epi8(b3, dsmask);

		// Perform column direction mat-mul with k = 4.
		// c[0,0-63] = a[0,kr:kr+4]*b[kr:kr+4,0-63]
		c_int32_0p0 = _mm512_dpbusd_epi32( c_int32_0p0, a_int32_0, b0 );

		// Broadcast a[1,kr:kr+4].
		a_int32_1 = _mm512_set1_epi32( *( uint32_t* )( a + ( rs_a * 1 ) + ( cs_a * kr ) ) );

		c_int32_0p1 = _mm512_dpbusd_epi32( c_int32_0p1, a_int32_0, b1 );
		c_int32_0p2 = _mm512_dpbusd_epi32( c_int32_0p2, a_int32_0, b2 );
		c_int32_0p3 = _mm512_dpbusd_epi32( c_int32_0p3, a_int32_0, b3 );

		// Perform column direction mat-mul with k = 4.
		// c[1,0-63] = a[1,kr:kr+4]*b[kr:kr+4,0-63]
		c_int32_1p0 = _mm512_dpbusd_epi32( c_int32_1p0, a_int32_1, b0 );

		// Broadcast a[2,kr:kr+4].
		a_int32_0 = _mm512_set1_epi32( *( uint32_t* )( a + ( rs_a * 2 ) + ( cs_a * kr ) ) );

		c_int32_1p1 = _mm512_dpbusd_epi32( c_int32_1p1, a_int32_1, b1 );
		c_int32_1p2 = _mm512_dpbusd_epi32( c_int32_1p2, a_int32_1, b2 );
		c_int32_1p3 = _mm512_dpbusd_epi32( c_int32_1p3, a_int32_1, b3 );

		// Perform column direction mat-mul with k = 4.
		// c[2,0-63] = a[2,kr:kr+4]*b[kr:kr+4,0-63]
		c_int32_2p0 = _mm512_dpbusd_epi32( c_int32_2p0, a_int32_0, b0 );

		// Broadcast a[3,kr:kr+4].
		a_int32_1 = _mm512_set1_epi32( *( uint32_t* )( a + ( rs_a * 3 ) + ( cs_a * kr ) ) );

		c_int32_2p1 = _mm512_dpbusd_epi32( c_int32_2p1, a_int32_0, b1 );
		c_int32_2p2 = _mm512_dpbusd_epi32( c_int32_2p2, a_int32_0, b2 );
		c_int32_2p3 = _mm512_dpbusd_epi32( c_int32_2p3, a_int32_0, b3 );

		// Perform column direction mat-mul with k = 4.
		// c[3,0-63] = a[3,kr:kr+4]*b[kr:kr+4,0-63]
		c_int32_3p0 = _mm512_dpbusd_epi32( c_int32_3p0, a_int32_1, b0 );
		c_int32_3p1 = _mm512_dpbusd_epi32( c_int32_3p1, a_int32_1, b1 );
		c_int32_3p2 = _mm512_dpbusd_epi32( c_int32_3p2, a_int32_1, b2 );
		c_int32_3p3 = _mm512_dpbusd_epi32( c_int32_3p3, a_int32_1, b3 );
	}
	// Handle k remainder.
	if ( k_partial_pieces > 0 )
	{
		__m128i a_kfringe_buf;
		__mmask16 load_mask = _cvtu32_mask16( 0xFFFF >> ( 16 - k_partial_pieces ) );

		b0 = _mm512_loadu_si512( b + ( rs_b * k_full_pieces ) + ( cs_b * 0 ) );
		// Broadcast a[0,kr:kr+4].
		a_kfringe_buf = _mm_maskz_loadu_epi8
		(
		  load_mask,
		  ( a + ( rs_a * 0 ) + ( cs_a * k_full_pieces ) )
		);
		a_int32_0 = _mm512_broadcastd_epi32( a_kfringe_buf );

		b1 = _mm512_loadu_si512( b + ( rs_b * k_full_pieces ) + ( cs_b * 1 ) );
		b2 = _mm512_loadu_si512( b + ( rs_b * k_full_pieces ) + ( cs_b * 2 ) );
		b3 = _mm512_loadu_si512( b + ( rs_b * k_full_pieces ) + ( cs_b * 3 ) );

		// Perform column direction mat-mul with k = 4.
		// c[0,0-63] = a[0,kr:kr+4]*b[kr:kr+4,0-63]
		c_int32_0p0 = _mm512_dpbusd_epi32( c_int32_0p0, a_int32_0, b0 );

		// Broadcast a[1,kr:kr+4].
		a_kfringe_buf = _mm_maskz_loadu_epi8
		(
		  load_mask,
		  ( a + ( rs_a * 1 ) + ( cs_a * k_full_pieces ) )
		);
		a_int32_1 = _mm512_broadcastd_epi32( a_kfringe_buf );

		c_int32_0p1 = _mm512_dpbusd_epi32( c_int32_0p1, a_int32_0, b1 );
		c_int32_0p2 = _mm512_dpbusd_epi32( c_int32_0p2, a_int32_0, b2 );
		c_int32_0p3 = _mm512_dpbusd_epi32( c_int32_0p3, a_int32_0, b3 );

		// Perform column direction mat-mul with k = 4.
		// c[1,0-63] = a[1,kr:kr+4]*b[kr:kr+4,0-63]
		c_int32_1p0 = _mm512_dpbusd_epi32( c_int32_1p0, a_int32_1, b0 );

		// Broadcast a[2,kr:kr+4].
		a_kfringe_buf = _mm_maskz_loadu_epi8
		(
		  load_mask,
		  ( a + ( rs_a * 2 ) + ( cs_a * k_full_pieces ) )
		);
		a_int32_0 = _mm512_broadcastd_epi32( a_kfringe_buf );

		c_int32_1p1 = _mm512_dpbusd_epi32( c_int32_1p1, a_int32_1, b1 );
		c_int32_1p2 = _mm512_dpbusd_epi32( c_int32_1p2, a_int32_1, b2 );
		c_int32_1p3 = _mm512_dpbusd_epi32( c_int32_1p3, a_int32_1, b3 );

		// Perform column direction mat-mul with k = 4.
		// c[2,0-63] = a[2,kr:kr+4]*b[kr:kr+4,0-63]
		c_int32_2p0 = _mm512_dpbusd_epi32( c_int32_2p0, a_int32_0, b0 );

		// Broadcast a[3,kr:kr+4].
		a_kfringe_buf = _mm_maskz_loadu_epi8
		(
		  load_mask,
		  ( a + ( rs_a * 3 ) + ( cs_a * k_full_pieces ) )
		);
		a_int32_1 = _mm512_broadcastd_epi32( a_kfringe_buf );

		c_int32_2p1 = _mm512_dpbusd_epi32( c_int32_2p1, a_int32_0, b1 );
		c_int32_2p2 = _mm512_dpbusd_epi32( c_int32_2p2, a_int32_0, b2 );
		c_int32_2p3 = _mm512_dpbusd_epi32( c_int32_2p3, a_int32_0, b3 );

		// Perform column direction mat-mul with k = 4.
		// c[3,0-63] = a[3,kr:kr+4]*b[kr:kr+4,0-63]
		c_int32_3p0 = _mm512_dpbusd_epi32( c_int32_3p0, a_int32_1, b0 );
		c_int32_3p1 = _mm512_dpbusd_epi32( c_int32_3p1, a_int32_1, b1 );
		c_int32_3p2 = _mm512_dpbusd_epi32( c_int32_3p2, a_int32_1, b2 );
		c_int32_3p3 = _mm512_dpbusd_epi32( c_int32_3p3, a_int32_1, b3 );
	}

	// Load alpha and beta
	__m512i selector1 = _mm512_set1_epi32( alpha );
	__m512i selector2 = _mm512_set1_epi32( beta );

	if ( alpha != 1 )
	{
		// Scale by alpha
		c_int32_0p0 = _mm512_mullo_epi32( selector1, c_int32_0p0 );
		c_int32_0p1 = _mm512_mullo_epi32( selector1, c_int32_0p1 );
		c_int32_0p2 = _mm512_mullo_epi32( selector1, c_int32_0p2 );
		c_int32_0p3 = _mm512_mullo_epi32( selector1, c_int32_0p3 );

		c_int32_1p0 = _mm512_mullo_epi32( selector1, c_int32_1p0 );
		c_int32_1p1 = _mm512_mullo_epi32( selector1, c_int32_1p1 );
		c_int32_1p2 = _mm512_mullo_epi32( selector1, c_int32_1p2 );
		c_int32_1p3 = _mm512_mullo_epi32( selector1, c_int32_1p3 );

		c_int32_2p0 = _mm512_mullo_epi32( selector1, c_int32_2p0 );
		c_int32_2p1 = _mm512_mullo_epi32( selector1, c_int32_2p1 );
		c_int32_2p2 = _mm512_mullo_epi32( selector1, c_int32_2p2 );
		c_int32_2p3 = _mm512_mullo_epi32( selector1, c_int32_2p3 );

		c_int32_3p0 = _mm512_mullo_epi32( selector1, c_int32_3p0 );
		c_int32_3p1 = _mm512_mullo_epi32( selector1, c_int32_3p1 );
		c_int32_3p2 = _mm512_mullo_epi32( selector1, c_int32_3p2 );
		c_int32_3p3 = _mm512_mullo_epi32( selector1, c_int32_3p3 );
	}

	// Scale C by beta.
	if ( beta != 0 )
	{
		if ( ( post_ops_attr.buf_downscale != NULL ) &&
			 ( post_ops_attr.is_first_k == TRUE ) )
		{
			// c[0:0-15,16-31,32-47,48-63]
			S8_S32_BETA_OP4(0,0,selector1,selector2);

			// c[1:0-15,16-31,32-47,48-63]
			S8_S32_BETA_OP4(0,1,selector1,selector2);

			// c[2:0-15,16-31,32-47,48-63]
			S8_S32_BETA_OP4(0,2,selector1,selector2);

			// c[3:0-15,16-31,32-47,48-63]
			S8_S32_BETA_OP4(0,3,selector1,selector2);
		}
		else
		{
			// c[0:0-15,16-31,32-47,48-63]
			S32_S32_BETA_OP4(0,0,selector1,selector2);

			// c[1:0-15,16-31,32-47,48-63]
			S32_S32_BETA_OP4(0,1,selector1,selector2);

			// c[2:0-15,16-31,32-47,48-63]
			S32_S32_BETA_OP4(0,2,selector1,selector2);

			// c[3:0-15,16-31,32-47,48-63]
			S32_S32_BETA_OP4(0,3,selector1,selector2);
		}
	}

	// Post Ops
	lpgemm_post_op* post_ops_list_temp = post_ops_list;
	POST_OP_LABEL_LASTK_SAFE_JUMP
POST_OPS_BIAS_4x64:
	{
		selector1 =
				_mm512_loadu_si512( ( int32_t* )post_ops_list_temp->op_args1 +
								post_ops_attr.post_op_c_j );
		selector2 =
				_mm512_loadu_si512( ( int32_t* )post_ops_list_temp->op_args1 +
								post_ops_attr.post_op_c_j + ( 1 * 16 ) );
		a_int32_0 =
				_mm512_loadu_si512( ( int32_t* )post_ops_list_temp->op_args1 +
								post_ops_attr.post_op_c_j + ( 2 * 16 ) );
		a_int32_1 =
				_mm512_loadu_si512( ( int32_t* )post_ops_list_temp->op_args1 +
								post_ops_attr.post_op_c_j + ( 3 * 16 ) );

		// c[0,0-15]
		c_int32_0p0 = _mm512_add_epi32( selector1, c_int32_0p0 );

		// c[0, 16-31]
		c_int32_0p1 = _mm512_add_epi32( selector2, c_int32_0p1 );

		// c[0,32-47]
		c_int32_0p2 = _mm512_add_epi32( a_int32_0, c_int32_0p2 );

		// c[0,48-63]
		c_int32_0p3 = _mm512_add_epi32( a_int32_1, c_int32_0p3 );

		// c[1,0-15]
		c_int32_1p0 = _mm512_add_epi32( selector1, c_int32_1p0 );

		// c[1, 16-31]
		c_int32_1p1 = _mm512_add_epi32( selector2, c_int32_1p1 );

		// c[1,32-47]
		c_int32_1p2 = _mm512_add_epi32( a_int32_0, c_int32_1p2 );

		// c[1,48-63]
		c_int32_1p3 = _mm512_add_epi32( a_int32_1, c_int32_1p3 );

		// c[2,0-15]
		c_int32_2p0 = _mm512_add_epi32( selector1, c_int32_2p0 );

		// c[2, 16-31]
		c_int32_2p1 = _mm512_add_epi32( selector2, c_int32_2p1 );

		// c[2,32-47]
		c_int32_2p2 = _mm512_add_epi32( a_int32_0, c_int32_2p2 );

		// c[2,48-63]
		c_int32_2p3 = _mm512_add_epi32( a_int32_1, c_int32_2p3 );

		// c[3,0-15]
		c_int32_3p0 = _mm512_add_epi32( selector1, c_int32_3p0 );

		// c[3, 16-31]
		c_int32_3p1 = _mm512_add_epi32( selector2, c_int32_3p1 );

		// c[3,32-47]
		c_int32_3p2 = _mm512_add_epi32( a_int32_0, c_int32_3p2 );

		// c[3,48-63]
		c_int32_3p3 = _mm512_add_epi32( a_int32_1, c_int32_3p3 );

		POST_OP_LABEL_LASTK_SAFE_JUMP_WITH_NEXT_PTR
	}
POST_OPS_RELU_4x64:
	{
		selector1 = _mm512_setzero_epi32();

		// c[0,0-15]
		c_int32_0p0 = _mm512_max_epi32( selector1, c_int32_0p0 );

		// c[0, 16-31]
		c_int32_0p1 = _mm512_max_epi32( selector1, c_int32_0p1 );

		// c[0,32-47]
		c_int32_0p2 = _mm512_max_epi32( selector1, c_int32_0p2 );

		// c[0,48-63]
		c_int32_0p3 = _mm512_max_epi32( selector1, c_int32_0p3 );

		// c[1,0-15]
		c_int32_1p0 = _mm512_max_epi32( selector1, c_int32_1p0 );

		// c[1,16-31]
		c_int32_1p1 = _mm512_max_epi32( selector1, c_int32_1p1 );

		// c[1,32-47]
		c_int32_1p2 = _mm512_max_epi32( selector1, c_int32_1p2 );

		// c[1,48-63]
		c_int32_1p3 = _mm512_max_epi32( selector1, c_int32_1p3 );

		// c[2,0-15]
		c_int32_2p0 = _mm512_max_epi32( selector1, c_int32_2p0 );

		// c[2,16-31]
		c_int32_2p1 = _mm512_max_epi32( selector1, c_int32_2p1 );

		// c[2,32-47]
		c_int32_2p2 = _mm512_max_epi32( selector1, c_int32_2p2 );

		// c[2,48-63]
		c_int32_2p3 = _mm512_max_epi32( selector1, c_int32_2p3 );

		// c[3,0-15]
		c_int32_3p0 = _mm512_max_epi32( selector1, c_int32_3p0 );

		// c[3,16-31]
		c_int32_3p1 = _mm512_max_epi32( selector1, c_int32_3p1 );

		// c[3,32-47]
		c_int32_3p2 = _mm512_max_epi32( selector1, c_int32_3p2 );

		// c[3,48-63]
		c_int32_3p3 = _mm512_max_epi32( selector1, c_int32_3p3 );

		POST_OP_LABEL_LASTK_SAFE_JUMP_WITH_NEXT_PTR
	}
POST_OPS_RELU_SCALE_4x64:
	{
		selector1 = _mm512_setzero_epi32();
		selector2 =
			_mm512_set1_epi32( *( ( int32_t* )post_ops_list_temp->op_args2 ) );

		__mmask16 relu_cmp_mask;

		// c[0, 0-15]
		RELU_SCALE_OP_S32_AVX512(c_int32_0p0)

		// c[0, 16-31]
		RELU_SCALE_OP_S32_AVX512(c_int32_0p1)

		// c[0, 32-47]
		RELU_SCALE_OP_S32_AVX512(c_int32_0p2)

		// c[0, 48-63]
		RELU_SCALE_OP_S32_AVX512(c_int32_0p3)

		// c[1, 0-15]
		RELU_SCALE_OP_S32_AVX512(c_int32_1p0)

		// c[1, 16-31]
		RELU_SCALE_OP_S32_AVX512(c_int32_1p1)

		// c[1, 32-47]
		RELU_SCALE_OP_S32_AVX512(c_int32_1p2)

		// c[1, 48-63]
		RELU_SCALE_OP_S32_AVX512(c_int32_1p3)

		// c[2, 0-15]
		RELU_SCALE_OP_S32_AVX512(c_int32_2p0)

		// c[2, 16-31]
		RELU_SCALE_OP_S32_AVX512(c_int32_2p1)

		// c[2, 32-47]
		RELU_SCALE_OP_S32_AVX512(c_int32_2p2)

		// c[2, 48-63]
		RELU_SCALE_OP_S32_AVX512(c_int32_2p3)

		// c[3, 0-15]
		RELU_SCALE_OP_S32_AVX512(c_int32_3p0)

		// c[3, 16-31]
		RELU_SCALE_OP_S32_AVX512(c_int32_3p1)

		// c[3, 32-47]
		RELU_SCALE_OP_S32_AVX512(c_int32_3p2)

		// c[3, 48-63]
		RELU_SCALE_OP_S32_AVX512(c_int32_3p3)

		POST_OP_LABEL_LASTK_SAFE_JUMP_WITH_NEXT_PTR
	}
POST_OPS_GELU_TANH_4x64:
	{
		__m512 dn, z, x, r2, r, y, x_tanh;
		__m512i q;

		// c[0, 0-15]
		GELU_TANH_S32_AVX512(c_int32_0p0, y, r, r2, x, z, dn, x_tanh, q)

		// c[0, 16-31]
		GELU_TANH_S32_AVX512(c_int32_0p1, y, r, r2, x, z, dn, x_tanh, q)

		// c[0, 32-47]
		GELU_TANH_S32_AVX512(c_int32_0p2, y, r, r2, x, z, dn, x_tanh, q)

		// c[0, 48-63]
		GELU_TANH_S32_AVX512(c_int32_0p3, y, r, r2, x, z, dn, x_tanh, q)

		// c[1, 0-15]
		GELU_TANH_S32_AVX512(c_int32_1p0, y, r, r2, x, z, dn, x_tanh, q)

		// c[1, 16-31]
		GELU_TANH_S32_AVX512(c_int32_1p1, y, r, r2, x, z, dn, x_tanh, q)

		// c[1, 32-47]
		GELU_TANH_S32_AVX512(c_int32_1p2, y, r, r2, x, z, dn, x_tanh, q)

		// c[1, 48-63]
		GELU_TANH_S32_AVX512(c_int32_1p3, y, r, r2, x, z, dn, x_tanh, q)

		// c[2, 0-15]
		GELU_TANH_S32_AVX512(c_int32_2p0, y, r, r2, x, z, dn, x_tanh, q)

		// c[2, 16-31]
		GELU_TANH_S32_AVX512(c_int32_2p1, y, r, r2, x, z, dn, x_tanh, q)

		// c[2, 32-47]
		GELU_TANH_S32_AVX512(c_int32_2p2, y, r, r2, x, z, dn, x_tanh, q)

		// c[2, 48-63]
		GELU_TANH_S32_AVX512(c_int32_2p3, y, r, r2, x, z, dn, x_tanh, q)

		// c[3, 0-15]
		GELU_TANH_S32_AVX512(c_int32_3p0, y, r, r2, x, z, dn, x_tanh, q)

		// c[3, 16-31]
		GELU_TANH_S32_AVX512(c_int32_3p1, y, r, r2, x, z, dn, x_tanh, q)

		// c[3, 32-47]
		GELU_TANH_S32_AVX512(c_int32_3p2, y, r, r2, x, z, dn, x_tanh, q)

		// c[3, 48-63]
		GELU_TANH_S32_AVX512(c_int32_3p3, y, r, r2, x, z, dn, x_tanh, q)

		POST_OP_LABEL_LASTK_SAFE_JUMP_WITH_NEXT_PTR
	}
POST_OPS_GELU_ERF_4x64:
	{
		__m512 x, r, y, x_erf;

		// c[0, 0-15]
		GELU_ERF_S32_AVX512(c_int32_0p0, y, r, x, x_erf)

		// c[0, 16-31]
		GELU_ERF_S32_AVX512(c_int32_0p1, y, r, x, x_erf)

		// c[0, 32-47]
		GELU_ERF_S32_AVX512(c_int32_0p2, y, r, x, x_erf)

		// c[0, 48-63]
		GELU_ERF_S32_AVX512(c_int32_0p3, y, r, x, x_erf)

		// c[1, 0-15]
		GELU_ERF_S32_AVX512(c_int32_1p0, y, r, x, x_erf)

		// c[1, 16-31]
		GELU_ERF_S32_AVX512(c_int32_1p1, y, r, x, x_erf)

		// c[1, 32-47]
		GELU_ERF_S32_AVX512(c_int32_1p2, y, r, x, x_erf)

		// c[1, 48-63]
		GELU_ERF_S32_AVX512(c_int32_1p3, y, r, x, x_erf)

		// c[2, 0-15]
		GELU_ERF_S32_AVX512(c_int32_2p0, y, r, x, x_erf)

		// c[2, 16-31]
		GELU_ERF_S32_AVX512(c_int32_2p1, y, r, x, x_erf)

		// c[2, 32-47]
		GELU_ERF_S32_AVX512(c_int32_2p2, y, r, x, x_erf)

		// c[2, 48-63]
		GELU_ERF_S32_AVX512(c_int32_2p3, y, r, x, x_erf)

		// c[3, 0-15]
		GELU_ERF_S32_AVX512(c_int32_3p0, y, r, x, x_erf)

		// c[3, 16-31]
		GELU_ERF_S32_AVX512(c_int32_3p1, y, r, x, x_erf)

		// c[3, 32-47]
		GELU_ERF_S32_AVX512(c_int32_3p2, y, r, x, x_erf)

		// c[3, 48-63]
		GELU_ERF_S32_AVX512(c_int32_3p3, y, r, x, x_erf)

		POST_OP_LABEL_LASTK_SAFE_JUMP_WITH_NEXT_PTR
	}
POST_OPS_CLIP_4x64:
	{
		__m512i min = _mm512_set1_epi32( *( int32_t* )post_ops_list_temp->op_args2 );
		__m512i max = _mm512_set1_epi32( *( int32_t* )post_ops_list_temp->op_args3 );

		// c[0, 0-15]
		CLIP_S32_AVX512(c_int32_0p0, min, max)

		// c[0, 16-31]
		CLIP_S32_AVX512(c_int32_0p1, min, max)

		// c[0, 32-47]
		CLIP_S32_AVX512(c_int32_0p2, min, max)

		// c[0, 48-63]
		CLIP_S32_AVX512(c_int32_0p3, min, max)

		// c[1, 0-15]
		CLIP_S32_AVX512(c_int32_1p0, min, max)

		// c[1, 16-31]
		CLIP_S32_AVX512(c_int32_1p1, min, max)

		// c[1, 32-47]
		CLIP_S32_AVX512(c_int32_1p2, min, max)

		// c[1, 48-63]
		CLIP_S32_AVX512(c_int32_1p3, min, max)

		// c[2, 0-15]
		CLIP_S32_AVX512(c_int32_2p0, min, max)

		// c[2, 16-31]
		CLIP_S32_AVX512(c_int32_2p1, min, max)

		// c[2, 32-47]
		CLIP_S32_AVX512(c_int32_2p2, min, max)

		// c[2, 48-63]
		CLIP_S32_AVX512(c_int32_2p3, min, max)

		// c[3, 0-15]
		CLIP_S32_AVX512(c_int32_3p0, min, max)

		// c[3, 16-31]
		CLIP_S32_AVX512(c_int32_3p1, min, max)

		// c[3, 32-47]
		CLIP_S32_AVX512(c_int32_3p2, min, max)

		// c[3, 48-63]
		CLIP_S32_AVX512(c_int32_3p3, min, max)

		POST_OP_LABEL_LASTK_SAFE_JUMP_WITH_NEXT_PTR
	}
POST_OPS_DOWNSCALE_4x64:
	{
<<<<<<< HEAD
		selector1 =
			_mm512_loadu_si512( ( float* )post_ops_list_temp->scale_factor +
							post_ops_attr.post_op_c_j + ( 0 * 16 ) );
		selector2 =
			_mm512_loadu_si512( ( float* )post_ops_list_temp->scale_factor +
							post_ops_attr.post_op_c_j + ( 1 * 16 ) );
		a_int32_0 =
			_mm512_loadu_si512( ( float* )post_ops_list_temp->scale_factor +
							post_ops_attr.post_op_c_j + ( 2 * 16 ) );
		a_int32_1 =
			_mm512_loadu_si512( ( float* )post_ops_list_temp->scale_factor +
							post_ops_attr.post_op_c_j + ( 3 * 16 ) );
		__m128i zero_point0 =
			_mm_loadu_si128( ( __m128i const* )
					( ( int8_t* )post_ops_list_temp->op_args1 +
					post_ops_attr.post_op_c_j + ( 0 * 16 ) ) );
		__m128i zero_point1 =
			_mm_loadu_si128( ( __m128i const* )
					( ( int8_t* )post_ops_list_temp->op_args1 +
					post_ops_attr.post_op_c_j + ( 1 * 16 ) ) );
		__m128i zero_point2 =
			_mm_loadu_si128( ( __m128i const* )
					( ( int8_t* )post_ops_list_temp->op_args1 +
					post_ops_attr.post_op_c_j + ( 2 * 16 ) ) );
		__m128i zero_point3 =
			_mm_loadu_si128( ( __m128i const* )
					( ( int8_t* )post_ops_list_temp->op_args1 +
					post_ops_attr.post_op_c_j + ( 3 * 16 ) ) );
=======
		if ( post_ops_list_temp->scale_factor_len > 1 )
		{
			selector1 =
				_mm512_loadu_si512( ( float* )post_ops_list_temp->scale_factor +
								post_ops_attr.post_op_c_j + ( 0 * 16 ) );
			selector2 =
				_mm512_loadu_si512( ( float* )post_ops_list_temp->scale_factor +
								post_ops_attr.post_op_c_j + ( 1 * 16 ) );
			a_int32_0 =
				_mm512_loadu_si512( ( float* )post_ops_list_temp->scale_factor +
								post_ops_attr.post_op_c_j + ( 2 * 16 ) );
			a_int32_1 =
				_mm512_loadu_si512( ( float* )post_ops_list_temp->scale_factor +
								post_ops_attr.post_op_c_j + ( 3 * 16 ) );
		}
		else if ( post_ops_list_temp->scale_factor_len == 1 )
		{
			selector1 =
				( __m512i )_mm512_set1_ps( *( ( float* )post_ops_list_temp->scale_factor ) );
			selector2 =
				( __m512i )_mm512_set1_ps( *( ( float* )post_ops_list_temp->scale_factor ) );
			a_int32_0 =
				( __m512i )_mm512_set1_ps( *( ( float* )post_ops_list_temp->scale_factor ) );
			a_int32_1 =
				( __m512i )_mm512_set1_ps( *( ( float* )post_ops_list_temp->scale_factor ) );
		}

		// Need to ensure sse not used to avoid avx512 -> sse transition.
		__m128i zero_point0 = _mm512_castsi512_si128( _mm512_setzero_si512() );
		__m128i zero_point1 = _mm512_castsi512_si128( _mm512_setzero_si512() );
		__m128i zero_point2 = _mm512_castsi512_si128( _mm512_setzero_si512() );
		__m128i zero_point3 = _mm512_castsi512_si128( _mm512_setzero_si512() );

		// int8_t zero point value.
		if ( *( ( dim_t* )post_ops_list_temp->op_args3 ) > 1 )
		{
			zero_point0 = _mm_loadu_si128( ( __m128i const* )
							( ( int8_t* )post_ops_list_temp->op_args1 +
							post_ops_attr.post_op_c_j + ( 0 * 16 ) ) );
			zero_point1 = _mm_loadu_si128( ( __m128i const* )
							( ( int8_t* )post_ops_list_temp->op_args1 +
							post_ops_attr.post_op_c_j + ( 1 * 16 ) ) );
			zero_point2 = _mm_loadu_si128( ( __m128i const* )
							( ( int8_t* )post_ops_list_temp->op_args1 +
							post_ops_attr.post_op_c_j + ( 2 * 16 ) ) );
			zero_point3 = _mm_loadu_si128( ( __m128i const* )
							( ( int8_t* )post_ops_list_temp->op_args1 +
							post_ops_attr.post_op_c_j + ( 3 * 16 ) ) );
		}
		else if ( *( ( dim_t* )post_ops_list_temp->op_args3 ) == 1 )
		{
			zero_point0 = _mm_maskz_set1_epi8( 0xFFFF,
							*( ( int8_t* )post_ops_list_temp->op_args1 ) );
			zero_point1 = _mm_maskz_set1_epi8( 0xFFFF,
							*( ( int8_t* )post_ops_list_temp->op_args1 ) );
			zero_point2 = _mm_maskz_set1_epi8( 0xFFFF,
							*( ( int8_t* )post_ops_list_temp->op_args1 ) );
			zero_point3 = _mm_maskz_set1_epi8( 0xFFFF,
							*( ( int8_t* )post_ops_list_temp->op_args1 ) );
		}
>>>>>>> f3c166b0

		// c[0, 0-15]
		CVT_MULRND_CVT32(c_int32_0p0,selector1,zero_point0);

		// c[0, 16-31]
		CVT_MULRND_CVT32(c_int32_0p1,selector2,zero_point1);

		// c[0, 32-47]
		CVT_MULRND_CVT32(c_int32_0p2,a_int32_0,zero_point2);

		// c[0, 48-63]
		CVT_MULRND_CVT32(c_int32_0p3,a_int32_1,zero_point3);

		// c[1, 0-15]
		CVT_MULRND_CVT32(c_int32_1p0,selector1,zero_point0);

		// c[1, 16-31]
		CVT_MULRND_CVT32(c_int32_1p1,selector2,zero_point1);

		// c[1, 32-47]
		CVT_MULRND_CVT32(c_int32_1p2,a_int32_0,zero_point2);

		// c[1, 48-63]
		CVT_MULRND_CVT32(c_int32_1p3,a_int32_1,zero_point3);

		// c[2, 0-15]
		CVT_MULRND_CVT32(c_int32_2p0,selector1,zero_point0);

		// c[2, 16-31]
		CVT_MULRND_CVT32(c_int32_2p1,selector2,zero_point1);

		// c[2, 32-47]
		CVT_MULRND_CVT32(c_int32_2p2,a_int32_0,zero_point2);

		// c[2, 48-63]
		CVT_MULRND_CVT32(c_int32_2p3,a_int32_1,zero_point3);

		// c[3, 0-15]
		CVT_MULRND_CVT32(c_int32_3p0,selector1,zero_point0);

		// c[3, 16-31]
		CVT_MULRND_CVT32(c_int32_3p1,selector2,zero_point1);

		// c[3, 32-47]
		CVT_MULRND_CVT32(c_int32_3p2,a_int32_0,zero_point2);

		// c[3, 48-63]
		CVT_MULRND_CVT32(c_int32_3p3,a_int32_1,zero_point3);

		POST_OP_LABEL_LASTK_SAFE_JUMP_WITH_NEXT_PTR
	}
POST_OPS_MATRIX_ADD_4x64:
	{
		dim_t ldm = *( dim_t* )post_ops_list_temp->op_args3;
		if ( post_ops_attr.c_stor_type == S8 )
		{
			int8_t* matptr = ( int8_t* )post_ops_list_temp->op_args1;

			// c[0:0-15,16-31,32-47,48-63]
			S8_S32_MATRIX_ADD_4COL(selector1,selector2,a_int32_0,a_int32_1,0);

			// c[1:0-15,16-31,32-47,48-63]
			S8_S32_MATRIX_ADD_4COL(selector1,selector2,a_int32_0,a_int32_1,1);

			// c[2:0-15,16-31,32-47,48-63]
			S8_S32_MATRIX_ADD_4COL(selector1,selector2,a_int32_0,a_int32_1,2);

			// c[3:0-15,16-31,32-47,48-63]
			S8_S32_MATRIX_ADD_4COL(selector1,selector2,a_int32_0,a_int32_1,3);
		}
		else
		{
			int32_t* matptr = ( int32_t* )post_ops_list_temp->op_args1;

			// c[0:0-15,16-31,32-47,48-63]
			S32_S32_MATRIX_ADD_4COL(selector1,selector2,a_int32_0,a_int32_1,0);

			// c[1:0-15,16-31,32-47,48-63]
			S32_S32_MATRIX_ADD_4COL(selector1,selector2,a_int32_0,a_int32_1,1);

			// c[2:0-15,16-31,32-47,48-63]
			S32_S32_MATRIX_ADD_4COL(selector1,selector2,a_int32_0,a_int32_1,2);

			// c[3:0-15,16-31,32-47,48-63]
			S32_S32_MATRIX_ADD_4COL(selector1,selector2,a_int32_0,a_int32_1,3);
		}

		POST_OP_LABEL_LASTK_SAFE_JUMP_WITH_NEXT_PTR
	}
POST_OPS_SWISH_4x64:
	{
		selector1 =
			_mm512_set1_epi32( *( ( int32_t* )post_ops_list_temp->op_args2 ) );
		__m512 al = _mm512_cvtepi32_ps( selector1 );

		__m512 fl_reg, al_in, r, r2, z, dn;

		// c[0, 0-15]
		SWISH_S32_AVX512(c_int32_0p0, fl_reg, al, al_in, r, r2, z, dn, selector2);

		// c[0, 16-31]
		SWISH_S32_AVX512(c_int32_0p1, fl_reg, al, al_in, r, r2, z, dn, selector2);

		// c[0, 32-47]
		SWISH_S32_AVX512(c_int32_0p2, fl_reg, al, al_in, r, r2, z, dn, selector2);

		// c[0, 48-63]
		SWISH_S32_AVX512(c_int32_0p3, fl_reg, al, al_in, r, r2, z, dn, selector2);

		// c[1, 0-15]
		SWISH_S32_AVX512(c_int32_1p0, fl_reg, al, al_in, r, r2, z, dn, selector2);

		// c[1, 16-31]
		SWISH_S32_AVX512(c_int32_1p1, fl_reg, al, al_in, r, r2, z, dn, selector2);

		// c[1, 32-47]
		SWISH_S32_AVX512(c_int32_1p2, fl_reg, al, al_in, r, r2, z, dn, selector2);

		// c[1, 48-63]
		SWISH_S32_AVX512(c_int32_1p3, fl_reg, al, al_in, r, r2, z, dn, selector2);

		// c[2, 0-15]
		SWISH_S32_AVX512(c_int32_2p0, fl_reg, al, al_in, r, r2, z, dn, selector2);

		// c[2, 16-31]
		SWISH_S32_AVX512(c_int32_2p1, fl_reg, al, al_in, r, r2, z, dn, selector2);

		// c[2, 32-47]
		SWISH_S32_AVX512(c_int32_2p2, fl_reg, al, al_in, r, r2, z, dn, selector2);

		// c[2, 48-63]
		SWISH_S32_AVX512(c_int32_2p3, fl_reg, al, al_in, r, r2, z, dn, selector2);

		// c[3, 0-15]
		SWISH_S32_AVX512(c_int32_3p0, fl_reg, al, al_in, r, r2, z, dn, selector2);

		// c[3, 16-31]
		SWISH_S32_AVX512(c_int32_3p1, fl_reg, al, al_in, r, r2, z, dn, selector2);

		// c[3, 32-47]
		SWISH_S32_AVX512(c_int32_3p2, fl_reg, al, al_in, r, r2, z, dn, selector2);

		// c[3, 48-63]
		SWISH_S32_AVX512(c_int32_3p3, fl_reg, al, al_in, r, r2, z, dn, selector2);

		POST_OP_LABEL_LASTK_SAFE_JUMP_WITH_NEXT_PTR
	}
POST_OPS_4x64_DISABLE:
	;

	if ( ( post_ops_attr.buf_downscale != NULL ) && ( post_ops_attr.is_last_k == TRUE ) )
	{
		// Generate a mask16 of all 1's.
		selector1 = _mm512_setzero_epi32();
		selector2 = _mm512_set1_epi32( 10 );
		__mmask16 mask_all1 = _mm512_cmplt_epi32_mask( selector1, selector2 );

		// Store the results in downscaled type (int8 instead of int32).
		// c[0,0-15]
		CVT_STORE_S32_S8(c_int32_0p0,0,0);

		// c[0,16-31]
		CVT_STORE_S32_S8(c_int32_0p1,0,1);

		// c[0,32-47]
		CVT_STORE_S32_S8(c_int32_0p2,0,2);

		// c[0,48-63]
		CVT_STORE_S32_S8(c_int32_0p3,0,3);

		// c[1,0-15]
		CVT_STORE_S32_S8(c_int32_1p0,1,0);

		// c[1,16-31]
		CVT_STORE_S32_S8(c_int32_1p1,1,1);

		// c[1,32-47]
		CVT_STORE_S32_S8(c_int32_1p2,1,2);

		// c[1,48-63]
		CVT_STORE_S32_S8(c_int32_1p3,1,3);

		// c[2,0-15]
		CVT_STORE_S32_S8(c_int32_2p0,2,0);

		// c[2,16-31]
		CVT_STORE_S32_S8(c_int32_2p1,2,1);

		// c[2,32-47]
		CVT_STORE_S32_S8(c_int32_2p2,2,2);

		// c[2,48-63]
		CVT_STORE_S32_S8(c_int32_2p3,2,3);

		// c[3,0-15]
		CVT_STORE_S32_S8(c_int32_3p0,3,0);

		// c[3,16-31]
		CVT_STORE_S32_S8(c_int32_3p1,3,1);

		// c[3,32-47]
		CVT_STORE_S32_S8(c_int32_3p2,3,2);

		// c[3,48-63]
		CVT_STORE_S32_S8(c_int32_3p3,3,3);
	}
	else
	{
		// Store the results.
		// c[0,0-15]
		_mm512_storeu_si512( c + ( rs_c * 0 ) + ( 0*16 ), c_int32_0p0 );

		// c[0, 16-31]
		_mm512_storeu_si512( c + ( rs_c * 0 ) + ( 1*16 ), c_int32_0p1 );

		// c[0,32-47]
		_mm512_storeu_si512( c + ( rs_c * 0 ) + ( 2*16 ), c_int32_0p2 );

		// c[0,48-63]
		_mm512_storeu_si512( c + ( rs_c * 0 ) + ( 3*16 ), c_int32_0p3 );

		// c[1,0-15]
		_mm512_storeu_si512( c + ( rs_c * 1 ) + ( 0*16 ), c_int32_1p0 );

		// c[1,16-31]
		_mm512_storeu_si512( c + ( rs_c * 1 ) + ( 1*16 ), c_int32_1p1 );

		// c[1,32-47]
		_mm512_storeu_si512( c + ( rs_c * 1 ) + ( 2*16 ), c_int32_1p2 );

		// c[1,48-63]
		_mm512_storeu_si512( c + ( rs_c * 1 ) + ( 3*16 ), c_int32_1p3 );

		// c[2,0-15]
		_mm512_storeu_si512( c + ( rs_c * 2 ) + ( 0*16 ), c_int32_2p0 );

		// c[2,16-31]
		_mm512_storeu_si512( c + ( rs_c * 2 ) + ( 1*16 ), c_int32_2p1 );

		// c[2,32-47]
		_mm512_storeu_si512( c + ( rs_c * 2 ) + ( 2*16 ), c_int32_2p2 );

		// c[2,48-63]
		_mm512_storeu_si512( c + ( rs_c * 2 ) + ( 3*16 ), c_int32_2p3 );

		// c[3,0-15]
		_mm512_storeu_si512( c + ( rs_c * 3 ) + ( 0*16 ), c_int32_3p0 );

		// c[3,16-31]
		_mm512_storeu_si512( c + ( rs_c * 3 ) + ( 1*16 ), c_int32_3p1 );

		// c[3,32-47]
		_mm512_storeu_si512( c + ( rs_c * 3 ) + ( 2*16 ), c_int32_3p2 );

		// c[3,48-63]
		_mm512_storeu_si512( c + ( rs_c * 3 ) + ( 3*16 ), c_int32_3p3 );
	}
}

// 3x64 int8o32 kernel
LPGEMM_M_FRINGE_KERN(uint8_t,int8_t,int32_t,u8s8s32o32_3x64)
{
	static void* post_ops_labels[] =
						{
						  &&POST_OPS_3x64_DISABLE,
						  &&POST_OPS_BIAS_3x64,
						  &&POST_OPS_RELU_3x64,
						  &&POST_OPS_RELU_SCALE_3x64,
						  &&POST_OPS_GELU_TANH_3x64,
						  &&POST_OPS_GELU_ERF_3x64,
						  &&POST_OPS_CLIP_3x64,
						  &&POST_OPS_DOWNSCALE_3x64,
						  &&POST_OPS_MATRIX_ADD_3x64,
						  &&POST_OPS_SWISH_3x64
						};
	dim_t k_full_pieces = k0 / 4;
	dim_t k_partial_pieces = k0 % 4;

	// B matrix storage.
	__m512i b0 = _mm512_setzero_epi32();
	__m512i b1 = _mm512_setzero_epi32();
	__m512i b2 = _mm512_setzero_epi32();
	__m512i b3 = _mm512_setzero_epi32();

	// A matrix storage.
	__m512i a_int32_0 = _mm512_setzero_epi32();
	__m512i a_int32_1 = _mm512_setzero_epi32();

	// Registers to use for accumulating C.
	__m512i c_int32_0p0 = _mm512_setzero_epi32();
	__m512i c_int32_0p1 = _mm512_setzero_epi32();
	__m512i c_int32_0p2 = _mm512_setzero_epi32();
	__m512i c_int32_0p3 = _mm512_setzero_epi32();

	__m512i c_int32_1p0 = _mm512_setzero_epi32();
	__m512i c_int32_1p1 = _mm512_setzero_epi32();
	__m512i c_int32_1p2 = _mm512_setzero_epi32();
	__m512i c_int32_1p3 = _mm512_setzero_epi32();

	__m512i c_int32_2p0 = _mm512_setzero_epi32();
	__m512i c_int32_2p1 = _mm512_setzero_epi32();
	__m512i c_int32_2p2 = _mm512_setzero_epi32();
	__m512i c_int32_2p3 = _mm512_setzero_epi32();

	// gcc compiler (atleast 11.2 to 13.1) avoid loading B into
	//  registers while generating the code. A dummy shuffle instruction
	//  is used on b data to explicitly specify to gcc compiler
	//  b data needs to be kept in registers to reuse across FMA's
	__m512i dsmask = _mm512_set_epi64(
					0x0F0E0D0C0B0A0908, 0x0706050403020100,
					0x0F0E0D0C0B0A0908, 0x0706050403020100,
					0x0F0E0D0C0B0A0908, 0x0706050403020100,
					0x0F0E0D0C0B0A0908, 0x0706050403020100);

	for ( dim_t kr = 0; kr < k_full_pieces; kr += 1 )
	{
		b0 = _mm512_loadu_si512( b + ( rs_b * kr ) + ( cs_b * 0 ) );
		b0 = _mm512_shuffle_epi8(b0, dsmask);
		// Broadcast a[0,kr:kr+4].
		a_int32_0 = _mm512_set1_epi32( *( uint32_t* )( a + ( rs_a *  0 ) + ( cs_a * kr ) ) );

		b1 = _mm512_loadu_si512( b + ( rs_b * kr ) + ( cs_b * 1 ) );
		b1 = _mm512_shuffle_epi8(b1, dsmask);
		b2 = _mm512_loadu_si512( b + ( rs_b * kr ) + ( cs_b * 2 ) );
		b2 = _mm512_shuffle_epi8(b2, dsmask);
		b3 = _mm512_loadu_si512( b + ( rs_b * kr ) + ( cs_b * 3 ) );
		b3 = _mm512_shuffle_epi8(b3, dsmask);

		// Perform column direction mat-mul with k = 4.
		// c[0,0-63] = a[0,kr:kr+4]*b[kr:kr+4,0-63]
		c_int32_0p0 = _mm512_dpbusd_epi32( c_int32_0p0, a_int32_0, b0 );

		// Broadcast a[1,kr:kr+4].
		a_int32_1 = _mm512_set1_epi32( *( uint32_t* )( a + ( rs_a * 1 ) + ( cs_a * kr ) ) );

		c_int32_0p1 = _mm512_dpbusd_epi32( c_int32_0p1, a_int32_0, b1 );
		c_int32_0p2 = _mm512_dpbusd_epi32( c_int32_0p2, a_int32_0, b2 );
		c_int32_0p3 = _mm512_dpbusd_epi32( c_int32_0p3, a_int32_0, b3 );

		// Perform column direction mat-mul with k = 4.
		// c[1,0-63] = a[1,kr:kr+4]*b[kr:kr+4,0-63]
		c_int32_1p0 = _mm512_dpbusd_epi32( c_int32_1p0, a_int32_1, b0 );

		// Broadcast a[2,kr:kr+4].
		a_int32_0 = _mm512_set1_epi32( *( uint32_t* )( a + ( rs_a * 2 ) + ( cs_a * kr ) ) );

		c_int32_1p1 = _mm512_dpbusd_epi32( c_int32_1p1, a_int32_1, b1 );
		c_int32_1p2 = _mm512_dpbusd_epi32( c_int32_1p2, a_int32_1, b2 );
		c_int32_1p3 = _mm512_dpbusd_epi32( c_int32_1p3, a_int32_1, b3 );

		// Perform column direction mat-mul with k = 4.
		// c[2,0-63] = a[2,kr:kr+4]*b[kr:kr+4,0-63]
		c_int32_2p0 = _mm512_dpbusd_epi32( c_int32_2p0, a_int32_0, b0 );
		c_int32_2p1 = _mm512_dpbusd_epi32( c_int32_2p1, a_int32_0, b1 );
		c_int32_2p2 = _mm512_dpbusd_epi32( c_int32_2p2, a_int32_0, b2 );
		c_int32_2p3 = _mm512_dpbusd_epi32( c_int32_2p3, a_int32_0, b3 );
	}
	// Handle k remainder.
	if ( k_partial_pieces > 0 )
	{
		__m128i a_kfringe_buf;
		__mmask16 load_mask = _cvtu32_mask16( 0xFFFF >> ( 16 - k_partial_pieces ) );

		b0 = _mm512_loadu_si512( b + ( rs_b * k_full_pieces ) + ( cs_b * 0 ) );

		// Broadcast a[0,kr:kr+4].
		a_kfringe_buf = _mm_maskz_loadu_epi8
		(
		  load_mask,
		  ( a + ( rs_a * 0 ) + ( cs_a * k_full_pieces ) )
		);
		a_int32_0 = _mm512_broadcastd_epi32( a_kfringe_buf );

		b1 = _mm512_loadu_si512( b + ( rs_b * k_full_pieces ) + ( cs_b * 1 ) );
		b2 = _mm512_loadu_si512( b + ( rs_b * k_full_pieces ) + ( cs_b * 2 ) );
		b3 = _mm512_loadu_si512( b + ( rs_b * k_full_pieces ) + ( cs_b * 3 ) );

		// Perform column direction mat-mul with k = 4.
		// c[0,0-63] = a[0,kr:kr+4]*b[kr:kr+4,0-63]
		c_int32_0p0 = _mm512_dpbusd_epi32( c_int32_0p0, a_int32_0, b0 );

		// Broadcast a[1,kr:kr+4].
		a_kfringe_buf = _mm_maskz_loadu_epi8
		(
		  load_mask,
		  ( a + ( rs_a * 1 ) + ( cs_a * k_full_pieces ) )
		);
		a_int32_1 = _mm512_broadcastd_epi32( a_kfringe_buf );

		c_int32_0p1 = _mm512_dpbusd_epi32( c_int32_0p1, a_int32_0, b1 );
		c_int32_0p2 = _mm512_dpbusd_epi32( c_int32_0p2, a_int32_0, b2 );
		c_int32_0p3 = _mm512_dpbusd_epi32( c_int32_0p3, a_int32_0, b3 );

		// Perform column direction mat-mul with k = 4.
		// c[1,0-63] = a[1,kr:kr+4]*b[kr:kr+4,0-63]
		c_int32_1p0 = _mm512_dpbusd_epi32( c_int32_1p0, a_int32_1, b0 );

		// Broadcast a[2,kr:kr+4].
		a_kfringe_buf = _mm_maskz_loadu_epi8
		(
		  load_mask,
		  ( a + ( rs_a * 2 ) + ( cs_a * k_full_pieces ) )
		);
		a_int32_0 = _mm512_broadcastd_epi32( a_kfringe_buf );

		c_int32_1p1 = _mm512_dpbusd_epi32( c_int32_1p1, a_int32_1, b1 );
		c_int32_1p2 = _mm512_dpbusd_epi32( c_int32_1p2, a_int32_1, b2 );
		c_int32_1p3 = _mm512_dpbusd_epi32( c_int32_1p3, a_int32_1, b3 );

		// Perform column direction mat-mul with k = 4.
		// c[2,0-63] = a[2,kr:kr+4]*b[kr:kr+4,0-63]
		c_int32_2p0 = _mm512_dpbusd_epi32( c_int32_2p0, a_int32_0, b0 );
		c_int32_2p1 = _mm512_dpbusd_epi32( c_int32_2p1, a_int32_0, b1 );
		c_int32_2p2 = _mm512_dpbusd_epi32( c_int32_2p2, a_int32_0, b2 );
		c_int32_2p3 = _mm512_dpbusd_epi32( c_int32_2p3, a_int32_0, b3 );
	}

	// Load alpha and beta
	__m512i selector1 = _mm512_set1_epi32( alpha );
	__m512i selector2 = _mm512_set1_epi32( beta );

	if ( alpha != 1 )
	{
		// Scale by alpha
		c_int32_0p0 = _mm512_mullo_epi32( selector1, c_int32_0p0 );
		c_int32_0p1 = _mm512_mullo_epi32( selector1, c_int32_0p1 );
		c_int32_0p2 = _mm512_mullo_epi32( selector1, c_int32_0p2 );
		c_int32_0p3 = _mm512_mullo_epi32( selector1, c_int32_0p3 );

		c_int32_1p0 = _mm512_mullo_epi32( selector1, c_int32_1p0 );
		c_int32_1p1 = _mm512_mullo_epi32( selector1, c_int32_1p1 );
		c_int32_1p2 = _mm512_mullo_epi32( selector1, c_int32_1p2 );
		c_int32_1p3 = _mm512_mullo_epi32( selector1, c_int32_1p3 );

		c_int32_2p0 = _mm512_mullo_epi32( selector1, c_int32_2p0 );
		c_int32_2p1 = _mm512_mullo_epi32( selector1, c_int32_2p1 );
		c_int32_2p2 = _mm512_mullo_epi32( selector1, c_int32_2p2 );
		c_int32_2p3 = _mm512_mullo_epi32( selector1, c_int32_2p3 );
	}

	// Scale C by beta.
	if ( beta != 0 )
	{
		if ( ( post_ops_attr.buf_downscale != NULL ) &&
			 ( post_ops_attr.is_first_k == TRUE ) )
		{
			// c[0:0-15,16-31,32-47,48-63]
			S8_S32_BETA_OP4(0,0,selector1,selector2);

			// c[1:0-15,16-31,32-47,48-63]
			S8_S32_BETA_OP4(0,1,selector1,selector2);

			// c[2:0-15,16-31,32-47,48-63]
			S8_S32_BETA_OP4(0,2,selector1,selector2);
		}
		else
		{
			// c[0:0-15,16-31,32-47,48-63]
			S32_S32_BETA_OP4(0,0,selector1,selector2);

			// c[1:0-15,16-31,32-47,48-63]
			S32_S32_BETA_OP4(0,1,selector1,selector2);

			// c[2:0-15,16-31,32-47,48-63]
			S32_S32_BETA_OP4(0,2,selector1,selector2);
		}
	}

	// Post Ops
	lpgemm_post_op* post_ops_list_temp = post_ops_list;
	POST_OP_LABEL_LASTK_SAFE_JUMP
POST_OPS_BIAS_3x64:
	{
		selector1 =
				_mm512_loadu_si512( ( int32_t* )post_ops_list_temp->op_args1 +
								post_ops_attr.post_op_c_j );
		selector2 =
				_mm512_loadu_si512( ( int32_t* )post_ops_list_temp->op_args1 +
								post_ops_attr.post_op_c_j + ( 1 * 16 ) );
		a_int32_0 =
				_mm512_loadu_si512( ( int32_t* )post_ops_list_temp->op_args1 +
								post_ops_attr.post_op_c_j + ( 2 * 16 ) );
		a_int32_1 =
				_mm512_loadu_si512( ( int32_t* )post_ops_list_temp->op_args1 +
								post_ops_attr.post_op_c_j + ( 3 * 16 ) );

		// c[0,0-15]
		c_int32_0p0 = _mm512_add_epi32( selector1, c_int32_0p0 );

		// c[0, 16-31]
		c_int32_0p1 = _mm512_add_epi32( selector2, c_int32_0p1 );

		// c[0,32-47]
		c_int32_0p2 = _mm512_add_epi32( a_int32_0, c_int32_0p2 );

		// c[0,48-63]
		c_int32_0p3 = _mm512_add_epi32( a_int32_1, c_int32_0p3 );

		// c[1,0-15]
		c_int32_1p0 = _mm512_add_epi32( selector1, c_int32_1p0 );

		// c[1, 16-31]
		c_int32_1p1 = _mm512_add_epi32( selector2, c_int32_1p1 );

		// c[1,32-47]
		c_int32_1p2 = _mm512_add_epi32( a_int32_0, c_int32_1p2 );

		// c[1,48-63]
		c_int32_1p3 = _mm512_add_epi32( a_int32_1, c_int32_1p3 );

		// c[2,0-15]
		c_int32_2p0 = _mm512_add_epi32( selector1, c_int32_2p0 );

		// c[2, 16-31]
		c_int32_2p1 = _mm512_add_epi32( selector2, c_int32_2p1 );

		// c[2,32-47]
		c_int32_2p2 = _mm512_add_epi32( a_int32_0, c_int32_2p2 );

		// c[2,48-63]
		c_int32_2p3 = _mm512_add_epi32( a_int32_1, c_int32_2p3 );

		POST_OP_LABEL_LASTK_SAFE_JUMP_WITH_NEXT_PTR
	}
POST_OPS_RELU_3x64:
	{
		selector1 = _mm512_setzero_epi32();

		// c[0,0-15]
		c_int32_0p0 = _mm512_max_epi32( selector1, c_int32_0p0 );

		// c[0, 16-31]
		c_int32_0p1 = _mm512_max_epi32( selector1, c_int32_0p1 );

		// c[0,32-47]
		c_int32_0p2 = _mm512_max_epi32( selector1, c_int32_0p2 );

		// c[0,48-63]
		c_int32_0p3 = _mm512_max_epi32( selector1, c_int32_0p3 );

		// c[1,0-15]
		c_int32_1p0 = _mm512_max_epi32( selector1, c_int32_1p0 );

		// c[1,16-31]
		c_int32_1p1 = _mm512_max_epi32( selector1, c_int32_1p1 );

		// c[1,32-47]
		c_int32_1p2 = _mm512_max_epi32( selector1, c_int32_1p2 );

		// c[1,48-63]
		c_int32_1p3 = _mm512_max_epi32( selector1, c_int32_1p3 );

		// c[2,0-15]
		c_int32_2p0 = _mm512_max_epi32( selector1, c_int32_2p0 );

		// c[2,16-31]
		c_int32_2p1 = _mm512_max_epi32( selector1, c_int32_2p1 );

		// c[2,32-47]
		c_int32_2p2 = _mm512_max_epi32( selector1, c_int32_2p2 );

		// c[2,48-63]
		c_int32_2p3 = _mm512_max_epi32( selector1, c_int32_2p3 );

		POST_OP_LABEL_LASTK_SAFE_JUMP_WITH_NEXT_PTR
	}
POST_OPS_RELU_SCALE_3x64:
	{
		selector1 = _mm512_setzero_epi32();
		selector2 =
			_mm512_set1_epi32( *( ( int32_t* )post_ops_list_temp->op_args2 ) );

		__mmask16 relu_cmp_mask;

		// c[0, 0-15]
		RELU_SCALE_OP_S32_AVX512(c_int32_0p0)

		// c[0, 16-31]
		RELU_SCALE_OP_S32_AVX512(c_int32_0p1)

		// c[0, 32-47]
		RELU_SCALE_OP_S32_AVX512(c_int32_0p2)

		// c[0, 48-63]
		RELU_SCALE_OP_S32_AVX512(c_int32_0p3)

		// c[1, 0-15]
		RELU_SCALE_OP_S32_AVX512(c_int32_1p0)

		// c[1, 16-31]
		RELU_SCALE_OP_S32_AVX512(c_int32_1p1)

		// c[1, 32-47]
		RELU_SCALE_OP_S32_AVX512(c_int32_1p2)

		// c[1, 48-63]
		RELU_SCALE_OP_S32_AVX512(c_int32_1p3)

		// c[2, 0-15]
		RELU_SCALE_OP_S32_AVX512(c_int32_2p0)

		// c[2, 16-31]
		RELU_SCALE_OP_S32_AVX512(c_int32_2p1)

		// c[2, 32-47]
		RELU_SCALE_OP_S32_AVX512(c_int32_2p2)

		// c[2, 48-63]
		RELU_SCALE_OP_S32_AVX512(c_int32_2p3)

		POST_OP_LABEL_LASTK_SAFE_JUMP_WITH_NEXT_PTR
	}
POST_OPS_GELU_TANH_3x64:
	{
		__m512 dn, z, x, r2, r, y, x_tanh;
		__m512i q;

		// c[0, 0-15]
		GELU_TANH_S32_AVX512(c_int32_0p0, y, r, r2, x, z, dn, x_tanh, q)

		// c[0, 16-31]
		GELU_TANH_S32_AVX512(c_int32_0p1, y, r, r2, x, z, dn, x_tanh, q)

		// c[0, 32-47]
		GELU_TANH_S32_AVX512(c_int32_0p2, y, r, r2, x, z, dn, x_tanh, q)

		// c[0, 48-63]
		GELU_TANH_S32_AVX512(c_int32_0p3, y, r, r2, x, z, dn, x_tanh, q)

		// c[1, 0-15]
		GELU_TANH_S32_AVX512(c_int32_1p0, y, r, r2, x, z, dn, x_tanh, q)

		// c[1, 16-31]
		GELU_TANH_S32_AVX512(c_int32_1p1, y, r, r2, x, z, dn, x_tanh, q)

		// c[1, 32-47]
		GELU_TANH_S32_AVX512(c_int32_1p2, y, r, r2, x, z, dn, x_tanh, q)

		// c[1, 48-63]
		GELU_TANH_S32_AVX512(c_int32_1p3, y, r, r2, x, z, dn, x_tanh, q)

		// c[2, 0-15]
		GELU_TANH_S32_AVX512(c_int32_2p0, y, r, r2, x, z, dn, x_tanh, q)

		// c[2, 16-31]
		GELU_TANH_S32_AVX512(c_int32_2p1, y, r, r2, x, z, dn, x_tanh, q)

		// c[2, 32-47]
		GELU_TANH_S32_AVX512(c_int32_2p2, y, r, r2, x, z, dn, x_tanh, q)

		// c[2, 48-63]
		GELU_TANH_S32_AVX512(c_int32_2p3, y, r, r2, x, z, dn, x_tanh, q)

		POST_OP_LABEL_LASTK_SAFE_JUMP_WITH_NEXT_PTR
	}
POST_OPS_GELU_ERF_3x64:
	{
		__m512 x, r, y, x_erf;

		// c[0, 0-15]
		GELU_ERF_S32_AVX512(c_int32_0p0, y, r, x, x_erf)

		// c[0, 16-31]
		GELU_ERF_S32_AVX512(c_int32_0p1, y, r, x, x_erf)

		// c[0, 32-47]
		GELU_ERF_S32_AVX512(c_int32_0p2, y, r, x, x_erf)

		// c[0, 48-63]
		GELU_ERF_S32_AVX512(c_int32_0p3, y, r, x, x_erf)

		// c[1, 0-15]
		GELU_ERF_S32_AVX512(c_int32_1p0, y, r, x, x_erf)

		// c[1, 16-31]
		GELU_ERF_S32_AVX512(c_int32_1p1, y, r, x, x_erf)

		// c[1, 32-47]
		GELU_ERF_S32_AVX512(c_int32_1p2, y, r, x, x_erf)

		// c[1, 48-63]
		GELU_ERF_S32_AVX512(c_int32_1p3, y, r, x, x_erf)

		// c[2, 0-15]
		GELU_ERF_S32_AVX512(c_int32_2p0, y, r, x, x_erf)

		// c[2, 16-31]
		GELU_ERF_S32_AVX512(c_int32_2p1, y, r, x, x_erf)

		// c[2, 32-47]
		GELU_ERF_S32_AVX512(c_int32_2p2, y, r, x, x_erf)

		// c[2, 48-63]
		GELU_ERF_S32_AVX512(c_int32_2p3, y, r, x, x_erf)

		POST_OP_LABEL_LASTK_SAFE_JUMP_WITH_NEXT_PTR
	}
POST_OPS_CLIP_3x64:
	{
		__m512i min = _mm512_set1_epi32( *( int32_t* )post_ops_list_temp->op_args2 );
		__m512i max = _mm512_set1_epi32( *( int32_t* )post_ops_list_temp->op_args3 );

		// c[0, 0-15]
		CLIP_S32_AVX512(c_int32_0p0, min, max)

		// c[0, 16-31]
		CLIP_S32_AVX512(c_int32_0p1, min, max)

		// c[0, 32-47]
		CLIP_S32_AVX512(c_int32_0p2, min, max)

		// c[0, 48-63]
		CLIP_S32_AVX512(c_int32_0p3, min, max)

		// c[1, 0-15]
		CLIP_S32_AVX512(c_int32_1p0, min, max)

		// c[1, 16-31]
		CLIP_S32_AVX512(c_int32_1p1, min, max)

		// c[1, 32-47]
		CLIP_S32_AVX512(c_int32_1p2, min, max)

		// c[1, 48-63]
		CLIP_S32_AVX512(c_int32_1p3, min, max)

		// c[2, 0-15]
		CLIP_S32_AVX512(c_int32_2p0, min, max)

		// c[2, 16-31]
		CLIP_S32_AVX512(c_int32_2p1, min, max)

		// c[2, 32-47]
		CLIP_S32_AVX512(c_int32_2p2, min, max)

		// c[2, 48-63]
		CLIP_S32_AVX512(c_int32_2p3, min, max)

		POST_OP_LABEL_LASTK_SAFE_JUMP_WITH_NEXT_PTR
	}
POST_OPS_DOWNSCALE_3x64:
	{
<<<<<<< HEAD
		selector1 =
			_mm512_loadu_si512( ( float* )post_ops_list_temp->scale_factor +
							post_ops_attr.post_op_c_j + ( 0 * 16 ) );
		selector2 =
			_mm512_loadu_si512( ( float* )post_ops_list_temp->scale_factor +
							post_ops_attr.post_op_c_j + ( 1 * 16 ) );
		a_int32_0 =
			_mm512_loadu_si512( ( float* )post_ops_list_temp->scale_factor +
							post_ops_attr.post_op_c_j + ( 2 * 16 ) );
		a_int32_1 =
			_mm512_loadu_si512( ( float* )post_ops_list_temp->scale_factor +
							post_ops_attr.post_op_c_j + ( 3 * 16 ) );
		__m128i zero_point0 =
			_mm_loadu_si128( ( __m128i const* )
					( ( int8_t* )post_ops_list_temp->op_args1 +
					post_ops_attr.post_op_c_j + ( 0 * 16 ) ) );
		__m128i zero_point1 =
			_mm_loadu_si128( ( __m128i const* )
					( ( int8_t* )post_ops_list_temp->op_args1 +
					post_ops_attr.post_op_c_j + ( 1 * 16 ) ) );
		__m128i zero_point2 =
			_mm_loadu_si128( ( __m128i const* )
					( ( int8_t* )post_ops_list_temp->op_args1 +
					post_ops_attr.post_op_c_j + ( 2 * 16 ) ) );
		__m128i zero_point3 =
			_mm_loadu_si128( ( __m128i const* )
					( ( int8_t* )post_ops_list_temp->op_args1 +
					post_ops_attr.post_op_c_j + ( 3 * 16 ) ) );
=======
		if ( post_ops_list_temp->scale_factor_len > 1 )
		{
			selector1 =
				_mm512_loadu_si512( ( float* )post_ops_list_temp->scale_factor +
								post_ops_attr.post_op_c_j + ( 0 * 16 ) );
			selector2 =
				_mm512_loadu_si512( ( float* )post_ops_list_temp->scale_factor +
								post_ops_attr.post_op_c_j + ( 1 * 16 ) );
			a_int32_0 =
				_mm512_loadu_si512( ( float* )post_ops_list_temp->scale_factor +
								post_ops_attr.post_op_c_j + ( 2 * 16 ) );
			a_int32_1 =
				_mm512_loadu_si512( ( float* )post_ops_list_temp->scale_factor +
								post_ops_attr.post_op_c_j + ( 3 * 16 ) );
		}
		else if ( post_ops_list_temp->scale_factor_len == 1 )
		{
			selector1 =
				( __m512i )_mm512_set1_ps( *( ( float* )post_ops_list_temp->scale_factor ) );
			selector2 =
				( __m512i )_mm512_set1_ps( *( ( float* )post_ops_list_temp->scale_factor ) );
			a_int32_0 =
				( __m512i )_mm512_set1_ps( *( ( float* )post_ops_list_temp->scale_factor ) );
			a_int32_1 =
				( __m512i )_mm512_set1_ps( *( ( float* )post_ops_list_temp->scale_factor ) );
		}

		// Need to ensure sse not used to avoid avx512 -> sse transition.
		__m128i zero_point0 = _mm512_castsi512_si128( _mm512_setzero_si512() );
		__m128i zero_point1 = _mm512_castsi512_si128( _mm512_setzero_si512() );
		__m128i zero_point2 = _mm512_castsi512_si128( _mm512_setzero_si512() );
		__m128i zero_point3 = _mm512_castsi512_si128( _mm512_setzero_si512() );

		// int8_t zero point value.
		if ( *( ( dim_t* )post_ops_list_temp->op_args3 ) > 1 )
		{
			zero_point0 = _mm_loadu_si128( ( __m128i const* )
							( ( int8_t* )post_ops_list_temp->op_args1 +
							post_ops_attr.post_op_c_j + ( 0 * 16 ) ) );
			zero_point1 = _mm_loadu_si128( ( __m128i const* )
							( ( int8_t* )post_ops_list_temp->op_args1 +
							post_ops_attr.post_op_c_j + ( 1 * 16 ) ) );
			zero_point2 = _mm_loadu_si128( ( __m128i const* )
							( ( int8_t* )post_ops_list_temp->op_args1 +
							post_ops_attr.post_op_c_j + ( 2 * 16 ) ) );
			zero_point3 = _mm_loadu_si128( ( __m128i const* )
							( ( int8_t* )post_ops_list_temp->op_args1 +
							post_ops_attr.post_op_c_j + ( 3 * 16 ) ) );
		}
		else if ( *( ( dim_t* )post_ops_list_temp->op_args3 ) == 1 )
		{
			zero_point0 = _mm_maskz_set1_epi8( 0xFFFF,
							*( ( int8_t* )post_ops_list_temp->op_args1 ) );
			zero_point1 = _mm_maskz_set1_epi8( 0xFFFF,
							*( ( int8_t* )post_ops_list_temp->op_args1 ) );
			zero_point2 = _mm_maskz_set1_epi8( 0xFFFF,
							*( ( int8_t* )post_ops_list_temp->op_args1 ) );
			zero_point3 = _mm_maskz_set1_epi8( 0xFFFF,
							*( ( int8_t* )post_ops_list_temp->op_args1 ) );
		}
>>>>>>> f3c166b0

		// c[0, 0-15]
		CVT_MULRND_CVT32(c_int32_0p0,selector1,zero_point0);

		// c[0, 16-31]
		CVT_MULRND_CVT32(c_int32_0p1,selector2,zero_point1);

		// c[0, 32-47]
		CVT_MULRND_CVT32(c_int32_0p2,a_int32_0,zero_point2);

		// c[0, 48-63]
		CVT_MULRND_CVT32(c_int32_0p3,a_int32_1,zero_point3);

		// c[1, 0-15]
		CVT_MULRND_CVT32(c_int32_1p0,selector1,zero_point0);

		// c[1, 16-31]
		CVT_MULRND_CVT32(c_int32_1p1,selector2,zero_point1);

		// c[1, 32-47]
		CVT_MULRND_CVT32(c_int32_1p2,a_int32_0,zero_point2);

		// c[1, 48-63]
		CVT_MULRND_CVT32(c_int32_1p3,a_int32_1,zero_point3);

		// c[2, 0-15]
		CVT_MULRND_CVT32(c_int32_2p0,selector1,zero_point0);

		// c[2, 16-31]
		CVT_MULRND_CVT32(c_int32_2p1,selector2,zero_point1);

		// c[2, 32-47]
		CVT_MULRND_CVT32(c_int32_2p2,a_int32_0,zero_point2);

		// c[2, 48-63]
		CVT_MULRND_CVT32(c_int32_2p3,a_int32_1,zero_point3);

		POST_OP_LABEL_LASTK_SAFE_JUMP_WITH_NEXT_PTR
	}
POST_OPS_MATRIX_ADD_3x64:
	{
		dim_t ldm = *( dim_t* )post_ops_list_temp->op_args3;
		if ( post_ops_attr.c_stor_type == S8 )
		{
			int8_t* matptr = ( int8_t* )post_ops_list_temp->op_args1;

			// c[0:0-15,16-31,32-47,48-63]
			S8_S32_MATRIX_ADD_4COL(selector1,selector2,a_int32_0,a_int32_1,0);

			// c[1:0-15,16-31,32-47,48-63]
			S8_S32_MATRIX_ADD_4COL(selector1,selector2,a_int32_0,a_int32_1,1);

			// c[2:0-15,16-31,32-47,48-63]
			S8_S32_MATRIX_ADD_4COL(selector1,selector2,a_int32_0,a_int32_1,2);
		}
		else
		{
			int32_t* matptr = ( int32_t* )post_ops_list_temp->op_args1;

			// c[0:0-15,16-31,32-47,48-63]
			S32_S32_MATRIX_ADD_4COL(selector1,selector2,a_int32_0,a_int32_1,0);

			// c[1:0-15,16-31,32-47,48-63]
			S32_S32_MATRIX_ADD_4COL(selector1,selector2,a_int32_0,a_int32_1,1);

			// c[2:0-15,16-31,32-47,48-63]
			S32_S32_MATRIX_ADD_4COL(selector1,selector2,a_int32_0,a_int32_1,2);
		}

		POST_OP_LABEL_LASTK_SAFE_JUMP_WITH_NEXT_PTR
	}
POST_OPS_SWISH_3x64:
	{
		selector1 =
			_mm512_set1_epi32( *( ( int32_t* )post_ops_list_temp->op_args2 ) );
		__m512 al = _mm512_cvtepi32_ps( selector1 );

		__m512 fl_reg, al_in, r, r2, z, dn;

		// c[0, 0-15]
		SWISH_S32_AVX512(c_int32_0p0, fl_reg, al, al_in, r, r2, z, dn, selector2);

		// c[0, 16-31]
		SWISH_S32_AVX512(c_int32_0p1, fl_reg, al, al_in, r, r2, z, dn, selector2);

		// c[0, 32-47]
		SWISH_S32_AVX512(c_int32_0p2, fl_reg, al, al_in, r, r2, z, dn, selector2);

		// c[0, 48-63]
		SWISH_S32_AVX512(c_int32_0p3, fl_reg, al, al_in, r, r2, z, dn, selector2);

		// c[1, 0-15]
		SWISH_S32_AVX512(c_int32_1p0, fl_reg, al, al_in, r, r2, z, dn, selector2);

		// c[1, 16-31]
		SWISH_S32_AVX512(c_int32_1p1, fl_reg, al, al_in, r, r2, z, dn, selector2);

		// c[1, 32-47]
		SWISH_S32_AVX512(c_int32_1p2, fl_reg, al, al_in, r, r2, z, dn, selector2);

		// c[1, 48-63]
		SWISH_S32_AVX512(c_int32_1p3, fl_reg, al, al_in, r, r2, z, dn, selector2);

		// c[2, 0-15]
		SWISH_S32_AVX512(c_int32_2p0, fl_reg, al, al_in, r, r2, z, dn, selector2);

		// c[2, 16-31]
		SWISH_S32_AVX512(c_int32_2p1, fl_reg, al, al_in, r, r2, z, dn, selector2);

		// c[2, 32-47]
		SWISH_S32_AVX512(c_int32_2p2, fl_reg, al, al_in, r, r2, z, dn, selector2);

		// c[2, 48-63]
		SWISH_S32_AVX512(c_int32_2p3, fl_reg, al, al_in, r, r2, z, dn, selector2);

		POST_OP_LABEL_LASTK_SAFE_JUMP_WITH_NEXT_PTR
	}
POST_OPS_3x64_DISABLE:
	;

	if ( ( post_ops_attr.buf_downscale != NULL ) && ( post_ops_attr.is_last_k == TRUE ) )
	{
		// Generate a mask16 of all 1's.
		selector1 = _mm512_setzero_epi32();
		selector2 = _mm512_set1_epi32( 10 );
		__mmask16 mask_all1 = _mm512_cmplt_epi32_mask( selector1, selector2 );

		// Store the results in downscaled type (int8 instead of int32).
		// c[0,0-15]
		CVT_STORE_S32_S8(c_int32_0p0,0,0);

		// c[0,16-31]
		CVT_STORE_S32_S8(c_int32_0p1,0,1);

		// c[0,32-47]
		CVT_STORE_S32_S8(c_int32_0p2,0,2);

		// c[0,48-63]
		CVT_STORE_S32_S8(c_int32_0p3,0,3);

		// c[1,0-15]
		CVT_STORE_S32_S8(c_int32_1p0,1,0);

		// c[1,16-31]
		CVT_STORE_S32_S8(c_int32_1p1,1,1);

		// c[1,32-47]
		CVT_STORE_S32_S8(c_int32_1p2,1,2);

		// c[1,48-63]
		CVT_STORE_S32_S8(c_int32_1p3,1,3);

		// c[2,0-15]
		CVT_STORE_S32_S8(c_int32_2p0,2,0);

		// c[2,16-31]
		CVT_STORE_S32_S8(c_int32_2p1,2,1);

		// c[2,32-47]
		CVT_STORE_S32_S8(c_int32_2p2,2,2);

		// c[2,48-63]
		CVT_STORE_S32_S8(c_int32_2p3,2,3);
	}
	else
	{
		// Store the results.
		// c[0,0-15]
		_mm512_storeu_si512( c + ( rs_c * 0 ) + ( 0*16 ), c_int32_0p0 );

		// c[0, 16-31]
		_mm512_storeu_si512( c + ( rs_c * 0 ) + ( 1*16 ), c_int32_0p1 );

		// c[0,32-47]
		_mm512_storeu_si512( c + ( rs_c * 0 ) + ( 2*16 ), c_int32_0p2 );

		// c[0,48-63]
		_mm512_storeu_si512( c + ( rs_c * 0 ) + ( 3*16 ), c_int32_0p3 );

		// c[1,0-15]
		_mm512_storeu_si512( c + ( rs_c * 1 ) + ( 0*16 ), c_int32_1p0 );

		// c[1,16-31]
		_mm512_storeu_si512( c + ( rs_c * 1 ) + ( 1*16 ), c_int32_1p1 );

		// c[1,32-47]
		_mm512_storeu_si512( c + ( rs_c * 1 ) + ( 2*16 ), c_int32_1p2 );

		// c[1,48-63]
		_mm512_storeu_si512( c + ( rs_c * 1 ) + ( 3*16 ), c_int32_1p3 );

		// c[2,0-15]
		_mm512_storeu_si512( c + ( rs_c * 2 ) + ( 0*16 ), c_int32_2p0 );

		// c[2,16-31]
		_mm512_storeu_si512( c + ( rs_c * 2 ) + ( 1*16 ), c_int32_2p1 );

		// c[2,32-47]
		_mm512_storeu_si512( c + ( rs_c * 2 ) + ( 2*16 ), c_int32_2p2 );

		// c[2,48-63]
		_mm512_storeu_si512( c + ( rs_c * 2 ) + ( 3*16 ), c_int32_2p3 );
	}
}

// 2x64 int8o32 kernel
LPGEMM_M_FRINGE_KERN(uint8_t,int8_t,int32_t,u8s8s32o32_2x64)
{
	static void* post_ops_labels[] =
						{
						  &&POST_OPS_2x64_DISABLE,
						  &&POST_OPS_BIAS_2x64,
						  &&POST_OPS_RELU_2x64,
						  &&POST_OPS_RELU_SCALE_2x64,
						  &&POST_OPS_GELU_TANH_2x64,
						  &&POST_OPS_GELU_ERF_2x64,
						  &&POST_OPS_CLIP_2x64,
						  &&POST_OPS_DOWNSCALE_2x64,
						  &&POST_OPS_MATRIX_ADD_2x64,
						  &&POST_OPS_SWISH_2x64
						};
	dim_t k_full_pieces = k0 / 4;
	dim_t k_partial_pieces = k0 % 4;

	// B matrix storage.
	__m512i b0 = _mm512_setzero_epi32();
	__m512i b1 = _mm512_setzero_epi32();
	__m512i b2 = _mm512_setzero_epi32();
	__m512i b3 = _mm512_setzero_epi32();

	// A matrix storage.
	__m512i a_int32_0 = _mm512_setzero_epi32();
	__m512i a_int32_1 = _mm512_setzero_epi32();

	// Registers to use for accumulating C.
	__m512i c_int32_0p0 = _mm512_setzero_epi32();
	__m512i c_int32_0p1 = _mm512_setzero_epi32();
	__m512i c_int32_0p2 = _mm512_setzero_epi32();
	__m512i c_int32_0p3 = _mm512_setzero_epi32();

	__m512i c_int32_1p0 = _mm512_setzero_epi32();
	__m512i c_int32_1p1 = _mm512_setzero_epi32();
	__m512i c_int32_1p2 = _mm512_setzero_epi32();
	__m512i c_int32_1p3 = _mm512_setzero_epi32();

	// gcc compiler (atleast 11.2 to 13.1) avoid loading B into
	//  registers while generating the code. A dummy shuffle instruction
	//  is used on b data to explicitly specify to gcc compiler
	//  b data needs to be kept in registers to reuse across FMA's
	__m512i dsmask = _mm512_set_epi64(
					0x0F0E0D0C0B0A0908, 0x0706050403020100,
					0x0F0E0D0C0B0A0908, 0x0706050403020100,
					0x0F0E0D0C0B0A0908, 0x0706050403020100,
					0x0F0E0D0C0B0A0908, 0x0706050403020100);

	for ( dim_t kr = 0; kr < k_full_pieces; kr += 1 )
	{
		b0 = _mm512_loadu_si512( b + ( rs_b * kr ) + ( cs_b * 0 ) );
		b0 = _mm512_shuffle_epi8(b0, dsmask);
		// Broadcast a[0,kr:kr+4].
		a_int32_0 = _mm512_set1_epi32( *( uint32_t* )( a + ( rs_a * 0 ) + ( cs_a * kr ) ) );

		b1 = _mm512_loadu_si512( b + (rs_b * kr) + (cs_b * 1));
		b1 = _mm512_shuffle_epi8( b1, dsmask);
		b2 = _mm512_loadu_si512( b + (rs_b * kr) + (cs_b * 2));
		b2 = _mm512_shuffle_epi8( b2, dsmask);
		b3 = _mm512_loadu_si512( b + (rs_b * kr) + (cs_b * 3));
		b3 = _mm512_shuffle_epi8( b3, dsmask);

		// Perform column direction mat-mul with k = 4.
		// c[0,0-63] = a[0,kr:kr+4]*b[kr:kr+4,0-63]
		c_int32_0p0 = _mm512_dpbusd_epi32( c_int32_0p0, a_int32_0, b0 );

		// Broadcast a[1,kr:kr+4].
		a_int32_1 = _mm512_set1_epi32( *( uint32_t* )( a + ( rs_a * 1 ) + ( cs_a * kr ) ) );

		c_int32_0p1 = _mm512_dpbusd_epi32( c_int32_0p1, a_int32_0, b1 );
		c_int32_0p2 = _mm512_dpbusd_epi32( c_int32_0p2, a_int32_0, b2 );
		c_int32_0p3 = _mm512_dpbusd_epi32( c_int32_0p3, a_int32_0, b3 );

		// Perform column direction mat-mul with k = 4.
		// c[1,0-63] = a[1,kr:kr+4]*b[kr:kr+4,0-63]
		c_int32_1p0 = _mm512_dpbusd_epi32( c_int32_1p0, a_int32_1, b0 );
		c_int32_1p1 = _mm512_dpbusd_epi32( c_int32_1p1, a_int32_1, b1 );
		c_int32_1p2 = _mm512_dpbusd_epi32( c_int32_1p2, a_int32_1, b2 );
		c_int32_1p3 = _mm512_dpbusd_epi32( c_int32_1p3, a_int32_1, b3 );
	}
	// Handle k remainder.
	if ( k_partial_pieces > 0 )
	{
		__m128i a_kfringe_buf;
		__mmask16 load_mask = _cvtu32_mask16( 0xFFFF >> ( 16 - k_partial_pieces ) );

		b0 = _mm512_loadu_si512( b + ( rs_b * k_full_pieces ) + ( cs_b * 0 ) );

		// Broadcast a[0,kr:kr+4].
		a_kfringe_buf = _mm_maskz_loadu_epi8
		(
		  load_mask,
		  ( a + ( rs_a * 0 ) + ( cs_a * k_full_pieces ) )
		);
		a_int32_0 = _mm512_broadcastd_epi32( a_kfringe_buf );

		b1 = _mm512_loadu_si512( b + ( rs_b * k_full_pieces ) + ( cs_b * 1 ) );
		b2 = _mm512_loadu_si512( b + ( rs_b * k_full_pieces ) + ( cs_b * 2 ) );
		b3 = _mm512_loadu_si512( b + ( rs_b * k_full_pieces ) + ( cs_b * 3 ) );

		// Perform column direction mat-mul with k = 4.
		// c[0,0-63] = a[0,kr:kr+4]*b[kr:kr+4,0-63]
		c_int32_0p0 = _mm512_dpbusd_epi32( c_int32_0p0, a_int32_0, b0 );

		// Broadcast a[1,kr:kr+4].
		a_kfringe_buf = _mm_maskz_loadu_epi8
		(
		  load_mask,
		  ( a + ( rs_a * 1 ) + ( cs_a * k_full_pieces ) )
		);
		a_int32_1 = _mm512_broadcastd_epi32( a_kfringe_buf );

		c_int32_0p1 = _mm512_dpbusd_epi32( c_int32_0p1, a_int32_0, b1 );
		c_int32_0p2 = _mm512_dpbusd_epi32( c_int32_0p2, a_int32_0, b2 );
		c_int32_0p3 = _mm512_dpbusd_epi32( c_int32_0p3, a_int32_0, b3 );

		// Perform column direction mat-mul with k = 4.
		// c[1,0-63] = a[1,kr:kr+4]*b[kr:kr+4,0-63]
		c_int32_1p0 = _mm512_dpbusd_epi32( c_int32_1p0, a_int32_1, b0 );
		c_int32_1p1 = _mm512_dpbusd_epi32( c_int32_1p1, a_int32_1, b1 );
		c_int32_1p2 = _mm512_dpbusd_epi32( c_int32_1p2, a_int32_1, b2 );
		c_int32_1p3 = _mm512_dpbusd_epi32( c_int32_1p3, a_int32_1, b3 );
	}

	// Load alpha and beta
	__m512i selector1 = _mm512_set1_epi32( alpha );
	__m512i selector2 = _mm512_set1_epi32( beta );

	if ( alpha != 1 )
	{
		// Scale by alpha
		c_int32_0p0 = _mm512_mullo_epi32( selector1, c_int32_0p0 );
		c_int32_0p1 = _mm512_mullo_epi32( selector1, c_int32_0p1 );
		c_int32_0p2 = _mm512_mullo_epi32( selector1, c_int32_0p2 );
		c_int32_0p3 = _mm512_mullo_epi32( selector1, c_int32_0p3 );

		c_int32_1p0 = _mm512_mullo_epi32( selector1, c_int32_1p0 );
		c_int32_1p1 = _mm512_mullo_epi32( selector1, c_int32_1p1 );
		c_int32_1p2 = _mm512_mullo_epi32( selector1, c_int32_1p2 );
		c_int32_1p3 = _mm512_mullo_epi32( selector1, c_int32_1p3 );
	}

	// Scale C by beta.
	if ( beta != 0 )
	{
		if ( ( post_ops_attr.buf_downscale != NULL ) &&
			 ( post_ops_attr.is_first_k == TRUE ) )
		{
			// c[0:0-15,16-31,32-47,48-63]
			S8_S32_BETA_OP4(0,0,selector1,selector2);

			// c[1:0-15,16-31,32-47,48-63]
			S8_S32_BETA_OP4(0,1,selector1,selector2);
		}
		else
		{
			// c[0:0-15,16-31,32-47,48-63]
			S32_S32_BETA_OP4(0,0,selector1,selector2);

			// c[1:0-15,16-31,32-47,48-63]
			S32_S32_BETA_OP4(0,1,selector1,selector2);
		}
	}

	// Post Ops
	lpgemm_post_op* post_ops_list_temp = post_ops_list;
	POST_OP_LABEL_LASTK_SAFE_JUMP
POST_OPS_BIAS_2x64:
	{
		selector1 =
				_mm512_loadu_si512( ( int32_t* )post_ops_list_temp->op_args1 +
								post_ops_attr.post_op_c_j );
		selector2 =
				_mm512_loadu_si512( ( int32_t* )post_ops_list_temp->op_args1 +
								post_ops_attr.post_op_c_j + ( 1 * 16 ) );
		a_int32_0 =
				_mm512_loadu_si512( ( int32_t* )post_ops_list_temp->op_args1 +
								post_ops_attr.post_op_c_j + ( 2 * 16 ) );
		a_int32_1 =
				_mm512_loadu_si512( ( int32_t* )post_ops_list_temp->op_args1 +
								post_ops_attr.post_op_c_j + ( 3 * 16 ) );

		// c[0,0-15]
		c_int32_0p0 = _mm512_add_epi32( selector1, c_int32_0p0 );

		// c[0, 16-31]
		c_int32_0p1 = _mm512_add_epi32( selector2, c_int32_0p1 );

		// c[0,32-47]
		c_int32_0p2 = _mm512_add_epi32( a_int32_0, c_int32_0p2 );

		// c[0,48-63]
		c_int32_0p3 = _mm512_add_epi32( a_int32_1, c_int32_0p3 );

		// c[1,0-15]
		c_int32_1p0 = _mm512_add_epi32( selector1, c_int32_1p0 );

		// c[1, 16-31]
		c_int32_1p1 = _mm512_add_epi32( selector2, c_int32_1p1 );

		// c[1,32-47]
		c_int32_1p2 = _mm512_add_epi32( a_int32_0, c_int32_1p2 );

		// c[1,48-63]
		c_int32_1p3 = _mm512_add_epi32( a_int32_1, c_int32_1p3 );

		POST_OP_LABEL_LASTK_SAFE_JUMP_WITH_NEXT_PTR
	}
POST_OPS_RELU_2x64:
	{
		selector1 = _mm512_setzero_epi32();

		// c[0,0-15]
		c_int32_0p0 = _mm512_max_epi32( selector1, c_int32_0p0 );

		// c[0, 16-31]
		c_int32_0p1 = _mm512_max_epi32( selector1, c_int32_0p1 );

		// c[0,32-47]
		c_int32_0p2 = _mm512_max_epi32( selector1, c_int32_0p2 );

		// c[0,48-63]
		c_int32_0p3 = _mm512_max_epi32( selector1, c_int32_0p3 );

		// c[1,0-15]
		c_int32_1p0 = _mm512_max_epi32( selector1, c_int32_1p0 );

		// c[1,16-31]
		c_int32_1p1 = _mm512_max_epi32( selector1, c_int32_1p1 );

		// c[1,32-47]
		c_int32_1p2 = _mm512_max_epi32( selector1, c_int32_1p2 );

		// c[1,48-63]
		c_int32_1p3 = _mm512_max_epi32( selector1, c_int32_1p3 );

		POST_OP_LABEL_LASTK_SAFE_JUMP_WITH_NEXT_PTR
	}
POST_OPS_RELU_SCALE_2x64:
	{
		selector1 = _mm512_setzero_epi32();
		selector2 =
			_mm512_set1_epi32( *( ( int32_t* )post_ops_list_temp->op_args2 ) );

		__mmask16 relu_cmp_mask;

		// c[0, 0-15]
		RELU_SCALE_OP_S32_AVX512(c_int32_0p0)

		// c[0, 16-31]
		RELU_SCALE_OP_S32_AVX512(c_int32_0p1)

		// c[0, 32-47]
		RELU_SCALE_OP_S32_AVX512(c_int32_0p2)

		// c[0, 48-63]
		RELU_SCALE_OP_S32_AVX512(c_int32_0p3)

		// c[1, 0-15]
		RELU_SCALE_OP_S32_AVX512(c_int32_1p0)

		// c[1, 16-31]
		RELU_SCALE_OP_S32_AVX512(c_int32_1p1)

		// c[1, 32-47]
		RELU_SCALE_OP_S32_AVX512(c_int32_1p2)

		// c[1, 48-63]
		RELU_SCALE_OP_S32_AVX512(c_int32_1p3)

		POST_OP_LABEL_LASTK_SAFE_JUMP_WITH_NEXT_PTR
	}
POST_OPS_GELU_TANH_2x64:
	{
		__m512 dn, z, x, r2, r, y, x_tanh;
		__m512i q;


		// c[0, 0-15]
		GELU_TANH_S32_AVX512(c_int32_0p0, y, r, r2, x, z, dn, x_tanh, q)

		// c[0, 16-31]
		GELU_TANH_S32_AVX512(c_int32_0p1, y, r, r2, x, z, dn, x_tanh, q)

		// c[0, 32-47]
		GELU_TANH_S32_AVX512(c_int32_0p2, y, r, r2, x, z, dn, x_tanh, q)

		// c[0, 48-63]
		GELU_TANH_S32_AVX512(c_int32_0p3, y, r, r2, x, z, dn, x_tanh, q)

		// c[1, 0-15]
		GELU_TANH_S32_AVX512(c_int32_1p0, y, r, r2, x, z, dn, x_tanh, q)

		// c[1, 16-31]
		GELU_TANH_S32_AVX512(c_int32_1p1, y, r, r2, x, z, dn, x_tanh, q)

		// c[1, 32-47]
		GELU_TANH_S32_AVX512(c_int32_1p2, y, r, r2, x, z, dn, x_tanh, q)

		// c[1, 48-63]
		GELU_TANH_S32_AVX512(c_int32_1p3, y, r, r2, x, z, dn, x_tanh, q)

		POST_OP_LABEL_LASTK_SAFE_JUMP_WITH_NEXT_PTR
	}
POST_OPS_GELU_ERF_2x64:
	{
		__m512 x, r, y, x_erf;

		// c[0, 0-15]
		GELU_ERF_S32_AVX512(c_int32_0p0, y, r, x, x_erf)

		// c[0, 16-31]
		GELU_ERF_S32_AVX512(c_int32_0p1, y, r, x, x_erf)

		// c[0, 32-47]
		GELU_ERF_S32_AVX512(c_int32_0p2, y, r, x, x_erf)

		// c[0, 48-63]
		GELU_ERF_S32_AVX512(c_int32_0p3, y, r, x, x_erf)

		// c[1, 0-15]
		GELU_ERF_S32_AVX512(c_int32_1p0, y, r, x, x_erf)

		// c[1, 16-31]
		GELU_ERF_S32_AVX512(c_int32_1p1, y, r, x, x_erf)

		// c[1, 32-47]
		GELU_ERF_S32_AVX512(c_int32_1p2, y, r, x, x_erf)

		// c[1, 48-63]
		GELU_ERF_S32_AVX512(c_int32_1p3, y, r, x, x_erf)

		POST_OP_LABEL_LASTK_SAFE_JUMP_WITH_NEXT_PTR
	}
POST_OPS_CLIP_2x64:
	{
		__m512i min = _mm512_set1_epi32( *( int32_t* )post_ops_list_temp->op_args2 );
		__m512i max = _mm512_set1_epi32( *( int32_t* )post_ops_list_temp->op_args3 );

		// c[0, 0-15]
		CLIP_S32_AVX512(c_int32_0p0, min, max)

		// c[0, 16-31]
		CLIP_S32_AVX512(c_int32_0p1, min, max)

		// c[0, 32-47]
		CLIP_S32_AVX512(c_int32_0p2, min, max)

		// c[0, 48-63]
		CLIP_S32_AVX512(c_int32_0p3, min, max)

		// c[1, 0-15]
		CLIP_S32_AVX512(c_int32_1p0, min, max)

		// c[1, 16-31]
		CLIP_S32_AVX512(c_int32_1p1, min, max)

		// c[1, 32-47]
		CLIP_S32_AVX512(c_int32_1p2, min, max)

		// c[1, 48-63]
		CLIP_S32_AVX512(c_int32_1p3, min, max)

		POST_OP_LABEL_LASTK_SAFE_JUMP_WITH_NEXT_PTR
	}
POST_OPS_DOWNSCALE_2x64:
	{
<<<<<<< HEAD
		selector1 =
			_mm512_loadu_si512( ( float* )post_ops_list_temp->scale_factor +
							post_ops_attr.post_op_c_j + ( 0 * 16 ) );
		selector2 =
			_mm512_loadu_si512( ( float* )post_ops_list_temp->scale_factor +
							post_ops_attr.post_op_c_j + ( 1 * 16 ) );
		a_int32_0 =
			_mm512_loadu_si512( ( float* )post_ops_list_temp->scale_factor +
							post_ops_attr.post_op_c_j + ( 2 * 16 ) );
		a_int32_1 =
			_mm512_loadu_si512( ( float* )post_ops_list_temp->scale_factor +
							post_ops_attr.post_op_c_j + ( 3 * 16 ) );
		__m128i zero_point0 =
			_mm_loadu_si128( ( __m128i const* )
					( ( int8_t* )post_ops_list_temp->op_args1 +
					post_ops_attr.post_op_c_j + ( 0 * 16 ) ) );
		__m128i zero_point1 =
			_mm_loadu_si128( ( __m128i const* )
					( ( int8_t* )post_ops_list_temp->op_args1 +
					post_ops_attr.post_op_c_j + ( 1 * 16 ) ) );
		__m128i zero_point2 =
			_mm_loadu_si128( ( __m128i const* )
					( ( int8_t* )post_ops_list_temp->op_args1 +
					post_ops_attr.post_op_c_j + ( 2 * 16 ) ) );
		__m128i zero_point3 =
			_mm_loadu_si128( ( __m128i const* )
					( ( int8_t* )post_ops_list_temp->op_args1 +
					post_ops_attr.post_op_c_j + ( 3 * 16 ) ) );
=======
		if ( post_ops_list_temp->scale_factor_len > 1 )
		{
			selector1 =
				_mm512_loadu_si512( ( float* )post_ops_list_temp->scale_factor +
								post_ops_attr.post_op_c_j + ( 0 * 16 ) );
			selector2 =
				_mm512_loadu_si512( ( float* )post_ops_list_temp->scale_factor +
								post_ops_attr.post_op_c_j + ( 1 * 16 ) );
			a_int32_0 =
				_mm512_loadu_si512( ( float* )post_ops_list_temp->scale_factor +
								post_ops_attr.post_op_c_j + ( 2 * 16 ) );
			a_int32_1 =
				_mm512_loadu_si512( ( float* )post_ops_list_temp->scale_factor +
								post_ops_attr.post_op_c_j + ( 3 * 16 ) );
		}
		else if ( post_ops_list_temp->scale_factor_len == 1 )
		{
			selector1 =
				( __m512i )_mm512_set1_ps( *( ( float* )post_ops_list_temp->scale_factor ) );
			selector2 =
				( __m512i )_mm512_set1_ps( *( ( float* )post_ops_list_temp->scale_factor ) );
			a_int32_0 =
				( __m512i )_mm512_set1_ps( *( ( float* )post_ops_list_temp->scale_factor ) );
			a_int32_1 =
				( __m512i )_mm512_set1_ps( *( ( float* )post_ops_list_temp->scale_factor ) );
		}

		// Need to ensure sse not used to avoid avx512 -> sse transition.
		__m128i zero_point0 = _mm512_castsi512_si128( _mm512_setzero_si512() );
		__m128i zero_point1 = _mm512_castsi512_si128( _mm512_setzero_si512() );
		__m128i zero_point2 = _mm512_castsi512_si128( _mm512_setzero_si512() );
		__m128i zero_point3 = _mm512_castsi512_si128( _mm512_setzero_si512() );

		// int8_t zero point value.
		if ( *( ( dim_t* )post_ops_list_temp->op_args3 ) > 1 )
		{
			zero_point0 = _mm_loadu_si128( ( __m128i const* )
							( ( int8_t* )post_ops_list_temp->op_args1 +
							post_ops_attr.post_op_c_j + ( 0 * 16 ) ) );
			zero_point1 = _mm_loadu_si128( ( __m128i const* )
							( ( int8_t* )post_ops_list_temp->op_args1 +
							post_ops_attr.post_op_c_j + ( 1 * 16 ) ) );
			zero_point2 = _mm_loadu_si128( ( __m128i const* )
							( ( int8_t* )post_ops_list_temp->op_args1 +
							post_ops_attr.post_op_c_j + ( 2 * 16 ) ) );
			zero_point3 = _mm_loadu_si128( ( __m128i const* )
							( ( int8_t* )post_ops_list_temp->op_args1 +
							post_ops_attr.post_op_c_j + ( 3 * 16 ) ) );
		}
		else if ( *( ( dim_t* )post_ops_list_temp->op_args3 ) == 1 )
		{
			zero_point0 = _mm_maskz_set1_epi8( 0xFFFF,
							*( ( int8_t* )post_ops_list_temp->op_args1 ) );
			zero_point1 = _mm_maskz_set1_epi8( 0xFFFF,
							*( ( int8_t* )post_ops_list_temp->op_args1 ) );
			zero_point2 = _mm_maskz_set1_epi8( 0xFFFF,
							*( ( int8_t* )post_ops_list_temp->op_args1 ) );
			zero_point3 = _mm_maskz_set1_epi8( 0xFFFF,
							*( ( int8_t* )post_ops_list_temp->op_args1 ) );
		}
>>>>>>> f3c166b0

		// c[0, 0-15]
		CVT_MULRND_CVT32(c_int32_0p0,selector1,zero_point0);

		// c[0, 16-31]
		CVT_MULRND_CVT32(c_int32_0p1,selector2,zero_point1);

		// c[0, 32-47]
		CVT_MULRND_CVT32(c_int32_0p2,a_int32_0,zero_point2);

		// c[0, 48-63]
		CVT_MULRND_CVT32(c_int32_0p3,a_int32_1,zero_point3);

		// c[1, 0-15]
		CVT_MULRND_CVT32(c_int32_1p0,selector1,zero_point0);

		// c[1, 16-31]
		CVT_MULRND_CVT32(c_int32_1p1,selector2,zero_point1);

		// c[1, 32-47]
		CVT_MULRND_CVT32(c_int32_1p2,a_int32_0,zero_point2);

		// c[1, 48-63]
		CVT_MULRND_CVT32(c_int32_1p3,a_int32_1,zero_point3);

		POST_OP_LABEL_LASTK_SAFE_JUMP_WITH_NEXT_PTR
	}
POST_OPS_MATRIX_ADD_2x64:
	{
		dim_t ldm = *( dim_t* )post_ops_list_temp->op_args3;
		if ( post_ops_attr.c_stor_type == S8 )
		{
			int8_t* matptr = ( int8_t* )post_ops_list_temp->op_args1;

			// c[0:0-15,16-31,32-47,48-63]
			S8_S32_MATRIX_ADD_4COL(selector1,selector2,a_int32_0,a_int32_1,0);

			// c[1:0-15,16-31,32-47,48-63]
			S8_S32_MATRIX_ADD_4COL(selector1,selector2,a_int32_0,a_int32_1,1);
		}
		else
		{
			int32_t* matptr = ( int32_t* )post_ops_list_temp->op_args1;

			// c[0:0-15,16-31,32-47,48-63]
			S32_S32_MATRIX_ADD_4COL(selector1,selector2,a_int32_0,a_int32_1,0);

			// c[1:0-15,16-31,32-47,48-63]
			S32_S32_MATRIX_ADD_4COL(selector1,selector2,a_int32_0,a_int32_1,1);
		}

		POST_OP_LABEL_LASTK_SAFE_JUMP_WITH_NEXT_PTR
	}
POST_OPS_SWISH_2x64:
	{
		selector1 =
			_mm512_set1_epi32( *( ( int32_t* )post_ops_list_temp->op_args2 ) );
		__m512 al = _mm512_cvtepi32_ps( selector1 );

		__m512 fl_reg, al_in, r, r2, z, dn;

		// c[0, 0-15]
		SWISH_S32_AVX512(c_int32_0p0, fl_reg, al, al_in, r, r2, z, dn, selector2);

		// c[0, 16-31]
		SWISH_S32_AVX512(c_int32_0p1, fl_reg, al, al_in, r, r2, z, dn, selector2);

		// c[0, 32-47]
		SWISH_S32_AVX512(c_int32_0p2, fl_reg, al, al_in, r, r2, z, dn, selector2);

		// c[0, 48-63]
		SWISH_S32_AVX512(c_int32_0p3, fl_reg, al, al_in, r, r2, z, dn, selector2);

		// c[1, 0-15]
		SWISH_S32_AVX512(c_int32_1p0, fl_reg, al, al_in, r, r2, z, dn, selector2);

		// c[1, 16-31]
		SWISH_S32_AVX512(c_int32_1p1, fl_reg, al, al_in, r, r2, z, dn, selector2);

		// c[1, 32-47]
		SWISH_S32_AVX512(c_int32_1p2, fl_reg, al, al_in, r, r2, z, dn, selector2);

		// c[1, 48-63]
		SWISH_S32_AVX512(c_int32_1p3, fl_reg, al, al_in, r, r2, z, dn, selector2);

		POST_OP_LABEL_LASTK_SAFE_JUMP_WITH_NEXT_PTR
	}
POST_OPS_2x64_DISABLE:
	;

	if ( ( post_ops_attr.buf_downscale != NULL ) && ( post_ops_attr.is_last_k == TRUE ) )
	{
		// Generate a mask16 of all 1's.
		selector1 = _mm512_setzero_epi32();
		selector2 = _mm512_set1_epi32( 10 );
		__mmask16 mask_all1 = _mm512_cmplt_epi32_mask( selector1, selector2 );

		// Store the results in downscaled type (int8 instead of int32).
		// c[0,0-15]
		CVT_STORE_S32_S8(c_int32_0p0,0,0);

		// c[0,16-31]
		CVT_STORE_S32_S8(c_int32_0p1,0,1);

		// c[0,32-47]
		CVT_STORE_S32_S8(c_int32_0p2,0,2);

		// c[0,48-63]
		CVT_STORE_S32_S8(c_int32_0p3,0,3);

		// c[1,0-15]
		CVT_STORE_S32_S8(c_int32_1p0,1,0);

		// c[1,16-31]
		CVT_STORE_S32_S8(c_int32_1p1,1,1);

		// c[1,32-47]
		CVT_STORE_S32_S8(c_int32_1p2,1,2);

		// c[1,48-63]
		CVT_STORE_S32_S8(c_int32_1p3,1,3);
	}
	else
	{
		// Store the results.
		// c[0,0-15]
		_mm512_storeu_si512( c + ( rs_c * 0 ) + ( 0*16 ), c_int32_0p0 );

		// c[0, 16-31]
		_mm512_storeu_si512( c + ( rs_c * 0 ) + ( 1*16 ), c_int32_0p1 );

		// c[0,32-47]
		_mm512_storeu_si512( c + ( rs_c * 0 ) + ( 2*16 ), c_int32_0p2 );

		// c[0,48-63]
		_mm512_storeu_si512( c + ( rs_c * 0 ) + ( 3*16 ), c_int32_0p3 );

		// c[1,0-15]
		_mm512_storeu_si512( c + ( rs_c * 1 ) + ( 0*16 ), c_int32_1p0 );

		// c[1,16-31]
		_mm512_storeu_si512( c + ( rs_c * 1 ) + ( 1*16 ), c_int32_1p1 );

		// c[1,32-47]
		_mm512_storeu_si512( c + ( rs_c * 1 ) + ( 2*16 ), c_int32_1p2 );

		// c[1,48-63]
		_mm512_storeu_si512( c + ( rs_c * 1 ) + ( 3*16 ), c_int32_1p3 );
	}
}

// 1x64 int8o32 kernel
LPGEMM_M_FRINGE_KERN(uint8_t,int8_t,int32_t,u8s8s32o32_1x64)
{
	static void* post_ops_labels[] =
						{
						  &&POST_OPS_1x64_DISABLE,
						  &&POST_OPS_BIAS_1x64,
						  &&POST_OPS_RELU_1x64,
						  &&POST_OPS_RELU_SCALE_1x64,
						  &&POST_OPS_GELU_TANH_1x64,
						  &&POST_OPS_GELU_ERF_1x64,
						  &&POST_OPS_CLIP_1x64,
						  &&POST_OPS_DOWNSCALE_1x64,
						  &&POST_OPS_MATRIX_ADD_1x64,
						  &&POST_OPS_SWISH_1x64
						};
	dim_t k_full_pieces = k0 / 4;
	dim_t k_partial_pieces = k0 % 4;

	// B matrix storage.
	__m512i b0 = _mm512_setzero_epi32();
	__m512i b1 = _mm512_setzero_epi32();
	__m512i b2 = _mm512_setzero_epi32();
	__m512i b3 = _mm512_setzero_epi32();

	// A matrix storage.
	__m512i a_int32_0 = _mm512_setzero_epi32();
	__m512i a_int32_1 = _mm512_setzero_epi32();

	//  Registers to use for accumulating C.
	__m512i c_int32_0p0 = _mm512_setzero_epi32();
	__m512i c_int32_0p1 = _mm512_setzero_epi32();
	__m512i c_int32_0p2 = _mm512_setzero_epi32();
	__m512i c_int32_0p3 = _mm512_setzero_epi32();

	for ( dim_t kr = 0; kr < k_full_pieces; kr += 1 )
	{
		b0 = _mm512_loadu_si512( b + ( rs_b * kr ) + ( cs_b * 0 ) );

		// Broadcast a[0,kr]
		a_int32_0 = _mm512_set1_epi32( *( uint32_t* )( a + ( rs_a * 0 ) + ( cs_a * kr ) ) );

		b1 = _mm512_loadu_si512( b + ( rs_b * kr ) + ( cs_b * 1 ) );
		b2 = _mm512_loadu_si512( b + ( rs_b * kr ) + ( cs_b * 2 ) );
		b3 = _mm512_loadu_si512( b + ( rs_b * kr ) + ( cs_b * 3 ) );

		// Perform column direction mat-mul with k = 4.
                // c[0,0-63] = a[0,kr:kr+4]*b[kr:kr+4,0-63]
		c_int32_0p0 = _mm512_dpbusd_epi32( c_int32_0p0, a_int32_0, b0 );
		c_int32_0p1 = _mm512_dpbusd_epi32( c_int32_0p1, a_int32_0, b1 );
		c_int32_0p2 = _mm512_dpbusd_epi32( c_int32_0p2, a_int32_0, b2 );
		c_int32_0p3 = _mm512_dpbusd_epi32( c_int32_0p3, a_int32_0, b3 );
	}
	// Handle k remainder.
	if ( k_partial_pieces > 0 )
	{
		__m128i a_kfringe_buf;
		__mmask16 load_mask = _cvtu32_mask16( 0xFFFF >> ( 16 - k_partial_pieces ) );

		b0 = _mm512_loadu_si512( b + ( rs_b * k_full_pieces ) + ( cs_b * 0 ) );

		// Broadcast a[0,kr:kr+4].
		a_kfringe_buf = _mm_maskz_loadu_epi8
		(
		  load_mask,
		  ( a + ( rs_a * 0 ) + ( cs_a * k_full_pieces ) )
		);
		a_int32_0 = _mm512_broadcastd_epi32( a_kfringe_buf );

		b1 = _mm512_loadu_si512( b + ( rs_b * k_full_pieces ) + ( cs_b * 1 ) );
		b2 = _mm512_loadu_si512( b + ( rs_b * k_full_pieces ) + ( cs_b * 2 ) );
		b3 = _mm512_loadu_si512( b + ( rs_b * k_full_pieces ) + ( cs_b * 3 ) );

		// Perform column direction mat-mul with k = 4.
                // c[0,0-63] = a[0,kr:kr+4]*b[kr:kr+4,0-63]
		c_int32_0p0 = _mm512_dpbusd_epi32( c_int32_0p0, a_int32_0, b0 );
		c_int32_0p1 = _mm512_dpbusd_epi32( c_int32_0p1, a_int32_0, b1 );
		c_int32_0p2 = _mm512_dpbusd_epi32( c_int32_0p2, a_int32_0, b2 );
		c_int32_0p3 = _mm512_dpbusd_epi32( c_int32_0p3, a_int32_0, b3 );
	}
	
	// Load alpha and beta
	__m512i selector1 = _mm512_set1_epi32( alpha );
	__m512i selector2 = _mm512_set1_epi32( beta );

	if ( alpha != 1 )
	{
		// Scale by alpha
		c_int32_0p0 = _mm512_mullo_epi32( selector1, c_int32_0p0 );
		c_int32_0p1 = _mm512_mullo_epi32( selector1, c_int32_0p1 );
		c_int32_0p2 = _mm512_mullo_epi32( selector1, c_int32_0p2 );
		c_int32_0p3 = _mm512_mullo_epi32( selector1, c_int32_0p3 );
	}
	
	// Scale C by beta.
	if ( beta != 0)
	{
		if ( ( post_ops_attr.buf_downscale != NULL ) &&
			 ( post_ops_attr.is_first_k == TRUE ) )
		{
			// c[0:0-15,16-31,32-47,48-63]
			S8_S32_BETA_OP4(0,0,selector1,selector2);
		}
		else
		{
			// c[0:0-15,16-31,32-47,48-63]
			S32_S32_BETA_OP4(0,0,selector1,selector2);
		}
	}

	// Post Ops
	lpgemm_post_op* post_ops_list_temp = post_ops_list;
	POST_OP_LABEL_LASTK_SAFE_JUMP
POST_OPS_BIAS_1x64:
	{
		selector1 =
				_mm512_loadu_si512( ( int32_t* )post_ops_list_temp->op_args1 +
								post_ops_attr.post_op_c_j );
		selector2 =
				_mm512_loadu_si512( ( int32_t* )post_ops_list_temp->op_args1 +
								post_ops_attr.post_op_c_j + ( 1 * 16 ) );
		a_int32_0 =
				_mm512_loadu_si512( ( int32_t* )post_ops_list_temp->op_args1 +
								post_ops_attr.post_op_c_j + ( 2 * 16 ) );
		a_int32_1 =
				_mm512_loadu_si512( ( int32_t* )post_ops_list_temp->op_args1 +
								post_ops_attr.post_op_c_j + ( 3 * 16 ) );

		// c[0,0-15]
		c_int32_0p0 = _mm512_add_epi32( selector1, c_int32_0p0 );

		// c[0, 16-31]
		c_int32_0p1 = _mm512_add_epi32( selector2, c_int32_0p1 );

		// c[0,32-47]
		c_int32_0p2 = _mm512_add_epi32( a_int32_0, c_int32_0p2 );

		// c[0,48-63]
		c_int32_0p3 = _mm512_add_epi32( a_int32_1, c_int32_0p3 );

		POST_OP_LABEL_LASTK_SAFE_JUMP_WITH_NEXT_PTR
	}
POST_OPS_RELU_1x64:
	{
		selector1 = _mm512_setzero_epi32();

		// c[0,0-15]
		c_int32_0p0 = _mm512_max_epi32( selector1, c_int32_0p0 );

		// c[0, 16-31]
		c_int32_0p1 = _mm512_max_epi32( selector1, c_int32_0p1 );

		// c[0,32-47]
		c_int32_0p2 = _mm512_max_epi32( selector1, c_int32_0p2 );

		// c[0,48-63]
		c_int32_0p3 = _mm512_max_epi32( selector1, c_int32_0p3 );

		POST_OP_LABEL_LASTK_SAFE_JUMP_WITH_NEXT_PTR
	}
POST_OPS_RELU_SCALE_1x64:
	{
		selector1 = _mm512_setzero_epi32();
		selector2 =
			_mm512_set1_epi32( *( ( int32_t* )post_ops_list_temp->op_args2 ) );

		__mmask16 relu_cmp_mask;

		// c[0, 0-15]
		RELU_SCALE_OP_S32_AVX512(c_int32_0p0)

		// c[0, 16-31]
		RELU_SCALE_OP_S32_AVX512(c_int32_0p1)

		// c[0, 32-47]
		RELU_SCALE_OP_S32_AVX512(c_int32_0p2)

		// c[0, 48-63]
		RELU_SCALE_OP_S32_AVX512(c_int32_0p3)

		POST_OP_LABEL_LASTK_SAFE_JUMP_WITH_NEXT_PTR
	}
POST_OPS_GELU_TANH_1x64:
	{
		__m512 dn, z, x, r2, r, y, x_tanh;
		__m512i q;

		// c[0, 0-15]
		GELU_TANH_S32_AVX512(c_int32_0p0, y, r, r2, x, z, dn, x_tanh, q)

		// c[0, 16-31]
		GELU_TANH_S32_AVX512(c_int32_0p1, y, r, r2, x, z, dn, x_tanh, q)

		// c[0, 32-47]
		GELU_TANH_S32_AVX512(c_int32_0p2, y, r, r2, x, z, dn, x_tanh, q)

		// c[0, 48-63]
		GELU_TANH_S32_AVX512(c_int32_0p3, y, r, r2, x, z, dn, x_tanh, q)

		POST_OP_LABEL_LASTK_SAFE_JUMP_WITH_NEXT_PTR
	}
POST_OPS_GELU_ERF_1x64:
	{
		__m512 x, r, y, x_erf;

		// c[0, 0-15]
		GELU_ERF_S32_AVX512(c_int32_0p0, y, r, x, x_erf)

		// c[0, 16-31]
		GELU_ERF_S32_AVX512(c_int32_0p1, y, r, x, x_erf)

		// c[0, 32-47]
		GELU_ERF_S32_AVX512(c_int32_0p2, y, r, x, x_erf)

		// c[0, 48-63]
		GELU_ERF_S32_AVX512(c_int32_0p3, y, r, x, x_erf)

		POST_OP_LABEL_LASTK_SAFE_JUMP_WITH_NEXT_PTR
	}
POST_OPS_CLIP_1x64:
	{
		__m512i min = _mm512_set1_epi32( *( int32_t* )post_ops_list_temp->op_args2 );
		__m512i max = _mm512_set1_epi32( *( int32_t* )post_ops_list_temp->op_args3 );

		// c[0, 0-15]
		CLIP_S32_AVX512(c_int32_0p0, min, max)

		// c[0, 16-31]
		CLIP_S32_AVX512(c_int32_0p1, min, max)

		// c[0, 32-47]
		CLIP_S32_AVX512(c_int32_0p2, min, max)

		// c[0, 48-63]
		CLIP_S32_AVX512(c_int32_0p3, min, max)

		POST_OP_LABEL_LASTK_SAFE_JUMP_WITH_NEXT_PTR
	}
POST_OPS_DOWNSCALE_1x64:
	{
<<<<<<< HEAD
		selector1 =
			_mm512_loadu_si512( ( float* )post_ops_list_temp->scale_factor +
							post_ops_attr.post_op_c_j + ( 0 * 16 ) );
		selector2 =
			_mm512_loadu_si512( ( float* )post_ops_list_temp->scale_factor +
							post_ops_attr.post_op_c_j + ( 1 * 16 ) );
		a_int32_0 =
			_mm512_loadu_si512( ( float* )post_ops_list_temp->scale_factor +
							post_ops_attr.post_op_c_j + ( 2 * 16 ) );
		a_int32_1 =
			_mm512_loadu_si512( ( float* )post_ops_list_temp->scale_factor +
							post_ops_attr.post_op_c_j + ( 3 * 16 ) );
		__m128i zero_point0 =
			_mm_loadu_si128( ( __m128i const* )
					( ( int8_t* )post_ops_list_temp->op_args1 +
					post_ops_attr.post_op_c_j + ( 0 * 16 ) ) );
		__m128i zero_point1 =
			_mm_loadu_si128( ( __m128i const* )
					( ( int8_t* )post_ops_list_temp->op_args1 +
					post_ops_attr.post_op_c_j + ( 1 * 16 ) ) );
		__m128i zero_point2 =
			_mm_loadu_si128( ( __m128i const* )
					( ( int8_t* )post_ops_list_temp->op_args1 +
					post_ops_attr.post_op_c_j + ( 2 * 16 ) ) );
		__m128i zero_point3 =
			_mm_loadu_si128( ( __m128i const* )
					( ( int8_t* )post_ops_list_temp->op_args1 +
					post_ops_attr.post_op_c_j + ( 3 * 16 ) ) );
=======
		if ( post_ops_list_temp->scale_factor_len > 1 )
		{
			selector1 =
				_mm512_loadu_si512( ( float* )post_ops_list_temp->scale_factor +
								post_ops_attr.post_op_c_j + ( 0 * 16 ) );
			selector2 =
				_mm512_loadu_si512( ( float* )post_ops_list_temp->scale_factor +
								post_ops_attr.post_op_c_j + ( 1 * 16 ) );
			a_int32_0 =
				_mm512_loadu_si512( ( float* )post_ops_list_temp->scale_factor +
								post_ops_attr.post_op_c_j + ( 2 * 16 ) );
			a_int32_1 =
				_mm512_loadu_si512( ( float* )post_ops_list_temp->scale_factor +
								post_ops_attr.post_op_c_j + ( 3 * 16 ) );
		}
		else if ( post_ops_list_temp->scale_factor_len == 1 )
		{
			selector1 =
				( __m512i )_mm512_set1_ps( *( ( float* )post_ops_list_temp->scale_factor ) );
			selector2 =
				( __m512i )_mm512_set1_ps( *( ( float* )post_ops_list_temp->scale_factor ) );
			a_int32_0 =
				( __m512i )_mm512_set1_ps( *( ( float* )post_ops_list_temp->scale_factor ) );
			a_int32_1 =
				( __m512i )_mm512_set1_ps( *( ( float* )post_ops_list_temp->scale_factor ) );
		}

		// Need to ensure sse not used to avoid avx512 -> sse transition.
		__m128i zero_point0 = _mm512_castsi512_si128( _mm512_setzero_si512() );
		__m128i zero_point1 = _mm512_castsi512_si128( _mm512_setzero_si512() );
		__m128i zero_point2 = _mm512_castsi512_si128( _mm512_setzero_si512() );
		__m128i zero_point3 = _mm512_castsi512_si128( _mm512_setzero_si512() );

		// int8_t zero point value.
		if ( *( ( dim_t* )post_ops_list_temp->op_args3 ) > 1 )
		{
			zero_point0 = _mm_loadu_si128( ( __m128i const* )
							( ( int8_t* )post_ops_list_temp->op_args1 +
							post_ops_attr.post_op_c_j + ( 0 * 16 ) ) );
			zero_point1 = _mm_loadu_si128( ( __m128i const* )
							( ( int8_t* )post_ops_list_temp->op_args1 +
							post_ops_attr.post_op_c_j + ( 1 * 16 ) ) );
			zero_point2 = _mm_loadu_si128( ( __m128i const* )
							( ( int8_t* )post_ops_list_temp->op_args1 +
							post_ops_attr.post_op_c_j + ( 2 * 16 ) ) );
			zero_point3 = _mm_loadu_si128( ( __m128i const* )
							( ( int8_t* )post_ops_list_temp->op_args1 +
							post_ops_attr.post_op_c_j + ( 3 * 16 ) ) );
		}
		else if ( *( ( dim_t* )post_ops_list_temp->op_args3 ) == 1 )
		{
			zero_point0 = _mm_maskz_set1_epi8( 0xFFFF,
							*( ( int8_t* )post_ops_list_temp->op_args1 ) );
			zero_point1 = _mm_maskz_set1_epi8( 0xFFFF,
							*( ( int8_t* )post_ops_list_temp->op_args1 ) );
			zero_point2 = _mm_maskz_set1_epi8( 0xFFFF,
							*( ( int8_t* )post_ops_list_temp->op_args1 ) );
			zero_point3 = _mm_maskz_set1_epi8( 0xFFFF,
							*( ( int8_t* )post_ops_list_temp->op_args1 ) );
		}
>>>>>>> f3c166b0

		// c[0, 0-15]
		CVT_MULRND_CVT32(c_int32_0p0,selector1,zero_point0);

		// c[0, 16-31]
		CVT_MULRND_CVT32(c_int32_0p1,selector2,zero_point1);

		// c[0, 32-47]
		CVT_MULRND_CVT32(c_int32_0p2,a_int32_0,zero_point2);

		// c[0, 48-63]
		CVT_MULRND_CVT32(c_int32_0p3,a_int32_1,zero_point3);

		POST_OP_LABEL_LASTK_SAFE_JUMP_WITH_NEXT_PTR
	}
POST_OPS_MATRIX_ADD_1x64:
	{
		dim_t ldm = *( dim_t* )post_ops_list_temp->op_args3;
		if ( post_ops_attr.c_stor_type == S8 )
		{
			int8_t* matptr = ( int8_t* )post_ops_list_temp->op_args1;

			// c[0:0-15,16-31,32-47,48-63]
			S8_S32_MATRIX_ADD_4COL(selector1,selector2,a_int32_0,a_int32_1,0);
		}
		else
		{
			int32_t* matptr = ( int32_t* )post_ops_list_temp->op_args1;

			// c[0:0-15,16-31,32-47,48-63]
			S32_S32_MATRIX_ADD_4COL(selector1,selector2,a_int32_0,a_int32_1,0);
		}

		POST_OP_LABEL_LASTK_SAFE_JUMP_WITH_NEXT_PTR
	}
POST_OPS_SWISH_1x64:
	{
		selector1 =
			_mm512_set1_epi32( *( ( int32_t* )post_ops_list_temp->op_args2 ) );
		__m512 al = _mm512_cvtepi32_ps( selector1 );

		__m512 fl_reg, al_in, r, r2, z, dn;

		// c[0, 0-15]
		SWISH_S32_AVX512(c_int32_0p0, fl_reg, al, al_in, r, r2, z, dn, selector2);

		// c[0, 16-31]
		SWISH_S32_AVX512(c_int32_0p1, fl_reg, al, al_in, r, r2, z, dn, selector2);

		// c[0, 32-47]
		SWISH_S32_AVX512(c_int32_0p2, fl_reg, al, al_in, r, r2, z, dn, selector2);

		// c[0, 48-63]
		SWISH_S32_AVX512(c_int32_0p3, fl_reg, al, al_in, r, r2, z, dn, selector2);

		POST_OP_LABEL_LASTK_SAFE_JUMP_WITH_NEXT_PTR
	}
POST_OPS_1x64_DISABLE:
	;

	if ( ( post_ops_attr.buf_downscale != NULL ) && ( post_ops_attr.is_last_k == TRUE ) )
	{
		// Generate a mask16 of all 1's.
		selector1 = _mm512_setzero_epi32();
		selector2 = _mm512_set1_epi32( 10 );
		__mmask16 mask_all1 = _mm512_cmplt_epi32_mask( selector1, selector2 );

		// Store the results in downscaled type (int8 instead of int32).
		// c[0,0-15]
		CVT_STORE_S32_S8(c_int32_0p0,0,0);

		// c[0,16-31]
		CVT_STORE_S32_S8(c_int32_0p1,0,1);

		// c[0,32-47]
		CVT_STORE_S32_S8(c_int32_0p2,0,2);

		// c[0,48-63]
		CVT_STORE_S32_S8(c_int32_0p3,0,3);
	}
	else
	{
		// Store the accumulated results.
		// c[0,0-15]
		_mm512_storeu_si512( c + ( rs_c * 0 ) + ( 0*16 ), c_int32_0p0 );

		// c[0, 16-31]
		_mm512_storeu_si512( c + ( rs_c * 0 ) + ( 1*16 ), c_int32_0p1 );

		// c[0,32-47]
		_mm512_storeu_si512( c + ( rs_c * 0 ) + ( 2*16 ), c_int32_0p2 );

		// c[0,48-63]
		_mm512_storeu_si512( c + ( rs_c * 0 ) + ( 3*16 ), c_int32_0p3 );
	}
}
#endif<|MERGE_RESOLUTION|>--- conflicted
+++ resolved
@@ -4,11 +4,7 @@
    An object-based framework for developing high-performance BLAS-like
    libraries.
 
-<<<<<<< HEAD
-   Copyright (C) 2022 - 2023, Advanced Micro Devices, Inc. All rights reserved.
-=======
    Copyright (C) 2022 - 2024, Advanced Micro Devices, Inc. All rights reserved.
->>>>>>> f3c166b0
 
    Redistribution and use in source and binary forms, with or without
    modification, are permitted provided that the following conditions are
@@ -745,36 +741,6 @@
 	}
 POST_OPS_DOWNSCALE_5x64:
 	{
-<<<<<<< HEAD
-		selector1 =
-			_mm512_loadu_si512( ( float* )post_ops_list_temp->scale_factor +
-							post_ops_attr.post_op_c_j + ( 0 * 16 ) );
-		selector2 =
-			_mm512_loadu_si512( ( float* )post_ops_list_temp->scale_factor +
-							post_ops_attr.post_op_c_j + ( 1 * 16 ) );
-		a_int32_0 =
-			_mm512_loadu_si512( ( float* )post_ops_list_temp->scale_factor +
-							post_ops_attr.post_op_c_j + ( 2 * 16 ) );
-		a_int32_1 =
-			_mm512_loadu_si512( ( float* )post_ops_list_temp->scale_factor +
-							post_ops_attr.post_op_c_j + ( 3 * 16 ) );
-		__m128i zero_point0 =
-			_mm_loadu_si128( ( __m128i const* )
-					( ( int8_t* )post_ops_list_temp->op_args1 +
-					post_ops_attr.post_op_c_j + ( 0 * 16 ) ) );
-		__m128i zero_point1 =
-			_mm_loadu_si128( ( __m128i const* )
-					( ( int8_t* )post_ops_list_temp->op_args1 +
-					post_ops_attr.post_op_c_j + ( 1 * 16 ) ) );
-		__m128i zero_point2 =
-			_mm_loadu_si128( ( __m128i const* )
-					( ( int8_t* )post_ops_list_temp->op_args1 +
-					post_ops_attr.post_op_c_j + ( 2 * 16 ) ) );
-		__m128i zero_point3 =
-			_mm_loadu_si128( ( __m128i const* )
-					( ( int8_t* )post_ops_list_temp->op_args1 +
-					post_ops_attr.post_op_c_j + ( 3 * 16 ) ) );
-=======
 		if ( post_ops_list_temp->scale_factor_len > 1 )
 		{
 			selector1 =
@@ -835,7 +801,6 @@
 			zero_point3 = _mm_maskz_set1_epi8( 0xFFFF,
 							*( ( int8_t* )post_ops_list_temp->op_args1 ) );
 		}
->>>>>>> f3c166b0
 
 		// c[0, 0-15]
 		CVT_MULRND_CVT32(c_int32_0p0,selector1,zero_point0);
@@ -1746,36 +1711,6 @@
 	}
 POST_OPS_DOWNSCALE_4x64:
 	{
-<<<<<<< HEAD
-		selector1 =
-			_mm512_loadu_si512( ( float* )post_ops_list_temp->scale_factor +
-							post_ops_attr.post_op_c_j + ( 0 * 16 ) );
-		selector2 =
-			_mm512_loadu_si512( ( float* )post_ops_list_temp->scale_factor +
-							post_ops_attr.post_op_c_j + ( 1 * 16 ) );
-		a_int32_0 =
-			_mm512_loadu_si512( ( float* )post_ops_list_temp->scale_factor +
-							post_ops_attr.post_op_c_j + ( 2 * 16 ) );
-		a_int32_1 =
-			_mm512_loadu_si512( ( float* )post_ops_list_temp->scale_factor +
-							post_ops_attr.post_op_c_j + ( 3 * 16 ) );
-		__m128i zero_point0 =
-			_mm_loadu_si128( ( __m128i const* )
-					( ( int8_t* )post_ops_list_temp->op_args1 +
-					post_ops_attr.post_op_c_j + ( 0 * 16 ) ) );
-		__m128i zero_point1 =
-			_mm_loadu_si128( ( __m128i const* )
-					( ( int8_t* )post_ops_list_temp->op_args1 +
-					post_ops_attr.post_op_c_j + ( 1 * 16 ) ) );
-		__m128i zero_point2 =
-			_mm_loadu_si128( ( __m128i const* )
-					( ( int8_t* )post_ops_list_temp->op_args1 +
-					post_ops_attr.post_op_c_j + ( 2 * 16 ) ) );
-		__m128i zero_point3 =
-			_mm_loadu_si128( ( __m128i const* )
-					( ( int8_t* )post_ops_list_temp->op_args1 +
-					post_ops_attr.post_op_c_j + ( 3 * 16 ) ) );
-=======
 		if ( post_ops_list_temp->scale_factor_len > 1 )
 		{
 			selector1 =
@@ -1836,7 +1771,6 @@
 			zero_point3 = _mm_maskz_set1_epi8( 0xFFFF,
 							*( ( int8_t* )post_ops_list_temp->op_args1 ) );
 		}
->>>>>>> f3c166b0
 
 		// c[0, 0-15]
 		CVT_MULRND_CVT32(c_int32_0p0,selector1,zero_point0);
@@ -2579,36 +2513,6 @@
 	}
 POST_OPS_DOWNSCALE_3x64:
 	{
-<<<<<<< HEAD
-		selector1 =
-			_mm512_loadu_si512( ( float* )post_ops_list_temp->scale_factor +
-							post_ops_attr.post_op_c_j + ( 0 * 16 ) );
-		selector2 =
-			_mm512_loadu_si512( ( float* )post_ops_list_temp->scale_factor +
-							post_ops_attr.post_op_c_j + ( 1 * 16 ) );
-		a_int32_0 =
-			_mm512_loadu_si512( ( float* )post_ops_list_temp->scale_factor +
-							post_ops_attr.post_op_c_j + ( 2 * 16 ) );
-		a_int32_1 =
-			_mm512_loadu_si512( ( float* )post_ops_list_temp->scale_factor +
-							post_ops_attr.post_op_c_j + ( 3 * 16 ) );
-		__m128i zero_point0 =
-			_mm_loadu_si128( ( __m128i const* )
-					( ( int8_t* )post_ops_list_temp->op_args1 +
-					post_ops_attr.post_op_c_j + ( 0 * 16 ) ) );
-		__m128i zero_point1 =
-			_mm_loadu_si128( ( __m128i const* )
-					( ( int8_t* )post_ops_list_temp->op_args1 +
-					post_ops_attr.post_op_c_j + ( 1 * 16 ) ) );
-		__m128i zero_point2 =
-			_mm_loadu_si128( ( __m128i const* )
-					( ( int8_t* )post_ops_list_temp->op_args1 +
-					post_ops_attr.post_op_c_j + ( 2 * 16 ) ) );
-		__m128i zero_point3 =
-			_mm_loadu_si128( ( __m128i const* )
-					( ( int8_t* )post_ops_list_temp->op_args1 +
-					post_ops_attr.post_op_c_j + ( 3 * 16 ) ) );
-=======
 		if ( post_ops_list_temp->scale_factor_len > 1 )
 		{
 			selector1 =
@@ -2669,7 +2573,6 @@
 			zero_point3 = _mm_maskz_set1_epi8( 0xFFFF,
 							*( ( int8_t* )post_ops_list_temp->op_args1 ) );
 		}
->>>>>>> f3c166b0
 
 		// c[0, 0-15]
 		CVT_MULRND_CVT32(c_int32_0p0,selector1,zero_point0);
@@ -3244,36 +3147,6 @@
 	}
 POST_OPS_DOWNSCALE_2x64:
 	{
-<<<<<<< HEAD
-		selector1 =
-			_mm512_loadu_si512( ( float* )post_ops_list_temp->scale_factor +
-							post_ops_attr.post_op_c_j + ( 0 * 16 ) );
-		selector2 =
-			_mm512_loadu_si512( ( float* )post_ops_list_temp->scale_factor +
-							post_ops_attr.post_op_c_j + ( 1 * 16 ) );
-		a_int32_0 =
-			_mm512_loadu_si512( ( float* )post_ops_list_temp->scale_factor +
-							post_ops_attr.post_op_c_j + ( 2 * 16 ) );
-		a_int32_1 =
-			_mm512_loadu_si512( ( float* )post_ops_list_temp->scale_factor +
-							post_ops_attr.post_op_c_j + ( 3 * 16 ) );
-		__m128i zero_point0 =
-			_mm_loadu_si128( ( __m128i const* )
-					( ( int8_t* )post_ops_list_temp->op_args1 +
-					post_ops_attr.post_op_c_j + ( 0 * 16 ) ) );
-		__m128i zero_point1 =
-			_mm_loadu_si128( ( __m128i const* )
-					( ( int8_t* )post_ops_list_temp->op_args1 +
-					post_ops_attr.post_op_c_j + ( 1 * 16 ) ) );
-		__m128i zero_point2 =
-			_mm_loadu_si128( ( __m128i const* )
-					( ( int8_t* )post_ops_list_temp->op_args1 +
-					post_ops_attr.post_op_c_j + ( 2 * 16 ) ) );
-		__m128i zero_point3 =
-			_mm_loadu_si128( ( __m128i const* )
-					( ( int8_t* )post_ops_list_temp->op_args1 +
-					post_ops_attr.post_op_c_j + ( 3 * 16 ) ) );
-=======
 		if ( post_ops_list_temp->scale_factor_len > 1 )
 		{
 			selector1 =
@@ -3334,7 +3207,6 @@
 			zero_point3 = _mm_maskz_set1_epi8( 0xFFFF,
 							*( ( int8_t* )post_ops_list_temp->op_args1 ) );
 		}
->>>>>>> f3c166b0
 
 		// c[0, 0-15]
 		CVT_MULRND_CVT32(c_int32_0p0,selector1,zero_point0);
@@ -3726,36 +3598,6 @@
 	}
 POST_OPS_DOWNSCALE_1x64:
 	{
-<<<<<<< HEAD
-		selector1 =
-			_mm512_loadu_si512( ( float* )post_ops_list_temp->scale_factor +
-							post_ops_attr.post_op_c_j + ( 0 * 16 ) );
-		selector2 =
-			_mm512_loadu_si512( ( float* )post_ops_list_temp->scale_factor +
-							post_ops_attr.post_op_c_j + ( 1 * 16 ) );
-		a_int32_0 =
-			_mm512_loadu_si512( ( float* )post_ops_list_temp->scale_factor +
-							post_ops_attr.post_op_c_j + ( 2 * 16 ) );
-		a_int32_1 =
-			_mm512_loadu_si512( ( float* )post_ops_list_temp->scale_factor +
-							post_ops_attr.post_op_c_j + ( 3 * 16 ) );
-		__m128i zero_point0 =
-			_mm_loadu_si128( ( __m128i const* )
-					( ( int8_t* )post_ops_list_temp->op_args1 +
-					post_ops_attr.post_op_c_j + ( 0 * 16 ) ) );
-		__m128i zero_point1 =
-			_mm_loadu_si128( ( __m128i const* )
-					( ( int8_t* )post_ops_list_temp->op_args1 +
-					post_ops_attr.post_op_c_j + ( 1 * 16 ) ) );
-		__m128i zero_point2 =
-			_mm_loadu_si128( ( __m128i const* )
-					( ( int8_t* )post_ops_list_temp->op_args1 +
-					post_ops_attr.post_op_c_j + ( 2 * 16 ) ) );
-		__m128i zero_point3 =
-			_mm_loadu_si128( ( __m128i const* )
-					( ( int8_t* )post_ops_list_temp->op_args1 +
-					post_ops_attr.post_op_c_j + ( 3 * 16 ) ) );
-=======
 		if ( post_ops_list_temp->scale_factor_len > 1 )
 		{
 			selector1 =
@@ -3816,7 +3658,6 @@
 			zero_point3 = _mm_maskz_set1_epi8( 0xFFFF,
 							*( ( int8_t* )post_ops_list_temp->op_args1 ) );
 		}
->>>>>>> f3c166b0
 
 		// c[0, 0-15]
 		CVT_MULRND_CVT32(c_int32_0p0,selector1,zero_point0);
