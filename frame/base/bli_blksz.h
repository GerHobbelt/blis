/*

   BLIS
   An object-based framework for developing high-performance BLAS-like
   libraries.

   Copyright (C) 2014, The University of Texas at Austin
   Copyright (C) 2020 - 2021, Advanced Micro Devices, Inc. All rights reserved.

   Redistribution and use in source and binary forms, with or without
   modification, are permitted provided that the following conditions are
   met:
    - Redistributions of source code must retain the above copyright
      notice, this list of conditions and the following disclaimer.
    - Redistributions in binary form must reproduce the above copyright
      notice, this list of conditions and the following disclaimer in the
      documentation and/or other materials provided with the distribution.
    - Neither the name(s) of the copyright holder(s) nor the names of its
      contributors may be used to endorse or promote products derived
      from this software without specific prior written permission.

   THIS SOFTWARE IS PROVIDED BY THE COPYRIGHT HOLDERS AND CONTRIBUTORS
   "AS IS" AND ANY EXPRESS OR IMPLIED WARRANTIES, INCLUDING, BUT NOT
   LIMITED TO, THE IMPLIED WARRANTIES OF MERCHANTABILITY AND FITNESS FOR
   A PARTICULAR PURPOSE ARE DISCLAIMED. IN NO EVENT SHALL THE COPYRIGHT
   HOLDER OR CONTRIBUTORS BE LIABLE FOR ANY DIRECT, INDIRECT, INCIDENTAL,
   SPECIAL, EXEMPLARY, OR CONSEQUENTIAL DAMAGES (INCLUDING, BUT NOT
   LIMITED TO, PROCUREMENT OF SUBSTITUTE GOODS OR SERVICES; LOSS OF USE,
   DATA, OR PROFITS; OR BUSINESS INTERRUPTION) HOWEVER CAUSED AND ON ANY
   THEORY OF LIABILITY, WHETHER IN CONTRACT, STRICT LIABILITY, OR TORT
   (INCLUDING NEGLIGENCE OR OTHERWISE) ARISING IN ANY WAY OUT OF THE USE
   OF THIS SOFTWARE, EVEN IF ADVISED OF THE POSSIBILITY OF SUCH DAMAGE.

*/

// blksz_t query

BLIS_INLINE dim_t bli_blksz_get_def
     (
             num_t    dt,
       const blksz_t* b
     )
{
	return b->v[ dt ];
}

BLIS_INLINE dim_t bli_blksz_get_max
     (
             num_t    dt,
       const blksz_t* b
     )
{
	return b->e[ dt ];
}


// blksz_t modification

BLIS_INLINE void bli_blksz_set_def
     (
       dim_t    val,
       num_t    dt,
       blksz_t* b
     )
{
	b->v[ dt ] = val;
}

BLIS_INLINE void bli_blksz_set_max
     (
       dim_t    val,
       num_t    dt,
       blksz_t* b
     )
{
	b->e[ dt ] = val;
}

BLIS_INLINE void bli_blksz_copy
     (
       const blksz_t* b_src,
             blksz_t* b_dst
     )
{
	*b_dst = *b_src;
}

BLIS_INLINE void bli_blksz_copy_if_pos
     (
       const blksz_t* b_src,
             blksz_t* b_dst
     )
{
	// Copy the blocksize values over to b_dst one-by-one so that
	// we can skip the ones that are non-positive.

	const dim_t v_s = bli_blksz_get_def( BLIS_FLOAT,    b_src );
	const dim_t v_d = bli_blksz_get_def( BLIS_DOUBLE,   b_src );
	const dim_t v_c = bli_blksz_get_def( BLIS_SCOMPLEX, b_src );
	const dim_t v_z = bli_blksz_get_def( BLIS_DCOMPLEX, b_src );

	const dim_t e_s = bli_blksz_get_max( BLIS_FLOAT,    b_src );
	const dim_t e_d = bli_blksz_get_max( BLIS_DOUBLE,   b_src );
	const dim_t e_c = bli_blksz_get_max( BLIS_SCOMPLEX, b_src );
	const dim_t e_z = bli_blksz_get_max( BLIS_DCOMPLEX, b_src );

	if ( v_s > 0 ) bli_blksz_set_def( v_s, BLIS_FLOAT,    b_dst );
	if ( v_d > 0 ) bli_blksz_set_def( v_d, BLIS_DOUBLE,   b_dst );
	if ( v_c > 0 ) bli_blksz_set_def( v_c, BLIS_SCOMPLEX, b_dst );
	if ( v_z > 0 ) bli_blksz_set_def( v_z, BLIS_DCOMPLEX, b_dst );

	if ( e_s > 0 ) bli_blksz_set_max( e_s, BLIS_FLOAT,    b_dst );
	if ( e_d > 0 ) bli_blksz_set_max( e_d, BLIS_DOUBLE,   b_dst );
	if ( e_c > 0 ) bli_blksz_set_max( e_c, BLIS_SCOMPLEX, b_dst );
	if ( e_z > 0 ) bli_blksz_set_max( e_z, BLIS_DCOMPLEX, b_dst );
}

BLIS_INLINE void bli_blksz_copy_def_dt
     (
       num_t dt_src, const blksz_t* b_src,
       num_t dt_dst,       blksz_t* b_dst
     )
{
	const dim_t val = bli_blksz_get_def( dt_src, b_src );

	bli_blksz_set_def( val, dt_dst, b_dst );
}

BLIS_INLINE void bli_blksz_copy_max_dt
     (
       num_t dt_src, const blksz_t* b_src,
       num_t dt_dst,       blksz_t* b_dst
     )
{
	const dim_t val = bli_blksz_get_max( dt_src, b_src );

	bli_blksz_set_max( val, dt_dst, b_dst );
}

BLIS_INLINE void bli_blksz_copy_dt
     (
       num_t dt_src, const blksz_t* b_src,
       num_t dt_dst,       blksz_t* b_dst
     )
{
	bli_blksz_copy_def_dt( dt_src, b_src, dt_dst, b_dst );
	bli_blksz_copy_max_dt( dt_src, b_src, dt_dst, b_dst );
}

BLIS_INLINE void bli_blksz_scale_def
     (
       dim_t    num,
       dim_t    den,
       num_t    dt,
       blksz_t* b
     )
{
	const dim_t val = bli_blksz_get_def( dt, b );

	bli_blksz_set_def( ( val * num ) / den, dt, b );
}

BLIS_INLINE void bli_blksz_scale_max
     (
       dim_t    num,
       dim_t    den,
       num_t    dt,
       blksz_t* b
     )
{
	const dim_t val = bli_blksz_get_max( dt, b );

	bli_blksz_set_max( ( val * num ) / den, dt, b );
}

BLIS_INLINE void bli_blksz_scale_def_max
     (
       dim_t    num,
       dim_t    den,
       num_t    dt,
       blksz_t* b
     )
{
	bli_blksz_scale_def( num, den, dt, b );
	bli_blksz_scale_max( num, den, dt, b );
}

// -----------------------------------------------------------------------------

BLIS_EXPORT_BLIS blksz_t* bli_blksz_create_ed
     (
       dim_t b_s, dim_t be_s,
       dim_t b_d, dim_t be_d,
       dim_t b_c, dim_t be_c,
       dim_t b_z, dim_t be_z
     );

BLIS_EXPORT_BLIS blksz_t* bli_blksz_create
     (
       dim_t b_s,  dim_t b_d,  dim_t b_c,  dim_t b_z,
       dim_t be_s, dim_t be_d, dim_t be_c, dim_t be_z
     );

BLIS_EXPORT_BLIS void bli_blksz_init_ed
     (
       blksz_t* b,
       dim_t    b_s, dim_t be_s,
       dim_t    b_d, dim_t be_d,
       dim_t    b_c, dim_t be_c,
       dim_t    b_z, dim_t be_z
     );

BLIS_EXPORT_BLIS void bli_blksz_init
     (
       blksz_t* b,
       dim_t b_s,  dim_t b_d,  dim_t b_c,  dim_t b_z,
       dim_t be_s, dim_t be_d, dim_t be_c, dim_t be_z
     );

BLIS_EXPORT_BLIS void bli_blksz_init_easy
     (
       blksz_t* b,
       dim_t b_s,  dim_t b_d,  dim_t b_c,  dim_t b_z
     );

BLIS_EXPORT_BLIS void bli_blksz_free
     (
       blksz_t* b
     );

// -----------------------------------------------------------------------------

#if 0
BLIS_EXPORT_BLIS void bli_blksz_reduce_dt_to
     (
       num_t dt_bm, blksz_t* bmult,
       num_t dt_bs, blksz_t* blksz
     );
#endif

void bli_blksz_reduce_def_to
     (
       num_t dt_bm, blksz_t* bmult,
       num_t dt_bs, blksz_t* blksz
     );

void bli_blksz_reduce_max_to
     (
       num_t dt_bm, blksz_t* bmult,
       num_t dt_bs, blksz_t* blksz
     );
// -----------------------------------------------------------------------------

dim_t bli_determine_blocksize
     (
<<<<<<< HEAD
             dir_t   direct,
             dim_t   i,
             dim_t   dim,
       const obj_t*  obj,
             bszid_t bszid,
       const cntx_t* cntx
=======
       opid_t  family,
       dir_t   direct,
       dim_t   i,
       dim_t   dim,
       obj_t*  obj,
       bszid_t bszid,
       cntx_t* cntx
>>>>>>> fb2a6827
     );

dim_t bli_determine_blocksize_f
     (
<<<<<<< HEAD
             dim_t   i,
             dim_t   dim,
       const obj_t*  obj,
             bszid_t bszid,
       const cntx_t* cntx
=======
       opid_t  family,
       dim_t   i,
       dim_t   dim,
       obj_t*  obj,
       bszid_t bszid,
       cntx_t* cntx
>>>>>>> fb2a6827
     );

dim_t bli_determine_blocksize_b
     (
<<<<<<< HEAD
             dim_t   i,
             dim_t   dim,
       const obj_t*  obj,
             bszid_t bszid,
       const cntx_t* cntx
=======
       opid_t  family,
       dim_t   i,
       dim_t   dim,
       obj_t*  obj,
       bszid_t bszid,
       cntx_t* cntx
>>>>>>> fb2a6827
     );

dim_t bli_determine_blocksize_f_sub
     (
       dim_t  i,
       dim_t  dim,
       dim_t  b_alg,
       dim_t  b_max
     );

dim_t bli_determine_blocksize_b_sub
     (
       dim_t  i,
       dim_t  dim,
       dim_t  b_alg,
       dim_t  b_max
     );
<|MERGE_RESOLUTION|>--- conflicted
+++ resolved
@@ -37,8 +37,8 @@
 
 BLIS_INLINE dim_t bli_blksz_get_def
      (
-             num_t    dt,
-       const blksz_t* b
+       num_t    dt,
+       blksz_t* b
      )
 {
 	return b->v[ dt ];
@@ -46,8 +46,8 @@
 
 BLIS_INLINE dim_t bli_blksz_get_max
      (
-             num_t    dt,
-       const blksz_t* b
+       num_t    dt,
+       blksz_t* b
      )
 {
 	return b->e[ dt ];
@@ -78,8 +78,8 @@
 
 BLIS_INLINE void bli_blksz_copy
      (
-       const blksz_t* b_src,
-             blksz_t* b_dst
+       blksz_t* b_src,
+       blksz_t* b_dst
      )
 {
 	*b_dst = *b_src;
@@ -87,8 +87,8 @@
 
 BLIS_INLINE void bli_blksz_copy_if_pos
      (
-       const blksz_t* b_src,
-             blksz_t* b_dst
+       blksz_t* b_src,
+       blksz_t* b_dst
      )
 {
 	// Copy the blocksize values over to b_dst one-by-one so that
@@ -117,8 +117,8 @@
 
 BLIS_INLINE void bli_blksz_copy_def_dt
      (
-       num_t dt_src, const blksz_t* b_src,
-       num_t dt_dst,       blksz_t* b_dst
+       num_t dt_src, blksz_t* b_src,
+       num_t dt_dst, blksz_t* b_dst
      )
 {
 	const dim_t val = bli_blksz_get_def( dt_src, b_src );
@@ -128,8 +128,8 @@
 
 BLIS_INLINE void bli_blksz_copy_max_dt
      (
-       num_t dt_src, const blksz_t* b_src,
-       num_t dt_dst,       blksz_t* b_dst
+       num_t dt_src, blksz_t* b_src,
+       num_t dt_dst, blksz_t* b_dst
      )
 {
 	const dim_t val = bli_blksz_get_max( dt_src, b_src );
@@ -139,8 +139,8 @@
 
 BLIS_INLINE void bli_blksz_copy_dt
      (
-       num_t dt_src, const blksz_t* b_src,
-       num_t dt_dst,       blksz_t* b_dst
+       num_t dt_src, blksz_t* b_src,
+       num_t dt_dst, blksz_t* b_dst
      )
 {
 	bli_blksz_copy_def_dt( dt_src, b_src, dt_dst, b_dst );
@@ -253,14 +253,6 @@
 
 dim_t bli_determine_blocksize
      (
-<<<<<<< HEAD
-             dir_t   direct,
-             dim_t   i,
-             dim_t   dim,
-       const obj_t*  obj,
-             bszid_t bszid,
-       const cntx_t* cntx
-=======
        opid_t  family,
        dir_t   direct,
        dim_t   i,
@@ -268,43 +260,26 @@
        obj_t*  obj,
        bszid_t bszid,
        cntx_t* cntx
->>>>>>> fb2a6827
      );
 
 dim_t bli_determine_blocksize_f
      (
-<<<<<<< HEAD
-             dim_t   i,
-             dim_t   dim,
-       const obj_t*  obj,
-             bszid_t bszid,
-       const cntx_t* cntx
-=======
        opid_t  family,
        dim_t   i,
        dim_t   dim,
        obj_t*  obj,
        bszid_t bszid,
        cntx_t* cntx
->>>>>>> fb2a6827
      );
 
 dim_t bli_determine_blocksize_b
      (
-<<<<<<< HEAD
-             dim_t   i,
-             dim_t   dim,
-       const obj_t*  obj,
-             bszid_t bszid,
-       const cntx_t* cntx
-=======
        opid_t  family,
        dim_t   i,
        dim_t   dim,
        obj_t*  obj,
        bszid_t bszid,
        cntx_t* cntx
->>>>>>> fb2a6827
      );
 
 dim_t bli_determine_blocksize_f_sub
