--- conflicted
+++ resolved
@@ -1,6 +1,3 @@
-<<<<<<< HEAD
-##Copyright (C) 2021 - 2023, Advanced Micro Devices, Inc. All rights reserved.##
-=======
 #[=[
 
    BLIS
@@ -34,7 +31,6 @@
    OF THIS SOFTWARE, EVEN IF ADVISED OF THE POSSIBILITY OF SUCH DAMAGE.
 
 ]=]
->>>>>>> f3c166b0
 
 target_sources("${PROJECT_NAME}"
     PUBLIC
