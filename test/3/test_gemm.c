/*

   BLIS
   An object-based framework for developing high-performance BLAS-like
   libraries.

   Copyright (C) 2014, The University of Texas at Austin

   Redistribution and use in source and binary forms, with or without
   modification, are permitted provided that the following conditions are
   met:
    - Redistributions of source code must retain the above copyright
      notice, this list of conditions and the following disclaimer.
    - Redistributions in binary form must reproduce the above copyright
      notice, this list of conditions and the following disclaimer in the
      documentation and/or other materials provided with the distribution.
    - Neither the name of The University of Texas nor the names of its
      contributors may be used to endorse or promote products derived
      from this software without specific prior written permission.

   THIS SOFTWARE IS PROVIDED BY THE COPYRIGHT HOLDERS AND CONTRIBUTORS
   "AS IS" AND ANY EXPRESS OR IMPLIED WARRANTIES, INCLUDING, BUT NOT
   LIMITED TO, THE IMPLIED WARRANTIES OF MERCHANTABILITY AND FITNESS FOR
   A PARTICULAR PURPOSE ARE DISCLAIMED. IN NO EVENT SHALL THE COPYRIGHT
   HOLDER OR CONTRIBUTORS BE LIABLE FOR ANY DIRECT, INDIRECT, INCIDENTAL,
   SPECIAL, EXEMPLARY, OR CONSEQUENTIAL DAMAGES (INCLUDING, BUT NOT
   LIMITED TO, PROCUREMENT OF SUBSTITUTE GOODS OR SERVICES; LOSS OF USE,
   DATA, OR PROFITS; OR BUSINESS INTERRUPTION) HOWEVER CAUSED AND ON ANY
   THEORY OF LIABILITY, WHETHER IN CONTRACT, STRICT LIABILITY, OR TORT
   (INCLUDING NEGLIGENCE OR OTHERWISE) ARISING IN ANY WAY OUT OF THE USE
   OF THIS SOFTWARE, EVEN IF ADVISED OF THE POSSIBILITY OF SUCH DAMAGE.

*/

#include <unistd.h>
#ifdef EIGEN
  #define BLIS_DISABLE_BLAS_DEFS
  #include "blis.h"
  #include "test_utils.h"
  #include <Eigen/Core>
  #include <Eigen/src/misc/blas.h>
  using namespace Eigen;
#else
  #include "blis.h"
  #include "test_utils.h"
#endif

//#define PRINT

static const char* LOCAL_OPNAME_STR = "gemm";
static const char* LOCAL_PC_STR     = "nn";

int main( int argc, char** argv )
{
	obj_t    a, b, c;
	obj_t    c_save;
	obj_t    alpha, beta;
	dim_t    m, n, k;
	dim_t    p;
	dim_t    p_begin, p_max, p_inc;
	int      m_input, n_input, k_input;
	ind_t    ind;
	num_t    dt;
	char     dt_ch;
	int      r, n_repeats;
	trans_t  transa;
	trans_t  transb;
	f77_char f77_transa;
	f77_char f77_transb;

	double   dtime;
	double   dtime_save;
	double   gflops;

	params_t params;

	// Supress compiler warnings about unused variable 'ind'.
	( void )ind;


	//bli_init();

	//bli_error_checking_level_set( BLIS_NO_ERROR_CHECKING );

	// Parse the command line options into strings, integers, enums,
	// and doubles, as appropriate.
	parse_cl_params( argc, argv, init_def_params, &params );

	dt        = params.dt;

	ind       = params.im;

	p_begin   = params.sta;
	p_max     = params.end;
	p_inc     = params.inc;

	m_input   = params.m;
	n_input   = params.n;
	k_input   = params.k;

	n_repeats = params.nr;


	// Map the datatype to its corresponding char.
	bli_param_map_blis_to_char_dt( dt, &dt_ch );

	// Map the parameter chars to their corresponding BLIS enum type values.
	bli_param_map_char_to_blis_trans( params.pc_str[0], &transa );
	bli_param_map_char_to_blis_trans( params.pc_str[1], &transb );

	// Map the BLIS enum type values to their corresponding BLAS chars.
	bli_param_map_blis_to_netlib_trans( transa, &f77_transa );
	bli_param_map_blis_to_netlib_trans( transb, &f77_transb );

	// Begin with initializing the last entry to zero so that
	// matlab allocates space for the entire array once up-front.
	for ( p = p_begin; p + p_inc <= p_max; p += p_inc ) ;

	printf( "data_%s_%cgemm_%s", THR_STR, dt_ch, IMPL_STR );
	printf( "( %4lu, 1:4 ) = [ %5lu %5lu %5lu %8.2f ];\n",
	        ( unsigned long )(p - p_begin)/p_inc + 1,
	        ( unsigned long )0,
	        ( unsigned long )0,
	        ( unsigned long )0, 0.0 );


	//for ( p = p_begin; p <= p_max; p += p_inc )
	for ( p = p_max; p_begin <= p; p -= p_inc )
	{

		if ( m_input < 0 ) m = p / ( dim_t )abs(m_input);
		else               m =     ( dim_t )    m_input;
		if ( n_input < 0 ) n = p / ( dim_t )abs(n_input);
		else               n =     ( dim_t )    n_input;
		if ( k_input < 0 ) k = p / ( dim_t )abs(k_input);
		else               k =     ( dim_t )    k_input;

		bli_obj_create( dt, 1, 1, 0, 0, &alpha );
		bli_obj_create( dt, 1, 1, 0, 0, &beta );

		// Choose the storage of each matrix based on the corresponding
		// char in the params_t struct. Note that the expected order of
		// storage specifers in sc_str is CAB (not ABC).
		if ( params.sc_str[1] == 'c' ) bli_obj_create( dt, m, k, 0, 0, &a );
		else                           bli_obj_create( dt, m, k, k, 1, &a );

		if ( params.sc_str[2] == 'c' ) bli_obj_create( dt, k, n, 0, 0, &b );
		else                           bli_obj_create( dt, k, n, n, 1, &b );

		if ( params.sc_str[0] == 'c' ) bli_obj_create( dt, m, n, 0, 0, &c );
		else                           bli_obj_create( dt, m, n, n, 1, &c );

		if ( params.sc_str[0] == 'c' ) bli_obj_create( dt, m, n, 0, 0, &c_save );
		else                           bli_obj_create( dt, m, n, n, 1, &c_save );

		bli_randm( &a );
		bli_randm( &b );
		bli_randm( &c );

		bli_obj_set_conjtrans( transa, &a );
		bli_obj_set_conjtrans( transb, &b );

		//bli_setsc(  (2.0/1.0), 0.0, &alpha );
		//bli_setsc(  (1.0/1.0), 0.0, &beta );
		bli_setsc( params.alpha, 0.0, &alpha );
		bli_setsc( params.beta,  0.0, &beta );

		//bli_printm( "alpha:", &alpha, "%7.4e", "" );
		//bli_printm( "beta: ", &beta,  "%7.4e", "" );

		bli_copym( &c, &c_save );
<<<<<<< HEAD

#ifdef BLIS
		// Switch to the induced method specified by ind.
=======
#if 0 //def BLIS
>>>>>>> fb2a6827
		bli_ind_disable_all_dt( dt );
		bli_ind_enable_dt( ind, dt );
#endif

#ifdef EIGEN
		double alpha_r, alpha_i;

		bli_getsc( &alpha, &alpha_r, &alpha_i );

		void* ap = bli_obj_buffer_at_off( &a );
		void* bp = bli_obj_buffer_at_off( &b );
		void* cp = bli_obj_buffer_at_off( &c );

		int os_a, os_b, os_c;

		if ( params.sc_str[0] == 'c' )
		{
			os_a = bli_obj_col_stride( &a );
			os_b = bli_obj_col_stride( &b );
			os_c = bli_obj_col_stride( &c );
		}
		else
		{
			os_a = bli_obj_row_stride( &a );
			os_b = bli_obj_row_stride( &b );
			os_c = bli_obj_row_stride( &c );
		}

		Stride<Dynamic,1> stride_a( os_a, 1 );
		Stride<Dynamic,1> stride_b( os_b, 1 );
		Stride<Dynamic,1> stride_c( os_c, 1 );

		typedef Matrix<float,                Dynamic, Dynamic, ColMajor> MatrixXs_c;
		typedef Matrix<double,               Dynamic, Dynamic, ColMajor> MatrixXd_c;
		typedef Matrix<std::complex<float>,  Dynamic, Dynamic, ColMajor> MatrixXc_c;
		typedef Matrix<std::complex<double>, Dynamic, Dynamic, ColMajor> MatrixXz_c;

		typedef Matrix<float,                Dynamic, Dynamic, RowMajor> MatrixXs_r;
		typedef Matrix<double,               Dynamic, Dynamic, RowMajor> MatrixXd_r;
		typedef Matrix<std::complex<float>,  Dynamic, Dynamic, RowMajor> MatrixXc_r;
		typedef Matrix<std::complex<double>, Dynamic, Dynamic, RowMajor> MatrixXz_r;

		Map<MatrixXs_c, 0, Stride<Dynamic,1> > As_c(               ( float*  )ap, m, k, stride_a );
		Map<MatrixXs_c, 0, Stride<Dynamic,1> > Bs_c(               ( float*  )bp, k, n, stride_b );
		Map<MatrixXs_c, 0, Stride<Dynamic,1> > Cs_c(               ( float*  )cp, m, n, stride_c );

		Map<MatrixXd_c, 0, Stride<Dynamic,1> > Ad_c(               ( double* )ap, m, k, stride_a );
		Map<MatrixXd_c, 0, Stride<Dynamic,1> > Bd_c(               ( double* )bp, k, n, stride_b );
		Map<MatrixXd_c, 0, Stride<Dynamic,1> > Cd_c(               ( double* )cp, m, n, stride_c );

		Map<MatrixXc_c, 0, Stride<Dynamic,1> > Ac_c( ( std::complex<float>*  )ap, m, k, stride_a );
		Map<MatrixXc_c, 0, Stride<Dynamic,1> > Bc_c( ( std::complex<float>*  )bp, k, n, stride_b );
		Map<MatrixXc_c, 0, Stride<Dynamic,1> > Cc_c( ( std::complex<float>*  )cp, m, n, stride_c );

		Map<MatrixXz_c, 0, Stride<Dynamic,1> > Az_c( ( std::complex<double>* )ap, m, k, stride_a );
		Map<MatrixXz_c, 0, Stride<Dynamic,1> > Bz_c( ( std::complex<double>* )bp, k, n, stride_b );
		Map<MatrixXz_c, 0, Stride<Dynamic,1> > Cz_c( ( std::complex<double>* )cp, m, n, stride_c );

		Map<MatrixXs_r, 0, Stride<Dynamic,1> > As_r(               ( float*  )ap, m, k, stride_a );
		Map<MatrixXs_r, 0, Stride<Dynamic,1> > Bs_r(               ( float*  )bp, k, n, stride_b );
		Map<MatrixXs_r, 0, Stride<Dynamic,1> > Cs_r(               ( float*  )cp, m, n, stride_c );

		Map<MatrixXd_r, 0, Stride<Dynamic,1> > Ad_r(               ( double* )ap, m, k, stride_a );
		Map<MatrixXd_r, 0, Stride<Dynamic,1> > Bd_r(               ( double* )bp, k, n, stride_b );
		Map<MatrixXd_r, 0, Stride<Dynamic,1> > Cd_r(               ( double* )cp, m, n, stride_c );

		Map<MatrixXc_r, 0, Stride<Dynamic,1> > Ac_r( ( std::complex<float>*  )ap, m, k, stride_a );
		Map<MatrixXc_r, 0, Stride<Dynamic,1> > Bc_r( ( std::complex<float>*  )bp, k, n, stride_b );
		Map<MatrixXc_r, 0, Stride<Dynamic,1> > Cc_r( ( std::complex<float>*  )cp, m, n, stride_c );

		Map<MatrixXz_r, 0, Stride<Dynamic,1> > Az_r( ( std::complex<double>* )ap, m, k, stride_a );
		Map<MatrixXz_r, 0, Stride<Dynamic,1> > Bz_r( ( std::complex<double>* )bp, k, n, stride_b );
		Map<MatrixXz_r, 0, Stride<Dynamic,1> > Cz_r( ( std::complex<double>* )cp, m, n, stride_c );
#endif

		dtime_save = DBL_MAX;

		for ( r = 0; r < n_repeats; ++r )
		{
			bli_copym( &c_save, &c );

			dtime = bli_clock();

#ifdef PRINT
			bli_printm( "a", &a, "%4.1f", "" );
			bli_printm( "b", &b, "%4.1f", "" );
			bli_printm( "c", &c, "%4.1f", "" );
#endif

#if defined(BLIS)

			bli_gemm( &alpha,
			          &a,
			          &b,
			          &beta,
			          &c );

#elif defined(EIGEN)

			//C.noalias() += alpha_r * A * B;

			if ( params.sc_str[0] == 'c' )
			{
				if      ( params.dt_str[0] == 's' ) Cs_c.noalias() += alpha_r * As_c * Bs_c;
				else if ( params.dt_str[0] == 'd' ) Cd_c.noalias() += alpha_r * Ad_c * Bd_c;
				else if ( params.dt_str[0] == 'c' ) Cc_c.noalias() += alpha_r * Ac_c * Bc_c;
				else if ( params.dt_str[0] == 'z' ) Cz_c.noalias() += alpha_r * Az_c * Bz_c;
			}
			else // if ( params.sc_str[0] == 'r' )
			{
				if      ( params.dt_str[0] == 's' ) Cs_r.noalias() += alpha_r * As_r * Bs_r;
				else if ( params.dt_str[0] == 'd' ) Cd_r.noalias() += alpha_r * Ad_r * Bd_r;
				else if ( params.dt_str[0] == 'c' ) Cc_r.noalias() += alpha_r * Ac_r * Bc_r;
				else if ( params.dt_str[0] == 'z' ) Cz_r.noalias() += alpha_r * Az_r * Bz_r;
			}

#else // if defined(BLAS)

			if ( bli_is_float( dt ) )
			{
				f77_int   mm     = bli_obj_length( &c );
				f77_int   kk     = bli_obj_width_after_trans( &a );
				f77_int   nn     = bli_obj_width( &c );
				f77_int   lda    = bli_obj_col_stride( &a );
				f77_int   ldb    = bli_obj_col_stride( &b );
				f77_int   ldc    = bli_obj_col_stride( &c );
				float*    alphap = ( float* )bli_obj_buffer( &alpha );
				float*    ap     = ( float* )bli_obj_buffer( &a );
				float*    bp     = ( float* )bli_obj_buffer( &b );
				float*    betap  = ( float* )bli_obj_buffer( &beta );
				float*    cp     = ( float* )bli_obj_buffer( &c );

				sgemm_( &f77_transa,
				        &f77_transb,
				        &mm,
				        &nn,
				        &kk,
				        alphap,
				        ap, &lda,
				        bp, &ldb,
				        betap,
				        cp, &ldc );
			}
			else if ( bli_is_double( dt ) )
			{
				f77_int   mm     = bli_obj_length( &c );
				f77_int   kk     = bli_obj_width_after_trans( &a );
				f77_int   nn     = bli_obj_width( &c );
				f77_int   lda    = bli_obj_col_stride( &a );
				f77_int   ldb    = bli_obj_col_stride( &b );
				f77_int   ldc    = bli_obj_col_stride( &c );
				double*   alphap = ( double* )bli_obj_buffer( &alpha );
				double*   ap     = ( double* )bli_obj_buffer( &a );
				double*   bp     = ( double* )bli_obj_buffer( &b );
				double*   betap  = ( double* )bli_obj_buffer( &beta );
				double*   cp     = ( double* )bli_obj_buffer( &c );

				dgemm_( &f77_transa,
				        &f77_transb,
				        &mm,
				        &nn,
				        &kk,
				        alphap,
				        ap, &lda,
				        bp, &ldb,
				        betap,
				        cp, &ldc );
			}
			else if ( bli_is_scomplex( dt ) )
			{
				f77_int   mm     = bli_obj_length( &c );
				f77_int   kk     = bli_obj_width_after_trans( &a );
				f77_int   nn     = bli_obj_width( &c );
				f77_int   lda    = bli_obj_col_stride( &a );
				f77_int   ldb    = bli_obj_col_stride( &b );
				f77_int   ldc    = bli_obj_col_stride( &c );
				scomplex* alphap = ( scomplex* )bli_obj_buffer( &alpha );
				scomplex* ap     = ( scomplex* )bli_obj_buffer( &a );
				scomplex* bp     = ( scomplex* )bli_obj_buffer( &b );
				scomplex* betap  = ( scomplex* )bli_obj_buffer( &beta );
				scomplex* cp     = ( scomplex* )bli_obj_buffer( &c );

				cgemm_( &f77_transa,
				        &f77_transb,
				        &mm,
				        &nn,
				        &kk,
				        alphap,
				        ap, &lda,
				        bp, &ldb,
				        betap,
				        cp, &ldc );
			}
			else if ( bli_is_dcomplex( dt ) )
			{
				f77_int   mm     = bli_obj_length( &c );
				f77_int   kk     = bli_obj_width_after_trans( &a );
				f77_int   nn     = bli_obj_width( &c );
				f77_int   lda    = bli_obj_col_stride( &a );
				f77_int   ldb    = bli_obj_col_stride( &b );
				f77_int   ldc    = bli_obj_col_stride( &c );
				dcomplex* alphap = ( dcomplex* )bli_obj_buffer( &alpha );
				dcomplex* ap     = ( dcomplex* )bli_obj_buffer( &a );
				dcomplex* bp     = ( dcomplex* )bli_obj_buffer( &b );
				dcomplex* betap  = ( dcomplex* )bli_obj_buffer( &beta );
				dcomplex* cp     = ( dcomplex* )bli_obj_buffer( &c );

				zgemm_( &f77_transa,
				        &f77_transb,
				        &mm,
				        &nn,
				        &kk,
				        alphap,
				        ap, &lda,
				        bp, &ldb,
				        betap,
				        cp, &ldc );
			}
#endif

#ifdef PRINT
			bli_printm( "c after", &c, "%4.1f", "" );
			exit(1);
#endif

			dtime_save = bli_clock_min_diff( dtime_save, dtime );
		}

		gflops = ( 2.0 * m * k * n ) / ( dtime_save * 1.0e9 );

		if ( bli_is_complex( dt ) ) gflops *= 4.0;

		printf( "data_%s_%cgemm_%s", THR_STR, dt_ch, IMPL_STR );
		printf( "( %4lu, 1:4 ) = [ %5lu %5lu %5lu %8.2f ];\n",
		        ( unsigned long )(p - p_begin)/p_inc + 1,
		        ( unsigned long )m,
		        ( unsigned long )k,
		        ( unsigned long )n, gflops );
		fflush( stdout );

		bli_obj_free( &alpha );
		bli_obj_free( &beta );

		bli_obj_free( &a );
		bli_obj_free( &b );
		bli_obj_free( &c );
		bli_obj_free( &c_save );
	}

	//bli_finalize();

	return 0;
}

void init_def_params( params_t* params )
{
	params->opname    = LOCAL_OPNAME_STR;
	params->impl      = IMPL_STR;

	params->pc_str    = LOCAL_PC_STR;
	params->dt_str    = GLOB_DEF_DT_STR;
	params->sc_str    = GLOB_DEF_SC_STR;

	params->im_str    = GLOB_DEF_IM_STR;

	params->ps_str    = GLOB_DEF_PS_STR;
	params->m_str     = GLOB_DEF_M_STR;
	params->n_str     = GLOB_DEF_N_STR;
	params->k_str     = GLOB_DEF_K_STR;

	params->nr_str    = GLOB_DEF_NR_STR;

	params->alpha_str = GLOB_DEF_ALPHA_STR;
	params->beta_str  = GLOB_DEF_BETA_STR;
}
<|MERGE_RESOLUTION|>--- conflicted
+++ resolved
@@ -36,19 +36,17 @@
 #ifdef EIGEN
   #define BLIS_DISABLE_BLAS_DEFS
   #include "blis.h"
-  #include "test_utils.h"
   #include <Eigen/Core>
   #include <Eigen/src/misc/blas.h>
   using namespace Eigen;
 #else
   #include "blis.h"
-  #include "test_utils.h"
-#endif
+#endif
+
+#define COL_STORAGE
+//#define ROW_STORAGE
 
 //#define PRINT
-
-static const char* LOCAL_OPNAME_STR = "gemm";
-static const char* LOCAL_PC_STR     = "nn";
 
 int main( int argc, char** argv )
 {
@@ -72,43 +70,65 @@
 	double   dtime_save;
 	double   gflops;
 
-	params_t params;
+	//bli_init();
+
+	//bli_error_checking_level_set( BLIS_NO_ERROR_CHECKING );
+
+	n_repeats = 3;
+
+	dt      = DT;
+
+	ind     = IND;
+
+#if 1
+	p_begin = P_BEGIN;
+	p_max   = P_MAX;
+	p_inc   = P_INC;
+
+	m_input = -1;
+	n_input = -1;
+	k_input = -1;
+#else
+	p_begin = 40;
+	p_max   = 1000;
+	p_inc   = 40;
+
+	m_input = -1;
+	n_input = -1;
+	k_input = -1;
+#endif
+
 
 	// Supress compiler warnings about unused variable 'ind'.
 	( void )ind;
 
-
-	//bli_init();
-
-	//bli_error_checking_level_set( BLIS_NO_ERROR_CHECKING );
-
-	// Parse the command line options into strings, integers, enums,
-	// and doubles, as appropriate.
-	parse_cl_params( argc, argv, init_def_params, &params );
-
-	dt        = params.dt;
-
-	ind       = params.im;
-
-	p_begin   = params.sta;
-	p_max     = params.end;
-	p_inc     = params.inc;
-
-	m_input   = params.m;
-	n_input   = params.n;
-	k_input   = params.k;
-
-	n_repeats = params.nr;
-
-
-	// Map the datatype to its corresponding char.
-	bli_param_map_blis_to_char_dt( dt, &dt_ch );
-
-	// Map the parameter chars to their corresponding BLIS enum type values.
-	bli_param_map_char_to_blis_trans( params.pc_str[0], &transa );
-	bli_param_map_char_to_blis_trans( params.pc_str[1], &transb );
-
-	// Map the BLIS enum type values to their corresponding BLAS chars.
+#if 0
+
+	cntx_t* cntx;
+
+	ind_t ind_mod = ind;
+
+	// Initialize a context for the current induced method and datatype.
+	cntx = bli_gks_query_ind_cntx( ind_mod, dt );
+
+	// Set k to the kc blocksize for the current datatype.
+	k_input = bli_cntx_get_blksz_def_dt( dt, BLIS_KC, cntx );
+
+#elif 1
+
+	//k_input = 256;
+
+#endif
+
+	// Choose the char corresponding to the requested datatype.
+	if      ( bli_is_float( dt ) )    dt_ch = 's';
+	else if ( bli_is_double( dt ) )   dt_ch = 'd';
+	else if ( bli_is_scomplex( dt ) ) dt_ch = 'c';
+	else                              dt_ch = 'z';
+
+	transa = BLIS_NO_TRANSPOSE;
+	transb = BLIS_NO_TRANSPOSE;
+
 	bli_param_map_blis_to_netlib_trans( transa, &f77_transa );
 	bli_param_map_blis_to_netlib_trans( transb, &f77_transb );
 
@@ -116,8 +136,8 @@
 	// matlab allocates space for the entire array once up-front.
 	for ( p = p_begin; p + p_inc <= p_max; p += p_inc ) ;
 
-	printf( "data_%s_%cgemm_%s", THR_STR, dt_ch, IMPL_STR );
-	printf( "( %4lu, 1:4 ) = [ %5lu %5lu %5lu %8.2f ];\n",
+	printf( "data_%s_%cgemm_%s", THR_STR, dt_ch, STR );
+	printf( "( %2lu, 1:4 ) = [ %4lu %4lu %4lu %7.2f ];\n",
 	        ( unsigned long )(p - p_begin)/p_inc + 1,
 	        ( unsigned long )0,
 	        ( unsigned long )0,
@@ -138,20 +158,17 @@
 		bli_obj_create( dt, 1, 1, 0, 0, &alpha );
 		bli_obj_create( dt, 1, 1, 0, 0, &beta );
 
-		// Choose the storage of each matrix based on the corresponding
-		// char in the params_t struct. Note that the expected order of
-		// storage specifers in sc_str is CAB (not ABC).
-		if ( params.sc_str[1] == 'c' ) bli_obj_create( dt, m, k, 0, 0, &a );
-		else                           bli_obj_create( dt, m, k, k, 1, &a );
-
-		if ( params.sc_str[2] == 'c' ) bli_obj_create( dt, k, n, 0, 0, &b );
-		else                           bli_obj_create( dt, k, n, n, 1, &b );
-
-		if ( params.sc_str[0] == 'c' ) bli_obj_create( dt, m, n, 0, 0, &c );
-		else                           bli_obj_create( dt, m, n, n, 1, &c );
-
-		if ( params.sc_str[0] == 'c' ) bli_obj_create( dt, m, n, 0, 0, &c_save );
-		else                           bli_obj_create( dt, m, n, n, 1, &c_save );
+	#ifdef COL_STORAGE
+		bli_obj_create( dt, m, k, 0, 0, &a );
+		bli_obj_create( dt, k, n, 0, 0, &b );
+		bli_obj_create( dt, m, n, 0, 0, &c );
+		bli_obj_create( dt, m, n, 0, 0, &c_save );
+	#else
+		bli_obj_create( dt, m, k, k, 1, &a );
+		bli_obj_create( dt, k, n, n, 1, &b );
+		bli_obj_create( dt, m, n, n, 1, &c );
+		bli_obj_create( dt, m, n, n, 1, &c_save );
+	#endif
 
 		bli_randm( &a );
 		bli_randm( &b );
@@ -160,22 +177,11 @@
 		bli_obj_set_conjtrans( transa, &a );
 		bli_obj_set_conjtrans( transb, &b );
 
-		//bli_setsc(  (2.0/1.0), 0.0, &alpha );
-		//bli_setsc(  (1.0/1.0), 0.0, &beta );
-		bli_setsc( params.alpha, 0.0, &alpha );
-		bli_setsc( params.beta,  0.0, &beta );
-
-		//bli_printm( "alpha:", &alpha, "%7.4e", "" );
-		//bli_printm( "beta: ", &beta,  "%7.4e", "" );
+		bli_setsc(  (2.0/1.0), 0.0, &alpha );
+		bli_setsc(  (1.0/1.0), 0.0, &beta );
 
 		bli_copym( &c, &c_save );
-<<<<<<< HEAD
-
-#ifdef BLIS
-		// Switch to the induced method specified by ind.
-=======
 #if 0 //def BLIS
->>>>>>> fb2a6827
 		bli_ind_disable_all_dt( dt );
 		bli_ind_enable_dt( ind, dt );
 #endif
@@ -189,66 +195,58 @@
 		void* bp = bli_obj_buffer_at_off( &b );
 		void* cp = bli_obj_buffer_at_off( &c );
 
-		int os_a, os_b, os_c;
-
-		if ( params.sc_str[0] == 'c' )
-		{
-			os_a = bli_obj_col_stride( &a );
-			os_b = bli_obj_col_stride( &b );
-			os_c = bli_obj_col_stride( &c );
-		}
-		else
-		{
-			os_a = bli_obj_row_stride( &a );
-			os_b = bli_obj_row_stride( &b );
-			os_c = bli_obj_row_stride( &c );
-		}
+	#ifdef COL_STORAGE
+		const int os_a = bli_obj_col_stride( &a );
+		const int os_b = bli_obj_col_stride( &b );
+		const int os_c = bli_obj_col_stride( &c );
+	#else
+		const int os_a = bli_obj_row_stride( &a );
+		const int os_b = bli_obj_row_stride( &b );
+		const int os_c = bli_obj_row_stride( &c );
+	#endif
 
 		Stride<Dynamic,1> stride_a( os_a, 1 );
 		Stride<Dynamic,1> stride_b( os_b, 1 );
 		Stride<Dynamic,1> stride_c( os_c, 1 );
 
-		typedef Matrix<float,                Dynamic, Dynamic, ColMajor> MatrixXs_c;
-		typedef Matrix<double,               Dynamic, Dynamic, ColMajor> MatrixXd_c;
-		typedef Matrix<std::complex<float>,  Dynamic, Dynamic, ColMajor> MatrixXc_c;
-		typedef Matrix<std::complex<double>, Dynamic, Dynamic, ColMajor> MatrixXz_c;
-
-		typedef Matrix<float,                Dynamic, Dynamic, RowMajor> MatrixXs_r;
-		typedef Matrix<double,               Dynamic, Dynamic, RowMajor> MatrixXd_r;
-		typedef Matrix<std::complex<float>,  Dynamic, Dynamic, RowMajor> MatrixXc_r;
-		typedef Matrix<std::complex<double>, Dynamic, Dynamic, RowMajor> MatrixXz_r;
-
-		Map<MatrixXs_c, 0, Stride<Dynamic,1> > As_c(               ( float*  )ap, m, k, stride_a );
-		Map<MatrixXs_c, 0, Stride<Dynamic,1> > Bs_c(               ( float*  )bp, k, n, stride_b );
-		Map<MatrixXs_c, 0, Stride<Dynamic,1> > Cs_c(               ( float*  )cp, m, n, stride_c );
-
-		Map<MatrixXd_c, 0, Stride<Dynamic,1> > Ad_c(               ( double* )ap, m, k, stride_a );
-		Map<MatrixXd_c, 0, Stride<Dynamic,1> > Bd_c(               ( double* )bp, k, n, stride_b );
-		Map<MatrixXd_c, 0, Stride<Dynamic,1> > Cd_c(               ( double* )cp, m, n, stride_c );
-
-		Map<MatrixXc_c, 0, Stride<Dynamic,1> > Ac_c( ( std::complex<float>*  )ap, m, k, stride_a );
-		Map<MatrixXc_c, 0, Stride<Dynamic,1> > Bc_c( ( std::complex<float>*  )bp, k, n, stride_b );
-		Map<MatrixXc_c, 0, Stride<Dynamic,1> > Cc_c( ( std::complex<float>*  )cp, m, n, stride_c );
-
-		Map<MatrixXz_c, 0, Stride<Dynamic,1> > Az_c( ( std::complex<double>* )ap, m, k, stride_a );
-		Map<MatrixXz_c, 0, Stride<Dynamic,1> > Bz_c( ( std::complex<double>* )bp, k, n, stride_b );
-		Map<MatrixXz_c, 0, Stride<Dynamic,1> > Cz_c( ( std::complex<double>* )cp, m, n, stride_c );
-
-		Map<MatrixXs_r, 0, Stride<Dynamic,1> > As_r(               ( float*  )ap, m, k, stride_a );
-		Map<MatrixXs_r, 0, Stride<Dynamic,1> > Bs_r(               ( float*  )bp, k, n, stride_b );
-		Map<MatrixXs_r, 0, Stride<Dynamic,1> > Cs_r(               ( float*  )cp, m, n, stride_c );
-
-		Map<MatrixXd_r, 0, Stride<Dynamic,1> > Ad_r(               ( double* )ap, m, k, stride_a );
-		Map<MatrixXd_r, 0, Stride<Dynamic,1> > Bd_r(               ( double* )bp, k, n, stride_b );
-		Map<MatrixXd_r, 0, Stride<Dynamic,1> > Cd_r(               ( double* )cp, m, n, stride_c );
-
-		Map<MatrixXc_r, 0, Stride<Dynamic,1> > Ac_r( ( std::complex<float>*  )ap, m, k, stride_a );
-		Map<MatrixXc_r, 0, Stride<Dynamic,1> > Bc_r( ( std::complex<float>*  )bp, k, n, stride_b );
-		Map<MatrixXc_r, 0, Stride<Dynamic,1> > Cc_r( ( std::complex<float>*  )cp, m, n, stride_c );
-
-		Map<MatrixXz_r, 0, Stride<Dynamic,1> > Az_r( ( std::complex<double>* )ap, m, k, stride_a );
-		Map<MatrixXz_r, 0, Stride<Dynamic,1> > Bz_r( ( std::complex<double>* )bp, k, n, stride_b );
-		Map<MatrixXz_r, 0, Stride<Dynamic,1> > Cz_r( ( std::complex<double>* )cp, m, n, stride_c );
+	#ifdef COL_STORAGE
+		#if defined(IS_FLOAT)
+		typedef Matrix<float,                Dynamic, Dynamic, ColMajor> MatrixXf_;
+		#elif defined (IS_DOUBLE)
+		typedef Matrix<double,               Dynamic, Dynamic, ColMajor> MatrixXd_;
+		#elif defined (IS_SCOMPLEX)
+		typedef Matrix<std::complex<float>,  Dynamic, Dynamic, ColMajor> MatrixXcf_;
+		#elif defined (IS_DCOMPLEX)
+		typedef Matrix<std::complex<double>, Dynamic, Dynamic, ColMajor> MatrixXcd_;
+		#endif
+	#else
+		#if defined(IS_FLOAT)
+		typedef Matrix<float,                Dynamic, Dynamic, RowMajor> MatrixXf_;
+		#elif defined (IS_DOUBLE)
+		typedef Matrix<double,               Dynamic, Dynamic, RowMajor> MatrixXd_;
+		#elif defined (IS_SCOMPLEX)
+		typedef Matrix<std::complex<float>,  Dynamic, Dynamic, RowMajor> MatrixXcf_;
+		#elif defined (IS_DCOMPLEX)
+		typedef Matrix<std::complex<double>, Dynamic, Dynamic, RowMajor> MatrixXcd_;
+		#endif
+	#endif
+	#if defined(IS_FLOAT)
+		Map<MatrixXf_,  0, Stride<Dynamic,1> > A( ( float*  )ap, m, k, stride_a );
+		Map<MatrixXf_,  0, Stride<Dynamic,1> > B( ( float*  )bp, k, n, stride_b );
+		Map<MatrixXf_,  0, Stride<Dynamic,1> > C( ( float*  )cp, m, n, stride_c );
+	#elif defined (IS_DOUBLE)
+		Map<MatrixXd_,  0, Stride<Dynamic,1> > A( ( double* )ap, m, k, stride_a );
+		Map<MatrixXd_,  0, Stride<Dynamic,1> > B( ( double* )bp, k, n, stride_b );
+		Map<MatrixXd_,  0, Stride<Dynamic,1> > C( ( double* )cp, m, n, stride_c );
+	#elif defined (IS_SCOMPLEX)
+		Map<MatrixXcf_, 0, Stride<Dynamic,1> > A( ( std::complex<float>*  )ap, m, k, stride_a );
+		Map<MatrixXcf_, 0, Stride<Dynamic,1> > B( ( std::complex<float>*  )bp, k, n, stride_b );
+		Map<MatrixXcf_, 0, Stride<Dynamic,1> > C( ( std::complex<float>*  )cp, m, n, stride_c );
+	#elif defined (IS_DCOMPLEX)
+		Map<MatrixXcd_, 0, Stride<Dynamic,1> > A( ( std::complex<double>* )ap, m, k, stride_a );
+		Map<MatrixXcd_, 0, Stride<Dynamic,1> > B( ( std::complex<double>* )bp, k, n, stride_b );
+		Map<MatrixXcd_, 0, Stride<Dynamic,1> > C( ( std::complex<double>* )cp, m, n, stride_c );
+	#endif
 #endif
 
 		dtime_save = DBL_MAX;
@@ -275,22 +273,7 @@
 
 #elif defined(EIGEN)
 
-			//C.noalias() += alpha_r * A * B;
-
-			if ( params.sc_str[0] == 'c' )
-			{
-				if      ( params.dt_str[0] == 's' ) Cs_c.noalias() += alpha_r * As_c * Bs_c;
-				else if ( params.dt_str[0] == 'd' ) Cd_c.noalias() += alpha_r * Ad_c * Bd_c;
-				else if ( params.dt_str[0] == 'c' ) Cc_c.noalias() += alpha_r * Ac_c * Bc_c;
-				else if ( params.dt_str[0] == 'z' ) Cz_c.noalias() += alpha_r * Az_c * Bz_c;
-			}
-			else // if ( params.sc_str[0] == 'r' )
-			{
-				if      ( params.dt_str[0] == 's' ) Cs_r.noalias() += alpha_r * As_r * Bs_r;
-				else if ( params.dt_str[0] == 'd' ) Cd_r.noalias() += alpha_r * Ad_r * Bd_r;
-				else if ( params.dt_str[0] == 'c' ) Cc_r.noalias() += alpha_r * Ac_r * Bc_r;
-				else if ( params.dt_str[0] == 'z' ) Cz_r.noalias() += alpha_r * Az_r * Bz_r;
-			}
+			C.noalias() += alpha_r * A * B;
 
 #else // if defined(BLAS)
 
@@ -309,15 +292,15 @@
 				float*    cp     = ( float* )bli_obj_buffer( &c );
 
 				sgemm_( &f77_transa,
-				        &f77_transb,
-				        &mm,
-				        &nn,
-				        &kk,
-				        alphap,
-				        ap, &lda,
-				        bp, &ldb,
-				        betap,
-				        cp, &ldc );
+						&f77_transb,
+						&mm,
+						&nn,
+						&kk,
+						alphap,
+						ap, &lda,
+						bp, &ldb,
+						betap,
+						cp, &ldc );
 			}
 			else if ( bli_is_double( dt ) )
 			{
@@ -334,15 +317,15 @@
 				double*   cp     = ( double* )bli_obj_buffer( &c );
 
 				dgemm_( &f77_transa,
-				        &f77_transb,
-				        &mm,
-				        &nn,
-				        &kk,
-				        alphap,
-				        ap, &lda,
-				        bp, &ldb,
-				        betap,
-				        cp, &ldc );
+						&f77_transb,
+						&mm,
+						&nn,
+						&kk,
+						alphap,
+						ap, &lda,
+						bp, &ldb,
+						betap,
+						cp, &ldc );
 			}
 			else if ( bli_is_scomplex( dt ) )
 			{
@@ -359,15 +342,15 @@
 				scomplex* cp     = ( scomplex* )bli_obj_buffer( &c );
 
 				cgemm_( &f77_transa,
-				        &f77_transb,
-				        &mm,
-				        &nn,
-				        &kk,
-				        alphap,
-				        ap, &lda,
-				        bp, &ldb,
-				        betap,
-				        cp, &ldc );
+						&f77_transb,
+						&mm,
+						&nn,
+						&kk,
+						alphap,
+						ap, &lda,
+						bp, &ldb,
+						betap,
+						cp, &ldc );
 			}
 			else if ( bli_is_dcomplex( dt ) )
 			{
@@ -384,15 +367,15 @@
 				dcomplex* cp     = ( dcomplex* )bli_obj_buffer( &c );
 
 				zgemm_( &f77_transa,
-				        &f77_transb,
-				        &mm,
-				        &nn,
-				        &kk,
-				        alphap,
-				        ap, &lda,
-				        bp, &ldb,
-				        betap,
-				        cp, &ldc );
+						&f77_transb,
+						&mm,
+						&nn,
+						&kk,
+						alphap,
+						ap, &lda,
+						bp, &ldb,
+						betap,
+						cp, &ldc );
 			}
 #endif
 
@@ -408,13 +391,12 @@
 
 		if ( bli_is_complex( dt ) ) gflops *= 4.0;
 
-		printf( "data_%s_%cgemm_%s", THR_STR, dt_ch, IMPL_STR );
-		printf( "( %4lu, 1:4 ) = [ %5lu %5lu %5lu %8.2f ];\n",
+		printf( "data_%s_%cgemm_%s", THR_STR, dt_ch, STR );
+		printf( "( %2lu, 1:4 ) = [ %4lu %4lu %4lu %7.2f ];\n",
 		        ( unsigned long )(p - p_begin)/p_inc + 1,
 		        ( unsigned long )m,
 		        ( unsigned long )k,
 		        ( unsigned long )n, gflops );
-		fflush( stdout );
 
 		bli_obj_free( &alpha );
 		bli_obj_free( &beta );
@@ -429,25 +411,3 @@
 
 	return 0;
 }
-
-void init_def_params( params_t* params )
-{
-	params->opname    = LOCAL_OPNAME_STR;
-	params->impl      = IMPL_STR;
-
-	params->pc_str    = LOCAL_PC_STR;
-	params->dt_str    = GLOB_DEF_DT_STR;
-	params->sc_str    = GLOB_DEF_SC_STR;
-
-	params->im_str    = GLOB_DEF_IM_STR;
-
-	params->ps_str    = GLOB_DEF_PS_STR;
-	params->m_str     = GLOB_DEF_M_STR;
-	params->n_str     = GLOB_DEF_N_STR;
-	params->k_str     = GLOB_DEF_K_STR;
-
-	params->nr_str    = GLOB_DEF_NR_STR;
-
-	params->alpha_str = GLOB_DEF_ALPHA_STR;
-	params->beta_str  = GLOB_DEF_BETA_STR;
-}
