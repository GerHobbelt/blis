--- conflicted
+++ resolved
@@ -51,16 +51,10 @@
 endif()
 
 # Set the path to the BLIS installation.
-<<<<<<< HEAD
-set(BLIS_PATH "undefined" CACHE STRING "Setting the path to a BLIS installation that needs testing.")
-if(BLIS_PATH STREQUAL "undefined")
-    message(FATAL_ERROR "Need to provide a BLIS installation path during CMake invocation. Please use \
-=======
 set(BLIS_PATH $ENV{AOCL_BLAS_PATH} CACHE STRING "Setting the path to a BLIS installation that needs testing.")
 if(BLIS_PATH STREQUAL "")
     message(FATAL_ERROR "Need to provide a BLIS installation path during CMake invocation.\
     Set environment variable \$AOCL_BLAS_PATH or set the cmake variable directly using\
->>>>>>> f3c166b0
     $ cmake .. -DBLIS_PATH=/home/username/blis_installation")
 endif()
 
@@ -68,14 +62,11 @@
 # Adding both paths so that testing works with installation using configure/Make or CMake.
 set(BLIS_INCLUDE ${BLIS_PATH}/include/ ${BLIS_PATH}/include/blis CACHE STRING "Setting the path to the BLIS headers.")
 set(BLIS_LIB_PATH ${BLIS_PATH}/lib CACHE STRING "Setting the path to the BLIS library.")
-<<<<<<< HEAD
-=======
 
 # Use REF_BLAS to set the library that will be used for reference results.
 set(REF_CBLAS "Netlib" CACHE STRING "Library used to compute reference results.")
 # Use REF_LIB to set the library that will be used for reference results.
 set(REF_LIB $ENV{CBLAS_REF_LIB} CACHE STRING "Path to a shared library that will be used as a reference.")
->>>>>>> f3c166b0
 
 # Set OpenMP as the default option
 set(ENABLE_THREADING "openmp" CACHE STRING "the threading flag")
@@ -144,11 +135,7 @@
 set_property(CACHE TEST_INTERFACE PROPERTY STRINGS "BLAS" "BLAS_BLIS_IMPL" "CBLAS" "BLIS_TYPED")
 if( NOT ((TEST_INTERFACE STREQUAL "BLAS") OR (TEST_INTERFACE STREQUAL "BLAS_BLIS_IMPL") OR (TEST_INTERFACE STREQUAL "CBLAS") OR (TEST_INTERFACE STREQUAL "BLIS_TYPED")) )
     message(FATAL_ERROR "TEST_INTERFACE option ${TEST_INTERFACE} is not supported. Please use on of the following options \
-<<<<<<< HEAD
-            during CMake invokation: BLAS, CBLAS, BLIS_TYPED")
-=======
             during CMake invokation: BLAS, BLAS_BLIS_IMPL, CBLAS, BLIS_TYPED")
->>>>>>> f3c166b0
 endif()
 
 # Use BLIS_ELEMENT_TYPE to set whether the elements of any matrix/vector tested are integers or floating point values.
@@ -160,80 +147,6 @@
             during CMake invokation: f, i")
 endif()
 
-<<<<<<< HEAD
-if(LINUX)
-    if(REF_LIB)
-        get_filename_component(REFLIB_PATH ${REF_LIB}/.. ABSOLUTE)
-        get_filename_component(library ${REF_LIB} NAME)
-        find_library(reflib NAMES ${library} PATHS ${REFLIB_PATH} NO_DEFAULT_PATH)
-        if(${reflib} STREQUAL reflib-NOTFOUND)
-            message(FATAL_ERROR "Reference Library not found : " ${REF_LIB})
-        else()
-            message(STATUS "Found Reference Library : " ${reflib})
-        endif()
-    else()
-        # Use REF_BLAS to set the library that will be used for reference results.
-        set(REF_CBLAS CACHE STRING "Library used to compute reference results.")
-        # Set the possible values of theading libraries for cmake-gui
-        set_property(CACHE REF_CBLAS PROPERTY STRINGS "OpenBLAS" "Netlib" "MKL")
-        if(NOT ((REF_CBLAS STREQUAL "OpenBLAS") OR (REF_CBLAS STREQUAL "Netlib") OR(REF_CBLAS STREQUAL "MKL")))
-            message(FATAL_ERROR "REF_CBLAS option '${REF_CBLAS}' is not supported. Please, use one of the following options \
-                    during CMake invokation: OpenBLAS, Netlib, MKL or modify CMakeLists.txt to include this option.")
-        endif()
-        if(REF_CBLAS STREQUAL "OpenBLAS")
-            if(NOT(OPENBLAS_PATH))
-                message(FATAL_ERROR "Need to provide an OpenBLAS installation path \
-                during CMake invokation when OpenBLAS is used for reference results. Please use \
-                $ cmake .. -DOPENBLAS_PATH=/home/username/openblas_installation")
-            endif()
-            find_library(reflib NAMES openblas PATHS ${OPENBLAS_PATH} NO_DEFAULT_PATH)
-            if(${reflib} STREQUAL reflib-NOTFOUND)
-                message(FATAL_ERROR "OpenBLAS Reference Library not found : " ${OPENBLAS_PATH})
-            else()
-                message(STATUS "Found OpenBLAS Reference Library : " ${reflib})
-            endif()
-            set(REF_LIB ${reflib})
-        elseif(REF_CBLAS STREQUAL "Netlib")
-            if(NOT(NETLIB_PATH))
-                message(FATAL_ERROR "Need to provide a Netlib installation path \
-                during CMake invokation when Netlib is used for reference results. Please use \
-                $ cmake .. -DNETLIB_PATH=/home/username/netlib_installation")
-            endif()
-            if(INT_SIZE STREQUAL "32")
-                find_library(netlib NAMES cblas PATHS ${NETLIB_PATH} NO_DEFAULT_PATH)
-            else()
-                find_library(netlib NAMES cblas64 PATHS ${NETLIB_PATH} NO_DEFAULT_PATH)
-            endif()
-            if(${netlib} STREQUAL netlib-NOTFOUND)
-                message(FATAL_ERROR "Netlib Reference Library not found : "  ${NETLIB_PATH})
-            else()
-                message(STATUS "Found Netlib Reference Library : "  ${netlib})
-            endif()
-            set(REF_LIB ${netlib})
-        elseif(REF_CBLAS STREQUAL "MKL")
-            set(MKL_PATH $ENV{MKLROOT}/lib/intel64
-                    CACHE STRING "The path to MKL.")
-            find_library(mkllib NAMES mkl_rt PATHS ${MKL_PATH} NO_DEFAULT_PATH)
-            if(${mkllib} STREQUAL mkllib-NOTFOUND)
-                message(FATAL_ERROR "MKL Reference Library not found : " ${MKL_PATH})
-            else()
-                message(STATUS "Found MKL Reference Library  : " ${mkllib})
-            endif()
-            set(REF_LIB ${mkllib})
-        else()
-            message(FATAL_ERROR "Need to set up a reference library. Please use on of the following options \
-                    during CMake invokation: -DREF_CBLAS=Netlib or -DREF_CBLAS=OpenBLAS or -DREF_CBLAS=MKL")
-        endif()
-    endif()
-else() #WIN32
-    # Use REF_BLAS to set the library that will be used for reference results.
-    set(REF_CBLAS CACHE STRING "Library used to compute reference results.")
-    # Set the possible values of theading libraries for cmake-gui
-    set_property(CACHE REF_CBLAS PROPERTY STRINGS "OpenBLAS" "MKL")
-    if(NOT ((REF_CBLAS STREQUAL "OpenBLAS") OR (REF_CBLAS STREQUAL "MKL")))
-        message(FATAL_ERROR "REF_CBLAS option '${REF_CBLAS}' is not supported. Please, use one of the following options \
-                during CMake invokation: OpenBLAS, MKL or modify CMakeLists.txt to include this option.")
-=======
 # Option to enable testing with upper case character arguments in BLAS and BLIS calls.
 option(TEST_UPPERCASE_ARGS "Test upper case character arguments" OFF)
 
@@ -272,7 +185,6 @@
     if(NOT ((REF_CBLAS STREQUAL "OpenBLAS") OR (REF_CBLAS STREQUAL "Netlib") OR(REF_CBLAS STREQUAL "MKL")))
         message(FATAL_ERROR "REF_CBLAS option '${REF_CBLAS}' is not supported. Please, use one of the following options \
         during CMake invokation: OpenBLAS, Netlib, MKL or modify CMakeLists.txt to include this option.")
->>>>>>> f3c166b0
     endif()
 
     if(LINUX)
@@ -327,9 +239,10 @@
         else()
             message(STATUS "Found MKL Reference Library  : " ${mkllib})
         endif()
-<<<<<<< HEAD
-        set(REF_LIB "${MKL_PATH}/mkl_rt.2.dll" CACHE STRING "Reference MKL Library")
-        message(STATUS "Found MKL Reference Library : " ${REF_LIB})
+        set(REF_LIB ${mkllib})
+    else()
+        message(FATAL_ERROR "Need to set up a reference library. Please use on of the following options \
+        during CMake invokation: -DREF_CBLAS=Netlib or -DREF_CBLAS=OpenBLAS or -DREF_CBLAS=MKL")
     endif()
 endif()
 
@@ -362,44 +275,6 @@
     endif()
 endif()
 
-=======
-        set(REF_LIB ${mkllib})
-    else()
-        message(FATAL_ERROR "Need to set up a reference library. Please use on of the following options \
-        during CMake invokation: -DREF_CBLAS=Netlib or -DREF_CBLAS=OpenBLAS or -DREF_CBLAS=MKL")
-    endif()
-endif()
-
-# Set up the library name.
-if(WIN32)
-    set(LIBBLIS AOCL-LibBlis-Win)
-else()
-    set(LIBBLIS blis)
-endif()
-# Append if threading is required.
-if(NOT (ENABLE_THREADING STREQUAL "no"))
-    if(WIN32)
-        string(APPEND LIBBLIS -MT)
-    else()
-        string(APPEND LIBBLIS -mt)
-    endif()
-endif()
-# Append for dll if necessary.
-if(WIN32 AND (BLIS_LINKING_TYPE STREQUAL "shared"))
-    string(APPEND LIBBLIS -dll)
-endif()
-# Setting the suffix for find_library().
-if(WIN32)
-    set(CMAKE_FIND_LIBRARY_SUFFIXES .lib)
-else()
-    if(BLIS_LINKING_TYPE STREQUAL "shared")
-        set(CMAKE_FIND_LIBRARY_SUFFIXES .so)
-    else()
-        set(CMAKE_FIND_LIBRARY_SUFFIXES .a)
-    endif()
-endif()
-
->>>>>>> f3c166b0
 find_library(BLIS_LIBRARY NAMES ${LIBBLIS} PATHS ${BLIS_LIB_PATH} NO_DEFAULT_PATH)
 if(${BLIS_LIBRARY} STREQUAL BLIS_LIBRARY-NOTFOUND)
     message(FATAL_ERROR "Blis Library ${LIBBLIS} not found in BLIS_LIB_PATH=${BLIS_LIB_PATH}")
@@ -431,8 +306,6 @@
     else()
         set(CMAKE_MSVC_RUNTIME_LIBRARY "MultiThreaded$<$<CONFIG:Debug>:Debug>")
     endif()
-<<<<<<< HEAD
-=======
 endif()
 
 # The following part will be used to set up a list of defines that dictate
@@ -475,9 +348,7 @@
     message(STATUS "Since BLIS GTestSuite is used to check the static version of blis, all kernel tests are enabled.")
 else()
     message(WARNING "Since BLIS GTestSuite is used to check the shared version of blis, all kernel tests are disabled.")
->>>>>>> f3c166b0
-endif()
-
+endif()
 
 add_subdirectory(testinghelpers)
 add_subdirectory(testsuite)
