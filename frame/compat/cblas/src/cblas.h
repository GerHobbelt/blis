<<<<<<< HEAD
=======
/*

   BLIS
   An object-based framework for developing high-performance BLAS-like
   libraries.

   Copyright (C) 2020 - 2025, Advanced Micro Devices, Inc. All rights reserved.

   Redistribution and use in source and binary forms, with or without
   modification, are permitted provided that the following conditions are
   met:
    - Redistributions of source code must retain the above copyright
      notice, this list of conditions and the following disclaimer.
    - Redistributions in binary form must reproduce the above copyright
      notice, this list of conditions and the following disclaimer in the
      documentation and/or other materials provided with the distribution.
    - Neither the name(s) of the copyright holder(s) nor the names of its
      contributors may be used to endorse or promote products derived
      from this software without specific prior written permission.

   THIS SOFTWARE IS PROVIDED BY THE COPYRIGHT HOLDERS AND CONTRIBUTORS
   "AS IS" AND ANY EXPRESS OR IMPLIED WARRANTIES, INCLUDING, BUT NOT
   LIMITED TO, THE IMPLIED WARRANTIES OF MERCHANTABILITY AND FITNESS FOR
   A PARTICULAR PURPOSE ARE DISCLAIMED. IN NO EVENT SHALL THE COPYRIGHT
   HOLDER OR CONTRIBUTORS BE LIABLE FOR ANY DIRECT, INDIRECT, INCIDENTAL,
   SPECIAL, EXEMPLARY, OR CONSEQUENTIAL DAMAGES (INCLUDING, BUT NOT
   LIMITED TO, PROCUREMENT OF SUBSTITUTE GOODS OR SERVICES; LOSS OF USE,
   DATA, OR PROFITS; OR BUSINESS INTERRUPTION) HOWEVER CAUSED AND ON ANY
   THEORY OF LIABILITY, WHETHER IN CONTRACT, STRICT LIABILITY, OR TORT
   (INCLUDING NEGLIGENCE OR OTHERWISE) ARISING IN ANY WAY OUT OF THE USE
   OF THIS SOFTWARE, EVEN IF ADVISED OF THE POSSIBILITY OF SUCH DAMAGE.

*/
>>>>>>> fb2a6827

#ifndef CBLAS_H
#define CBLAS_H
#include <stddef.h>

// We need to #include "bli_type_defs.h" in order to pull in the
// definition of f77_int. But in order to #include that header, we
// also need to pull in the headers that precede it in blis.h.

// NOTE: PLEASE DON'T CHANGE THE ORDER IN WHICH HEADERS ARE INCLUDED UNLESS
// YOU ARE SURE THAT IT DOESN'T BREAK INTER-HEADER MACRO DEPENDENCIES.
// ALSO REMEMBER TO UPDATE ./frame/include/blis.h APPROPRIATELY

// -- configure definitions --

// NOTE: bli_config.h header must be included before any BLIS header.
// It is bootstrapped by ./configure and does not depend on later
// headers. Moreover, these configuration variables are necessary to change
// some default behaviors (e.g. disable OS-detection in bli_system.h in case
// of --disable-system).
#include "bli_config.h"

// -- System and language-related headers --

// NOTE: bli_system.h header must be included before bli_config_macro_defs.h.
#include "bli_system.h"
#include "bli_lang_defs.h"


// -- configure default definitions --

#include "bli_config_macro_defs.h"


// -- Common BLIS definitions --

#include "bli_type_defs.h"

/*
 * Enumerated and derived types
 */
enum CBLAS_ORDER {CblasRowMajor=101, CblasColMajor=102};
enum CBLAS_TRANSPOSE {CblasNoTrans=111, CblasTrans=112, CblasConjTrans=113};
enum CBLAS_UPLO {CblasUpper=121, CblasLower=122};
enum CBLAS_DIAG {CblasNonUnit=131, CblasUnit=132};
enum CBLAS_SIDE {CblasLeft=141, CblasRight=142};
enum CBLAS_STORAGE {CblasPacked=151};
enum CBLAS_IDENTIFIER {CblasAMatrix=161, CblasBMatrix=162};

#ifdef __cplusplus
extern "C" {
#endif

/*
 * ===========================================================================
 * Prototypes for level 1 BLAS functions (complex are recast as routines)
 * ===========================================================================
 */
BLIS_EXPORT_BLAS float  cblas_sdsdot(f77_int N, float alpha, const float *X,
                    f77_int incX, const float *Y, f77_int incY);
BLIS_EXPORT_BLAS double cblas_dsdot(f77_int N, const float *X, f77_int incX, const float *Y,
                   f77_int incY);
BLIS_EXPORT_BLAS float  cblas_sdot(f77_int N, const float  *X, f77_int incX,
                  const float  *Y, f77_int incY);
BLIS_EXPORT_BLAS double cblas_ddot(f77_int N, const double *X, f77_int incX,
                  const double *Y, f77_int incY);

/*
 * Functions having prefixes Z and C only
 */
BLIS_EXPORT_BLAS void   cblas_cdotu_sub(f77_int N, const void *X, f77_int incX,
                       const void *Y, f77_int incY, void *dotu);
BLIS_EXPORT_BLAS void   cblas_cdotc_sub(f77_int N, const void *X, f77_int incX,
                       const void *Y, f77_int incY, void *dotc);

BLIS_EXPORT_BLAS void   cblas_zdotu_sub(f77_int N, const void *X, f77_int incX,
                       const void *Y, f77_int incY, void *dotu);
BLIS_EXPORT_BLAS void   cblas_zdotc_sub(f77_int N, const void *X, f77_int incX,
                       const void *Y, f77_int incY, void *dotc);


/*
 * Functions having prefixes S D SC DZ
 */
BLIS_EXPORT_BLAS float  cblas_snrm2(f77_int N, const float *X, f77_int incX);
BLIS_EXPORT_BLAS float  cblas_sasum(f77_int N, const float *X, f77_int incX);

BLIS_EXPORT_BLAS double cblas_dnrm2(f77_int N, const double *X, f77_int incX);
BLIS_EXPORT_BLAS double cblas_dasum(f77_int N, const double *X, f77_int incX);

BLIS_EXPORT_BLAS float  cblas_scnrm2(f77_int N, const void *X, f77_int incX);
BLIS_EXPORT_BLAS float  cblas_scasum(f77_int N, const void *X, f77_int incX);

BLIS_EXPORT_BLAS double cblas_dznrm2(f77_int N, const void *X, f77_int incX);
BLIS_EXPORT_BLAS double cblas_dzasum(f77_int N, const void *X, f77_int incX);


/*
 * Functions having standard 4 prefixes (S D C Z)
 */
BLIS_EXPORT_BLAS f77_int cblas_isamax(f77_int N, const float  *X, f77_int incX);
BLIS_EXPORT_BLAS f77_int cblas_idamax(f77_int N, const double *X, f77_int incX);
BLIS_EXPORT_BLAS f77_int cblas_icamax(f77_int N, const void   *X, f77_int incX);
BLIS_EXPORT_BLAS f77_int cblas_izamax(f77_int N, const void   *X, f77_int incX);

/*
 * ===========================================================================
 * Prototypes for level 1 BLAS routines
 * ===========================================================================
 */

/*
 * Routines with standard 4 prefixes (s, d, c, z)
 */
void BLIS_EXPORT_BLAS cblas_sswap(f77_int N, float *X, f77_int incX,
                 float *Y, f77_int incY);
void BLIS_EXPORT_BLAS cblas_scopy(f77_int N, const float *X, f77_int incX,
                 float *Y, f77_int incY);
void BLIS_EXPORT_BLAS cblas_saxpy(f77_int N, float alpha, const float *X,
                 f77_int incX, float *Y, f77_int incY);
void BLIS_EXPORT_BLAS cblas_saxpby(f77_int N, float alpha, const float *X,
                 f77_int incX, float beta, float *Y, f77_int incY);

void BLIS_EXPORT_BLAS cblas_dswap(f77_int N, double *X, f77_int incX,
                 double *Y, f77_int incY);
void BLIS_EXPORT_BLAS cblas_dcopy(f77_int N, const double *X, f77_int incX,
                 double *Y, f77_int incY);
void BLIS_EXPORT_BLAS cblas_daxpy(f77_int N, double alpha, const double *X,
                 f77_int incX, double *Y, f77_int incY);
void BLIS_EXPORT_BLAS cblas_daxpby(f77_int N, double alpha, const double *X,
                 f77_int incX, double beta, double *Y, f77_int incY);

void BLIS_EXPORT_BLAS cblas_cswap(f77_int N, void *X, f77_int incX,
                 void *Y, f77_int incY);
void BLIS_EXPORT_BLAS cblas_ccopy(f77_int N, const void *X, f77_int incX,
                 void *Y, f77_int incY);
void BLIS_EXPORT_BLAS cblas_caxpy(f77_int N, const void *alpha, const void *X,
                 f77_int incX, void *Y, f77_int incY);
void BLIS_EXPORT_BLAS cblas_caxpby(f77_int N, const void *alpha,
                const void *X, f77_int incX, const void* beta,
                void *Y, f77_int incY);

void BLIS_EXPORT_BLAS cblas_zswap(f77_int N, void *X, f77_int incX,
                 void *Y, f77_int incY);
void BLIS_EXPORT_BLAS cblas_zcopy(f77_int N, const void *X, f77_int incX,
                 void *Y, f77_int incY);
void BLIS_EXPORT_BLAS cblas_zaxpy(f77_int N, const void *alpha, const void *X,
                 f77_int incX, void *Y, f77_int incY);
void BLIS_EXPORT_BLAS cblas_zaxpby(f77_int N, const void *alpha,
                const void *X, f77_int incX, const void *beta,
                void *Y, f77_int incY);


/*
 * Routines with S D C Z CS and ZD prefixes
 */
void BLIS_EXPORT_BLAS cblas_srotg(float *a, float *b, float *c, float *s);
void BLIS_EXPORT_BLAS cblas_srotmg(float *d1, float *d2, float *b1, const float b2, float *P);
void BLIS_EXPORT_BLAS cblas_srot(f77_int N, float *X, f77_int incX,
                float *Y, f77_int incY, const float c, const float s);
void BLIS_EXPORT_BLAS cblas_srotm(f77_int N, float *X, f77_int incX,
                float *Y, f77_int incY, const float *P);

void BLIS_EXPORT_BLAS cblas_drotg(double *a, double *b, double *c, double *s);
void BLIS_EXPORT_BLAS cblas_drotmg(double *d1, double *d2, double *b1, const double b2, double *P);
void BLIS_EXPORT_BLAS cblas_drot(f77_int N, double *X, f77_int incX,
                double *Y, f77_int incY, const double c, const double  s);
void BLIS_EXPORT_BLAS cblas_drotm(f77_int N, double *X, f77_int incX,
                double *Y, f77_int incY, const double *P);

void BLIS_EXPORT_BLAS cblas_crotg(void *a, void *b, float *c, void *s);
void BLIS_EXPORT_BLAS cblas_csrot(f77_int N, void *X, f77_int incX,
                void *Y, f77_int incY, const float c, const float s);
void BLIS_EXPORT_BLAS cblas_zrotg(void *a, void *b, double *c, void *s);
void BLIS_EXPORT_BLAS cblas_zdrot(f77_int N, void *X, f77_int incX,
                void *Y, f77_int incY, const double c, const double s);

void BLIS_EXPORT_BLAS cblas_sscal(f77_int N, float alpha, float *X, f77_int incX);
void BLIS_EXPORT_BLAS cblas_dscal(f77_int N, double alpha, double *X, f77_int incX);
void BLIS_EXPORT_BLAS cblas_cscal(f77_int N, const void *alpha, void *X, f77_int incX);
void BLIS_EXPORT_BLAS cblas_zscal(f77_int N, const void *alpha, void *X, f77_int incX);
void BLIS_EXPORT_BLAS cblas_csscal(f77_int N, float alpha, void *X, f77_int incX);
void BLIS_EXPORT_BLAS cblas_zdscal(f77_int N, double alpha, void *X, f77_int incX);

/*
 * ===========================================================================
 * Prototypes for level 2 BLAS
 * ===========================================================================
 */

/*
 * Routines with standard 4 prefixes (S, D, C, Z)
 */
void BLIS_EXPORT_BLAS cblas_sgemv(enum CBLAS_ORDER order,
                 enum CBLAS_TRANSPOSE TransA, f77_int M, f77_int N,
                 float alpha, const float *A, f77_int lda,
                 const float *X, f77_int incX, float beta,
                 float *Y, f77_int incY);
void BLIS_EXPORT_BLAS cblas_sgbmv(enum CBLAS_ORDER order,
                 enum CBLAS_TRANSPOSE TransA, f77_int M, f77_int N,
                 f77_int KL, f77_int KU, float alpha,
                 const float *A, f77_int lda, const float *X,
                 f77_int incX, float beta, float *Y, f77_int incY);
void BLIS_EXPORT_BLAS cblas_strmv(enum CBLAS_ORDER order, enum CBLAS_UPLO Uplo,
                 enum CBLAS_TRANSPOSE TransA, enum CBLAS_DIAG Diag,
                 f77_int N, const float *A, f77_int lda,
                 float *X, f77_int incX);
void BLIS_EXPORT_BLAS cblas_stbmv(enum CBLAS_ORDER order, enum CBLAS_UPLO Uplo,
                 enum CBLAS_TRANSPOSE TransA, enum CBLAS_DIAG Diag,
                 f77_int N, f77_int K, const float *A, f77_int lda,
                 float *X, f77_int incX);
void BLIS_EXPORT_BLAS cblas_stpmv(enum CBLAS_ORDER order, enum CBLAS_UPLO Uplo,
                 enum CBLAS_TRANSPOSE TransA, enum CBLAS_DIAG Diag,
                 f77_int N, const float *Ap, float *X, f77_int incX);
void BLIS_EXPORT_BLAS cblas_strsv(enum CBLAS_ORDER order, enum CBLAS_UPLO Uplo,
                 enum CBLAS_TRANSPOSE TransA, enum CBLAS_DIAG Diag,
                 f77_int N, const float *A, f77_int lda, float *X,
                 f77_int incX);
void BLIS_EXPORT_BLAS cblas_stbsv(enum CBLAS_ORDER order, enum CBLAS_UPLO Uplo,
                 enum CBLAS_TRANSPOSE TransA, enum CBLAS_DIAG Diag,
                 f77_int N, f77_int K, const float *A, f77_int lda,
                 float *X, f77_int incX);
void BLIS_EXPORT_BLAS cblas_stpsv(enum CBLAS_ORDER order, enum CBLAS_UPLO Uplo,
                 enum CBLAS_TRANSPOSE TransA, enum CBLAS_DIAG Diag,
                 f77_int N, const float *Ap, float *X, f77_int incX);

void BLIS_EXPORT_BLAS cblas_dgemv(enum CBLAS_ORDER order,
                 enum CBLAS_TRANSPOSE TransA, f77_int M, f77_int N,
                 double alpha, const double *A, f77_int lda,
                 const double *X, f77_int incX, double beta,
                 double *Y, f77_int incY);
void BLIS_EXPORT_BLAS cblas_dgbmv(enum CBLAS_ORDER order,
                 enum CBLAS_TRANSPOSE TransA, f77_int M, f77_int N,
                 f77_int KL, f77_int KU, double alpha,
                 const double *A, f77_int lda, const double *X,
                 f77_int incX, double beta, double *Y, f77_int incY);
void BLIS_EXPORT_BLAS cblas_dtrmv(enum CBLAS_ORDER order, enum CBLAS_UPLO Uplo,
                 enum CBLAS_TRANSPOSE TransA, enum CBLAS_DIAG Diag,
                 f77_int N, const double *A, f77_int lda,
                 double *X, f77_int incX);
void BLIS_EXPORT_BLAS cblas_dtbmv(enum CBLAS_ORDER order, enum CBLAS_UPLO Uplo,
                 enum CBLAS_TRANSPOSE TransA, enum CBLAS_DIAG Diag,
                 f77_int N, f77_int K, const double *A, f77_int lda,
                 double *X, f77_int incX);
void BLIS_EXPORT_BLAS cblas_dtpmv(enum CBLAS_ORDER order, enum CBLAS_UPLO Uplo,
                 enum CBLAS_TRANSPOSE TransA, enum CBLAS_DIAG Diag,
                 f77_int N, const double *Ap, double *X, f77_int incX);
void BLIS_EXPORT_BLAS cblas_dtrsv(enum CBLAS_ORDER order, enum CBLAS_UPLO Uplo,
                 enum CBLAS_TRANSPOSE TransA, enum CBLAS_DIAG Diag,
                 f77_int N, const double *A, f77_int lda, double *X,
                 f77_int incX);
void BLIS_EXPORT_BLAS cblas_dtbsv(enum CBLAS_ORDER order, enum CBLAS_UPLO Uplo,
                 enum CBLAS_TRANSPOSE TransA, enum CBLAS_DIAG Diag,
                 f77_int N, f77_int K, const double *A, f77_int lda,
                 double *X, f77_int incX);
void BLIS_EXPORT_BLAS cblas_dtpsv(enum CBLAS_ORDER order, enum CBLAS_UPLO Uplo,
                 enum CBLAS_TRANSPOSE TransA, enum CBLAS_DIAG Diag,
                 f77_int N, const double *Ap, double *X, f77_int incX);

void BLIS_EXPORT_BLAS cblas_cgemv(enum CBLAS_ORDER order,
                 enum CBLAS_TRANSPOSE TransA, f77_int M, f77_int N,
                 const void *alpha, const void *A, f77_int lda,
                 const void *X, f77_int incX, const void *beta,
                 void *Y, f77_int incY);
void BLIS_EXPORT_BLAS cblas_cgbmv(enum CBLAS_ORDER order,
                 enum CBLAS_TRANSPOSE TransA, f77_int M, f77_int N,
                 f77_int KL, f77_int KU, const void *alpha,
                 const void *A, f77_int lda, const void *X,
                 f77_int incX, const void *beta, void *Y, f77_int incY);
void BLIS_EXPORT_BLAS cblas_ctrmv(enum CBLAS_ORDER order, enum CBLAS_UPLO Uplo,
                 enum CBLAS_TRANSPOSE TransA, enum CBLAS_DIAG Diag,
                 f77_int N, const void *A, f77_int lda,
                 void *X, f77_int incX);
void BLIS_EXPORT_BLAS cblas_ctbmv(enum CBLAS_ORDER order, enum CBLAS_UPLO Uplo,
                 enum CBLAS_TRANSPOSE TransA, enum CBLAS_DIAG Diag,
                 f77_int N, f77_int K, const void *A, f77_int lda,
                 void *X, f77_int incX);
void BLIS_EXPORT_BLAS cblas_ctpmv(enum CBLAS_ORDER order, enum CBLAS_UPLO Uplo,
                 enum CBLAS_TRANSPOSE TransA, enum CBLAS_DIAG Diag,
                 f77_int N, const void *Ap, void *X, f77_int incX);
void BLIS_EXPORT_BLAS cblas_ctrsv(enum CBLAS_ORDER order, enum CBLAS_UPLO Uplo,
                 enum CBLAS_TRANSPOSE TransA, enum CBLAS_DIAG Diag,
                 f77_int N, const void *A, f77_int lda, void *X,
                 f77_int incX);
void BLIS_EXPORT_BLAS cblas_ctbsv(enum CBLAS_ORDER order, enum CBLAS_UPLO Uplo,
                 enum CBLAS_TRANSPOSE TransA, enum CBLAS_DIAG Diag,
                 f77_int N, f77_int K, const void *A, f77_int lda,
                 void *X, f77_int incX);
void BLIS_EXPORT_BLAS cblas_ctpsv(enum CBLAS_ORDER order, enum CBLAS_UPLO Uplo,
                 enum CBLAS_TRANSPOSE TransA, enum CBLAS_DIAG Diag,
                 f77_int N, const void *Ap, void *X, f77_int incX);

void BLIS_EXPORT_BLAS cblas_zgemv(enum CBLAS_ORDER order,
                 enum CBLAS_TRANSPOSE TransA, f77_int M, f77_int N,
                 const void *alpha, const void *A, f77_int lda,
                 const void *X, f77_int incX, const void *beta,
                 void *Y, f77_int incY);
void BLIS_EXPORT_BLAS cblas_zgbmv(enum CBLAS_ORDER order,
                 enum CBLAS_TRANSPOSE TransA, f77_int M, f77_int N,
                 f77_int KL, f77_int KU, const void *alpha,
                 const void *A, f77_int lda, const void *X,
                 f77_int incX, const void *beta, void *Y, f77_int incY);
void BLIS_EXPORT_BLAS cblas_ztrmv(enum CBLAS_ORDER order, enum CBLAS_UPLO Uplo,
                 enum CBLAS_TRANSPOSE TransA, enum CBLAS_DIAG Diag,
                 f77_int N, const void *A, f77_int lda,
                 void *X, f77_int incX);
void BLIS_EXPORT_BLAS cblas_ztbmv(enum CBLAS_ORDER order, enum CBLAS_UPLO Uplo,
                 enum CBLAS_TRANSPOSE TransA, enum CBLAS_DIAG Diag,
                 f77_int N, f77_int K, const void *A, f77_int lda,
                 void *X, f77_int incX);
void BLIS_EXPORT_BLAS cblas_ztpmv(enum CBLAS_ORDER order, enum CBLAS_UPLO Uplo,
                 enum CBLAS_TRANSPOSE TransA, enum CBLAS_DIAG Diag,
                 f77_int N, const void *Ap, void *X, f77_int incX);
void BLIS_EXPORT_BLAS cblas_ztrsv(enum CBLAS_ORDER order, enum CBLAS_UPLO Uplo,
                 enum CBLAS_TRANSPOSE TransA, enum CBLAS_DIAG Diag,
                 f77_int N, const void *A, f77_int lda, void *X,
                 f77_int incX);
void BLIS_EXPORT_BLAS cblas_ztbsv(enum CBLAS_ORDER order, enum CBLAS_UPLO Uplo,
                 enum CBLAS_TRANSPOSE TransA, enum CBLAS_DIAG Diag,
                 f77_int N, f77_int K, const void *A, f77_int lda,
                 void *X, f77_int incX);
void BLIS_EXPORT_BLAS cblas_ztpsv(enum CBLAS_ORDER order, enum CBLAS_UPLO Uplo,
                 enum CBLAS_TRANSPOSE TransA, enum CBLAS_DIAG Diag,
                 f77_int N, const void *Ap, void *X, f77_int incX);


/*
 * Routines with S and D prefixes only
 */
void BLIS_EXPORT_BLAS cblas_ssymv(enum CBLAS_ORDER order, enum CBLAS_UPLO Uplo,
                 f77_int N, float alpha, const float *A,
                 f77_int lda, const float *X, f77_int incX,
                 float beta, float *Y, f77_int incY);
void BLIS_EXPORT_BLAS cblas_ssbmv(enum CBLAS_ORDER order, enum CBLAS_UPLO Uplo,
                 f77_int N, f77_int K, float alpha, const float *A,
                 f77_int lda, const float *X, f77_int incX,
                 float beta, float *Y, f77_int incY);
void BLIS_EXPORT_BLAS cblas_sspmv(enum CBLAS_ORDER order, enum CBLAS_UPLO Uplo,
                 f77_int N, float alpha, const float *Ap,
                 const float *X, f77_int incX,
                 float beta, float *Y, f77_int incY);
void BLIS_EXPORT_BLAS cblas_sger(enum CBLAS_ORDER order, f77_int M, f77_int N,
                float alpha, const float *X, f77_int incX,
                const float *Y, f77_int incY, float *A, f77_int lda);
void BLIS_EXPORT_BLAS cblas_ssyr(enum CBLAS_ORDER order, enum CBLAS_UPLO Uplo,
                f77_int N, float alpha, const float *X,
                f77_int incX, float *A, f77_int lda);
void BLIS_EXPORT_BLAS cblas_sspr(enum CBLAS_ORDER order, enum CBLAS_UPLO Uplo,
                f77_int N, float alpha, const float *X,
                f77_int incX, float *Ap);
void BLIS_EXPORT_BLAS cblas_ssyr2(enum CBLAS_ORDER order, enum CBLAS_UPLO Uplo,
                f77_int N, float alpha, const float *X,
                f77_int incX, const float *Y, f77_int incY, float *A,
                f77_int lda);
void BLIS_EXPORT_BLAS cblas_sspr2(enum CBLAS_ORDER order, enum CBLAS_UPLO Uplo,
                f77_int N, float alpha, const float *X,
                f77_int incX, const float *Y, f77_int incY, float *A);

void BLIS_EXPORT_BLAS cblas_dsymv(enum CBLAS_ORDER order, enum CBLAS_UPLO Uplo,
                 f77_int N, double alpha, const double *A,
                 f77_int lda, const double *X, f77_int incX,
                 double beta, double *Y, f77_int incY);
void BLIS_EXPORT_BLAS cblas_dsbmv(enum CBLAS_ORDER order, enum CBLAS_UPLO Uplo,
                 f77_int N, f77_int K, double alpha, const double *A,
                 f77_int lda, const double *X, f77_int incX,
                 double beta, double *Y, f77_int incY);
void BLIS_EXPORT_BLAS cblas_dspmv(enum CBLAS_ORDER order, enum CBLAS_UPLO Uplo,
                 f77_int N, double alpha, const double *Ap,
                 const double *X, f77_int incX,
                 double beta, double *Y, f77_int incY);
void BLIS_EXPORT_BLAS cblas_dger(enum CBLAS_ORDER order, f77_int M, f77_int N,
                double alpha, const double *X, f77_int incX,
                const double *Y, f77_int incY, double *A, f77_int lda);
void BLIS_EXPORT_BLAS cblas_dsyr(enum CBLAS_ORDER order, enum CBLAS_UPLO Uplo,
                f77_int N, double alpha, const double *X,
                f77_int incX, double *A, f77_int lda);
void BLIS_EXPORT_BLAS cblas_dspr(enum CBLAS_ORDER order, enum CBLAS_UPLO Uplo,
                f77_int N, double alpha, const double *X,
                f77_int incX, double *Ap);
void BLIS_EXPORT_BLAS cblas_dsyr2(enum CBLAS_ORDER order, enum CBLAS_UPLO Uplo,
                f77_int N, double alpha, const double *X,
                f77_int incX, const double *Y, f77_int incY, double *A,
                f77_int lda);
void BLIS_EXPORT_BLAS cblas_dspr2(enum CBLAS_ORDER order, enum CBLAS_UPLO Uplo,
                f77_int N, double alpha, const double *X,
                f77_int incX, const double *Y, f77_int incY, double *A);


/*
 * Routines with C and Z prefixes only
 */
void BLIS_EXPORT_BLAS cblas_chemv(enum CBLAS_ORDER order, enum CBLAS_UPLO Uplo,
                 f77_int N, const void *alpha, const void *A,
                 f77_int lda, const void *X, f77_int incX,
                 const void *beta, void *Y, f77_int incY);
void BLIS_EXPORT_BLAS cblas_chbmv(enum CBLAS_ORDER order, enum CBLAS_UPLO Uplo,
                 f77_int N, f77_int K, const void *alpha, const void *A,
                 f77_int lda, const void *X, f77_int incX,
                 const void *beta, void *Y, f77_int incY);
void BLIS_EXPORT_BLAS cblas_chpmv(enum CBLAS_ORDER order, enum CBLAS_UPLO Uplo,
                 f77_int N, const void *alpha, const void *Ap,
                 const void *X, f77_int incX,
                 const void *beta, void *Y, f77_int incY);
void BLIS_EXPORT_BLAS cblas_cgeru(enum CBLAS_ORDER order, f77_int M, f77_int N,
                 const void *alpha, const void *X, f77_int incX,
                 const void *Y, f77_int incY, void *A, f77_int lda);
void BLIS_EXPORT_BLAS cblas_cgerc(enum CBLAS_ORDER order, f77_int M, f77_int N,
                 const void *alpha, const void *X, f77_int incX,
                 const void *Y, f77_int incY, void *A, f77_int lda);
void BLIS_EXPORT_BLAS cblas_cher(enum CBLAS_ORDER order, enum CBLAS_UPLO Uplo,
                f77_int N, float alpha, const void *X, f77_int incX,
                void *A, f77_int lda);
void BLIS_EXPORT_BLAS cblas_chpr(enum CBLAS_ORDER order, enum CBLAS_UPLO Uplo,
                f77_int N, float alpha, const void *X,
                f77_int incX, void *A);
void BLIS_EXPORT_BLAS cblas_cher2(enum CBLAS_ORDER order, enum CBLAS_UPLO Uplo, f77_int N,
                const void *alpha, const void *X, f77_int incX,
                const void *Y, f77_int incY, void *A, f77_int lda);
void BLIS_EXPORT_BLAS cblas_chpr2(enum CBLAS_ORDER order, enum CBLAS_UPLO Uplo, f77_int N,
                const void *alpha, const void *X, f77_int incX,
                const void *Y, f77_int incY, void *Ap);

void BLIS_EXPORT_BLAS cblas_zhemv(enum CBLAS_ORDER order, enum CBLAS_UPLO Uplo,
                 f77_int N, const void *alpha, const void *A,
                 f77_int lda, const void *X, f77_int incX,
                 const void *beta, void *Y, f77_int incY);
void BLIS_EXPORT_BLAS cblas_zhbmv(enum CBLAS_ORDER order, enum CBLAS_UPLO Uplo,
                 f77_int N, f77_int K, const void *alpha, const void *A,
                 f77_int lda, const void *X, f77_int incX,
                 const void *beta, void *Y, f77_int incY);
void BLIS_EXPORT_BLAS cblas_zhpmv(enum CBLAS_ORDER order, enum CBLAS_UPLO Uplo,
                 f77_int N, const void *alpha, const void *Ap,
                 const void *X, f77_int incX,
                 const void *beta, void *Y, f77_int incY);
void BLIS_EXPORT_BLAS cblas_zgeru(enum CBLAS_ORDER order, f77_int M, f77_int N,
                 const void *alpha, const void *X, f77_int incX,
                 const void *Y, f77_int incY, void *A, f77_int lda);
void BLIS_EXPORT_BLAS cblas_zgerc(enum CBLAS_ORDER order, f77_int M, f77_int N,
                 const void *alpha, const void *X, f77_int incX,
                 const void *Y, f77_int incY, void *A, f77_int lda);
void BLIS_EXPORT_BLAS cblas_zher(enum CBLAS_ORDER order, enum CBLAS_UPLO Uplo,
                f77_int N, double alpha, const void *X, f77_int incX,
                void *A, f77_int lda);
void BLIS_EXPORT_BLAS cblas_zhpr(enum CBLAS_ORDER order, enum CBLAS_UPLO Uplo,
                f77_int N, double alpha, const void *X,
                f77_int incX, void *A);
void BLIS_EXPORT_BLAS cblas_zher2(enum CBLAS_ORDER order, enum CBLAS_UPLO Uplo, f77_int N,
                const void *alpha, const void *X, f77_int incX,
                const void *Y, f77_int incY, void *A, f77_int lda);
void BLIS_EXPORT_BLAS cblas_zhpr2(enum CBLAS_ORDER order, enum CBLAS_UPLO Uplo, f77_int N,
                const void *alpha, const void *X, f77_int incX,
                const void *Y, f77_int incY, void *Ap);

/*
 * ===========================================================================
 * Prototypes for level 3 BLAS
 * ===========================================================================
 */

/*
 * Routines with standard 4 prefixes (S, D, C, Z)
 */
void BLIS_EXPORT_BLAS cblas_sgemm(enum CBLAS_ORDER Order, enum CBLAS_TRANSPOSE TransA,
                 enum CBLAS_TRANSPOSE TransB, f77_int M, f77_int N,
                 f77_int K, float alpha, const float *A,
                 f77_int lda, const float *B, f77_int ldb,
                 float beta, float *C, f77_int ldc);
void BLIS_EXPORT_BLAS cblas_ssymm(enum CBLAS_ORDER Order, enum CBLAS_SIDE Side,
                 enum CBLAS_UPLO Uplo, f77_int M, f77_int N,
                 float alpha, const float *A, f77_int lda,
                 const float *B, f77_int ldb, float beta,
                 float *C, f77_int ldc);
void BLIS_EXPORT_BLAS cblas_ssyrk(enum CBLAS_ORDER Order, enum CBLAS_UPLO Uplo,
                 enum CBLAS_TRANSPOSE Trans, f77_int N, f77_int K,
                 float alpha, const float *A, f77_int lda,
                 float beta, float *C, f77_int ldc);
void BLIS_EXPORT_BLAS cblas_ssyr2k(enum CBLAS_ORDER Order, enum CBLAS_UPLO Uplo,
                  enum CBLAS_TRANSPOSE Trans, f77_int N, f77_int K,
                  float alpha, const float *A, f77_int lda,
                  const float *B, f77_int ldb, float beta,
                  float *C, f77_int ldc);
void BLIS_EXPORT_BLAS cblas_strmm(enum CBLAS_ORDER Order, enum CBLAS_SIDE Side,
                 enum CBLAS_UPLO Uplo, enum CBLAS_TRANSPOSE TransA,
                 enum CBLAS_DIAG Diag, f77_int M, f77_int N,
                 float alpha, const float *A, f77_int lda,
                 float *B, f77_int ldb);
void BLIS_EXPORT_BLAS cblas_strsm(enum CBLAS_ORDER Order, enum CBLAS_SIDE Side,
                 enum CBLAS_UPLO Uplo, enum CBLAS_TRANSPOSE TransA,
                 enum CBLAS_DIAG Diag, f77_int M, f77_int N,
                 float alpha, const float *A, f77_int lda,
                 float *B, f77_int ldb);
<<<<<<< HEAD

=======
/** \addtogroup APIS BLIS Extension API
 *  @{
 */

/** \addtogroup INTERFACE CBLAS INTERFACE
 * \ingroup BLIS Extension API
 *  @{
 */


/**
* sgemmt computes scalar-matrix-matrix product with general matrices. It adds the result to the upper or lower part of scalar-matrix product.
* It accesses and updates a triangular part of the square result matrix.
* The operation is defined as
* C := alpha*Mat(A) * Mat(B) + beta*C,
* where:
* Mat(X) is one of Mat(X) = X, or Mat(X) = \f$X^T\f$, or Mat(X) = \f$X^H\f$,
* alpha and beta are scalars,
* A, B and C are matrices:
* Mat(A) is an nxk matrix,
* Mat(B) is a kxn matrix,
* C is an nxn upper or lower triangular matrix.
*
* @param[in] Order Storage scheme of matrices. CblasRowMajor or CblasColMajor
* @param[in] Uplo Specifies whether the upper or lower triangular part of the array c is used. CblasUpper or CblasLower
* @param[in] TransA Specifies the form of Mat(A) used in the matrix multiplication:
* if transa = CblasNoTrans, then Mat(A) = A;
* if transa = CblasTrans, then Mat(A) =\f$A^T\f$;
* if transa = CblasConjTrans, then Mat(A) = \f$A^H\f$.
* @param[in] TransB Specifies the form of Mat(B) used in the matrix multiplication:
* if transb = CblasNoTrans, then Mat(B) = B;
* if transb = CblasTrans, then Mat(B) = \f$B^T\f$;
* if transb = CblasConjTrans, then Mat(B) = \f$B^H\f$.
* @param[in] N Specifies the order of the matrix C.
* @param[in] K Specifies the number of columns of the matrix Mat(A) and the number of rows of the matrix Mat(B).
* @param[in] alpha Specifies the scalar alpha.
* @param[in] A  The array is float matrix A.
* @param[in] lda Specifies the leading dimension of a
* @param[in] B The array is float matrix B.
* @param[in] ldb Specifies the leading dimension of b
* @param[in] beta Specifies the scalar beta.
* @param[in,out] C The array is float matrix C.
* @param[in] ldc Specifies the leading dimension of c
* @return None
*/
void BLIS_EXPORT_BLAS cblas_sgemmt(enum CBLAS_ORDER Order, enum CBLAS_UPLO Uplo,
         enum CBLAS_TRANSPOSE TransA, enum CBLAS_TRANSPOSE TransB,
         f77_int N, f77_int K, float alpha, const float *A,
                 f77_int lda, const float *B, f77_int ldb,
                 float beta, float *C, f77_int ldc);
void BLIS_EXPORT_BLAS cblas_sgemmtr(enum CBLAS_ORDER Order, enum CBLAS_UPLO Uplo,
                 enum CBLAS_TRANSPOSE TransA, enum CBLAS_TRANSPOSE TransB,
                 f77_int N, f77_int K, float alpha, const float *A,
                 f77_int lda, const float *B, f77_int ldb,
                 float beta, float *C, f77_int ldc);
/** @}*/
>>>>>>> fb2a6827
void BLIS_EXPORT_BLAS cblas_dgemm(enum CBLAS_ORDER Order, enum CBLAS_TRANSPOSE TransA,
                 enum CBLAS_TRANSPOSE TransB, f77_int M, f77_int N,
                 f77_int K, double alpha, const double *A,
                 f77_int lda, const double *B, f77_int ldb,
                 double beta, double *C, f77_int ldc);
void BLIS_EXPORT_BLAS cblas_dsymm(enum CBLAS_ORDER Order, enum CBLAS_SIDE Side,
                 enum CBLAS_UPLO Uplo, f77_int M, f77_int N,
                 double alpha, const double *A, f77_int lda,
                 const double *B, f77_int ldb, double beta,
                 double *C, f77_int ldc);
void BLIS_EXPORT_BLAS cblas_dsyrk(enum CBLAS_ORDER Order, enum CBLAS_UPLO Uplo,
                 enum CBLAS_TRANSPOSE Trans, f77_int N, f77_int K,
                 double alpha, const double *A, f77_int lda,
                 double beta, double *C, f77_int ldc);
void BLIS_EXPORT_BLAS cblas_dsyr2k(enum CBLAS_ORDER Order, enum CBLAS_UPLO Uplo,
                  enum CBLAS_TRANSPOSE Trans, f77_int N, f77_int K,
                  double alpha, const double *A, f77_int lda,
                  const double *B, f77_int ldb, double beta,
                  double *C, f77_int ldc);
void BLIS_EXPORT_BLAS cblas_dtrmm(enum CBLAS_ORDER Order, enum CBLAS_SIDE Side,
                 enum CBLAS_UPLO Uplo, enum CBLAS_TRANSPOSE TransA,
                 enum CBLAS_DIAG Diag, f77_int M, f77_int N,
                 double alpha, const double *A, f77_int lda,
                 double *B, f77_int ldb);
void BLIS_EXPORT_BLAS cblas_dtrsm(enum CBLAS_ORDER Order, enum CBLAS_SIDE Side,
                 enum CBLAS_UPLO Uplo, enum CBLAS_TRANSPOSE TransA,
                 enum CBLAS_DIAG Diag, f77_int M, f77_int N,
                 double alpha, const double *A, f77_int lda,
                 double *B, f77_int ldb);
<<<<<<< HEAD

=======
/** \addtogroup INTERFACE CBLAS INTERFACE
 *  @{
 */

/**
* dgemmt computes scalar-matrix-matrix product with general matrices. It adds the result to the upper or lower part of scalar-matrix product.
* It accesses and updates a triangular part of the square result matrix.
* The operation is defined as
* C := alpha*Mat(A) * Mat(B) + beta*C,
* where:
* Mat(X) is one of Mat(X) = X, or Mat(X) = \f$X^T\f$, or Mat(X) = \f$X^H\f$,
* alpha and beta are scalars,
* A, B and C are matrices:
* Mat(A) is an nxk matrix,
* Mat(B) is a kxn matrix,
* C is an nxn upper or lower triangular matrix.
*
* @param[in] Order Storage scheme of matrices. CblasRowMajor or CblasColMajor
* @param[in] Uplo Specifies whether the upper or lower triangular part of the array c is used. CblasUpper or CblasLower
* @param[in] TransA Specifies the form of Mat(A) used in the matrix multiplication:
* if transa = CblasNoTrans, then Mat(A) = A;
* if transa = CblasTrans, then Mat(A) =\f$A^T\f$;
* if transa = CblasConjTrans, then Mat(A) = \f$A^H\f$.
* @param[in] TransB Specifies the form of Mat(B) used in the matrix multiplication:
* if transb = CblasNoTrans, then Mat(B) = B;
* if transb = CblasTrans, then Mat(B) = \f$B^T\f$;
* if transb = CblasConjTrans, then Mat(B) = \f$B^H\f$.
* @param[in] N Specifies the order of the matrix C.
* @param[in] K Specifies the number of columns of the matrix Mat(A) and the number of rows of the matrix Mat(B).
* @param[in] alpha Specifies the scalar alpha.
* @param[in] A  The array is float matrix A.
* @param[in] lda Specifies the leading dimension of a
* @param[in] B The array is float matrix B.
* @param[in] ldb Specifies the leading dimension of b
* @param[in] beta Specifies the scalar beta.
* @param[in,out] C The array is float matrix C.
* @param[in] ldc Specifies the leading dimension of c
* @return None
*/
void BLIS_EXPORT_BLAS cblas_dgemmt(enum CBLAS_ORDER Order, enum CBLAS_UPLO Uplo,
                 enum CBLAS_TRANSPOSE TransA, enum CBLAS_TRANSPOSE TransB,
                 f77_int N, f77_int K, double alpha, const double *A,
                 f77_int lda, const double *B, f77_int ldb,
                 double beta, double *C, f77_int ldc);
void BLIS_EXPORT_BLAS cblas_dgemmtr(enum CBLAS_ORDER Order, enum CBLAS_UPLO Uplo,
                 enum CBLAS_TRANSPOSE TransA, enum CBLAS_TRANSPOSE TransB,
                 f77_int N, f77_int K, double alpha, const double *A,
                 f77_int lda, const double *B, f77_int ldb,
                 double beta, double *C, f77_int ldc);
/** @}*/
>>>>>>> fb2a6827
void BLIS_EXPORT_BLAS cblas_cgemm(enum CBLAS_ORDER Order, enum CBLAS_TRANSPOSE TransA,
                 enum CBLAS_TRANSPOSE TransB, f77_int M, f77_int N,
                 f77_int K, const void *alpha, const void *A,
                 f77_int lda, const void *B, f77_int ldb,
                 const void *beta, void *C, f77_int ldc);
void BLIS_EXPORT_BLAS cblas_csymm(enum CBLAS_ORDER Order, enum CBLAS_SIDE Side,
                 enum CBLAS_UPLO Uplo, f77_int M, f77_int N,
                 const void *alpha, const void *A, f77_int lda,
                 const void *B, f77_int ldb, const void *beta,
                 void *C, f77_int ldc);
void BLIS_EXPORT_BLAS cblas_csyrk(enum CBLAS_ORDER Order, enum CBLAS_UPLO Uplo,
                 enum CBLAS_TRANSPOSE Trans, f77_int N, f77_int K,
                 const void *alpha, const void *A, f77_int lda,
                 const void *beta, void *C, f77_int ldc);
void BLIS_EXPORT_BLAS cblas_csyr2k(enum CBLAS_ORDER Order, enum CBLAS_UPLO Uplo,
                  enum CBLAS_TRANSPOSE Trans, f77_int N, f77_int K,
                  const void *alpha, const void *A, f77_int lda,
                  const void *B, f77_int ldb, const void *beta,
                  void *C, f77_int ldc);
void BLIS_EXPORT_BLAS cblas_ctrmm(enum CBLAS_ORDER Order, enum CBLAS_SIDE Side,
                 enum CBLAS_UPLO Uplo, enum CBLAS_TRANSPOSE TransA,
                 enum CBLAS_DIAG Diag, f77_int M, f77_int N,
                 const void *alpha, const void *A, f77_int lda,
                 void *B, f77_int ldb);
void BLIS_EXPORT_BLAS cblas_ctrsm(enum CBLAS_ORDER Order, enum CBLAS_SIDE Side,
                 enum CBLAS_UPLO Uplo, enum CBLAS_TRANSPOSE TransA,
                 enum CBLAS_DIAG Diag, f77_int M, f77_int N,
                 const void *alpha, const void *A, f77_int lda,
                 void *B, f77_int ldb);
<<<<<<< HEAD

=======
/** \addtogroup INTERFACE CBLAS INTERFACE
 *  @{
 */

/**
* cgemmt computes scalar-matrix-matrix product with general matrices. It adds the result to the upper or lower part of scalar-matrix product.
* It accesses and updates a triangular part of the square result matrix.
* The operation is defined as
* C := alpha*Mat(A) * Mat(B) + beta*C,
* where:
* Mat(X) is one of Mat(X) = X, or Mat(X) = \f$X^T\f$, or Mat(X) = \f$X^H\f$,
* alpha and beta are scalars,
* A, B and C are matrices:
* Mat(A) is an nxk matrix,
* Mat(B) is a kxn matrix,
* C is an nxn upper or lower triangular matrix.
*
* @param[in] Order Storage scheme of matrices. CblasRowMajor or CblasColMajor
* @param[in] Uplo Specifies whether the upper or lower triangular part of the array c is used. CblasUpper or CblasLower
* @param[in] TransA Specifies the form of Mat(A) used in the matrix multiplication:
* if transa = CblasNoTrans, then Mat(A) = A;
* if transa = CblasTrans, then Mat(A) =\f$A^T\f$;
* if transa = CblasConjTrans, then Mat(A) = \f$A^H\f$.
* @param[in] TransB Specifies the form of Mat(B) used in the matrix multiplication:
* if transb = CblasNoTrans, then Mat(B) = B;
* if transb = CblasTrans, then Mat(B) = \f$B^T\f$;
* if transb = CblasConjTrans, then Mat(B) = \f$B^H\f$.
* @param[in] N Specifies the order of the matrix C.
* @param[in] K Specifies the number of columns of the matrix Mat(A) and the number of rows of the matrix Mat(B).
* @param[in] alpha Specifies the scalar alpha.
* @param[in] A  The array is float matrix A.
* @param[in] lda Specifies the leading dimension of a
* @param[in] B The array is float matrix B.
* @param[in] ldb Specifies the leading dimension of b
* @param[in] beta Specifies the scalar beta.
* @param[in,out] C The array is float matrix C.
* @param[in] ldc Specifies the leading dimension of c
* @return None
*/
void BLIS_EXPORT_BLAS cblas_cgemmt(enum CBLAS_ORDER Order, enum CBLAS_UPLO Uplo,
                 enum CBLAS_TRANSPOSE TransA, enum CBLAS_TRANSPOSE TransB,
                 f77_int N, f77_int K, const void *alpha, const void *A,
                 f77_int lda, const void *B, f77_int ldb,
                 const void *beta, void *C, f77_int ldc);
void BLIS_EXPORT_BLAS cblas_cgemmtr(enum CBLAS_ORDER Order, enum CBLAS_UPLO Uplo,
                 enum CBLAS_TRANSPOSE TransA, enum CBLAS_TRANSPOSE TransB,
                 f77_int N, f77_int K, const void *alpha, const void *A,
                 f77_int lda, const void *B, f77_int ldb,
                 const void *beta, void *C, f77_int ldc);
/** @}*/
>>>>>>> fb2a6827
void BLIS_EXPORT_BLAS cblas_zgemm(enum CBLAS_ORDER Order, enum CBLAS_TRANSPOSE TransA,
                 enum CBLAS_TRANSPOSE TransB, f77_int M, f77_int N,
                 f77_int K, const void *alpha, const void *A,
                 f77_int lda, const void *B, f77_int ldb,
                 const void *beta, void *C, f77_int ldc);
void BLIS_EXPORT_BLAS cblas_zsymm(enum CBLAS_ORDER Order, enum CBLAS_SIDE Side,
                 enum CBLAS_UPLO Uplo, f77_int M, f77_int N,
                 const void *alpha, const void *A, f77_int lda,
                 const void *B, f77_int ldb, const void *beta,
                 void *C, f77_int ldc);
void BLIS_EXPORT_BLAS cblas_zsyrk(enum CBLAS_ORDER Order, enum CBLAS_UPLO Uplo,
                 enum CBLAS_TRANSPOSE Trans, f77_int N, f77_int K,
                 const void *alpha, const void *A, f77_int lda,
                 const void *beta, void *C, f77_int ldc);
void BLIS_EXPORT_BLAS cblas_zsyr2k(enum CBLAS_ORDER Order, enum CBLAS_UPLO Uplo,
                  enum CBLAS_TRANSPOSE Trans, f77_int N, f77_int K,
                  const void *alpha, const void *A, f77_int lda,
                  const void *B, f77_int ldb, const void *beta,
                  void *C, f77_int ldc);
void BLIS_EXPORT_BLAS cblas_ztrmm(enum CBLAS_ORDER Order, enum CBLAS_SIDE Side,
                 enum CBLAS_UPLO Uplo, enum CBLAS_TRANSPOSE TransA,
                 enum CBLAS_DIAG Diag, f77_int M, f77_int N,
                 const void *alpha, const void *A, f77_int lda,
                 void *B, f77_int ldb);
void BLIS_EXPORT_BLAS cblas_ztrsm(enum CBLAS_ORDER Order, enum CBLAS_SIDE Side,
                 enum CBLAS_UPLO Uplo, enum CBLAS_TRANSPOSE TransA,
                 enum CBLAS_DIAG Diag, f77_int M, f77_int N,
                 const void *alpha, const void *A, f77_int lda,
                 void *B, f77_int ldb);
<<<<<<< HEAD
=======
/** \addtogroup INTERFACE CBLAS INTERFACE
 *  @{
 */

/**
* zgemmt computes scalar-matrix-matrix product with general matrices. It adds the result to the upper or lower part of scalar-matrix product.
* It accesses and updates a triangular part of the square result matrix.
* The operation is defined as
* C := alpha*Mat(A) * Mat(B) + beta*C,
* where:
* Mat(X) is one of Mat(X) = X, or Mat(X) = \f$X^T\f$, or Mat(X) = \f$X^H\f$,
* alpha and beta are scalars,
* A, B and C are matrices:
* Mat(A) is an nxk matrix,
* Mat(B) is a kxn matrix,
* C is an nxn upper or lower triangular matrix.
*
* @param[in] Order Storage scheme of matrices. CblasRowMajor or CblasColMajor
* @param[in] Uplo Specifies whether the upper or lower triangular part of the array c is used. CblasUpper or CblasLower
* @param[in] TransA Specifies the form of Mat(A) used in the matrix multiplication:
* if transa = CblasNoTrans, then Mat(A) = A;
* if transa = CblasTrans, then Mat(A) =\f$A^T\f$;
* if transa = CblasConjTrans, then Mat(A) = \f$A^H\f$.
* @param[in] TransB Specifies the form of Mat(B) used in the matrix multiplication:
* if transb = CblasNoTrans, then Mat(B) = B;
* if transb = CblasTrans, then Mat(B) = \f$B^T\f$;
* if transb = CblasConjTrans, then Mat(B) = \f$B^H\f$.
* @param[in] N Specifies the order of the matrix C.
* @param[in] K Specifies the number of columns of the matrix Mat(A) and the number of rows of the matrix Mat(B).
* @param[in] alpha Specifies the scalar alpha.
* @param[in] A  The array is float matrix A.
* @param[in] lda Specifies the leading dimension of a
* @param[in] B The array is float matrix B.
* @param[in] ldb Specifies the leading dimension of b
* @param[in] beta Specifies the scalar beta.
* @param[in,out] C The array is float matrix C.
* @param[in] ldc Specifies the leading dimension of c
* @return None
*/
void BLIS_EXPORT_BLAS cblas_zgemmt(enum CBLAS_ORDER Order, enum CBLAS_UPLO Uplo,
                 enum CBLAS_TRANSPOSE TransA, enum CBLAS_TRANSPOSE TransB,
                 f77_int N, f77_int K, const void *alpha, const void *A,
                 f77_int lda, const void *B, f77_int ldb,
                 const void *beta, void *C, f77_int ldc);
void BLIS_EXPORT_BLAS cblas_zgemmtr(enum CBLAS_ORDER Order, enum CBLAS_UPLO Uplo,
                 enum CBLAS_TRANSPOSE TransA, enum CBLAS_TRANSPOSE TransB,
                 f77_int N, f77_int K, const void *alpha, const void *A,
                 f77_int lda, const void *B, f77_int ldb,
                 const void *beta, void *C, f77_int ldc);
/** @}*/
>>>>>>> fb2a6827

/*
 * Routines with prefixes C and Z only
 */
void BLIS_EXPORT_BLAS cblas_chemm(enum CBLAS_ORDER Order, enum CBLAS_SIDE Side,
                 enum CBLAS_UPLO Uplo, f77_int M, f77_int N,
                 const void *alpha, const void *A, f77_int lda,
                 const void *B, f77_int ldb, const void *beta,
                 void *C, f77_int ldc);
void BLIS_EXPORT_BLAS cblas_cherk(enum CBLAS_ORDER Order, enum CBLAS_UPLO Uplo,
                 enum CBLAS_TRANSPOSE Trans, f77_int N, f77_int K,
                 float alpha, const void *A, f77_int lda,
                 float beta, void *C, f77_int ldc);
void BLIS_EXPORT_BLAS cblas_cher2k(enum CBLAS_ORDER Order, enum CBLAS_UPLO Uplo,
                  enum CBLAS_TRANSPOSE Trans, f77_int N, f77_int K,
                  const void *alpha, const void *A, f77_int lda,
                  const void *B, f77_int ldb, float beta,
                  void *C, f77_int ldc);

void BLIS_EXPORT_BLAS cblas_zhemm(enum CBLAS_ORDER Order, enum CBLAS_SIDE Side,
                 enum CBLAS_UPLO Uplo, f77_int M, f77_int N,
                 const void *alpha, const void *A, f77_int lda,
                 const void *B, f77_int ldb, const void *beta,
                 void *C, f77_int ldc);
void BLIS_EXPORT_BLAS cblas_zherk(enum CBLAS_ORDER Order, enum CBLAS_UPLO Uplo,
                 enum CBLAS_TRANSPOSE Trans, f77_int N, f77_int K,
                 double alpha, const void *A, f77_int lda,
                 double beta, void *C, f77_int ldc);
void BLIS_EXPORT_BLAS cblas_zher2k(enum CBLAS_ORDER Order, enum CBLAS_UPLO Uplo,
                  enum CBLAS_TRANSPOSE Trans, f77_int N, f77_int K,
                  const void *alpha, const void *A, f77_int lda,
                  const void *B, f77_int ldb, double beta,
                  void *C, f77_int ldc);

void BLIS_EXPORT_BLAS cblas_xerbla(f77_int p, const char *rout, const char *form, ...);

<<<<<<< HEAD
=======
/*
 * ===========================================================================
 * Prototypes for extension BLAS routines
 * ===========================================================================
 */

BLIS_EXPORT_BLAS float  cblas_scabs1( const void *z);
BLIS_EXPORT_BLAS double  cblas_dcabs1( const void *z);
>>>>>>> fb2a6827

/*
 * ===========================================================================
 * BLAS Extension prototypes
 * ===========================================================================
 */

<<<<<<< HEAD
// -- APIs to operations unique to BLIS --

void BLIS_EXPORT_BLAS cblas_saxpby(f77_int N, float alpha, const float *X,
                 f77_int incX, float beta, float *Y, f77_int incY);
void BLIS_EXPORT_BLAS cblas_daxpby(f77_int N, double alpha, const double *X,
                 f77_int incX, double beta, double *Y, f77_int incY);
void BLIS_EXPORT_BLAS cblas_caxpby(f77_int N, const void *alpha,
                const void *X, f77_int incX, const void* beta,
                void *Y, f77_int incY);
void BLIS_EXPORT_BLAS cblas_zaxpby(f77_int N, const void *alpha,
                const void *X, f77_int incX, const void *beta,
                void *Y, f77_int incY);

// -- APIs to level-3-like operations --

void BLIS_EXPORT_BLAS cblas_sgemmt(enum CBLAS_ORDER Order, enum CBLAS_UPLO Uplo,
                 enum CBLAS_TRANSPOSE TransA, enum CBLAS_TRANSPOSE TransB,
                 f77_int N, f77_int K, float alpha, const float *A,
                 f77_int lda, const float *B, f77_int ldb,
                 float beta, float *C, f77_int ldc);
void BLIS_EXPORT_BLAS cblas_dgemmt(enum CBLAS_ORDER Order, enum CBLAS_UPLO Uplo,
                 enum CBLAS_TRANSPOSE TransA, enum CBLAS_TRANSPOSE TransB,
                 f77_int N, f77_int K, double alpha, const double *A,
                 f77_int lda, const double *B, f77_int ldb,
                 double beta, double *C, f77_int ldc);
void BLIS_EXPORT_BLAS cblas_cgemmt(enum CBLAS_ORDER Order, enum CBLAS_UPLO Uplo,
                 enum CBLAS_TRANSPOSE TransA, enum CBLAS_TRANSPOSE TransB,
                 f77_int N, f77_int K, const void *alpha, const void *A,
                 f77_int lda, const void *B, f77_int ldb,
                 const void *beta, void *C, f77_int ldc);
void BLIS_EXPORT_BLAS cblas_zgemmt(enum CBLAS_ORDER Order, enum CBLAS_UPLO Uplo,
                 enum CBLAS_TRANSPOSE TransA, enum CBLAS_TRANSPOSE TransB,
                 f77_int N, f77_int K, const void *alpha, const void *A,
                 f77_int lda, const void *B, f77_int ldb,
                 const void *beta, void *C, f77_int ldc);

// -- Batch APIs --

=======
// -- Batch APIs -------
/** \addtogroup INTERFACE CBLAS INTERFACE
 *  @{
 */

/**
 * cblas_sgemm_batch interface resembles the GEMM interface.
 * Arguments are arrays of pointers to matrices and parameters.
 * It batches multiple independent small GEMM operations of fixed or variable sizes into a group
 * and then spawn multiple threads for different GEMM instances within the group.
 *
 * @param[in] Order Storage scheme of matrices. CblasRowMajor or CblasColMajor
 * @param[in] TransA_array Array of pointers, dimension (group_count), specifies the form of Mat( A ) to be used in the matrix multiplication as follows:
 *                     Mat( A ) = A
 *                     Mat( A ) = \f$A^T\f$
 *                     Mat( A ) = \f$A^H\f$
 * @param[in] TransB_array Array of pointers, dimension (group_count), specifies the form of Mat( B ) to be used in the matrix multiplication as follows:
 *                     Mat( B ) = B
 *                     Mat( B ) = \f$B^T\f$
 *                     Mat( B ) = \f$B^H\f$
 * @param[in] M_array Array of pointers, dimension (group_count), each is a number of rows of matrices A and of matrices C.
 * @param[in] N_array Array of pointers, dimension (group_count), each is a number of columns of matrices B and of matrices C.
 * @param[in] K_array Array of pointers, dimension (group_count), each is a number of columns of matrices A and number of rows of matrices B.
 * @param[in] alpha_array Array of pointers, dimension (group_count) each is a scalar alpha for each GEMM.
 * @param[in] A Array of pointers, dimension (group_count), Each is a matrix A of float datatype.
 * @param[in] lda_array Array of pointers, dimension (group_count), each f77_int lda_array specifies the first dimension of matrix A.
 * @param[in] B Array of pointers, dimension (group_count), Each is a matrix B of float datatype.
 * @param[in] ldb_array Array of pointers, dimension (group_count), each f77_int ldb_array specifies the first dimension of matrix B.
 * @param[in] beta_array Array of pointers, dimension (group_count) each is a scalar beta for each GEMM.
 * @param[in,out] C Array of pointers, dimension (group_count), Each is a matrix C of float datatype.
 * @param[in] ldc_array Array of pointers, dimension (group_count), each f77_int ldc_array specifies the first dimension of matrix C.
 * @param[in] group_count group_count specifies total number of groups. Usually it is used for having batch of variable size GEMM. Where each group batches GEMMs of some fixed size.
 * @param[in] group_size Array of pointer, each is number of GEMM to be performed per group(batch).
 * @return None
 */
>>>>>>> fb2a6827
void BLIS_EXPORT_BLAS cblas_sgemm_batch(enum CBLAS_ORDER Order,
                 enum CBLAS_TRANSPOSE *TransA_array,
                 enum CBLAS_TRANSPOSE *TransB_array,
                 f77_int *M_array, f77_int *N_array,
                 f77_int *K_array, const float *alpha_array, const float **A,
                 f77_int *lda_array, const float **B, f77_int *ldb_array,
                 const float *beta_array, float **C, f77_int *ldc_array,
                 f77_int group_count, f77_int *group_size);
<<<<<<< HEAD
=======

/**
 * cblas_dgemm_batch interface resembles the GEMM interface.
 * Arguments are arrays of pointers to matrices and parameters.
 * It batches multiple independent small GEMM operations of fixed or variable sizes into a group
 * and then spawn multiple threads for different GEMM instances within the group.
 *
 * @param[in] Order Storage scheme of matrices. CblasRowMajor or CblasColMajor
 * @param[in] TransA_array Array of pointers, dimension (group_count), specifies the form of Mat( A ) to be used in the matrix multiplication as follows:
 *                     Mat( A ) = A
 *                     Mat( A ) = \f$A^T\f$
 *                     Mat( A ) = \f$A^H\f$
 * @param[in] TransB_array Array of pointers, dimension (group_count), specifies the form of Mat( B ) to be used in the matrix multiplication as follows:
 *                     Mat( B ) = B
 *                     Mat( B ) = \f$B^T\f$
 *                     Mat( B ) = \f$B^H\f$
 * @param[in] M_array Array of pointers, dimension (group_count), each is a number of rows of matrices A and of matrices C.
 * @param[in] N_array Array of pointers, dimension (group_count), each is a number of columns of matrices B and of matrices C.
 * @param[in] K_array Array of pointers, dimension (group_count), each is a number of columns of matrices A and number of rows of matrices B.
 * @param[in] alpha_array Array of pointers, dimension (group_count) each is a scalar alpha for each GEMM.
 * @param[in] A Array of pointers, dimension (group_count), Each is a matrix A of double datatype.
 * @param[in] lda_array Array of pointers, dimension (group_count), each f77_int lda_array specifies the first dimension of matrix A.
 * @param[in] B Array of pointers, dimension (group_count), Each is a matrix B of double datatype.
 * @param[in] ldb_array Array of pointers, dimension (group_count), each f77_int ldb_array specifies the first dimension of matrix B.
 * @param[in] beta_array Array of pointers, dimension (group_count) each is a scalar beta for each GEMM.
 * @param[in,out] C Array of pointers, dimension (group_count), Each is a matrix C of double datatype.
 * @param[in] ldc_array Array of pointers, dimension (group_count), each f77_int ldc_array specifies the first dimension of matrix C.
 * @param[in] group_count group_count specifies total number of groups. Usually it is used for having batch of variable size GEMM. Where each group batches GEMMs of some fixed size.
 * @param[in] group_size Array of pointer, each is number of GEMM to be performed per group(batch).
 * @return None
 */
>>>>>>> fb2a6827
void BLIS_EXPORT_BLAS cblas_dgemm_batch(enum CBLAS_ORDER Order,
                 enum CBLAS_TRANSPOSE *TransA_array,
                 enum CBLAS_TRANSPOSE *TransB_array,
                 f77_int *M_array, f77_int *N_array,
                 f77_int *K_array, const double *alpha_array,
                 const double **A,f77_int *lda_array,
                 const double **B, f77_int *ldb_array,
                 const double *beta_array, double **C, f77_int *ldc_array,
                 f77_int group_count, f77_int *group_size);
<<<<<<< HEAD
=======

/**
 * cblas_cgemm_batch interface resembles the GEMM interface.
 * Arguments are arrays of pointers to matrices and parameters.
 * It batches multiple independent small GEMM operations of fixed or variable sizes into a group
 * and then spawn multiple threads for different GEMM instances within the group.
 *
 * @param[in] Order Storage scheme of matrices. CblasRowMajor or CblasColMajor
 * @param[in] TransA_array Array of pointers, dimension (group_count), specifies the form of Mat( A ) to be used in the matrix multiplication as follows:
 *                     Mat( A ) = A
 *                     Mat( A ) = \f$A^T\f$
 *                     Mat( A ) = \f$A^H\f$
 * @param[in] TransB_array Array of pointers, dimension (group_count), specifies the form of Mat( B ) to be used in the matrix multiplication as follows:
 *                     Mat( B ) = B
 *                     Mat( B ) = \f$B^T\f$
 *                     Mat( B ) = \f$B^H\f$
 * @param[in] M_array Array of pointers, dimension (group_count), each is a number of rows of matrices A and of matrices C.
 * @param[in] N_array Array of pointers, dimension (group_count), each is a number of columns of matrices B and of matrices C.
 * @param[in] K_array Array of pointers, dimension (group_count), each is a number of columns of matrices A and number of rows of matrices B.
 * @param[in] alpha_array Array of pointers, dimension (group_count) each is a scalar alpha for each GEMM.
 * @param[in] A Array of pointers, dimension (group_count), Each is a matrix A of scomplex datatype.
 * @param[in] lda_array Array of pointers, dimension (group_count), each f77_int lda_array specifies the first dimension of matrix A.
 * @param[in] B Array of pointers, dimension (group_count), Each is a matrix B of scomplex datatype.
 * @param[in] ldb_array Array of pointers, dimension (group_count), each f77_int ldb_array specifies the first dimension of matrix B.
 * @param[in] beta_array Array of pointers, dimension (group_count) each is a scalar beta for each GEMM.
 * @param[in,out] C Array of pointers, dimension (group_count), Each is a matrix C of scomplex datatype.
 * @param[in] ldc_array Array of pointers, dimension (group_count), each f77_int ldc_array specifies the first dimension of matrix C.
 * @param[in] group_count group_count specifies total number of groups. Usually it is used for having batch of variable size GEMM. Where each group batches GEMMs of some fixed size.
 * @param[in] group_size Array of pointer, each is number of GEMM to be performed per group(batch).
 * @return None
 */

>>>>>>> fb2a6827
void BLIS_EXPORT_BLAS cblas_cgemm_batch(enum CBLAS_ORDER Order,
                 enum CBLAS_TRANSPOSE *TransA_array,
                 enum CBLAS_TRANSPOSE *TransB_array,
                 f77_int *M_array, f77_int *N_array,
                 f77_int *K_array, const void *alpha_array, const void **A,
                 f77_int *lda_array, const void **B, f77_int *ldb_array,
                 const void *beta_array, void **C, f77_int *ldc_array,
                 f77_int group_count, f77_int *group_size);
<<<<<<< HEAD
=======

 /**
 * cblas_zgemm_batch interface resembles the GEMM interface.
 * Arguments are arrays of pointers to matrices and parameters.
 * It batches multiple independent small GEMM operations of fixed or variable sizes into a group
 * and then spawn multiple threads for different GEMM instances within the group.
 *
 * @param[in] Order Storage scheme of matrices. CblasRowMajor or CblasColMajor
 * @param[in] TransA_array Array of pointers, dimension (group_count), specifies the form of Mat( A ) to be used in the matrix multiplication as follows:
 *                     Mat( A ) = A
 *                     Mat( A ) = \f$A^T\f$
 *                     Mat( A ) = \f$A^H\f$
 * @param[in] TransB_array Array of pointers, dimension (group_count), specifies the form of Mat( B ) to be used in the matrix multiplication as follows:
 *                     Mat( B ) = B
 *                     Mat( B ) = \f$B^T\f$
 *                     Mat( B ) = \f$B^H\f$
 * @param[in] M_array Array of pointers, dimension (group_count), each is a number of rows of matrices A and of matrices C.
 * @param[in] N_array Array of pointers, dimension (group_count), each is a number of columns of matrices B and of matrices C.
 * @param[in] K_array Array of pointers, dimension (group_count), each is a number of columns of matrices A and number of rows of matrices B.
 * @param[in] alpha_array Array of pointers, dimension (group_count) each is a scalar alpha for each GEMM.
 * @param[in] A Array of pointers, dimension (group_count), Each is a matrix A of dcomplex datatype.
 * @param[in] lda_array Array of pointers, dimension (group_count), each f77_int lda_array specifies the first dimension of matrix A.
 * @param[in] B Array of pointers, dimension (group_count), Each is a matrix B of dcomplex datatype.
 * @param[in] ldb_array Array of pointers, dimension (group_count), each f77_int ldb_array specifies the first dimension of matrix B.
 * @param[in] beta_array Array of pointers, dimension (group_count) each is a scalar beta for each GEMM.
 * @param[in,out] C Array of pointers, dimension (group_count), Each is a matrix C of dcomplex datatype.
 * @param[in] ldc_array Array of pointers, dimension (group_count), each f77_int ldc_array specifies the first dimension of matrix C.
 * @param[in] group_count group_count specifies total number of groups. Usually it is used for having batch of variable size GEMM. Where each group batches GEMMs of some fixed size.
 * @param[in] group_size Array of pointer, each is number of GEMM to be performed per group(batch).
 * @return None
 */
>>>>>>> fb2a6827
void BLIS_EXPORT_BLAS cblas_zgemm_batch(enum CBLAS_ORDER Order,
                 enum CBLAS_TRANSPOSE *TransA_array,
                 enum CBLAS_TRANSPOSE *TransB_array,
                 f77_int *M_array, f77_int *N_array,
                 f77_int *K_array, const void *alpha_array, const void **A,
                 f77_int *lda_array, const void **B, f77_int *ldb_array,
                 const void *beta_array, void **C, f77_int *ldc_array,
                 f77_int group_count, f77_int *group_size);
<<<<<<< HEAD

// -- 3m APIs --

=======
/** @}*/
>>>>>>> fb2a6827
void BLIS_EXPORT_BLAS cblas_cgemm3m(enum CBLAS_ORDER Order, enum CBLAS_TRANSPOSE TransA,
                 enum CBLAS_TRANSPOSE TransB, f77_int M, f77_int N,
                 f77_int K, const void *alpha, const void *A,
                 f77_int lda, const void *B, f77_int ldb,
                 const void *beta, void *C, f77_int ldc);
void BLIS_EXPORT_BLAS cblas_zgemm3m(enum CBLAS_ORDER Order, enum CBLAS_TRANSPOSE TransA,
                 enum CBLAS_TRANSPOSE TransB, f77_int M, f77_int N,
                 f77_int K, const void *alpha, const void *A,
                 f77_int lda, const void *B, f77_int ldb,
                 const void *beta, void *C, f77_int ldc);

<<<<<<< HEAD
=======
// -- AMIN APIs -------
BLIS_EXPORT_BLAS f77_int cblas_isamin(f77_int N, const float  *X, f77_int incX);
BLIS_EXPORT_BLAS f77_int cblas_idamin(f77_int N, const double *X, f77_int incX);
BLIS_EXPORT_BLAS f77_int cblas_icamin(f77_int N, const void   *X, f77_int incX);
BLIS_EXPORT_BLAS f77_int cblas_izamin(f77_int N, const void   *X, f77_int incX);


// -- PACK COMPUTE APIs --
/** \addtogroup INTERFACE CBLAS INTERFACE
 *  @{
 */

/**
* cblas_sgemm_pack_get_size calculates and returns the number of bytes necessary
* to store the specified matrix after packing.
*
* @param[in] Identifier Specifies the matrix to be packed. CblasAMatrix or CblasBMatrix.
* @param[in] M Specifies the number of rows of the matrix Mat(A) and the number of columns of the matrix Mat(B).
* @param[in] N Specifies the order of the matrix C.
* @param[in] K Specifies the number of columns of the matrix Mat(A) and the number of rows of the matrix Mat(B).
* @return The size in bytes required to store the specified matrix after packing.
*/
BLIS_EXPORT_BLAS f77_int cblas_sgemm_pack_get_size(enum CBLAS_IDENTIFIER Identifier,
                const f77_int M, const f77_int N, const f77_int K);

/**
* cblas_dgemm_pack_get_size calculates and returns the number of bytes necessary
* to store the specified matrix after packing.
*
* @param[in] Identifier Specifies the matrix to be packed. CblasAMatrix or CblasBMatrix.
* @param[in] M Specifies the number of rows of the matrix Mat(A) and the number of columns of the matrix Mat(B).
* @param[in] N Specifies the order of the matrix C.
* @param[in] K Specifies the number of columns of the matrix Mat(A) and the number of rows of the matrix Mat(B).
* @return The size in bytes required to store the specified matrix after packing.
*/
BLIS_EXPORT_BLAS f77_int cblas_dgemm_pack_get_size(enum CBLAS_IDENTIFIER Identifier,
                const f77_int M, const f77_int N, const f77_int K);

/**
* cblas_sgemm_pack scales by alpha and packs the specified matrix into the
* allocated buffer. It is imperative to allocate a buffer of type float and size
* as returned by the cblas_sgemm_pack_get_size() before invoking this routine.
*
* @note If both the matrices are to be packed, the user must ensure that only
* one matrix is packed with the scalar alpha and the other with a unit-scalar.
*
* @param[in] Order Storage scheme of matrices. CblasRowMajor or CblasColMajor.
* @param[in] Identifier Specifies the matrix to be packed. CblasAMatrix or CblasBMatrix.
* @param[in] Trans Specifies the form of Mat(X) used in the matrix multiplication:
* if trans = CblasNoTrans, then Mat(X) = X;
* if trans = CblasTrans, then Mat(X) = \f$X^T\f$;
* if trans = CblasConjTrans, then Mat(X) = \f$X^H\f$.
* @param[in] M Specifies the number of rows of the matrix Mat(A) and the number of columns of the matrix Mat(B).
* @param[in] N Specifies the order of the matrix C.
* @param[in] K Specifies the number of columns of the matrix Mat(A) and the number of rows of the matrix Mat(B).
* @param[in] alpha Specifies the scalar alpha.
* @param[in] src The matrix to be packed.
* @param[in] ld Specifies the leading dimension of the matrix to be packed.
* @param[out] dest The buffer to store the scaled and packed matrix.
* @return None
*/
BLIS_EXPORT_BLAS void cblas_sgemm_pack(enum CBLAS_ORDER Order,
                 enum CBLAS_IDENTIFIER Identifier, enum CBLAS_TRANSPOSE Trans,
                 const f77_int M, const f77_int N, const f77_int K,
                 const float alpha, const float *src, const f77_int ld,
                 float* dest );

/**
* cblas_dgemm_pack scales by alpha and packs the specified matrix into the
* allocated buffer. It is imperative to allocate a buffer of type double and
* size as returned by the cblas_dgemm_pack_get_size() before invoking this
* routine.
*
* @note If both the matrices are to be packed, the user must ensure that only
* one matrix is packed with the scalar alpha and the other with a unit-scalar.
*
* @param[in] Order Storage scheme of matrices. CblasRowMajor or CblasColMajor.
* @param[in] Identifier Specifies the matrix to be packed. CblasAMatrix or CblasBMatrix.
* @param[in] Trans Specifies the form of Mat(X) used in the matrix multiplication:
* if trans = CblasNoTrans, then Mat(X) = X;
* if trans = CblasTrans, then Mat(X) = \f$X^T\f$;
* if trans = CblasConjTrans, then Mat(X) = \f$X^H\f$.
* @param[in] M Specifies the number of rows of the matrix Mat(A) and the number of columns of the matrix Mat(B).
* @param[in] N Specifies the order of the matrix C.
* @param[in] K Specifies the number of columns of the matrix Mat(A) and the number of rows of the matrix Mat(B).
* @param[in] alpha Specifies the scalar alpha.
* @param[in] src The matrix to be packed.
* @param[in] ld Specifies the leading dimension of the matrix to be packed.
* @param[out] dest The buffer to store the scaled and packed matrix.
* @return None
*/
BLIS_EXPORT_BLAS void cblas_dgemm_pack(enum CBLAS_ORDER Order,
                 enum CBLAS_IDENTIFIER Identifier, enum CBLAS_TRANSPOSE Trans,
                 const f77_int M, const f77_int N, const f77_int K,
                 const double alpha, const double *src, const f77_int ld,
                 double* dest );

/**
* cblas_sgemm_compute computes the matrix-matrix product where one or both the
* input matrices are packed and adds this to the scalar-matrix product. This
* operation is defined as:
* C := Mat(A) * Mat(B) + beta*C,
* where,
* Mat(X) is one of Mat(X) = X, or Mat(X) = \f$X^T\f$, or Mat(X) = \f$X^H\f$,
* beta is a scalar,
* A, B and C are matrices:
* Mat(A) is an nxk matrix, or a packed matrix buffer,
* Mat(B) is a kxn matrix, or a packed matrix buffer,
* C is an mxn matrix.
*
* @note In case both the matrices are to be packed, the user must ensure that
* only one matrix is packed with alpha scalar and the other with a unit-scalar,
* during the packing process
*
* @param[in] Order Storage scheme of matrices. CblasRowMajor or CblasColMajor.
* @param[in] TransA Specifies the form of Mat(A) used in the matrix multiplication:
* if transa = CblasNoTrans, then Mat(A) = A;
* if transa = CblasTrans, then Mat(A) = \f$A^T\f$;
* if transa = CblasConjTrans, then Mat(A) = \f$A^H\f$;
* if transa = CblasPacked, then A matrix is packed and lda is ignored.
* @param[in] TransB Specifies the form of Mat(B) used in the matrix multiplication:
* if transb = CblasNoTrans, then Mat(B) = B;
* if transb = CblasTrans, then Mat(B) = \f$B^T\f$;
* if transb = CblasConjTrans, then Mat(B) = \f$B^H\f$;
* if transb = CblasPacked, then B matrix is packed and ldb is ignored.
* @param[in] M Specifies the number of rows of the matrix Mat(A) and the number of columns of the matrix Mat(B).
* @param[in] N Specifies the order of the matrix C.
* @param[in] K Specifies the number of columns of the matrix Mat(A) and the number of rows of the matrix Mat(B).
* @param[in] A  The array is float matrix A or a buffer with packed matrix A.
* @param[in] lda Specifies the leading dimension of A.
* @param[in] B The array is float matrix B or a buffer with packed matrix B.
* @param[in] ldb Specifies the leading dimension of B.
* @param[in] beta Specifies the scalar beta.
* @param[in,out] C The array is float matrix C.
* @param[in] ldc Specifies the leading dimension of C.
* @return None
*/
BLIS_EXPORT_BLAS void cblas_sgemm_compute(enum CBLAS_ORDER Order,
                 f77_int TransA, f77_int TransB,
                 const f77_int M, const f77_int N, const f77_int K,
                 const float* A, f77_int lda, const float* B, f77_int ldb,
                 float beta, float* C, f77_int ldc);

/**
* cblas_dgemm_compute computes the matrix-matrix product where one or both the
* input matrices are packed and adds this to the scalar-matrix product. This
* operation is defined as:
* C := Mat(A) * Mat(B) + beta*C,
* where,
* Mat(X) is one of Mat(X) = X, or Mat(X) = \f$X^T\f$, or Mat(X) = \f$X^H\f$,
* beta is a scalar,
* A, B and C are matrices:
* Mat(A) is an nxk matrix, or a packed matrix buffer,
* Mat(B) is a kxn matrix, or a packed matrix buffer,
* C is an mxn matrix.
*
* @note In case both the matrices are to be packed, the user must ensure that
* only one matrix is packed with alpha scalar and the other with a unit-scalar,
* during the packing process
*
* @param[in] Order Storage scheme of matrices. CblasRowMajor or CblasColMajor.
* @param[in] TransA Specifies the form of Mat(A) used in the matrix multiplication:
* if transa = CblasNoTrans, then Mat(A) = A;
* if transa = CblasTrans, then Mat(A) = \f$A^T\f$;
* if transa = CblasConjTrans, then Mat(A) = \f$A^H\f$;
* if transa = CblasPacked, then A matrix is packed and lda is ignored.
* @param[in] TransB Specifies the form of Mat(B) used in the matrix multiplication:
* if transb = CblasNoTrans, then Mat(B) = B;
* if transb = CblasTrans, then Mat(B) = \f$B^T\f$;
* if transb = CblasConjTrans, then Mat(B) = \f$B^H\f$;
* if transb = CblasPacked, then B matrix is packed and ldb is ignored.
* @param[in] M Specifies the number of rows of the matrix Mat(A) and the number of columns of the matrix Mat(B).
* @param[in] N Specifies the order of the matrix C.
* @param[in] K Specifies the number of columns of the matrix Mat(A) and the number of rows of the matrix Mat(B).
* @param[in] A  The array is double matrix A or a buffer with packed matrix A.
* @param[in] lda Specifies the leading dimension of A.
* @param[in] B The array is double matrix B or a buffer with packed matrix B.
* @param[in] ldb Specifies the leading dimension of B.
* @param[in] beta Specifies the scalar beta.
* @param[in,out] C The array is double matrix C.
* @param[in] ldc Specifies the leading dimension of C.
* @return None
*/
BLIS_EXPORT_BLAS void cblas_dgemm_compute(enum CBLAS_ORDER Order,
                 f77_int TransA, f77_int TransB,
                 const f77_int M, const f77_int N, const f77_int K,
                 const double* A, f77_int lda, const double* B, f77_int ldb,
                 double beta, double* C, f77_int ldc);
/** @}*/

>>>>>>> fb2a6827
#ifdef __cplusplus
}
#endif
#endif<|MERGE_RESOLUTION|>--- conflicted
+++ resolved
@@ -1,5 +1,3 @@
-<<<<<<< HEAD
-=======
 /*
 
    BLIS
@@ -33,7 +31,6 @@
    OF THIS SOFTWARE, EVEN IF ADVISED OF THE POSSIBILITY OF SUCH DAMAGE.
 
 */
->>>>>>> fb2a6827
 
 #ifndef CBLAS_H
 #define CBLAS_H
@@ -525,9 +522,6 @@
                  enum CBLAS_DIAG Diag, f77_int M, f77_int N,
                  float alpha, const float *A, f77_int lda,
                  float *B, f77_int ldb);
-<<<<<<< HEAD
-
-=======
 /** \addtogroup APIS BLIS Extension API
  *  @{
  */
@@ -584,7 +578,6 @@
                  f77_int lda, const float *B, f77_int ldb,
                  float beta, float *C, f77_int ldc);
 /** @}*/
->>>>>>> fb2a6827
 void BLIS_EXPORT_BLAS cblas_dgemm(enum CBLAS_ORDER Order, enum CBLAS_TRANSPOSE TransA,
                  enum CBLAS_TRANSPOSE TransB, f77_int M, f77_int N,
                  f77_int K, double alpha, const double *A,
@@ -614,9 +607,6 @@
                  enum CBLAS_DIAG Diag, f77_int M, f77_int N,
                  double alpha, const double *A, f77_int lda,
                  double *B, f77_int ldb);
-<<<<<<< HEAD
-
-=======
 /** \addtogroup INTERFACE CBLAS INTERFACE
  *  @{
  */
@@ -667,7 +657,6 @@
                  f77_int lda, const double *B, f77_int ldb,
                  double beta, double *C, f77_int ldc);
 /** @}*/
->>>>>>> fb2a6827
 void BLIS_EXPORT_BLAS cblas_cgemm(enum CBLAS_ORDER Order, enum CBLAS_TRANSPOSE TransA,
                  enum CBLAS_TRANSPOSE TransB, f77_int M, f77_int N,
                  f77_int K, const void *alpha, const void *A,
@@ -697,9 +686,6 @@
                  enum CBLAS_DIAG Diag, f77_int M, f77_int N,
                  const void *alpha, const void *A, f77_int lda,
                  void *B, f77_int ldb);
-<<<<<<< HEAD
-
-=======
 /** \addtogroup INTERFACE CBLAS INTERFACE
  *  @{
  */
@@ -750,7 +736,6 @@
                  f77_int lda, const void *B, f77_int ldb,
                  const void *beta, void *C, f77_int ldc);
 /** @}*/
->>>>>>> fb2a6827
 void BLIS_EXPORT_BLAS cblas_zgemm(enum CBLAS_ORDER Order, enum CBLAS_TRANSPOSE TransA,
                  enum CBLAS_TRANSPOSE TransB, f77_int M, f77_int N,
                  f77_int K, const void *alpha, const void *A,
@@ -780,8 +765,6 @@
                  enum CBLAS_DIAG Diag, f77_int M, f77_int N,
                  const void *alpha, const void *A, f77_int lda,
                  void *B, f77_int ldb);
-<<<<<<< HEAD
-=======
 /** \addtogroup INTERFACE CBLAS INTERFACE
  *  @{
  */
@@ -832,7 +815,6 @@
                  f77_int lda, const void *B, f77_int ldb,
                  const void *beta, void *C, f77_int ldc);
 /** @}*/
->>>>>>> fb2a6827
 
 /*
  * Routines with prefixes C and Z only
@@ -869,8 +851,6 @@
 
 void BLIS_EXPORT_BLAS cblas_xerbla(f77_int p, const char *rout, const char *form, ...);
 
-<<<<<<< HEAD
-=======
 /*
  * ===========================================================================
  * Prototypes for extension BLAS routines
@@ -879,7 +859,6 @@
 
 BLIS_EXPORT_BLAS float  cblas_scabs1( const void *z);
 BLIS_EXPORT_BLAS double  cblas_dcabs1( const void *z);
->>>>>>> fb2a6827
 
 /*
  * ===========================================================================
@@ -887,46 +866,6 @@
  * ===========================================================================
  */
 
-<<<<<<< HEAD
-// -- APIs to operations unique to BLIS --
-
-void BLIS_EXPORT_BLAS cblas_saxpby(f77_int N, float alpha, const float *X,
-                 f77_int incX, float beta, float *Y, f77_int incY);
-void BLIS_EXPORT_BLAS cblas_daxpby(f77_int N, double alpha, const double *X,
-                 f77_int incX, double beta, double *Y, f77_int incY);
-void BLIS_EXPORT_BLAS cblas_caxpby(f77_int N, const void *alpha,
-                const void *X, f77_int incX, const void* beta,
-                void *Y, f77_int incY);
-void BLIS_EXPORT_BLAS cblas_zaxpby(f77_int N, const void *alpha,
-                const void *X, f77_int incX, const void *beta,
-                void *Y, f77_int incY);
-
-// -- APIs to level-3-like operations --
-
-void BLIS_EXPORT_BLAS cblas_sgemmt(enum CBLAS_ORDER Order, enum CBLAS_UPLO Uplo,
-                 enum CBLAS_TRANSPOSE TransA, enum CBLAS_TRANSPOSE TransB,
-                 f77_int N, f77_int K, float alpha, const float *A,
-                 f77_int lda, const float *B, f77_int ldb,
-                 float beta, float *C, f77_int ldc);
-void BLIS_EXPORT_BLAS cblas_dgemmt(enum CBLAS_ORDER Order, enum CBLAS_UPLO Uplo,
-                 enum CBLAS_TRANSPOSE TransA, enum CBLAS_TRANSPOSE TransB,
-                 f77_int N, f77_int K, double alpha, const double *A,
-                 f77_int lda, const double *B, f77_int ldb,
-                 double beta, double *C, f77_int ldc);
-void BLIS_EXPORT_BLAS cblas_cgemmt(enum CBLAS_ORDER Order, enum CBLAS_UPLO Uplo,
-                 enum CBLAS_TRANSPOSE TransA, enum CBLAS_TRANSPOSE TransB,
-                 f77_int N, f77_int K, const void *alpha, const void *A,
-                 f77_int lda, const void *B, f77_int ldb,
-                 const void *beta, void *C, f77_int ldc);
-void BLIS_EXPORT_BLAS cblas_zgemmt(enum CBLAS_ORDER Order, enum CBLAS_UPLO Uplo,
-                 enum CBLAS_TRANSPOSE TransA, enum CBLAS_TRANSPOSE TransB,
-                 f77_int N, f77_int K, const void *alpha, const void *A,
-                 f77_int lda, const void *B, f77_int ldb,
-                 const void *beta, void *C, f77_int ldc);
-
-// -- Batch APIs --
-
-=======
 // -- Batch APIs -------
 /** \addtogroup INTERFACE CBLAS INTERFACE
  *  @{
@@ -962,7 +901,6 @@
  * @param[in] group_size Array of pointer, each is number of GEMM to be performed per group(batch).
  * @return None
  */
->>>>>>> fb2a6827
 void BLIS_EXPORT_BLAS cblas_sgemm_batch(enum CBLAS_ORDER Order,
                  enum CBLAS_TRANSPOSE *TransA_array,
                  enum CBLAS_TRANSPOSE *TransB_array,
@@ -971,8 +909,6 @@
                  f77_int *lda_array, const float **B, f77_int *ldb_array,
                  const float *beta_array, float **C, f77_int *ldc_array,
                  f77_int group_count, f77_int *group_size);
-<<<<<<< HEAD
-=======
 
 /**
  * cblas_dgemm_batch interface resembles the GEMM interface.
@@ -1004,7 +940,6 @@
  * @param[in] group_size Array of pointer, each is number of GEMM to be performed per group(batch).
  * @return None
  */
->>>>>>> fb2a6827
 void BLIS_EXPORT_BLAS cblas_dgemm_batch(enum CBLAS_ORDER Order,
                  enum CBLAS_TRANSPOSE *TransA_array,
                  enum CBLAS_TRANSPOSE *TransB_array,
@@ -1014,8 +949,6 @@
                  const double **B, f77_int *ldb_array,
                  const double *beta_array, double **C, f77_int *ldc_array,
                  f77_int group_count, f77_int *group_size);
-<<<<<<< HEAD
-=======
 
 /**
  * cblas_cgemm_batch interface resembles the GEMM interface.
@@ -1048,7 +981,6 @@
  * @return None
  */
 
->>>>>>> fb2a6827
 void BLIS_EXPORT_BLAS cblas_cgemm_batch(enum CBLAS_ORDER Order,
                  enum CBLAS_TRANSPOSE *TransA_array,
                  enum CBLAS_TRANSPOSE *TransB_array,
@@ -1057,8 +989,6 @@
                  f77_int *lda_array, const void **B, f77_int *ldb_array,
                  const void *beta_array, void **C, f77_int *ldc_array,
                  f77_int group_count, f77_int *group_size);
-<<<<<<< HEAD
-=======
 
  /**
  * cblas_zgemm_batch interface resembles the GEMM interface.
@@ -1090,7 +1020,6 @@
  * @param[in] group_size Array of pointer, each is number of GEMM to be performed per group(batch).
  * @return None
  */
->>>>>>> fb2a6827
 void BLIS_EXPORT_BLAS cblas_zgemm_batch(enum CBLAS_ORDER Order,
                  enum CBLAS_TRANSPOSE *TransA_array,
                  enum CBLAS_TRANSPOSE *TransB_array,
@@ -1099,13 +1028,7 @@
                  f77_int *lda_array, const void **B, f77_int *ldb_array,
                  const void *beta_array, void **C, f77_int *ldc_array,
                  f77_int group_count, f77_int *group_size);
-<<<<<<< HEAD
-
-// -- 3m APIs --
-
-=======
 /** @}*/
->>>>>>> fb2a6827
 void BLIS_EXPORT_BLAS cblas_cgemm3m(enum CBLAS_ORDER Order, enum CBLAS_TRANSPOSE TransA,
                  enum CBLAS_TRANSPOSE TransB, f77_int M, f77_int N,
                  f77_int K, const void *alpha, const void *A,
@@ -1117,8 +1040,6 @@
                  f77_int lda, const void *B, f77_int ldb,
                  const void *beta, void *C, f77_int ldc);
 
-<<<<<<< HEAD
-=======
 // -- AMIN APIs -------
 BLIS_EXPORT_BLAS f77_int cblas_isamin(f77_int N, const float  *X, f77_int incX);
 BLIS_EXPORT_BLAS f77_int cblas_idamin(f77_int N, const double *X, f77_int incX);
@@ -1309,7 +1230,6 @@
                  double beta, double* C, f77_int ldc);
 /** @}*/
 
->>>>>>> fb2a6827
 #ifdef __cplusplus
 }
 #endif
