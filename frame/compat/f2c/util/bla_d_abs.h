/*

   BLIS
   An object-based framework for developing high-performance BLAS-like
   libraries.

   Copyright (C) 2014, The University of Texas at Austin
   Copyright (C) 2023, Advanced Micro Devices, Inc. All rights reserved.

   Redistribution and use in source and binary forms, with or without
   modification, are permitted provided that the following conditions are
   met:
    - Redistributions of source code must retain the above copyright
      notice, this list of conditions and the following disclaimer.
    - Redistributions in binary form must reproduce the above copyright
      notice, this list of conditions and the following disclaimer in the
      documentation and/or other materials provided with the distribution.
    - Neither the name(s) of the copyright holder(s) nor the names of its
      contributors may be used to endorse or promote products derived
      from this software without specific prior written permission.

   THIS SOFTWARE IS PROVIDED BY THE COPYRIGHT HOLDERS AND CONTRIBUTORS
   "AS IS" AND ANY EXPRESS OR IMPLIED WARRANTIES, INCLUDING, BUT NOT
   LIMITED TO, THE IMPLIED WARRANTIES OF MERCHANTABILITY AND FITNESS FOR
   A PARTICULAR PURPOSE ARE DISCLAIMED. IN NO EVENT SHALL THE COPYRIGHT
   HOLDER OR CONTRIBUTORS BE LIABLE FOR ANY DIRECT, INDIRECT, INCIDENTAL,
   SPECIAL, EXEMPLARY, OR CONSEQUENTIAL DAMAGES (INCLUDING, BUT NOT
   LIMITED TO, PROCUREMENT OF SUBSTITUTE GOODS OR SERVICES; LOSS OF USE,
   DATA, OR PROFITS; OR BUSINESS INTERRUPTION) HOWEVER CAUSED AND ON ANY
   THEORY OF LIABILITY, WHETHER IN CONTRACT, STRICT LIABILITY, OR TORT
   (INCLUDING NEGLIGENCE OR OTHERWISE) ARISING IN ANY WAY OUT OF THE USE
   OF THIS SOFTWARE, EVEN IF ADVISED OF THE POSSIBILITY OF SUCH DAMAGE.

*/

<<<<<<< HEAD
#if 1

=======
>>>>>>> fb2a6827
double bla_d_abs(const bla_double *x);
<|MERGE_RESOLUTION|>--- conflicted
+++ resolved
@@ -33,9 +33,4 @@
 
 */
 
-<<<<<<< HEAD
-#if 1
-
-=======
->>>>>>> fb2a6827
 double bla_d_abs(const bla_double *x);
