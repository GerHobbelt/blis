--- conflicted
+++ resolved
@@ -231,12 +231,6 @@
 		// Acquire the mutex associated with the membrk object.
 		bli_membrk_lock( membrk );
 
-<<<<<<< HEAD
-		// Acquire the mutex associated with the membrk object.
-		bli_membrk_lock( membrk );
-
-=======
->>>>>>> f272c289
 		// BEGIN CRITICAL SECTION
 		{
 
