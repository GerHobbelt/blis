--- conflicted
+++ resolved
@@ -52,53 +52,6 @@
        cntx_t* cntx  \
      ) \
 { \
-<<<<<<< HEAD
-	const num_t dt = PASTEMAC(ch,type); \
-\
-	ctype*  A1; \
-	ctype*  x1; \
-	ctype*  y1; \
-	dim_t   i; \
-	dim_t   b_fuse, f; \
-	dim_t   n_elem, n_iter; \
-	inc_t   rs_at, cs_at; \
-	conj_t  conja; \
-\
-	bli_set_dims_incs_with_trans( transa, \
-	                              m, n, rs_a, cs_a, \
-	                              &n_iter, &n_elem, &rs_at, &cs_at ); \
-\
-	conja = bli_extract_conj( transa ); \
-\
-	/* Query the context for the kernel function pointer and fusing factor. */ \
-	dotxf_ker_ft kfp_df = bli_cntx_get_ukr_dt( dt, BLIS_DOTXF_KER, cntx ); \
-	b_fuse = bli_cntx_get_blksz_def_dt( dt, BLIS_DF, cntx ); \
-\
-	for ( i = 0; i < n_iter; i += f ) \
-	{ \
-		f  = bli_determine_blocksize_dim_f( i, n_iter, b_fuse ); \
-\
-		A1 = a + (i  )*rs_at + (0  )*cs_at; \
-		x1 = x + (0  )*incy; \
-		y1 = y + (i  )*incy; \
-\
-		/* y1 = beta * y1 + alpha * A1 * x; */ \
-		kfp_df \
-		( \
-		  conja, \
-		  conjx, \
-		  n_elem, \
-		  f, \
-		  alpha, \
-		  A1,   cs_at, rs_at, \
-		  x1,   incx, \
-		  beta, \
-		  y1,   incy, \
-		  cntx  \
-		); \
-\
-	} \
-=======
 \
     if(cntx == NULL) cntx = bli_gks_query_cntx(); \
 \
@@ -239,7 +192,6 @@
         */\
         bli_pba_release(&rntm, &mem_bufX);\
     }\
->>>>>>> fb2a6827
 }
 
-INSERT_GENTFUNC_BASIC( gemv_unf_var1 )
+INSERT_GENTFUNC_BASIC0( gemv_unf_var1 )
