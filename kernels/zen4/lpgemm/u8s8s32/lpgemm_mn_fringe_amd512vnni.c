/*

   BLIS
   An object-based framework for developing high-performance BLAS-like
   libraries.

<<<<<<< HEAD
   Copyright (C) 2022 - 2023, Advanced Micro Devices, Inc. All rights reserved.
=======
   Copyright (C) 2022 - 2024, Advanced Micro Devices, Inc. All rights reserved.
>>>>>>> f3c166b0

   Redistribution and use in source and binary forms, with or without
   modification, are permitted provided that the following conditions are
   met:
    - Redistributions of source code must retain the above copyright
      notice, this list of conditions and the following disclaimer.
    - Redistributions in binary form must reproduce the above copyright
      notice, this list of conditions and the following disclaimer in the
      documentation and/or other materials provided with the distribution.
    - Neither the name(s) of the copyright holder(s) nor the names of its
      contributors may be used to endorse or promote products derived
      from this software without specific prior written permission.

   THIS SOFTWARE IS PROVIDED BY THE COPYRIGHT HOLDERS AND CONTRIBUTORS
   "AS IS" AND ANY EXPRESS OR IMPLIED WARRANTIES, INCLUDING, BUT NOT
   LIMITED TO, THE IMPLIED WARRANTIES OF MERCHANTABILITY AND FITNESS FOR
   A PARTICULAR PURPOSE ARE DISCLAIMED. IN NO EVENT SHALL THE COPYRIGHT
   HOLDER OR CONTRIBUTORS BE LIABLE FOR ANY DIRECT, INDIRECT, INCIDENTAL,
   SPECIAL, EXEMPLARY, OR CONSEQUENTIAL DAMAGES (INCLUDING, BUT NOT
   LIMITED TO, PROCUREMENT OF SUBSTITUTE GOODS OR SERVICES; LOSS OF USE,
   DATA, OR PROFITS; OR BUSINESS INTERRUPTION) HOWEVER CAUSED AND ON ANY
   THEORY OF LIABILITY, WHETHER IN CONTRACT, STRICT LIABILITY, OR TORT
   (INCLUDING NEGLIGENCE OR OTHERWISE) ARISING IN ANY WAY OUT OF THE USE
   OF THIS SOFTWARE, EVEN IF ADVISED OF THE POSSIBILITY OF SUCH DAMAGE.

*/

#include <immintrin.h>
#include <string.h>
#include "blis.h"

#ifdef BLIS_ADDON_LPGEMM

#include "lpgemm_s32_kern_macros.h"
#include "lpgemm_s32_memcpy_macros.h"

// 5xlt16 int8o32 fringe kernel
LPGEMM_MN_LT_NR0_FRINGE_KERN(uint8_t,int8_t,int32_t,u8s8s32o32_5xlt16)
{
	static void* post_ops_labels[] =
						{
						  &&POST_OPS_5xLT16_DISABLE,
						  &&POST_OPS_BIAS_5xLT16,
						  &&POST_OPS_RELU_5xLT16,
						  &&POST_OPS_RELU_SCALE_5xLT16,
						  &&POST_OPS_GELU_TANH_5xLT16,
						  &&POST_OPS_GELU_ERF_5xLT16,
						  &&POST_OPS_CLIP_5xLT16,
						  &&POST_OPS_DOWNSCALE_5xLT16,
						  &&POST_OPS_MATRIX_ADD_5xLT16,
						  &&POST_OPS_SWISH_5xLT16
						};
	dim_t k_full_pieces = k0 / 4;
	dim_t k_partial_pieces = k0 % 4;

	{
		// Registers to use for accumulating C.
		__m512i c_int32_0p0 = _mm512_setzero_epi32();

		__m512i c_int32_1p0 = _mm512_setzero_epi32();

		__m512i c_int32_2p0 = _mm512_setzero_epi32();

		__m512i c_int32_3p0 = _mm512_setzero_epi32();

		__m512i c_int32_4p0 = _mm512_setzero_epi32();

		for ( dim_t kr = 0; kr < k_full_pieces; kr += 1 )
		{
			__m512i b0 = _mm512_loadu_si512( b + ( rs_b * kr ) + ( cs_b * 0 ) );

			// Broadcast a[0,kr:kr+4].
			__m512i a_int32_0 = _mm512_set1_epi32( *( uint32_t* )( a + ( rs_a * 0 ) + ( cs_a * kr ) ) );

			// Perform column direction mat-mul with k = 4.
			// c[0,0-15] = a[0,kr:kr+4]*b[kr:kr+4,0-15]
			c_int32_0p0 = _mm512_dpbusd_epi32( c_int32_0p0, a_int32_0, b0 );

			// Broadcast a[1,kr:kr+4].
			a_int32_0 = _mm512_set1_epi32( *( uint32_t* )( a + ( rs_a * 1 ) + ( cs_a * kr ) ) );

			// Perform column direction mat-mul with k = 4.
			// c[1,0-15] = a[1,kr:kr+4]*b[kr:kr+4,0-15]
			c_int32_1p0 = _mm512_dpbusd_epi32( c_int32_1p0, a_int32_0, b0 );

			// Broadcast a[2,kr:kr+4].
			a_int32_0 = _mm512_set1_epi32( *( uint32_t* )( a + ( rs_a * 2 ) + ( cs_a * kr ) ) );

			// Perform column direction mat-mul with k = 4.
			// c[2,0-15] = a[2,kr:kr+4]*b[kr:kr+4,0-15]
			c_int32_2p0 = _mm512_dpbusd_epi32( c_int32_2p0, a_int32_0, b0 );

			// Broadcast a[3,kr:kr+4].
			a_int32_0 = _mm512_set1_epi32( *( uint32_t* )( a + ( rs_a * 3 ) + ( cs_a * kr ) ) );

			// Perform column direction mat-mul with k = 4.
			// c[3,0-15] = a[3,kr:kr+4]*b[kr:kr+4,0-15]
			c_int32_3p0 = _mm512_dpbusd_epi32( c_int32_3p0, a_int32_0, b0 );

			// Broadcast a[4,kr:kr+4].
			a_int32_0 = _mm512_set1_epi32( *( uint32_t* )( a + ( rs_a * 4 ) + ( cs_a * kr ) ) );

			// Perform column direction mat-mul with k = 4.
			// c[4,0-15] = a[4,kr:kr+4]*b[kr:kr+4,0-15]
			c_int32_4p0 = _mm512_dpbusd_epi32( c_int32_4p0, a_int32_0, b0 );
		}
		// Handle k remainder.
		if ( k_partial_pieces > 0 )
		{
			__m128i a_kfringe_buf;
			__mmask16 load_mask = _cvtu32_mask16( 0xFFFF >> ( 16 - k_partial_pieces ) );

			__m512i b0 = _mm512_loadu_si512( b + ( rs_b * k_full_pieces ) + ( cs_b * 0 ) );

			// Broadcast a[0,kr:kr+4].
			a_kfringe_buf = _mm_maskz_loadu_epi8
			(
			  load_mask,
			  ( a + ( rs_a * 0 ) + ( cs_a * k_full_pieces ) )
			);
			__m512i a_int32_0 = _mm512_broadcastd_epi32( a_kfringe_buf );

			// Perform column direction mat-mul with k = 4.
			// c[0,0-15] = a[0,kr:kr+4]*b[kr:kr+4,0-15]
			c_int32_0p0 = _mm512_dpbusd_epi32( c_int32_0p0, a_int32_0, b0 );

			// Broadcast a[1,kr:kr+4].
			a_kfringe_buf = _mm_maskz_loadu_epi8
			(
			  load_mask,
			  ( a + ( rs_a * 1 ) + ( cs_a * k_full_pieces ) )
			);
			a_int32_0 = _mm512_broadcastd_epi32( a_kfringe_buf );

			// Perform column direction mat-mul with k = 4.
			// c[1,0-15] = a[1,kr:kr+4]*b[kr:kr+4,0-15]
			c_int32_1p0 = _mm512_dpbusd_epi32( c_int32_1p0, a_int32_0, b0 );

			// Broadcast a[2,kr:kr+4].
			a_kfringe_buf = _mm_maskz_loadu_epi8
			(
			  load_mask,
			  ( a + ( rs_a * 2 ) + ( cs_a * k_full_pieces ) )
			);
			a_int32_0 = _mm512_broadcastd_epi32( a_kfringe_buf );

			// Perform column direction mat-mul with k = 4.
			// c[2,0-15] = a[2,kr:kr+4]*b[kr:kr+4,0-15]
			c_int32_2p0 = _mm512_dpbusd_epi32( c_int32_2p0, a_int32_0, b0 );

			// Broadcast a[3,kr:kr+4].
			a_kfringe_buf = _mm_maskz_loadu_epi8
			(
			  load_mask,
			  ( a + ( rs_a * 3 ) + ( cs_a * k_full_pieces ) )
			);
			a_int32_0 = _mm512_broadcastd_epi32( a_kfringe_buf );

			// Perform column direction mat-mul with k = 4.
			// c[3,0-15] = a[3,kr:kr+4]*b[kr:kr+4,0-15]
			c_int32_3p0 = _mm512_dpbusd_epi32( c_int32_3p0, a_int32_0, b0 );

			// Broadcast a[4,kr:kr+4].
			a_kfringe_buf = _mm_maskz_loadu_epi8
			(
			  load_mask,
			  ( a + ( rs_a * 4 ) + ( cs_a * k_full_pieces ) )
			);
			a_int32_0 = _mm512_broadcastd_epi32( a_kfringe_buf );

			// Perform column direction mat-mul with k = 4.
			// c[4,0-15] = a[4,kr:kr+4]*b[kr:kr+4,0-15]
			c_int32_4p0 = _mm512_dpbusd_epi32( c_int32_4p0, a_int32_0, b0 );
		}

		// Load alpha and beta
		__m512i selector1 = _mm512_set1_epi32( alpha );
		__m512i selector2 = _mm512_set1_epi32( beta );

		if ( alpha != 1 )
		{
			// Scale by alpha
			c_int32_0p0 = _mm512_mullo_epi32( selector1, c_int32_0p0 );

			c_int32_1p0 = _mm512_mullo_epi32( selector1, c_int32_1p0 );

			c_int32_2p0 = _mm512_mullo_epi32( selector1, c_int32_2p0 );

			c_int32_3p0 = _mm512_mullo_epi32( selector1, c_int32_3p0 );

			c_int32_4p0 = _mm512_mullo_epi32( selector1, c_int32_4p0 );
		}

		// Scale C by beta.
		if ( beta != 0 )
		{
			if ( ( post_ops_attr.buf_downscale != NULL ) &&
				 ( post_ops_attr.is_first_k == TRUE ) )
			{
				__mmask16 load_mask = _cvtu32_mask16( 0xFFFF >> ( 16 - n0_rem ) );

				// c[0,0-15]
				S8_S32_BETA_OP_NLT16F_MASK( load_mask, c_int32_0p0, 0, 0, \
								selector1, selector2 );

				// c[1,0-15]
				S8_S32_BETA_OP_NLT16F_MASK( load_mask, c_int32_1p0, 1, 0, \
								selector1, selector2 );

				// c[2,0-15]
				S8_S32_BETA_OP_NLT16F_MASK( load_mask, c_int32_2p0, 2, 0, \
								selector1, selector2 );

				// c[3,0-15]
				S8_S32_BETA_OP_NLT16F_MASK( load_mask, c_int32_3p0, 3, 0, \
								selector1, selector2 );

				// c[4,0-15]
				S8_S32_BETA_OP_NLT16F_MASK( load_mask, c_int32_4p0, 4, 0, \
								selector1, selector2 );
			}
			else
			{
				__mmask16 load_mask = _cvtu32_mask16( 0xFFFF >> ( 16 - n0_rem ) );

				// c[0,0-15]
				S32_S32_BETA_OP_NLT16F_MASK(c, load_mask, c_int32_0p0, 0, 0, 0, \
								selector1, selector2);

				// c[1,0-15]
				S32_S32_BETA_OP_NLT16F_MASK(c, load_mask, c_int32_1p0, 0, 1, 0, \
								selector1, selector2);

				// c[2,0-15]
				S32_S32_BETA_OP_NLT16F_MASK(c, load_mask, c_int32_2p0, 0, 2, 0, \
								selector1, selector2);

				// c[3,0-15]
				S32_S32_BETA_OP_NLT16F_MASK(c, load_mask, c_int32_3p0, 0, 3, 0, \
								selector1, selector2);

				// c[4,0-15]
				S32_S32_BETA_OP_NLT16F_MASK(c, load_mask, c_int32_4p0, 0, 4, 0, \
								selector1, selector2);
			}
		}

		// Post Ops
		lpgemm_post_op* post_ops_list_temp = post_ops_list;
		POST_OP_LABEL_LASTK_SAFE_JUMP
POST_OPS_BIAS_5xLT16:
		{
			__mmask16 load_mask = _cvtu32_mask16( 0xFFFF >> ( 16 - n0_rem ) );
			selector1 = _mm512_maskz_loadu_epi32
			(
			  load_mask,
			  ( ( int32_t* )post_ops_list_temp->op_args1 +
				post_ops_attr.post_op_c_j )
			);

			// c[0,0-15]
			c_int32_0p0 = _mm512_add_epi32( selector1, c_int32_0p0 );

			// c[1,0-15]
			c_int32_1p0 = _mm512_add_epi32( selector1, c_int32_1p0 );

			// c[2,0-15]
			c_int32_2p0 = _mm512_add_epi32( selector1, c_int32_2p0 );

			// c[3,0-15]
			c_int32_3p0 = _mm512_add_epi32( selector1, c_int32_3p0 );

			// c[4,0-15]
			c_int32_4p0 = _mm512_add_epi32( selector1, c_int32_4p0 );

			POST_OP_LABEL_LASTK_SAFE_JUMP_WITH_NEXT_PTR
		}
POST_OPS_RELU_5xLT16:
		{
			selector1 = _mm512_setzero_epi32();

			// c[0,0-15]
			c_int32_0p0 = _mm512_max_epi32( selector1, c_int32_0p0 );

			// c[1,0-15]
			c_int32_1p0 = _mm512_max_epi32( selector1, c_int32_1p0 );

			// c[2,0-15]
			c_int32_2p0 = _mm512_max_epi32( selector1, c_int32_2p0 );

			// c[3,0-15]
			c_int32_3p0 = _mm512_max_epi32( selector1, c_int32_3p0 );

			// c[4,0-15]
			c_int32_4p0 = _mm512_max_epi32( selector1, c_int32_4p0 );

			POST_OP_LABEL_LASTK_SAFE_JUMP_WITH_NEXT_PTR
		}
POST_OPS_RELU_SCALE_5xLT16:
		{
			selector1 = _mm512_setzero_epi32();
			selector2 =
				_mm512_set1_epi32( *( ( int32_t* )post_ops_list_temp->op_args2 ) );

			__mmask16 relu_cmp_mask;

			// c[0, 0-15]
			RELU_SCALE_OP_S32_AVX512(c_int32_0p0)

			// c[1, 0-15]
			RELU_SCALE_OP_S32_AVX512(c_int32_1p0)

			// c[2, 0-15]
			RELU_SCALE_OP_S32_AVX512(c_int32_2p0)

			// c[3, 0-15]
			RELU_SCALE_OP_S32_AVX512(c_int32_3p0)

			// c[4, 0-15]
			RELU_SCALE_OP_S32_AVX512(c_int32_4p0)

			POST_OP_LABEL_LASTK_SAFE_JUMP_WITH_NEXT_PTR
		}
POST_OPS_GELU_TANH_5xLT16:
		{
			__m512 dn, z, x, r2, r, y, x_tanh;
			__m512i q;

			// c[0, 0-15]
			GELU_TANH_S32_AVX512(c_int32_0p0, y, r, r2, x, z, dn, x_tanh, q)

			// c[1, 0-15]
			GELU_TANH_S32_AVX512(c_int32_1p0, y, r, r2, x, z, dn, x_tanh, q)

			// c[2, 0-15]
			GELU_TANH_S32_AVX512(c_int32_2p0, y, r, r2, x, z, dn, x_tanh, q)

			// c[3, 0-15]
			GELU_TANH_S32_AVX512(c_int32_3p0, y, r, r2, x, z, dn, x_tanh, q)

			// c[4, 0-15]
			GELU_TANH_S32_AVX512(c_int32_4p0, y, r, r2, x, z, dn, x_tanh, q)

			POST_OP_LABEL_LASTK_SAFE_JUMP_WITH_NEXT_PTR
		}
POST_OPS_GELU_ERF_5xLT16:
		{
			__m512 x, r, y, x_erf;

			// c[0, 0-15]
			GELU_ERF_S32_AVX512(c_int32_0p0, y, r, x, x_erf)

			// c[1, 0-15]
			GELU_ERF_S32_AVX512(c_int32_1p0, y, r, x, x_erf)

			// c[2, 0-15]
			GELU_ERF_S32_AVX512(c_int32_2p0, y, r, x, x_erf)

			// c[3, 0-15]
			GELU_ERF_S32_AVX512(c_int32_3p0, y, r, x, x_erf)

			// c[4, 0-15]
			GELU_ERF_S32_AVX512(c_int32_4p0, y, r, x, x_erf)

			POST_OP_LABEL_LASTK_SAFE_JUMP_WITH_NEXT_PTR
		}
POST_OPS_CLIP_5xLT16:
		{
			__m512i min = _mm512_set1_epi32( *( int32_t* )post_ops_list_temp->op_args2 );
			__m512i max = _mm512_set1_epi32( *( int32_t* )post_ops_list_temp->op_args3 );

			// c[0, 0-15]
			CLIP_S32_AVX512(c_int32_0p0, min, max)

			// c[1, 0-15]
			CLIP_S32_AVX512(c_int32_1p0, min, max)

			// c[2, 0-15]
			CLIP_S32_AVX512(c_int32_2p0, min, max)

			// c[3, 0-15]
			CLIP_S32_AVX512(c_int32_3p0, min, max)

			// c[4, 0-15]
			CLIP_S32_AVX512(c_int32_4p0, min, max)

			POST_OP_LABEL_LASTK_SAFE_JUMP_WITH_NEXT_PTR
		}
POST_OPS_DOWNSCALE_5xLT16:
		{
			// Typecast without data modification, safe operation.
			__mmask16 load_mask = _cvtu32_mask16( 0xFFFF >> ( 16 - n0_rem ) );
			if ( post_ops_list_temp->scale_factor_len > 1 )
			{
				selector1 = _mm512_maskz_loadu_epi32
							(
							  load_mask,
							  ( ( float* )post_ops_list_temp->scale_factor +
								post_ops_attr.post_op_c_j )
							);
			}
			else if ( post_ops_list_temp->scale_factor_len == 1 )
			{
				selector1 =
					( __m512i )_mm512_set1_ps( *( ( float* )post_ops_list_temp->scale_factor ) );
			}

			// Need to ensure sse not used to avoid avx512 -> sse transition.
			__m128i zero_point = _mm512_castsi512_si128( _mm512_setzero_si512() );
			if ( *( ( dim_t* )post_ops_list_temp->op_args3 ) > 1 )
			{
				zero_point = _mm_maskz_loadu_epi8
							(
							  load_mask,
							  ( ( int8_t* )post_ops_list_temp->op_args1 +
								post_ops_attr.post_op_c_j )
							);
			}
			else if ( *( ( dim_t* )post_ops_list_temp->op_args3 ) == 1 )
			{
				zero_point = _mm_maskz_set1_epi8( 0xFFFF,
							*( ( int8_t* )post_ops_list_temp->op_args1 ) );
			}

			// c[0, 0-15]
			CVT_MULRND_CVT32_LT16(c_int32_0p0,selector1,zero_point);

			// c[1, 0-15]
			CVT_MULRND_CVT32_LT16(c_int32_1p0,selector1,zero_point);

			// c[2, 0-15]
			CVT_MULRND_CVT32_LT16(c_int32_2p0,selector1,zero_point);

			// c[3, 0-15]
			CVT_MULRND_CVT32_LT16(c_int32_3p0,selector1,zero_point);

			// c[4, 0-15]
			CVT_MULRND_CVT32_LT16(c_int32_4p0,selector1,zero_point);

			POST_OP_LABEL_LASTK_SAFE_JUMP_WITH_NEXT_PTR
		}
POST_OPS_MATRIX_ADD_5xLT16:
		{
			__mmask16 load_mask = _cvtu32_mask16( 0xFFFF >> ( 16 - n0_rem ) );
			dim_t ldm = *( dim_t* )post_ops_list_temp->op_args3;
			if ( post_ops_attr.c_stor_type == S8 )
			{
				int8_t* matptr = ( int8_t* )post_ops_list_temp->op_args1;

				// c[0:0-15]
				S8_S32_MATRIX_ADD_1COL_PAR(load_mask,selector1,0);

				// c[1:0-15]
				S8_S32_MATRIX_ADD_1COL_PAR(load_mask,selector1,1);

				// c[2:0-15]
				S8_S32_MATRIX_ADD_1COL_PAR(load_mask,selector1,2);

				// c[3:0-15]
				S8_S32_MATRIX_ADD_1COL_PAR(load_mask,selector1,3);

				// c[4:0-15]
				S8_S32_MATRIX_ADD_1COL_PAR(load_mask,selector1,4);
			}
			else
			{
				int32_t* matptr = ( int32_t* )post_ops_list_temp->op_args1;

				// c[0:0-15]
				S32_S32_MATRIX_ADD_1COL_PAR(load_mask,selector1,0);

				// c[1:0-15]
				S32_S32_MATRIX_ADD_1COL_PAR(load_mask,selector1,1);

				// c[2:0-15]
				S32_S32_MATRIX_ADD_1COL_PAR(load_mask,selector1,2);

				// c[3:0-15]
				S32_S32_MATRIX_ADD_1COL_PAR(load_mask,selector1,3);

				// c[4:0-15]
				S32_S32_MATRIX_ADD_1COL_PAR(load_mask,selector1,4);
			}

			POST_OP_LABEL_LASTK_SAFE_JUMP_WITH_NEXT_PTR
		}
POST_OPS_SWISH_5xLT16:
		{
			selector1 =
				_mm512_set1_epi32( *( ( int32_t* )post_ops_list_temp->op_args2 ) );
			__m512 al = _mm512_cvtepi32_ps( selector1 );

			__m512 fl_reg, al_in, r, r2, z, dn;

			// c[0, 0-15]
			SWISH_S32_AVX512(c_int32_0p0, fl_reg, al, al_in, r, r2, z, dn, selector2);

			// c[1, 0-15]
			SWISH_S32_AVX512(c_int32_1p0, fl_reg, al, al_in, r, r2, z, dn, selector2);

			// c[2, 0-15]
			SWISH_S32_AVX512(c_int32_2p0, fl_reg, al, al_in, r, r2, z, dn, selector2);

			// c[3, 0-15]
			SWISH_S32_AVX512(c_int32_3p0, fl_reg, al, al_in, r, r2, z, dn, selector2);

			// c[4, 0-15]
			SWISH_S32_AVX512(c_int32_4p0, fl_reg, al, al_in, r, r2, z, dn, selector2);

			POST_OP_LABEL_LASTK_SAFE_JUMP_WITH_NEXT_PTR
		}
POST_OPS_5xLT16_DISABLE:
		;

		// Store the results.
		if ( ( post_ops_attr.buf_downscale != NULL ) && ( post_ops_attr.is_last_k == TRUE ) )
		{
			__mmask16 mask_all1 = _cvtu32_mask16( 0xFFFF >> ( 16 - n0_rem ) );

			// Store the results in downscaled type (int8 instead of int32).
			// c[0,0-15]
			CVT_STORE_S32_S8(c_int32_0p0,0,0);

			// c[1,0-15]
			CVT_STORE_S32_S8(c_int32_1p0,1,0);

			// c[2,0-15]
			CVT_STORE_S32_S8(c_int32_2p0,2,0);

			// c[3,0-15]
			CVT_STORE_S32_S8(c_int32_3p0,3,0);

			// c[4,0-15]
			CVT_STORE_S32_S8(c_int32_4p0,4,0);
		}
		else
		{
			__mmask16 load_mask = _cvtu32_mask16( 0xFFFF >> ( 16 - n0_rem ) );

			// Store the results.
			// c[0,0-15]
			_mm512_mask_storeu_epi32( c + ( rs_c * 0 ), load_mask, c_int32_0p0 );

			// c[1,0-15]
			_mm512_mask_storeu_epi32( c + ( rs_c * 1 ), load_mask, c_int32_1p0 );

			// c[2,0-15]
			_mm512_mask_storeu_epi32( c + ( rs_c * 2 ), load_mask, c_int32_2p0 );

			// c[3,0-15]
			_mm512_mask_storeu_epi32( c + ( rs_c * 3 ), load_mask, c_int32_3p0 );

			// c[4,0-15]
			_mm512_mask_storeu_epi32( c + ( rs_c * 4 ), load_mask, c_int32_4p0 );
		}
	}
}

// 4xlt16 int8o32 fringe kernel
LPGEMM_MN_LT_NR0_FRINGE_KERN(uint8_t,int8_t,int32_t,u8s8s32o32_4xlt16)
{
	static void* post_ops_labels[] =
						{
						  &&POST_OPS_4xLT16_DISABLE,
						  &&POST_OPS_BIAS_4xLT16,
						  &&POST_OPS_RELU_4xLT16,
						  &&POST_OPS_RELU_SCALE_4xLT16,
						  &&POST_OPS_GELU_TANH_4xLT16,
						  &&POST_OPS_GELU_ERF_4xLT16,
						  &&POST_OPS_CLIP_4xLT16,
						  &&POST_OPS_DOWNSCALE_4xLT16,
						  &&POST_OPS_MATRIX_ADD_4xLT16,
						  &&POST_OPS_SWISH_4xLT16
						};
	dim_t k_full_pieces = k0 / 4;
	dim_t k_partial_pieces = k0 % 4;

	{
		// Registers to use for accumulating C.
		__m512i c_int32_0p0 = _mm512_setzero_epi32();

		__m512i c_int32_1p0 = _mm512_setzero_epi32();

		__m512i c_int32_2p0 = _mm512_setzero_epi32();

		__m512i c_int32_3p0 = _mm512_setzero_epi32();

		for ( dim_t kr = 0; kr < k_full_pieces; kr += 1 )
		{
			__m512i b0 = _mm512_loadu_si512( b + ( rs_b * kr ) + ( cs_b * 0 ) );

			// Broadcast a[0,kr:kr+4].
			__m512i a_int32_0 = _mm512_set1_epi32( *( uint32_t* )( a + ( rs_a * 0 ) + ( cs_a * kr ) ) );

			// Perform column direction mat-mul with k = 4.
			// c[0,0-15] = a[0,kr:kr+4]*b[kr:kr+4,0-15]
			c_int32_0p0 = _mm512_dpbusd_epi32( c_int32_0p0, a_int32_0, b0 );

			// Broadcast a[1,kr:kr+4].
			a_int32_0 = _mm512_set1_epi32( *( uint32_t* )( a + ( rs_a * 1 ) + ( cs_a * kr ) ) );

			// Perform column direction mat-mul with k = 4.
			// c[1,0-15] = a[1,kr:kr+4]*b[kr:kr+4,0-15]
			c_int32_1p0 = _mm512_dpbusd_epi32( c_int32_1p0, a_int32_0, b0 );

			// Broadcast a[2,kr:kr+4].
			a_int32_0 = _mm512_set1_epi32( *( uint32_t* )( a + ( rs_a * 2 ) + ( cs_a * kr ) ) );

			// Perform column direction mat-mul with k = 4.
			// c[2,0-15] = a[2,kr:kr+4]*b[kr:kr+4,0-15]
			c_int32_2p0 = _mm512_dpbusd_epi32( c_int32_2p0, a_int32_0, b0 );

			// Broadcast a[3,kr:kr+4].
			a_int32_0 = _mm512_set1_epi32( *( uint32_t* )( a + ( rs_a * 3 ) + ( cs_a * kr ) ) );

			// Perform column direction mat-mul with k = 4.
			// c[3,0-15] = a[3,kr:kr+4]*b[kr:kr+4,0-15]
			c_int32_3p0 = _mm512_dpbusd_epi32( c_int32_3p0, a_int32_0, b0 );
		}
		// Handle k remainder.
		if ( k_partial_pieces > 0 )
		{
			__m128i a_kfringe_buf;
			__mmask16 load_mask = _cvtu32_mask16( 0xFFFF >> ( 16 - k_partial_pieces ) );

			__m512i b0 = _mm512_loadu_si512( b + ( rs_b * k_full_pieces ) + ( cs_b * 0 ) );

			// Broadcast a[0,kr:kr+4].
			a_kfringe_buf = _mm_maskz_loadu_epi8
			(
			  load_mask,
			  ( a + ( rs_a * 0 ) + ( cs_a * k_full_pieces ) )
			);
			__m512i a_int32_0 = _mm512_broadcastd_epi32( a_kfringe_buf );

			// Perform column direction mat-mul with k = 4.
			// c[0,0-15] = a[0,kr:kr+4]*b[kr:kr+4,0-15]
			c_int32_0p0 = _mm512_dpbusd_epi32( c_int32_0p0, a_int32_0, b0 );

			// Broadcast a[1,kr:kr+4].
			a_kfringe_buf = _mm_maskz_loadu_epi8
			(
			  load_mask,
			  ( a + ( rs_a * 1 ) + ( cs_a * k_full_pieces ) )
			);
			a_int32_0 = _mm512_broadcastd_epi32( a_kfringe_buf );

			// Perform column direction mat-mul with k = 4.
			// c[1,0-15] = a[1,kr:kr+4]*b[kr:kr+4,0-15]
			c_int32_1p0 = _mm512_dpbusd_epi32( c_int32_1p0, a_int32_0, b0 );

			// Broadcast a[2,kr:kr+4].
			a_kfringe_buf = _mm_maskz_loadu_epi8
			(
			  load_mask,
			  ( a + ( rs_a * 2 ) + ( cs_a * k_full_pieces ) )
			);
			a_int32_0 = _mm512_broadcastd_epi32( a_kfringe_buf );

			// Perform column direction mat-mul with k = 4.
			// c[2,0-15] = a[2,kr:kr+4]*b[kr:kr+4,0-15]
			c_int32_2p0 = _mm512_dpbusd_epi32( c_int32_2p0, a_int32_0, b0 );

			// Broadcast a[3,kr:kr+4].
			a_kfringe_buf = _mm_maskz_loadu_epi8
			(
			  load_mask,
			  ( a + ( rs_a * 3 ) + ( cs_a * k_full_pieces ) )
			);
			a_int32_0 = _mm512_broadcastd_epi32( a_kfringe_buf );

			// Perform column direction mat-mul with k = 4.
			// c[3,0-15] = a[3,kr:kr+4]*b[kr:kr+4,0-15]
			c_int32_3p0 = _mm512_dpbusd_epi32( c_int32_3p0, a_int32_0, b0 );
		}

		// Load alpha and beta
		__m512i selector1 = _mm512_set1_epi32( alpha );
		__m512i selector2 = _mm512_set1_epi32( beta );

		if ( alpha != 1 )
		{
			// Scale by alpha
			c_int32_0p0 = _mm512_mullo_epi32( selector1, c_int32_0p0 );

			c_int32_1p0 = _mm512_mullo_epi32( selector1, c_int32_1p0 );

			c_int32_2p0 = _mm512_mullo_epi32( selector1, c_int32_2p0 );

			c_int32_3p0 = _mm512_mullo_epi32( selector1, c_int32_3p0 );
		}

		// Scale C by beta.
		if ( beta != 0 )
		{
			if ( ( post_ops_attr.buf_downscale != NULL ) &&
				 ( post_ops_attr.is_first_k == TRUE ) )
			{
				__mmask16 load_mask = _cvtu32_mask16( 0xFFFF >> ( 16 - n0_rem ) );

				// c[0,0-15]
				S8_S32_BETA_OP_NLT16F_MASK( load_mask, c_int32_0p0, 0, 0, \
								selector1, selector2 );

				// c[1,0-15]
				S8_S32_BETA_OP_NLT16F_MASK( load_mask, c_int32_1p0, 1, 0, \
								selector1, selector2 );

				// c[2,0-15]
				S8_S32_BETA_OP_NLT16F_MASK( load_mask, c_int32_2p0, 2, 0, \
								selector1, selector2 );

				// c[3,0-15]
				S8_S32_BETA_OP_NLT16F_MASK( load_mask, c_int32_3p0, 3, 0, \
								selector1, selector2 );
			}
			else
			{
				__mmask16 load_mask = _cvtu32_mask16( 0xFFFF >> ( 16 - n0_rem ) );

				// c[0,0-15]
				S32_S32_BETA_OP_NLT16F_MASK(c, load_mask, c_int32_0p0, 0, 0, 0, \
								selector1, selector2);

				// c[1,0-15]
				S32_S32_BETA_OP_NLT16F_MASK(c, load_mask, c_int32_1p0, 0, 1, 0, \
								selector1, selector2);

				// c[2,0-15]
				S32_S32_BETA_OP_NLT16F_MASK(c, load_mask, c_int32_2p0, 0, 2, 0, \
								selector1, selector2);

				// c[3,0-15]
				S32_S32_BETA_OP_NLT16F_MASK(c, load_mask, c_int32_3p0, 0, 3, 0, \
								selector1, selector2);
			}
		}

		// Post Ops
		lpgemm_post_op* post_ops_list_temp = post_ops_list;
		POST_OP_LABEL_LASTK_SAFE_JUMP
POST_OPS_BIAS_4xLT16:
		{
			__mmask16 load_mask = _cvtu32_mask16( 0xFFFF >> ( 16 - n0_rem ) );
			selector1 = _mm512_maskz_loadu_epi32
			(
			  load_mask,
			  ( ( int32_t* )post_ops_list_temp->op_args1 +
				post_ops_attr.post_op_c_j )
			);

			// c[0,0-15]
			c_int32_0p0 = _mm512_add_epi32( selector1, c_int32_0p0 );

			// c[1,0-15]
			c_int32_1p0 = _mm512_add_epi32( selector1, c_int32_1p0 );

			// c[2,0-15]
			c_int32_2p0 = _mm512_add_epi32( selector1, c_int32_2p0 );

			// c[3,0-15]
			c_int32_3p0 = _mm512_add_epi32( selector1, c_int32_3p0 );

			POST_OP_LABEL_LASTK_SAFE_JUMP_WITH_NEXT_PTR
		}
POST_OPS_RELU_4xLT16:
		{
			selector1 = _mm512_setzero_epi32();

			// c[0,0-15]
			c_int32_0p0 = _mm512_max_epi32( selector1, c_int32_0p0 );

			// c[1,0-15]
			c_int32_1p0 = _mm512_max_epi32( selector1, c_int32_1p0 );

			// c[2,0-15]
			c_int32_2p0 = _mm512_max_epi32( selector1, c_int32_2p0 );

			// c[3,0-15]
			c_int32_3p0 = _mm512_max_epi32( selector1, c_int32_3p0 );

			POST_OP_LABEL_LASTK_SAFE_JUMP_WITH_NEXT_PTR
		}
POST_OPS_RELU_SCALE_4xLT16:
		{
			selector1 = _mm512_setzero_epi32();
			selector2 =
				_mm512_set1_epi32( *( ( int32_t* )post_ops_list_temp->op_args2 ) );

			__mmask16 relu_cmp_mask;

			// c[0, 0-15]
			RELU_SCALE_OP_S32_AVX512(c_int32_0p0)

			// c[1, 0-15]
			RELU_SCALE_OP_S32_AVX512(c_int32_1p0)

			// c[2, 0-15]
			RELU_SCALE_OP_S32_AVX512(c_int32_2p0)

			// c[3, 0-15]
			RELU_SCALE_OP_S32_AVX512(c_int32_3p0)

			POST_OP_LABEL_LASTK_SAFE_JUMP_WITH_NEXT_PTR
		}
POST_OPS_GELU_TANH_4xLT16:
		{
			__m512 dn, z, x, r2, r, y, x_tanh;
			__m512i q;

			// c[0, 0-15]
			GELU_TANH_S32_AVX512(c_int32_0p0, y, r, r2, x, z, dn, x_tanh, q)

			// c[1, 0-15]
			GELU_TANH_S32_AVX512(c_int32_1p0, y, r, r2, x, z, dn, x_tanh, q)

			// c[2, 0-15]
			GELU_TANH_S32_AVX512(c_int32_2p0, y, r, r2, x, z, dn, x_tanh, q)

			// c[3, 0-15]
			GELU_TANH_S32_AVX512(c_int32_3p0, y, r, r2, x, z, dn, x_tanh, q)

			POST_OP_LABEL_LASTK_SAFE_JUMP_WITH_NEXT_PTR
		}
POST_OPS_GELU_ERF_4xLT16:
		{
			__m512 x, r, y, x_erf;

			// c[0, 0-15]
			GELU_ERF_S32_AVX512(c_int32_0p0, y, r, x, x_erf)

			// c[1, 0-15]
			GELU_ERF_S32_AVX512(c_int32_1p0, y, r, x, x_erf)

			// c[2, 0-15]
			GELU_ERF_S32_AVX512(c_int32_2p0, y, r, x, x_erf)

			// c[3, 0-15]
			GELU_ERF_S32_AVX512(c_int32_3p0, y, r, x, x_erf)

			POST_OP_LABEL_LASTK_SAFE_JUMP_WITH_NEXT_PTR
		}
POST_OPS_CLIP_4xLT16:
		{
			__m512i min = _mm512_set1_epi32( *( int32_t* )post_ops_list_temp->op_args2 );
			__m512i max = _mm512_set1_epi32( *( int32_t* )post_ops_list_temp->op_args3 );

			// c[0, 0-15]
			CLIP_S32_AVX512(c_int32_0p0, min, max)

			// c[1, 0-15]
			CLIP_S32_AVX512(c_int32_1p0, min, max)

			// c[2, 0-15]
			CLIP_S32_AVX512(c_int32_2p0, min, max)

			// c[3, 0-15]
			CLIP_S32_AVX512(c_int32_3p0, min, max)

			POST_OP_LABEL_LASTK_SAFE_JUMP_WITH_NEXT_PTR
		}
POST_OPS_DOWNSCALE_4xLT16:
		{
			// Typecast without data modification, safe operation.
			__mmask16 load_mask = _cvtu32_mask16( 0xFFFF >> ( 16 - n0_rem ) );
			if ( post_ops_list_temp->scale_factor_len > 1 )
			{
				selector1 = _mm512_maskz_loadu_epi32
							(
							  load_mask,
							  ( ( float* )post_ops_list_temp->scale_factor +
								post_ops_attr.post_op_c_j )
							);
			}
			else if ( post_ops_list_temp->scale_factor_len == 1 )
			{
				selector1 =
					( __m512i )_mm512_set1_ps( *( ( float* )post_ops_list_temp->scale_factor ) );
			}

			// Need to ensure sse not used to avoid avx512 -> sse transition.
			__m128i zero_point = _mm512_castsi512_si128( _mm512_setzero_si512() );
			if ( *( ( dim_t* )post_ops_list_temp->op_args3 ) > 1 )
			{
				zero_point = _mm_maskz_loadu_epi8
							(
							  load_mask,
							  ( ( int8_t* )post_ops_list_temp->op_args1 +
								post_ops_attr.post_op_c_j )
							);
			}
			else if ( *( ( dim_t* )post_ops_list_temp->op_args3 ) == 1 )
			{
				zero_point = _mm_maskz_set1_epi8( 0xFFFF,
							*( ( int8_t* )post_ops_list_temp->op_args1 ) );
			}

			// c[0, 0-15]
			CVT_MULRND_CVT32_LT16(c_int32_0p0,selector1,zero_point);

			// c[1, 0-15]
			CVT_MULRND_CVT32_LT16(c_int32_1p0,selector1,zero_point);

			// c[2, 0-15]
			CVT_MULRND_CVT32_LT16(c_int32_2p0,selector1,zero_point);

			// c[3, 0-15]
			CVT_MULRND_CVT32_LT16(c_int32_3p0,selector1,zero_point);

			POST_OP_LABEL_LASTK_SAFE_JUMP_WITH_NEXT_PTR
		}
POST_OPS_MATRIX_ADD_4xLT16:
		{
			__mmask16 load_mask = _cvtu32_mask16( 0xFFFF >> ( 16 - n0_rem ) );
			dim_t ldm = *( dim_t* )post_ops_list_temp->op_args3;
			if ( post_ops_attr.c_stor_type == S8 )
			{
				int8_t* matptr = ( int8_t* )post_ops_list_temp->op_args1;

				// c[0:0-15]
				S8_S32_MATRIX_ADD_1COL_PAR(load_mask,selector1,0);

				// c[1:0-15]
				S8_S32_MATRIX_ADD_1COL_PAR(load_mask,selector1,1);

				// c[2:0-15]
				S8_S32_MATRIX_ADD_1COL_PAR(load_mask,selector1,2);

				// c[3:0-15]
				S8_S32_MATRIX_ADD_1COL_PAR(load_mask,selector1,3);
			}
			else
			{
				int32_t* matptr = ( int32_t* )post_ops_list_temp->op_args1;

				// c[0:0-15]
				S32_S32_MATRIX_ADD_1COL_PAR(load_mask,selector1,0);

				// c[1:0-15]
				S32_S32_MATRIX_ADD_1COL_PAR(load_mask,selector1,1);

				// c[2:0-15]
				S32_S32_MATRIX_ADD_1COL_PAR(load_mask,selector1,2);

				// c[3:0-15]
				S32_S32_MATRIX_ADD_1COL_PAR(load_mask,selector1,3);
			}

			POST_OP_LABEL_LASTK_SAFE_JUMP_WITH_NEXT_PTR
		}
POST_OPS_SWISH_4xLT16:
		{
			selector1 =
				_mm512_set1_epi32( *( ( int32_t* )post_ops_list_temp->op_args2 ) );
			__m512 al = _mm512_cvtepi32_ps( selector1 );

			__m512 fl_reg, al_in, r, r2, z, dn;

			// c[0, 0-15]
			SWISH_S32_AVX512(c_int32_0p0, fl_reg, al, al_in, r, r2, z, dn, selector2);

			// c[1, 0-15]
			SWISH_S32_AVX512(c_int32_1p0, fl_reg, al, al_in, r, r2, z, dn, selector2);

			// c[2, 0-15]
			SWISH_S32_AVX512(c_int32_2p0, fl_reg, al, al_in, r, r2, z, dn, selector2);

			// c[3, 0-15]
			SWISH_S32_AVX512(c_int32_3p0, fl_reg, al, al_in, r, r2, z, dn, selector2);

			POST_OP_LABEL_LASTK_SAFE_JUMP_WITH_NEXT_PTR
		}
POST_OPS_4xLT16_DISABLE:
		;

		// Store the results.
		if ( ( post_ops_attr.buf_downscale != NULL ) && ( post_ops_attr.is_last_k == TRUE ) )
		{
			__mmask16 mask_all1 = _cvtu32_mask16( 0xFFFF >> ( 16 - n0_rem ) );

			// Store the results in downscaled type (int8 instead of int32).
			// c[0,0-15]
			CVT_STORE_S32_S8(c_int32_0p0,0,0);

			// c[1,0-15]
			CVT_STORE_S32_S8(c_int32_1p0,1,0);

			// c[2,0-15]
			CVT_STORE_S32_S8(c_int32_2p0,2,0);

			// c[3,0-15]
			CVT_STORE_S32_S8(c_int32_3p0,3,0);
		}
		else
		{
			__mmask16 load_mask = _cvtu32_mask16( 0xFFFF >> ( 16 - n0_rem ) );

			// Store the results.
			// c[0,0-15]
			_mm512_mask_storeu_epi32( c + ( rs_c * 0 ), load_mask, c_int32_0p0 );

			// c[1,0-15]
			_mm512_mask_storeu_epi32( c + ( rs_c * 1 ), load_mask, c_int32_1p0 );

			// c[2,0-15]
			_mm512_mask_storeu_epi32( c + ( rs_c * 2 ), load_mask, c_int32_2p0 );

			// c[3,0-15]
			_mm512_mask_storeu_epi32( c + ( rs_c * 3 ), load_mask, c_int32_3p0 );
		}
	}
}

// 3xlt16 int8o32 fringe kernel
LPGEMM_MN_LT_NR0_FRINGE_KERN(uint8_t,int8_t,int32_t,u8s8s32o32_3xlt16)
{
	static void* post_ops_labels[] =
						{
						  &&POST_OPS_3xLT16_DISABLE,
						  &&POST_OPS_BIAS_3xLT16,
						  &&POST_OPS_RELU_3xLT16,
						  &&POST_OPS_RELU_SCALE_3xLT16,
						  &&POST_OPS_GELU_TANH_3xLT16,
						  &&POST_OPS_GELU_ERF_3xLT16,
						  &&POST_OPS_CLIP_3xLT16,
						  &&POST_OPS_DOWNSCALE_3xLT16,
						  &&POST_OPS_MATRIX_ADD_3xLT16,
						  &&POST_OPS_SWISH_3xLT16
						};
	dim_t k_full_pieces = k0 / 4;
	dim_t k_partial_pieces = k0 % 4;

	{
		// Registers to use for accumulating C.
		__m512i c_int32_0p0 = _mm512_setzero_epi32();

		__m512i c_int32_1p0 = _mm512_setzero_epi32();

		__m512i c_int32_2p0 = _mm512_setzero_epi32();

		for ( dim_t kr = 0; kr < k_full_pieces; kr += 1 )
		{
			__m512i b0 = _mm512_loadu_si512( b + ( rs_b * kr ) + ( cs_b * 0 ) );

			// Broadcast a[0,kr:kr+4].
			__m512i a_int32_0 = _mm512_set1_epi32( *( uint32_t* )( a + ( rs_a * 0 ) + ( cs_a * kr ) ) );

			// Perform column direction mat-mul with k = 4.
			// c[0,0-15] = a[0,kr:kr+4]*b[kr:kr+4,0-15]
			c_int32_0p0 = _mm512_dpbusd_epi32( c_int32_0p0, a_int32_0, b0 );

			// Broadcast a[1,kr:kr+4].
			a_int32_0 = _mm512_set1_epi32( *( uint32_t* )( a + ( rs_a * 1 ) + ( cs_a * kr ) ) );

			// Perform column direction mat-mul with k = 4.
			// c[1,0-15] = a[1,kr:kr+4]*b[kr:kr+4,0-15]
			c_int32_1p0 = _mm512_dpbusd_epi32( c_int32_1p0, a_int32_0, b0 );

			// Broadcast a[2,kr:kr+4].
			a_int32_0 = _mm512_set1_epi32( *( uint32_t* )( a + ( rs_a * 2 ) + ( cs_a * kr ) ) );

			// Perform column direction mat-mul with k = 4.
			// c[2,0-15] = a[2,kr:kr+4]*b[kr:kr+4,0-15]
			c_int32_2p0 = _mm512_dpbusd_epi32( c_int32_2p0, a_int32_0, b0 );
		}
		// Handle k remainder.
		if ( k_partial_pieces > 0 )
		{
			__m128i a_kfringe_buf;
			__mmask16 load_mask = _cvtu32_mask16( 0xFFFF >> ( 16 - k_partial_pieces ) );

			__m512i b0 = _mm512_loadu_si512( b + ( rs_b * k_full_pieces ) + ( cs_b * 0 ) );

			// Broadcast a[0,kr:kr+4].
			a_kfringe_buf = _mm_maskz_loadu_epi8
			(
			  load_mask,
			  ( a + ( rs_a * 0 ) + ( cs_a * k_full_pieces ) )
			);
			__m512i a_int32_0 = _mm512_broadcastd_epi32( a_kfringe_buf );

			// Perform column direction mat-mul with k = 4.
			// c[0,0-15] = a[0,kr:kr+4]*b[kr:kr+4,0-15]
			c_int32_0p0 = _mm512_dpbusd_epi32( c_int32_0p0, a_int32_0, b0 );

			// Broadcast a[1,kr:kr+4].
			a_kfringe_buf = _mm_maskz_loadu_epi8
			(
			  load_mask,
			  ( a + ( rs_a * 1 ) + ( cs_a * k_full_pieces ) )
			);
			a_int32_0 = _mm512_broadcastd_epi32( a_kfringe_buf );

			// Perform column direction mat-mul with k = 4.
			// c[1,0-15] = a[1,kr:kr+4]*b[kr:kr+4,0-15]
			c_int32_1p0 = _mm512_dpbusd_epi32( c_int32_1p0, a_int32_0, b0 );

			// Broadcast a[2,kr:kr+4].
			a_kfringe_buf = _mm_maskz_loadu_epi8
			(
			  load_mask,
			  ( a + ( rs_a * 2 ) + ( cs_a * k_full_pieces ) )
			);
			a_int32_0 = _mm512_broadcastd_epi32( a_kfringe_buf );

			// Perform column direction mat-mul with k = 4.
			// c[2,0-15] = a[2,kr:kr+4]*b[kr:kr+4,0-15]
			c_int32_2p0 = _mm512_dpbusd_epi32( c_int32_2p0, a_int32_0, b0 );
		}

		// Load alpha and beta
		__m512i selector1 = _mm512_set1_epi32( alpha );
		__m512i selector2 = _mm512_set1_epi32( beta );

		if ( alpha != 1 )
		{
			// Scale by alpha
			c_int32_0p0 = _mm512_mullo_epi32( selector1, c_int32_0p0 );

			c_int32_1p0 = _mm512_mullo_epi32( selector1, c_int32_1p0 );

			c_int32_2p0 = _mm512_mullo_epi32( selector1, c_int32_2p0 );
		}

		// Scale C by beta.
		if ( beta != 0 )
		{
			if ( ( post_ops_attr.buf_downscale != NULL ) &&
				 ( post_ops_attr.is_first_k == TRUE ) )
			{
				__mmask16 load_mask = _cvtu32_mask16( 0xFFFF >> ( 16 - n0_rem ) );

				// c[0,0-15]
				S8_S32_BETA_OP_NLT16F_MASK( load_mask, c_int32_0p0, 0, 0, \
								selector1, selector2 );

				// c[1,0-15]
				S8_S32_BETA_OP_NLT16F_MASK( load_mask, c_int32_1p0, 1, 0, \
								selector1, selector2 );

				// c[2,0-15]
				S8_S32_BETA_OP_NLT16F_MASK( load_mask, c_int32_2p0, 2, 0, \
								selector1, selector2 );
			}
			else
			{
				__mmask16 load_mask = _cvtu32_mask16( 0xFFFF >> ( 16 - n0_rem ) );

				// c[0,0-15]
				S32_S32_BETA_OP_NLT16F_MASK(c, load_mask, c_int32_0p0, 0, 0, 0, \
								selector1, selector2);

				// c[1,0-15]
				S32_S32_BETA_OP_NLT16F_MASK(c, load_mask, c_int32_1p0, 0, 1, 0, \
								selector1, selector2);

				// c[2,0-15]
				S32_S32_BETA_OP_NLT16F_MASK(c, load_mask, c_int32_2p0, 0, 2, 0, \
								selector1, selector2);
			}
		}

		// Post Ops
		lpgemm_post_op* post_ops_list_temp = post_ops_list;
		POST_OP_LABEL_LASTK_SAFE_JUMP
POST_OPS_BIAS_3xLT16:
		{
			__mmask16 load_mask = _cvtu32_mask16( 0xFFFF >> ( 16 - n0_rem ) );
			selector1 = _mm512_maskz_loadu_epi32
			(
			  load_mask,
			  ( ( int32_t* )post_ops_list_temp->op_args1 +
				post_ops_attr.post_op_c_j )
			);

			// c[0,0-15]
			c_int32_0p0 = _mm512_add_epi32( selector1, c_int32_0p0 );

			// c[1,0-15]
			c_int32_1p0 = _mm512_add_epi32( selector1, c_int32_1p0 );

			// c[2,0-15]
			c_int32_2p0 = _mm512_add_epi32( selector1, c_int32_2p0 );

			POST_OP_LABEL_LASTK_SAFE_JUMP_WITH_NEXT_PTR
		}
POST_OPS_RELU_3xLT16:
		{
			selector1 = _mm512_setzero_epi32();

			// c[0,0-15]
			c_int32_0p0 = _mm512_max_epi32( selector1, c_int32_0p0 );

			// c[1,0-15]
			c_int32_1p0 = _mm512_max_epi32( selector1, c_int32_1p0 );

			// c[2,0-15]
			c_int32_2p0 = _mm512_max_epi32( selector1, c_int32_2p0 );

			POST_OP_LABEL_LASTK_SAFE_JUMP_WITH_NEXT_PTR
		}
POST_OPS_RELU_SCALE_3xLT16:
		{
			selector1 = _mm512_setzero_epi32();
			selector2 =
				_mm512_set1_epi32( *( ( int32_t* )post_ops_list_temp->op_args2 ) );

			__mmask16 relu_cmp_mask;

			// c[0, 0-15]
			RELU_SCALE_OP_S32_AVX512(c_int32_0p0)

			// c[1, 0-15]
			RELU_SCALE_OP_S32_AVX512(c_int32_1p0)

			// c[2, 0-15]
			RELU_SCALE_OP_S32_AVX512(c_int32_2p0)

			POST_OP_LABEL_LASTK_SAFE_JUMP_WITH_NEXT_PTR
		}
POST_OPS_GELU_TANH_3xLT16:
		{
			__m512 dn, z, x, r2, r, y, x_tanh;
			__m512i q;

			// c[0, 0-15]
			GELU_TANH_S32_AVX512(c_int32_0p0, y, r, r2, x, z, dn, x_tanh, q)

			// c[1, 0-15]
			GELU_TANH_S32_AVX512(c_int32_1p0, y, r, r2, x, z, dn, x_tanh, q)

			// c[2, 0-15]
			GELU_TANH_S32_AVX512(c_int32_2p0, y, r, r2, x, z, dn, x_tanh, q)

			POST_OP_LABEL_LASTK_SAFE_JUMP_WITH_NEXT_PTR
		}
POST_OPS_GELU_ERF_3xLT16:
		{
			__m512 x, r, y, x_erf;

			// c[0, 0-15]
			GELU_ERF_S32_AVX512(c_int32_0p0, y, r, x, x_erf)

			// c[1, 0-15]
			GELU_ERF_S32_AVX512(c_int32_1p0, y, r, x, x_erf)

			// c[2, 0-15]
			GELU_ERF_S32_AVX512(c_int32_2p0, y, r, x, x_erf)

			POST_OP_LABEL_LASTK_SAFE_JUMP_WITH_NEXT_PTR
		}
POST_OPS_CLIP_3xLT16:
		{
			__m512i min = _mm512_set1_epi32( *( int32_t* )post_ops_list_temp->op_args2 );
			__m512i max = _mm512_set1_epi32( *( int32_t* )post_ops_list_temp->op_args3 );

			// c[0, 0-15]
			CLIP_S32_AVX512(c_int32_0p0, min, max)

			// c[1, 0-15]
			CLIP_S32_AVX512(c_int32_1p0, min, max)

			// c[2, 0-15]
			CLIP_S32_AVX512(c_int32_2p0, min, max)

			POST_OP_LABEL_LASTK_SAFE_JUMP_WITH_NEXT_PTR
		}
POST_OPS_DOWNSCALE_3xLT16:
		{
			// Typecast without data modification, safe operation.
			__mmask16 load_mask = _cvtu32_mask16( 0xFFFF >> ( 16 - n0_rem ) );
			if ( post_ops_list_temp->scale_factor_len > 1 )
			{
				selector1 = _mm512_maskz_loadu_epi32
							(
							  load_mask,
							  ( ( float* )post_ops_list_temp->scale_factor +
								post_ops_attr.post_op_c_j )
							);
			}
			else if ( post_ops_list_temp->scale_factor_len == 1 )
			{
				selector1 =
					( __m512i )_mm512_set1_ps( *( ( float* )post_ops_list_temp->scale_factor ) );
			}

			// Need to ensure sse not used to avoid avx512 -> sse transition.
			__m128i zero_point = _mm512_castsi512_si128( _mm512_setzero_si512() );
			if ( *( ( dim_t* )post_ops_list_temp->op_args3 ) > 1 )
			{
				zero_point = _mm_maskz_loadu_epi8
							(
							  load_mask,
							  ( ( int8_t* )post_ops_list_temp->op_args1 +
								post_ops_attr.post_op_c_j )
							);
			}
			else if ( *( ( dim_t* )post_ops_list_temp->op_args3 ) == 1 )
			{
				zero_point = _mm_maskz_set1_epi8( 0xFFFF,
							*( ( int8_t* )post_ops_list_temp->op_args1 ) );
			}

			// c[0, 0-15]
			CVT_MULRND_CVT32_LT16(c_int32_0p0,selector1,zero_point);

			// c[1, 0-15]
			CVT_MULRND_CVT32_LT16(c_int32_1p0,selector1,zero_point);

			// c[2, 0-15]
			CVT_MULRND_CVT32_LT16(c_int32_2p0,selector1,zero_point);

			POST_OP_LABEL_LASTK_SAFE_JUMP_WITH_NEXT_PTR
		}
POST_OPS_MATRIX_ADD_3xLT16:
		{
			__mmask16 load_mask = _cvtu32_mask16( 0xFFFF >> ( 16 - n0_rem ) );
			dim_t ldm = *( dim_t* )post_ops_list_temp->op_args3;
			if ( post_ops_attr.c_stor_type == S8 )
			{
				int8_t* matptr = ( int8_t* )post_ops_list_temp->op_args1;

				// c[0:0-15]
				S8_S32_MATRIX_ADD_1COL_PAR(load_mask,selector1,0);

				// c[1:0-15]
				S8_S32_MATRIX_ADD_1COL_PAR(load_mask,selector1,1);

				// c[2:0-15]
				S8_S32_MATRIX_ADD_1COL_PAR(load_mask,selector1,2);
			}
			else
			{
				int32_t* matptr = ( int32_t* )post_ops_list_temp->op_args1;

				// c[0:0-15]
				S32_S32_MATRIX_ADD_1COL_PAR(load_mask,selector1,0);

				// c[1:0-15]
				S32_S32_MATRIX_ADD_1COL_PAR(load_mask,selector1,1);

				// c[2:0-15]
				S32_S32_MATRIX_ADD_1COL_PAR(load_mask,selector1,2);
			}

			POST_OP_LABEL_LASTK_SAFE_JUMP_WITH_NEXT_PTR
		}
POST_OPS_SWISH_3xLT16:
		{
			selector1 =
				_mm512_set1_epi32( *( ( int32_t* )post_ops_list_temp->op_args2 ) );
			__m512 al = _mm512_cvtepi32_ps( selector1 );

			__m512 fl_reg, al_in, r, r2, z, dn;

			// c[0, 0-15]
			SWISH_S32_AVX512(c_int32_0p0, fl_reg, al, al_in, r, r2, z, dn, selector2);

			// c[1, 0-15]
			SWISH_S32_AVX512(c_int32_1p0, fl_reg, al, al_in, r, r2, z, dn, selector2);

			// c[2, 0-15]
			SWISH_S32_AVX512(c_int32_2p0, fl_reg, al, al_in, r, r2, z, dn, selector2);

			POST_OP_LABEL_LASTK_SAFE_JUMP_WITH_NEXT_PTR
		}
POST_OPS_3xLT16_DISABLE:
		;

		// Store the results.
		if ( ( post_ops_attr.buf_downscale != NULL ) && ( post_ops_attr.is_last_k == TRUE ) )
		{
			__mmask16 mask_all1 = _cvtu32_mask16( 0xFFFF >> ( 16 - n0_rem ) );

			// Store the results in downscaled type (int8 instead of int32).
			// c[0,0-15]
			CVT_STORE_S32_S8(c_int32_0p0,0,0);

			// c[1,0-15]
			CVT_STORE_S32_S8(c_int32_1p0,1,0);

			// c[2,0-15]
			CVT_STORE_S32_S8(c_int32_2p0,2,0);
		}
		else
		{
			__mmask16 load_mask = _cvtu32_mask16( 0xFFFF >> ( 16 - n0_rem ) );

			// Store the results.
			// c[0,0-15]
			_mm512_mask_storeu_epi32( c + ( rs_c * 0 ), load_mask, c_int32_0p0 );

			// c[1,0-15]
			_mm512_mask_storeu_epi32( c + ( rs_c * 1 ), load_mask, c_int32_1p0 );

			// c[2,0-15]
			_mm512_mask_storeu_epi32( c + ( rs_c * 2 ), load_mask, c_int32_2p0 );
		}
	}
}

// 2xlt16 int8o32 fringe kernel
LPGEMM_MN_LT_NR0_FRINGE_KERN(uint8_t,int8_t,int32_t,u8s8s32o32_2xlt16)
{
	static void* post_ops_labels[] =
						{
						  &&POST_OPS_2xLT16_DISABLE,
						  &&POST_OPS_BIAS_2xLT16,
						  &&POST_OPS_RELU_2xLT16,
						  &&POST_OPS_RELU_SCALE_2xLT16,
						  &&POST_OPS_GELU_TANH_2xLT16,
						  &&POST_OPS_GELU_ERF_2xLT16,
						  &&POST_OPS_CLIP_2xLT16,
						  &&POST_OPS_DOWNSCALE_2xLT16,
						  &&POST_OPS_MATRIX_ADD_2xLT16,
						  &&POST_OPS_SWISH_2xLT16
						};
	dim_t k_full_pieces = k0 / 4;
	dim_t k_partial_pieces = k0 % 4;

	{
		// Registers to use for accumulating C.
		__m512i c_int32_0p0 = _mm512_setzero_epi32();

		__m512i c_int32_1p0 = _mm512_setzero_epi32();

		for ( dim_t kr = 0; kr < k_full_pieces; kr += 1 )
		{
			__m512i b0 = _mm512_loadu_si512( b + ( rs_b * kr ) + ( cs_b * 0 ) );

			// Broadcast a[0,kr:kr+4].
			__m512i a_int32_0 = _mm512_set1_epi32( *( uint32_t* )( a + ( rs_a * 0 ) + ( cs_a * kr ) ) );

			// Perform column direction mat-mul with k = 4.
			// c[0,0-15] = a[0,kr:kr+4]*b[kr:kr+4,0-15]
			c_int32_0p0 = _mm512_dpbusd_epi32( c_int32_0p0, a_int32_0, b0 );

			// Broadcast a[1,kr:kr+4].
			a_int32_0 = _mm512_set1_epi32( *( uint32_t* )( a + ( rs_a * 1 ) + ( cs_a * kr ) ) );

			// Perform column direction mat-mul with k = 4.
			// c[1,0-15] = a[1,kr:kr+4]*b[kr:kr+4,0-15]
			c_int32_1p0 = _mm512_dpbusd_epi32( c_int32_1p0, a_int32_0, b0 );
		}
		// Handle k remainder.
		if ( k_partial_pieces > 0 )
		{
			__m128i a_kfringe_buf;
			__mmask16 load_mask = _cvtu32_mask16( 0xFFFF >> ( 16 - k_partial_pieces ) );

			__m512i b0 = _mm512_loadu_si512( b + ( rs_b * k_full_pieces ) + ( cs_b * 0 ) );

			// Broadcast a[0,kr:kr+4].
			a_kfringe_buf = _mm_maskz_loadu_epi8
			(
			  load_mask,
			  ( a + ( rs_a * 0 ) + ( cs_a * k_full_pieces ) )
			);
			__m512i a_int32_0 = _mm512_broadcastd_epi32( a_kfringe_buf );

			// Perform column direction mat-mul with k = 4.
			// c[0,0-15] = a[0,kr:kr+4]*b[kr:kr+4,0-15]
			c_int32_0p0 = _mm512_dpbusd_epi32( c_int32_0p0, a_int32_0, b0 );

			// Broadcast a[1,kr:kr+4].
			a_kfringe_buf = _mm_maskz_loadu_epi8
			(
			  load_mask,
			  ( a + ( rs_a * 1 ) + ( cs_a * k_full_pieces ) )
			);
			a_int32_0 = _mm512_broadcastd_epi32( a_kfringe_buf );

			// Perform column direction mat-mul with k = 4.
			// c[1,0-15] = a[1,kr:kr+4]*b[kr:kr+4,0-15]
			c_int32_1p0 = _mm512_dpbusd_epi32( c_int32_1p0, a_int32_0, b0 );
		}

		// Load alpha and beta
		__m512i selector1 = _mm512_set1_epi32( alpha );
		__m512i selector2 = _mm512_set1_epi32( beta );

		if ( alpha != 1 )
		{
			// Scale by alpha
			c_int32_0p0 = _mm512_mullo_epi32( selector1, c_int32_0p0 );

			c_int32_1p0 = _mm512_mullo_epi32( selector1, c_int32_1p0 );
		}

		// Scale C by beta.
		if ( beta != 0 )
		{
			if ( ( post_ops_attr.buf_downscale != NULL ) &&
				 ( post_ops_attr.is_first_k == TRUE ) )
			{
				__mmask16 load_mask = _cvtu32_mask16( 0xFFFF >> ( 16 - n0_rem ) );

				// c[0,0-15]
				S8_S32_BETA_OP_NLT16F_MASK( load_mask, c_int32_0p0, 0, 0, \
								selector1, selector2 );

				// c[1,0-15]
				S8_S32_BETA_OP_NLT16F_MASK( load_mask, c_int32_1p0, 1, 0, \
								selector1, selector2 );
			}
			else
			{
				__mmask16 load_mask = _cvtu32_mask16( 0xFFFF >> ( 16 - n0_rem ) );

				// c[0,0-15]
				S32_S32_BETA_OP_NLT16F_MASK(c, load_mask, c_int32_0p0, 0, 0, 0, \
								selector1, selector2);

				// c[1,0-15]
				S32_S32_BETA_OP_NLT16F_MASK(c, load_mask, c_int32_1p0, 0, 1, 0, \
								selector1, selector2);
			}
		}

		// Post Ops
		lpgemm_post_op* post_ops_list_temp = post_ops_list;
		POST_OP_LABEL_LASTK_SAFE_JUMP
POST_OPS_BIAS_2xLT16:
		{
			__mmask16 load_mask = _cvtu32_mask16( 0xFFFF >> ( 16 - n0_rem ) );
			selector1 = _mm512_maskz_loadu_epi32
			(
			  load_mask,
			  ( ( int32_t* )post_ops_list_temp->op_args1 +
				post_ops_attr.post_op_c_j )
			);

			// c[0,0-15]
			c_int32_0p0 = _mm512_add_epi32( selector1, c_int32_0p0 );

			// c[1,0-15]
			c_int32_1p0 = _mm512_add_epi32( selector1, c_int32_1p0 );

			POST_OP_LABEL_LASTK_SAFE_JUMP_WITH_NEXT_PTR
		}
POST_OPS_RELU_2xLT16:
		{
			selector1 = _mm512_setzero_epi32();

			// c[0,0-15]
			c_int32_0p0 = _mm512_max_epi32( selector1, c_int32_0p0 );

			// c[1,0-15]
			c_int32_1p0 = _mm512_max_epi32( selector1, c_int32_1p0 );

			POST_OP_LABEL_LASTK_SAFE_JUMP_WITH_NEXT_PTR
		}
POST_OPS_RELU_SCALE_2xLT16:
		{
			selector1 = _mm512_setzero_epi32();
			selector2 =
				_mm512_set1_epi32( *( ( int32_t* )post_ops_list_temp->op_args2 ) );

			__mmask16 relu_cmp_mask;

			// c[0, 0-15]
			RELU_SCALE_OP_S32_AVX512(c_int32_0p0)

			// c[1, 0-15]
			RELU_SCALE_OP_S32_AVX512(c_int32_1p0)

			POST_OP_LABEL_LASTK_SAFE_JUMP_WITH_NEXT_PTR
		}
POST_OPS_GELU_TANH_2xLT16:
		{
			__m512 dn, z, x, r2, r, y, x_tanh;
			__m512i q;

			// c[0, 0-15]
			GELU_TANH_S32_AVX512(c_int32_0p0, y, r, r2, x, z, dn, x_tanh, q)

			// c[1, 0-15]
			GELU_TANH_S32_AVX512(c_int32_1p0, y, r, r2, x, z, dn, x_tanh, q)

			POST_OP_LABEL_LASTK_SAFE_JUMP_WITH_NEXT_PTR
		}
POST_OPS_GELU_ERF_2xLT16:
		{
			__m512 x, r, y, x_erf;

			// c[0, 0-15]
			GELU_ERF_S32_AVX512(c_int32_0p0, y, r, x, x_erf)

			// c[1, 0-15]
			GELU_ERF_S32_AVX512(c_int32_1p0, y, r, x, x_erf)

			POST_OP_LABEL_LASTK_SAFE_JUMP_WITH_NEXT_PTR
		}
POST_OPS_CLIP_2xLT16:
		{
			__m512i min = _mm512_set1_epi32( *( int32_t* )post_ops_list_temp->op_args2 );
			__m512i max = _mm512_set1_epi32( *( int32_t* )post_ops_list_temp->op_args3 );

			// c[0, 0-15]
			CLIP_S32_AVX512(c_int32_0p0, min, max)

			// c[1, 0-15]
			CLIP_S32_AVX512(c_int32_1p0, min, max)

			POST_OP_LABEL_LASTK_SAFE_JUMP_WITH_NEXT_PTR
		}
POST_OPS_DOWNSCALE_2xLT16:
		{
			// Typecast without data modification, safe operation.
			__mmask16 load_mask = _cvtu32_mask16( 0xFFFF >> ( 16 - n0_rem ) );
			if ( post_ops_list_temp->scale_factor_len > 1 )
			{
				selector1 = _mm512_maskz_loadu_epi32
							(
							  load_mask,
							  ( ( float* )post_ops_list_temp->scale_factor +
								post_ops_attr.post_op_c_j )
							);
			}
			else if ( post_ops_list_temp->scale_factor_len == 1 )
			{
				selector1 =
					( __m512i )_mm512_set1_ps( *( ( float* )post_ops_list_temp->scale_factor ) );
			}

			// Need to ensure sse not used to avoid avx512 -> sse transition.
			__m128i zero_point = _mm512_castsi512_si128( _mm512_setzero_si512() );
			if ( *( ( dim_t* )post_ops_list_temp->op_args3 ) > 1 )
			{
				zero_point = _mm_maskz_loadu_epi8
							(
							  load_mask,
							  ( ( int8_t* )post_ops_list_temp->op_args1 +
								post_ops_attr.post_op_c_j )
							);
			}
			else if ( *( ( dim_t* )post_ops_list_temp->op_args3 ) == 1 )
			{
				zero_point = _mm_maskz_set1_epi8( 0xFFFF,
							*( ( int8_t* )post_ops_list_temp->op_args1 ) );
			}

			// c[0, 0-15]
			CVT_MULRND_CVT32_LT16(c_int32_0p0,selector1,zero_point);

			// c[1, 0-15]
			CVT_MULRND_CVT32_LT16(c_int32_1p0,selector1,zero_point);

			POST_OP_LABEL_LASTK_SAFE_JUMP_WITH_NEXT_PTR
		}
POST_OPS_MATRIX_ADD_2xLT16:
		{
			__mmask16 load_mask = _cvtu32_mask16( 0xFFFF >> ( 16 - n0_rem ) );
			dim_t ldm = *( dim_t* )post_ops_list_temp->op_args3;
			if ( post_ops_attr.c_stor_type == S8 )
			{
				int8_t* matptr = ( int8_t* )post_ops_list_temp->op_args1;

				// c[0:0-15]
				S8_S32_MATRIX_ADD_1COL_PAR(load_mask,selector1,0);

				// c[1:0-15]
				S8_S32_MATRIX_ADD_1COL_PAR(load_mask,selector1,1);
			}
			else
			{
				int32_t* matptr = ( int32_t* )post_ops_list_temp->op_args1;

				// c[0:0-15]
				S32_S32_MATRIX_ADD_1COL_PAR(load_mask,selector1,0);

				// c[1:0-15]
				S32_S32_MATRIX_ADD_1COL_PAR(load_mask,selector1,1);
			}

			POST_OP_LABEL_LASTK_SAFE_JUMP_WITH_NEXT_PTR
		}
POST_OPS_SWISH_2xLT16:
		{
			selector1 =
				_mm512_set1_epi32( *( ( int32_t* )post_ops_list_temp->op_args2 ) );
			__m512 al = _mm512_cvtepi32_ps( selector1 );

			__m512 fl_reg, al_in, r, r2, z, dn;

			// c[0, 0-15]
			SWISH_S32_AVX512(c_int32_0p0, fl_reg, al, al_in, r, r2, z, dn, selector2);

			// c[1, 0-15]
			SWISH_S32_AVX512(c_int32_1p0, fl_reg, al, al_in, r, r2, z, dn, selector2);

			POST_OP_LABEL_LASTK_SAFE_JUMP_WITH_NEXT_PTR
		}
POST_OPS_2xLT16_DISABLE:
		;

		// Store the results.
		if ( ( post_ops_attr.buf_downscale != NULL ) && ( post_ops_attr.is_last_k == TRUE ) )
		{
			__mmask16 mask_all1 = _cvtu32_mask16( 0xFFFF >> ( 16 - n0_rem ) );

			// Store the results in downscaled type (int8 instead of int32).
			// c[0,0-15]
			CVT_STORE_S32_S8(c_int32_0p0,0,0);

			// c[1,0-15]
			CVT_STORE_S32_S8(c_int32_1p0,1,0);
		}
		else
		{
			__mmask16 load_mask = _cvtu32_mask16( 0xFFFF >> ( 16 - n0_rem ) );

			// Store the results.
			// c[0,0-15]
			_mm512_mask_storeu_epi32( c + ( rs_c * 0 ), load_mask, c_int32_0p0 );

			// c[1,0-15]
			_mm512_mask_storeu_epi32( c + ( rs_c * 1 ), load_mask, c_int32_1p0 );
		}
	}
}

// 1xlt16 int8o32 fringe kernel
LPGEMM_MN_LT_NR0_FRINGE_KERN(uint8_t,int8_t,int32_t,u8s8s32o32_1xlt16)
{
	static void* post_ops_labels[] =
						{
						  &&POST_OPS_1xLT16_DISABLE,
						  &&POST_OPS_BIAS_1xLT16,
						  &&POST_OPS_RELU_1xLT16,
						  &&POST_OPS_RELU_SCALE_1xLT16,
						  &&POST_OPS_GELU_TANH_1xLT16,
						  &&POST_OPS_GELU_ERF_1xLT16,
						  &&POST_OPS_CLIP_1xLT16,
						  &&POST_OPS_DOWNSCALE_1xLT16,
						  &&POST_OPS_MATRIX_ADD_1xLT16,
						  &&POST_OPS_SWISH_1xLT16
						};
	dim_t k_full_pieces = k0 / 4;
	dim_t k_partial_pieces = k0 % 4;

	{
		// Registers to use for accumulating C.
		__m512i c_int32_0p0 = _mm512_setzero_epi32();

		for ( dim_t kr = 0; kr < k_full_pieces; kr += 1 )
		{
			__m512i b0 = _mm512_loadu_si512( b + ( rs_b * kr ) + ( cs_b * 0 ) );

			// Broadcast a[0,kr:kr+4].
			__m512i a_int32_0 = _mm512_set1_epi32( *( uint32_t* )( a + ( rs_a * 0 ) + ( cs_a * kr ) ) );

			// Perform column direction mat-mul with k = 4.
			// c[0,0-15] = a[0,kr:kr+4]*b[kr:kr+4,0-15]
			c_int32_0p0 = _mm512_dpbusd_epi32( c_int32_0p0, a_int32_0, b0 );
		}
		// Handle k remainder.
		if ( k_partial_pieces > 0 )
		{
			__m128i a_kfringe_buf;
			__mmask16 load_mask = _cvtu32_mask16( 0xFFFF >> ( 16 - k_partial_pieces ) );

			__m512i b0 = _mm512_loadu_si512( b + ( rs_b * k_full_pieces ) + ( cs_b * 0 ) );

			// Broadcast a[0,kr:kr+4].
			a_kfringe_buf = _mm_maskz_loadu_epi8
			(
			  load_mask,
			  ( a + ( rs_a * 0 ) + ( cs_a * k_full_pieces ) )
			);
			__m512i a_int32_0 = _mm512_broadcastd_epi32( a_kfringe_buf );

			// Perform column direction mat-mul with k = 4.
			// c[0,0-15] = a[0,kr:kr+4]*b[kr:kr+4,0-15]
			c_int32_0p0 = _mm512_dpbusd_epi32( c_int32_0p0, a_int32_0, b0 );
		}

		// Load alpha and beta
		__m512i selector1 = _mm512_set1_epi32( alpha );
		__m512i selector2 = _mm512_set1_epi32( beta );

		if ( alpha != 1 )
		{
			// Scale by alpha
			c_int32_0p0 = _mm512_mullo_epi32( selector1, c_int32_0p0 );
		}

		// Scale C by beta.
		if ( beta != 0 )
		{
			if ( ( post_ops_attr.buf_downscale != NULL ) &&
				 ( post_ops_attr.is_first_k == TRUE ) )
			{
				__mmask16 load_mask = _cvtu32_mask16( 0xFFFF >> ( 16 - n0_rem ) );

				// c[0,0-15]
				S8_S32_BETA_OP_NLT16F_MASK( load_mask, c_int32_0p0, 0, 0, \
								selector1, selector2 );
			}
			else
			{
				__mmask16 load_mask = _cvtu32_mask16( 0xFFFF >> ( 16 - n0_rem ) );

				// c[0,0-15]
				S32_S32_BETA_OP_NLT16F_MASK(c, load_mask, c_int32_0p0, 0, 0, 0, \
								selector1, selector2);
			}
		}

		// Post Ops
		lpgemm_post_op* post_ops_list_temp = post_ops_list;
		POST_OP_LABEL_LASTK_SAFE_JUMP
POST_OPS_BIAS_1xLT16:
		{
			__mmask16 load_mask = _cvtu32_mask16( 0xFFFF >> ( 16 - n0_rem ) );
			selector1 = _mm512_maskz_loadu_epi32
			(
			  load_mask,
			  ( ( int32_t* )post_ops_list_temp->op_args1 +
				post_ops_attr.post_op_c_j )
			);

			// c[0,0-15]
			c_int32_0p0 = _mm512_add_epi32( selector1, c_int32_0p0 );

			POST_OP_LABEL_LASTK_SAFE_JUMP_WITH_NEXT_PTR
		}
POST_OPS_RELU_1xLT16:
		{
			selector1 = _mm512_setzero_epi32();

			// c[0,0-15]
			c_int32_0p0 = _mm512_max_epi32( selector1, c_int32_0p0 );

			POST_OP_LABEL_LASTK_SAFE_JUMP_WITH_NEXT_PTR
		}
POST_OPS_RELU_SCALE_1xLT16:
		{
			selector1 = _mm512_setzero_epi32();
			selector2 =
				_mm512_set1_epi32( *( ( int32_t* )post_ops_list_temp->op_args2 ) );

			__mmask16 relu_cmp_mask;

			// c[0, 0-15]
			RELU_SCALE_OP_S32_AVX512(c_int32_0p0)

			POST_OP_LABEL_LASTK_SAFE_JUMP_WITH_NEXT_PTR
		}
POST_OPS_GELU_TANH_1xLT16:
		{
			__m512 dn, z, x, r2, r, y, x_tanh;
			__m512i q;

			// c[0, 0-15]
			GELU_TANH_S32_AVX512(c_int32_0p0, y, r, r2, x, z, dn, x_tanh, q)

			POST_OP_LABEL_LASTK_SAFE_JUMP_WITH_NEXT_PTR
		}
POST_OPS_GELU_ERF_1xLT16:
		{
			__m512 x, r, y, x_erf;

			// c[0, 0-15]
			GELU_ERF_S32_AVX512(c_int32_0p0, y, r, x, x_erf)

			POST_OP_LABEL_LASTK_SAFE_JUMP_WITH_NEXT_PTR
		}
POST_OPS_CLIP_1xLT16:
		{
			__m512i min = _mm512_set1_epi32( *( int32_t* )post_ops_list_temp->op_args2 );
			__m512i max = _mm512_set1_epi32( *( int32_t* )post_ops_list_temp->op_args3 );

			// c[0, 0-15]
			CLIP_S32_AVX512(c_int32_0p0, min, max)

			POST_OP_LABEL_LASTK_SAFE_JUMP_WITH_NEXT_PTR
		}
POST_OPS_DOWNSCALE_1xLT16:
		{
			// Typecast without data modification, safe operation.
			__mmask16 load_mask = _cvtu32_mask16( 0xFFFF >> ( 16 - n0_rem ) );
			if ( post_ops_list_temp->scale_factor_len > 1 )
			{
				selector1 = _mm512_maskz_loadu_epi32
							(
							  load_mask,
							  ( ( float* )post_ops_list_temp->scale_factor +
								post_ops_attr.post_op_c_j )
							);
			}
			else if ( post_ops_list_temp->scale_factor_len == 1 )
			{
				selector1 =
					( __m512i )_mm512_set1_ps( *( ( float* )post_ops_list_temp->scale_factor ) );
			}

			// Need to ensure sse not used to avoid avx512 -> sse transition.
			__m128i zero_point = _mm512_castsi512_si128( _mm512_setzero_si512() );
			if ( *( ( dim_t* )post_ops_list_temp->op_args3 ) > 1 )
			{
				zero_point = _mm_maskz_loadu_epi8
							(
							  load_mask,
							  ( ( int8_t* )post_ops_list_temp->op_args1 +
								post_ops_attr.post_op_c_j )
							);
			}
			else if ( *( ( dim_t* )post_ops_list_temp->op_args3 ) == 1 )
			{
				zero_point = _mm_maskz_set1_epi8( 0xFFFF,
							*( ( int8_t* )post_ops_list_temp->op_args1 ) );
			}

			// c[0, 0-15]
			CVT_MULRND_CVT32_LT16(c_int32_0p0,selector1,zero_point);

			POST_OP_LABEL_LASTK_SAFE_JUMP_WITH_NEXT_PTR
		}
POST_OPS_MATRIX_ADD_1xLT16:
		{
			__mmask16 load_mask = _cvtu32_mask16( 0xFFFF >> ( 16 - n0_rem ) );
			dim_t ldm = *( dim_t* )post_ops_list_temp->op_args3;
			if ( post_ops_attr.c_stor_type == S8 )
			{
				int8_t* matptr = ( int8_t* )post_ops_list_temp->op_args1;

				// c[0:0-15]
				S8_S32_MATRIX_ADD_1COL_PAR(load_mask,selector1,0);
			}
			else
			{
				int32_t* matptr = ( int32_t* )post_ops_list_temp->op_args1;

				// c[0:0-15]
				S32_S32_MATRIX_ADD_1COL_PAR(load_mask,selector1,0);
			}

			POST_OP_LABEL_LASTK_SAFE_JUMP_WITH_NEXT_PTR
		}
POST_OPS_SWISH_1xLT16:
		{
			selector1 =
				_mm512_set1_epi32( *( ( int32_t* )post_ops_list_temp->op_args2 ) );
			__m512 al = _mm512_cvtepi32_ps( selector1 );

			__m512 fl_reg, al_in, r, r2, z, dn;

			// c[0, 0-15]
			SWISH_S32_AVX512(c_int32_0p0, fl_reg, al, al_in, r, r2, z, dn, selector2);

			POST_OP_LABEL_LASTK_SAFE_JUMP_WITH_NEXT_PTR
		}
POST_OPS_1xLT16_DISABLE:
		;

		// Store the results.
		if ( ( post_ops_attr.buf_downscale != NULL ) && ( post_ops_attr.is_last_k == TRUE ) )
		{
			__mmask16 mask_all1 = _cvtu32_mask16( 0xFFFF >> ( 16 - n0_rem ) );

			// Store the results in downscaled type (int8 instead of int32).
			// c[0,0-15]
			CVT_STORE_S32_S8(c_int32_0p0,0,0);
		}
		else
		{
			__mmask16 load_mask = _cvtu32_mask16( 0xFFFF >> ( 16 - n0_rem ) );

			// Store the results.
			// c[0,0-15]
			_mm512_mask_storeu_epi32( c + ( rs_c * 0 ), load_mask, c_int32_0p0 );
		}
	}
}

// 5x16 int8o32 kernel
LPGEMM_MN_FRINGE_KERN(uint8_t,int8_t,int32_t,u8s8s32o32_5x16)
{
	static void* post_ops_labels[] =
						{
						  &&POST_OPS_5x16_DISABLE,
						  &&POST_OPS_BIAS_5x16,
						  &&POST_OPS_RELU_5x16,
						  &&POST_OPS_RELU_SCALE_5x16,
						  &&POST_OPS_GELU_TANH_5x16,
						  &&POST_OPS_GELU_ERF_5x16,
						  &&POST_OPS_CLIP_5x16,
						  &&POST_OPS_DOWNSCALE_5x16,
						  &&POST_OPS_MATRIX_ADD_5x16,
						  &&POST_OPS_SWISH_5x16
						};
	dim_t k_full_pieces = k0 / 4;
	dim_t k_partial_pieces = k0 % 4;

	// Registers to use for accumulating C.
	__m512i c_int32_0p0 = _mm512_setzero_epi32();

	__m512i c_int32_1p0 = _mm512_setzero_epi32();

	__m512i c_int32_2p0 = _mm512_setzero_epi32();

	__m512i c_int32_3p0 = _mm512_setzero_epi32();

	__m512i c_int32_4p0 = _mm512_setzero_epi32();

	for ( dim_t kr = 0; kr < k_full_pieces; kr += 1 )
	{
		__m512i b0 = _mm512_loadu_si512( b + ( rs_b * kr ) + ( cs_b * 0 ) );

		// Broadcast a[0,kr:kr+4].
		__m512i a_int32_0 = _mm512_set1_epi32( *( uint32_t* )( a + ( rs_a * 0 ) + ( cs_a * kr ) ) );

		// Perform column direction mat-mul with k = 4.
		// c[0,0-15] = a[0,kr:kr+4]*b[kr:kr+4,0-15]
		c_int32_0p0 = _mm512_dpbusd_epi32( c_int32_0p0, a_int32_0, b0 );

		// Broadcast a[1,kr:kr+4].
		a_int32_0 = _mm512_set1_epi32( *( uint32_t* )( a + ( rs_a * 1 ) + ( cs_a * kr ) ) );

		// Perform column direction mat-mul with k = 4.
		// c[1,0-15] = a[1,kr:kr+4]*b[kr:kr+4,0-15]
		c_int32_1p0 = _mm512_dpbusd_epi32( c_int32_1p0, a_int32_0, b0 );

		// Broadcast a[2,kr:kr+4].
		a_int32_0 = _mm512_set1_epi32( *( uint32_t* )( a + ( rs_a * 2 ) + ( cs_a * kr ) ) );

		// Perform column direction mat-mul with k = 4.
		// c[2,0-15] = a[2,kr:kr+4]*b[kr:kr+4,0-15]
		c_int32_2p0 = _mm512_dpbusd_epi32( c_int32_2p0, a_int32_0, b0 );

		// Broadcast a[3,kr:kr+4].
		a_int32_0 = _mm512_set1_epi32( *( uint32_t* )( a + ( rs_a * 3 ) + ( cs_a * kr ) ) );

		// Perform column direction mat-mul with k = 4.
		// c[3,0-15] = a[3,kr:kr+4]*b[kr:kr+4,0-15]
		c_int32_3p0 = _mm512_dpbusd_epi32( c_int32_3p0, a_int32_0, b0 );

		// Broadcast a[4,kr:kr+4].
		a_int32_0 = _mm512_set1_epi32( *( uint32_t* )( a + ( rs_a * 4 ) + ( cs_a * kr ) ) );

		// Perform column direction mat-mul with k = 4.
		// c[4,0-15] = a[4,kr:kr+4]*b[kr:kr+4,0-15]
		c_int32_4p0 = _mm512_dpbusd_epi32( c_int32_4p0, a_int32_0, b0 );
	}
	// Handle k remainder.
	if ( k_partial_pieces > 0 )
	{
		__m128i a_kfringe_buf;
		__mmask16 load_mask = _cvtu32_mask16( 0xFFFF >> ( 16 - k_partial_pieces ) );

		__m512i b0 = _mm512_loadu_si512( b + ( rs_b * k_full_pieces ) + ( cs_b * 0 ) );

		// Broadcast a[0,kr:kr+4].
		a_kfringe_buf = _mm_maskz_loadu_epi8
		(
		  load_mask,
		  ( a + ( rs_a * 0 ) + ( cs_a * k_full_pieces ) )
		);
		__m512i a_int32_0 = _mm512_broadcastd_epi32( a_kfringe_buf );

		// Perform column direction mat-mul with k = 4.
		// c[0,0-15] = a[0,kr:kr+4]*b[kr:kr+4,0-15]
		c_int32_0p0 = _mm512_dpbusd_epi32( c_int32_0p0, a_int32_0, b0 );

		// Broadcast a[1,kr:kr+4].
		a_kfringe_buf = _mm_maskz_loadu_epi8
		(
		  load_mask,
		  ( a + ( rs_a * 1 ) + ( cs_a * k_full_pieces ) )
		);
		a_int32_0 = _mm512_broadcastd_epi32( a_kfringe_buf );

		// Perform column direction mat-mul with k = 4.
		// c[1,0-15] = a[1,kr:kr+4]*b[kr:kr+4,0-15]
		c_int32_1p0 = _mm512_dpbusd_epi32( c_int32_1p0, a_int32_0, b0 );

		// Broadcast a[2,kr:kr+4].
		a_kfringe_buf = _mm_maskz_loadu_epi8
		(
		  load_mask,
		  ( a + ( rs_a * 2 ) + ( cs_a * k_full_pieces ) )
		);
		a_int32_0 = _mm512_broadcastd_epi32( a_kfringe_buf );

		// Perform column direction mat-mul with k = 4.
		// c[2,0-15] = a[2,kr:kr+4]*b[kr:kr+4,0-15]
		c_int32_2p0 = _mm512_dpbusd_epi32( c_int32_2p0, a_int32_0, b0 );

		// Broadcast a[3,kr:kr+4].
		a_kfringe_buf = _mm_maskz_loadu_epi8
		(
		  load_mask,
		  ( a + ( rs_a * 3 ) + ( cs_a * k_full_pieces ) )
		);
		a_int32_0 = _mm512_broadcastd_epi32( a_kfringe_buf );

		// Perform column direction mat-mul with k = 4.
		// c[3,0-15] = a[3,kr:kr+4]*b[kr:kr+4,0-15]
		c_int32_3p0 = _mm512_dpbusd_epi32( c_int32_3p0, a_int32_0, b0 );

		// Broadcast a[4,kr:kr+4].
		a_kfringe_buf = _mm_maskz_loadu_epi8
		(
		  load_mask,
		  ( a + ( rs_a * 4 ) + ( cs_a * k_full_pieces ) )
		);
		a_int32_0 = _mm512_broadcastd_epi32( a_kfringe_buf );

		// Perform column direction mat-mul with k = 4.
		// c[4,0-15] = a[4,kr:kr+4]*b[kr:kr+4,0-15]
		c_int32_4p0 = _mm512_dpbusd_epi32( c_int32_4p0, a_int32_0, b0 );
	}

	// Load alpha and beta
	__m512i selector1 = _mm512_set1_epi32( alpha );
	__m512i selector2 = _mm512_set1_epi32( beta );

	if ( alpha != 1 )
	{
		// Scale by alpha
		c_int32_0p0 = _mm512_mullo_epi32( selector1, c_int32_0p0 );

		c_int32_1p0 = _mm512_mullo_epi32( selector1, c_int32_1p0 );

		c_int32_2p0 = _mm512_mullo_epi32( selector1, c_int32_2p0 );

		c_int32_3p0 = _mm512_mullo_epi32( selector1, c_int32_3p0 );

		c_int32_4p0 = _mm512_mullo_epi32( selector1, c_int32_4p0 );
	}

	// Scale C by beta.
	if ( beta != 0 )
	{
		if ( ( post_ops_attr.buf_downscale != NULL ) &&
			 ( post_ops_attr.is_first_k == TRUE ) )
		{
			// c[0:0-15]
			S8_S32_BETA_OP(c_int32_0p0,0,0,0,selector1,selector2);

			// c[1:0-15]
			S8_S32_BETA_OP(c_int32_1p0,0,1,0,selector1,selector2);

			// c[2:0-15]
			S8_S32_BETA_OP(c_int32_2p0,0,2,0,selector1,selector2);

			// c[3:0-15]
			S8_S32_BETA_OP(c_int32_3p0,0,3,0,selector1,selector2);

			// c[4:0-15]
			S8_S32_BETA_OP(c_int32_4p0,0,4,0,selector1,selector2);
		}
		else
		{
			// c[0:0-15]
			S32_S32_BETA_OP(c_int32_0p0,0,0,0,selector1,selector2);

			// c[1:0-15]
			S32_S32_BETA_OP(c_int32_1p0,0,1,0,selector1,selector2);

			// c[2:0-15]
			S32_S32_BETA_OP(c_int32_2p0,0,2,0,selector1,selector2);

			// c[3:0-15]
			S32_S32_BETA_OP(c_int32_3p0,0,3,0,selector1,selector2);

			// c[4:0-15]
			S32_S32_BETA_OP(c_int32_4p0,0,4,0,selector1,selector2);
		}
	}

	// Post Ops
	lpgemm_post_op* post_ops_list_temp = post_ops_list;
	POST_OP_LABEL_LASTK_SAFE_JUMP
POST_OPS_BIAS_5x16:
	{
		selector1 =
				_mm512_loadu_si512( ( int32_t* )post_ops_list_temp->op_args1 +
								post_ops_attr.post_op_c_j );

		// c[0,0-15]
		c_int32_0p0 = _mm512_add_epi32( selector1, c_int32_0p0 );

		// c[1,0-15]
		c_int32_1p0 = _mm512_add_epi32( selector1, c_int32_1p0 );

		// c[2,0-15]
		c_int32_2p0 = _mm512_add_epi32( selector1, c_int32_2p0 );

		// c[3,0-15]
		c_int32_3p0 = _mm512_add_epi32( selector1, c_int32_3p0 );

		// c[4,0-15]
		c_int32_4p0 = _mm512_add_epi32( selector1, c_int32_4p0 );

		POST_OP_LABEL_LASTK_SAFE_JUMP_WITH_NEXT_PTR
	}
POST_OPS_RELU_5x16:
	{
		selector1 = _mm512_setzero_epi32();

		// c[0,0-15]
		c_int32_0p0 = _mm512_max_epi32( selector1, c_int32_0p0 );

		// c[1,0-15]
		c_int32_1p0 = _mm512_max_epi32( selector1, c_int32_1p0 );

		// c[2,0-15]
		c_int32_2p0 = _mm512_max_epi32( selector1, c_int32_2p0 );

		// c[3,0-15]
		c_int32_3p0 = _mm512_max_epi32( selector1, c_int32_3p0 );

		// c[4,0-15]
		c_int32_4p0 = _mm512_max_epi32( selector1, c_int32_4p0 );

		POST_OP_LABEL_LASTK_SAFE_JUMP_WITH_NEXT_PTR
	}
POST_OPS_RELU_SCALE_5x16:
	{
		selector1 = _mm512_setzero_epi32();
		selector2 =
			_mm512_set1_epi32( *( ( int32_t* )post_ops_list_temp->op_args2 ) );

		__mmask16 relu_cmp_mask;

		// c[0, 0-15]
		RELU_SCALE_OP_S32_AVX512(c_int32_0p0)

		// c[1, 0-15]
		RELU_SCALE_OP_S32_AVX512(c_int32_1p0)

		// c[2, 0-15]
		RELU_SCALE_OP_S32_AVX512(c_int32_2p0)

		// c[3, 0-15]
		RELU_SCALE_OP_S32_AVX512(c_int32_3p0)

		// c[4, 0-15]
		RELU_SCALE_OP_S32_AVX512(c_int32_4p0)

		POST_OP_LABEL_LASTK_SAFE_JUMP_WITH_NEXT_PTR
	}
POST_OPS_GELU_TANH_5x16:
	{
		__m512 dn, z, x, r2, r, y, x_tanh;
		__m512i q;

		// c[0, 0-15]
		GELU_TANH_S32_AVX512(c_int32_0p0, y, r, r2, x, z, dn, x_tanh, q)

		// c[1, 0-15]
		GELU_TANH_S32_AVX512(c_int32_1p0, y, r, r2, x, z, dn, x_tanh, q)

		// c[2, 0-15]
		GELU_TANH_S32_AVX512(c_int32_2p0, y, r, r2, x, z, dn, x_tanh, q)

		// c[3, 0-15]
		GELU_TANH_S32_AVX512(c_int32_3p0, y, r, r2, x, z, dn, x_tanh, q)

		// c[4, 0-15]
		GELU_TANH_S32_AVX512(c_int32_4p0, y, r, r2, x, z, dn, x_tanh, q)

		POST_OP_LABEL_LASTK_SAFE_JUMP_WITH_NEXT_PTR
	}
POST_OPS_GELU_ERF_5x16:
	{
		__m512 x, r, y, x_erf;

		// c[0, 0-15]
		GELU_ERF_S32_AVX512(c_int32_0p0, y, r, x, x_erf)

		// c[1, 0-15]
		GELU_ERF_S32_AVX512(c_int32_1p0, y, r, x, x_erf)

		// c[2, 0-15]
		GELU_ERF_S32_AVX512(c_int32_2p0, y, r, x, x_erf)

		// c[3, 0-15]
		GELU_ERF_S32_AVX512(c_int32_3p0, y, r, x, x_erf)

		// c[4, 0-15]
		GELU_ERF_S32_AVX512(c_int32_4p0, y, r, x, x_erf)

		POST_OP_LABEL_LASTK_SAFE_JUMP_WITH_NEXT_PTR
	}
POST_OPS_CLIP_5x16:
	{
		__m512i min = _mm512_set1_epi32( *( int32_t* )post_ops_list_temp->op_args2 );
		__m512i max = _mm512_set1_epi32( *( int32_t* )post_ops_list_temp->op_args3 );

		// c[0, 0-15]
		CLIP_S32_AVX512(c_int32_0p0, min, max)

		// c[1, 0-15]
		CLIP_S32_AVX512(c_int32_1p0, min, max)

		// c[2, 0-15]
		CLIP_S32_AVX512(c_int32_2p0, min, max)

		// c[3, 0-15]
		CLIP_S32_AVX512(c_int32_3p0, min, max)

		// c[4, 0-15]
		CLIP_S32_AVX512(c_int32_4p0, min, max)

		POST_OP_LABEL_LASTK_SAFE_JUMP_WITH_NEXT_PTR
	}
POST_OPS_DOWNSCALE_5x16:
	{
<<<<<<< HEAD
		selector1 =
			_mm512_loadu_si512( ( float* )post_ops_list_temp->scale_factor +
							post_ops_attr.post_op_c_j + ( 0 * 16 ) );
		__m128i zero_point0 =
			_mm_loadu_si128( ( __m128i const* )
					( ( int8_t* )post_ops_list_temp->op_args1 +
					post_ops_attr.post_op_c_j + ( 0 * 16 ) ) );
=======
		if ( post_ops_list_temp->scale_factor_len > 1 )
		{
			selector1 =
				_mm512_loadu_si512( ( float* )post_ops_list_temp->scale_factor +
								post_ops_attr.post_op_c_j + ( 0 * 16 ) );
		}
		else if ( post_ops_list_temp->scale_factor_len == 1 )
		{
			selector1 =
				( __m512i )_mm512_set1_ps( *( ( float* )post_ops_list_temp->scale_factor ) );
		}

		// Need to ensure sse not used to avoid avx512 -> sse transition.
		__m128i zero_point0 = _mm512_castsi512_si128( _mm512_setzero_si512() );
		if ( *( ( dim_t* )post_ops_list_temp->op_args3 ) > 1 )
		{
			zero_point0 = _mm_loadu_si128( ( __m128i const* )
							( ( int8_t* )post_ops_list_temp->op_args1 +
							post_ops_attr.post_op_c_j + ( 0 * 16 ) ) );
		}
		else if ( *( ( dim_t* )post_ops_list_temp->op_args3 ) == 1 )
		{
			zero_point0 = _mm_maskz_set1_epi8( 0xFFFF,
							*( ( int8_t* )post_ops_list_temp->op_args1 ) );
		}
>>>>>>> f3c166b0

		// c[0, 0-15]
		CVT_MULRND_CVT32(c_int32_0p0,selector1,zero_point0);

		// c[1, 0-15]
		CVT_MULRND_CVT32(c_int32_1p0,selector1,zero_point0);

		// c[2, 0-15]
		CVT_MULRND_CVT32(c_int32_2p0,selector1,zero_point0);

		// c[3, 0-15]
		CVT_MULRND_CVT32(c_int32_3p0,selector1,zero_point0);

		// c[4, 0-15]
		CVT_MULRND_CVT32(c_int32_4p0,selector1,zero_point0);

		POST_OP_LABEL_LASTK_SAFE_JUMP_WITH_NEXT_PTR
	}
POST_OPS_MATRIX_ADD_5x16:
	{
		dim_t ldm = *( dim_t* )post_ops_list_temp->op_args3;
		if ( post_ops_attr.c_stor_type == S8 )
		{
			int8_t* matptr = ( int8_t* )post_ops_list_temp->op_args1;

			// c[0:0-15]
			S8_S32_MATRIX_ADD_1COL(selector1,0);

			// c[1:0-15]
			S8_S32_MATRIX_ADD_1COL(selector1,1);

			// c[2:0-15]
			S8_S32_MATRIX_ADD_1COL(selector1,2);

			// c[3:0-15]
			S8_S32_MATRIX_ADD_1COL(selector1,3);

			// c[4:0-15]
			S8_S32_MATRIX_ADD_1COL(selector1,4);
		}
		else
		{
			int32_t* matptr = ( int32_t* )post_ops_list_temp->op_args1;

			// c[0:0-15]
			S32_S32_MATRIX_ADD_1COL(selector1,0);

			// c[1:0-15]
			S32_S32_MATRIX_ADD_1COL(selector1,1);

			// c[2:0-15]
			S32_S32_MATRIX_ADD_1COL(selector1,2);

			// c[3:0-15]
			S32_S32_MATRIX_ADD_1COL(selector1,3);

			// c[4:0-15]
			S32_S32_MATRIX_ADD_1COL(selector1,4);
		}

		POST_OP_LABEL_LASTK_SAFE_JUMP_WITH_NEXT_PTR
	}
POST_OPS_SWISH_5x16:
	{
		selector1 =
			_mm512_set1_epi32( *( ( int32_t* )post_ops_list_temp->op_args2 ) );
		__m512 al = _mm512_cvtepi32_ps( selector1 );

		__m512 fl_reg, al_in, r, r2, z, dn;

		// c[0, 0-15]
		SWISH_S32_AVX512(c_int32_0p0, fl_reg, al, al_in, r, r2, z, dn, selector2);

		// c[1, 0-15]
		SWISH_S32_AVX512(c_int32_1p0, fl_reg, al, al_in, r, r2, z, dn, selector2);

		// c[2, 0-15]
		SWISH_S32_AVX512(c_int32_2p0, fl_reg, al, al_in, r, r2, z, dn, selector2);

		// c[3, 0-15]
		SWISH_S32_AVX512(c_int32_3p0, fl_reg, al, al_in, r, r2, z, dn, selector2);

		// c[4, 0-15]
		SWISH_S32_AVX512(c_int32_4p0, fl_reg, al, al_in, r, r2, z, dn, selector2);

		POST_OP_LABEL_LASTK_SAFE_JUMP_WITH_NEXT_PTR
	}
POST_OPS_5x16_DISABLE:
	;

	if ( ( post_ops_attr.buf_downscale != NULL ) && ( post_ops_attr.is_last_k == TRUE ) )
	{
		// Generate a mask16 of all 1's.
		selector1 = _mm512_setzero_epi32();
		selector2 = _mm512_set1_epi32( 10 );
		__mmask16 mask_all1 = _mm512_cmplt_epi32_mask( selector1, selector2 );

		// Store the results in downscaled type (int8 instead of int32).
		// c[0,0-15]
		CVT_STORE_S32_S8(c_int32_0p0,0,0);

		// c[1,0-15]
		CVT_STORE_S32_S8(c_int32_1p0,1,0);

		// c[2,0-15]
		CVT_STORE_S32_S8(c_int32_2p0,2,0);

		// c[3,0-15]
		CVT_STORE_S32_S8(c_int32_3p0,3,0);

		// c[4,0-15]
		CVT_STORE_S32_S8(c_int32_4p0,4,0);
	}
	else
	{
		// Store the results.
		// c[0,0-15]
		_mm512_storeu_si512( c + ( rs_c * 0 ) + ( 0*16 ), c_int32_0p0 );

		// c[1,0-15]
		_mm512_storeu_si512( c + ( rs_c * 1 ) + ( 0*16 ), c_int32_1p0 );

		// c[2,0-15]
		_mm512_storeu_si512( c + ( rs_c * 2 ) + ( 0*16 ), c_int32_2p0 );

		// c[3,0-15]
		_mm512_storeu_si512( c + ( rs_c * 3 ) + ( 0*16 ), c_int32_3p0 );

		// c[4,0-15]
		_mm512_storeu_si512( c + ( rs_c * 4 ) + ( 0*16 ), c_int32_4p0 );
	}
}

// 4x16 int8o32 kernel
LPGEMM_MN_FRINGE_KERN(uint8_t,int8_t,int32_t,u8s8s32o32_4x16)
{
	static void* post_ops_labels[] =
						{
						  &&POST_OPS_4x16_DISABLE,
						  &&POST_OPS_BIAS_4x16,
						  &&POST_OPS_RELU_4x16,
						  &&POST_OPS_RELU_SCALE_4x16,
						  &&POST_OPS_GELU_TANH_4x16,
						  &&POST_OPS_GELU_ERF_4x16,
						  &&POST_OPS_CLIP_4x16,
						  &&POST_OPS_DOWNSCALE_4x16,
						  &&POST_OPS_MATRIX_ADD_4x16,
						  &&POST_OPS_SWISH_4x16
						};
	dim_t k_full_pieces = k0 / 4;
	dim_t k_partial_pieces = k0 % 4;

	// Registers to use for accumulating C.
	__m512i c_int32_0p0 = _mm512_setzero_epi32();

	__m512i c_int32_1p0 = _mm512_setzero_epi32();

	__m512i c_int32_2p0 = _mm512_setzero_epi32();

	__m512i c_int32_3p0 = _mm512_setzero_epi32();

	for ( dim_t kr = 0; kr < k_full_pieces; kr += 1 )
	{
		__m512i b0 = _mm512_loadu_si512( b + ( rs_b * kr ) + ( cs_b * 0 ) );

		// Broadcast a[0,kr:kr+4].
		__m512i a_int32_0 = _mm512_set1_epi32( *( uint32_t* )( a + ( rs_a * 0 ) + ( cs_a * kr ) ) );

		// Perform column direction mat-mul with k = 4.
		// c[0,0-15] = a[0,kr:kr+4]*b[kr:kr+4,0-15]
		c_int32_0p0 = _mm512_dpbusd_epi32( c_int32_0p0, a_int32_0, b0 );

		// Broadcast a[1,kr:kr+4].
		a_int32_0 = _mm512_set1_epi32( *( uint32_t* )( a + ( rs_a * 1 ) + ( cs_a * kr ) ) );

		// Perform column direction mat-mul with k = 4.
		// c[1,0-15] = a[1,kr:kr+4]*b[kr:kr+4,0-15]
		c_int32_1p0 = _mm512_dpbusd_epi32( c_int32_1p0, a_int32_0, b0 );

		// Broadcast a[2,kr:kr+4].
		a_int32_0 = _mm512_set1_epi32( *( uint32_t* )( a + ( rs_a * 2 ) + ( cs_a * kr ) ) );

		// Perform column direction mat-mul with k = 4.
		// c[2,0-15] = a[2,kr:kr+4]*b[kr:kr+4,0-15]
		c_int32_2p0 = _mm512_dpbusd_epi32( c_int32_2p0, a_int32_0, b0 );

		// Broadcast a[3,kr:kr+4].
		a_int32_0 = _mm512_set1_epi32( *( uint32_t* )( a + ( rs_a * 3 ) + ( cs_a * kr ) ) );

		// Perform column direction mat-mul with k = 4.
		// c[3,0-15] = a[3,kr:kr+4]*b[kr:kr+4,0-15]
		c_int32_3p0 = _mm512_dpbusd_epi32( c_int32_3p0, a_int32_0, b0 );
	}
	// Handle k remainder.
	if ( k_partial_pieces > 0 )
	{
		__m128i a_kfringe_buf;
		__mmask16 load_mask = _cvtu32_mask16( 0xFFFF >> ( 16 - k_partial_pieces ) );

		__m512i b0 = _mm512_loadu_si512( b + ( rs_b * k_full_pieces ) + ( cs_b * 0 ) );

		// Broadcast a[0,kr:kr+4].
		a_kfringe_buf = _mm_maskz_loadu_epi8
		(
		  load_mask,
		  ( a + ( rs_a * 0 ) + ( cs_a * k_full_pieces ) )
		);
		__m512i a_int32_0 = _mm512_broadcastd_epi32( a_kfringe_buf );

		// Perform column direction mat-mul with k = 4.
		// c[0,0-15] = a[0,kr:kr+4]*b[kr:kr+4,0-15]
		c_int32_0p0 = _mm512_dpbusd_epi32( c_int32_0p0, a_int32_0, b0 );

		// Broadcast a[1,kr:kr+4].
		a_kfringe_buf = _mm_maskz_loadu_epi8
		(
		  load_mask,
		  ( a + ( rs_a * 1 ) + ( cs_a * k_full_pieces ) )
		);
		a_int32_0 = _mm512_broadcastd_epi32( a_kfringe_buf );

		// Perform column direction mat-mul with k = 4.
		// c[1,0-15] = a[1,kr:kr+4]*b[kr:kr+4,0-15]
		c_int32_1p0 = _mm512_dpbusd_epi32( c_int32_1p0, a_int32_0, b0 );

		// Broadcast a[2,kr:kr+4].
		a_kfringe_buf = _mm_maskz_loadu_epi8
		(
		  load_mask,
		  ( a + ( rs_a * 2 ) + ( cs_a * k_full_pieces ) )
		);
		a_int32_0 = _mm512_broadcastd_epi32( a_kfringe_buf );

		// Perform column direction mat-mul with k = 4.
		// c[2,0-15] = a[2,kr:kr+4]*b[kr:kr+4,0-15]
		c_int32_2p0 = _mm512_dpbusd_epi32( c_int32_2p0, a_int32_0, b0 );

		// Broadcast a[3,kr:kr+4].
		a_kfringe_buf = _mm_maskz_loadu_epi8
		(
		  load_mask,
		  ( a + ( rs_a * 3 ) + ( cs_a * k_full_pieces ) )
		);
		a_int32_0 = _mm512_broadcastd_epi32( a_kfringe_buf );

		// Perform column direction mat-mul with k = 4.
		// c[3,0-15] = a[3,kr:kr+4]*b[kr:kr+4,0-15]
		c_int32_3p0 = _mm512_dpbusd_epi32( c_int32_3p0, a_int32_0, b0 );
	}

	// Load alpha and beta
	__m512i selector1 = _mm512_set1_epi32( alpha );
	__m512i selector2 = _mm512_set1_epi32( beta );

	if ( alpha != 1 )
	{
		// Scale by alpha
		c_int32_0p0 = _mm512_mullo_epi32( selector1, c_int32_0p0 );

		c_int32_1p0 = _mm512_mullo_epi32( selector1, c_int32_1p0 );

		c_int32_2p0 = _mm512_mullo_epi32( selector1, c_int32_2p0 );

		c_int32_3p0 = _mm512_mullo_epi32( selector1, c_int32_3p0 );
	}

	// Scale C by beta.
	if ( beta != 0 )
	{
		if ( ( post_ops_attr.buf_downscale != NULL ) &&
			 ( post_ops_attr.is_first_k == TRUE ) )
		{
			// c[0:0-15]
			S8_S32_BETA_OP(c_int32_0p0,0,0,0,selector1,selector2);

			// c[1:0-15]
			S8_S32_BETA_OP(c_int32_1p0,0,1,0,selector1,selector2);

			// c[2:0-15]
			S8_S32_BETA_OP(c_int32_2p0,0,2,0,selector1,selector2);

			// c[3:0-15]
			S8_S32_BETA_OP(c_int32_3p0,0,3,0,selector1,selector2);
		}
		else
		{
			// c[0:0-15]
			S32_S32_BETA_OP(c_int32_0p0,0,0,0,selector1,selector2);

			// c[1:0-15]
			S32_S32_BETA_OP(c_int32_1p0,0,1,0,selector1,selector2);

			// c[2:0-15]
			S32_S32_BETA_OP(c_int32_2p0,0,2,0,selector1,selector2);

			// c[3:0-15]
			S32_S32_BETA_OP(c_int32_3p0,0,3,0,selector1,selector2);
		}
	}

	// Post Ops
	lpgemm_post_op* post_ops_list_temp = post_ops_list;
	POST_OP_LABEL_LASTK_SAFE_JUMP
POST_OPS_BIAS_4x16:
	{
		selector1 =
				_mm512_loadu_si512( ( int32_t* )post_ops_list_temp->op_args1 +
								post_ops_attr.post_op_c_j );

		// c[0,0-15]
		c_int32_0p0 = _mm512_add_epi32( selector1, c_int32_0p0 );

		// c[1,0-15]
		c_int32_1p0 = _mm512_add_epi32( selector1, c_int32_1p0 );

		// c[2,0-15]
		c_int32_2p0 = _mm512_add_epi32( selector1, c_int32_2p0 );

		// c[3,0-15]
		c_int32_3p0 = _mm512_add_epi32( selector1, c_int32_3p0 );

		POST_OP_LABEL_LASTK_SAFE_JUMP_WITH_NEXT_PTR
	}
POST_OPS_RELU_4x16:
	{
		selector1 = _mm512_setzero_epi32();

		// c[0,0-15]
		c_int32_0p0 = _mm512_max_epi32( selector1, c_int32_0p0 );

		// c[1,0-15]
		c_int32_1p0 = _mm512_max_epi32( selector1, c_int32_1p0 );

		// c[2,0-15]
		c_int32_2p0 = _mm512_max_epi32( selector1, c_int32_2p0 );

		// c[3,0-15]
		c_int32_3p0 = _mm512_max_epi32( selector1, c_int32_3p0 );

		POST_OP_LABEL_LASTK_SAFE_JUMP_WITH_NEXT_PTR
	}
POST_OPS_RELU_SCALE_4x16:
	{
		selector1 = _mm512_setzero_epi32();
		selector2 =
			_mm512_set1_epi32( *( ( int32_t* )post_ops_list_temp->op_args2 ) );

		__mmask16 relu_cmp_mask;

		// c[0, 0-15]
		RELU_SCALE_OP_S32_AVX512(c_int32_0p0)

		// c[1, 0-15]
		RELU_SCALE_OP_S32_AVX512(c_int32_1p0)

		// c[2, 0-15]
		RELU_SCALE_OP_S32_AVX512(c_int32_2p0)

		// c[3, 0-15]
		RELU_SCALE_OP_S32_AVX512(c_int32_3p0)

		POST_OP_LABEL_LASTK_SAFE_JUMP_WITH_NEXT_PTR
	}
POST_OPS_GELU_TANH_4x16:
	{
		__m512 dn, z, x, r2, r, y, x_tanh;
		__m512i q;

		// c[0, 0-15]
		GELU_TANH_S32_AVX512(c_int32_0p0, y, r, r2, x, z, dn, x_tanh, q)

		// c[1, 0-15]
		GELU_TANH_S32_AVX512(c_int32_1p0, y, r, r2, x, z, dn, x_tanh, q)

		// c[2, 0-15]
		GELU_TANH_S32_AVX512(c_int32_2p0, y, r, r2, x, z, dn, x_tanh, q)

		// c[3, 0-15]
		GELU_TANH_S32_AVX512(c_int32_3p0, y, r, r2, x, z, dn, x_tanh, q)

		POST_OP_LABEL_LASTK_SAFE_JUMP_WITH_NEXT_PTR
	}
POST_OPS_GELU_ERF_4x16:
	{
		__m512 x, r, y, x_erf;

		// c[0, 0-15]
		GELU_ERF_S32_AVX512(c_int32_0p0, y, r, x, x_erf)

		// c[1, 0-15]
		GELU_ERF_S32_AVX512(c_int32_1p0, y, r, x, x_erf)

		// c[2, 0-15]
		GELU_ERF_S32_AVX512(c_int32_2p0, y, r, x, x_erf)

		// c[3, 0-15]
		GELU_ERF_S32_AVX512(c_int32_3p0, y, r, x, x_erf)

		POST_OP_LABEL_LASTK_SAFE_JUMP_WITH_NEXT_PTR
	}
POST_OPS_CLIP_4x16:
	{
		__m512i min = _mm512_set1_epi32( *( int32_t* )post_ops_list_temp->op_args2 );
		__m512i max = _mm512_set1_epi32( *( int32_t* )post_ops_list_temp->op_args3 );

		// c[0, 0-15]
		CLIP_S32_AVX512(c_int32_0p0, min, max)

		// c[1, 0-15]
		CLIP_S32_AVX512(c_int32_1p0, min, max)

		// c[2, 0-15]
		CLIP_S32_AVX512(c_int32_2p0, min, max)

		// c[3, 0-15]
		CLIP_S32_AVX512(c_int32_3p0, min, max)

		POST_OP_LABEL_LASTK_SAFE_JUMP_WITH_NEXT_PTR
	}
POST_OPS_DOWNSCALE_4x16:
	{
<<<<<<< HEAD
		selector1 =
			_mm512_loadu_si512( ( float* )post_ops_list_temp->scale_factor +
							post_ops_attr.post_op_c_j + ( 0 * 16 ) );
		__m128i zero_point0 =
			_mm_loadu_si128( ( __m128i const* )
					( ( int8_t* )post_ops_list_temp->op_args1 +
					post_ops_attr.post_op_c_j + ( 0 * 16 ) ) );
=======
		if ( post_ops_list_temp->scale_factor_len > 1 )
		{
			selector1 =
				_mm512_loadu_si512( ( float* )post_ops_list_temp->scale_factor +
								post_ops_attr.post_op_c_j + ( 0 * 16 ) );
		}
		else if ( post_ops_list_temp->scale_factor_len == 1 )
		{
			selector1 =
				( __m512i )_mm512_set1_ps( *( ( float* )post_ops_list_temp->scale_factor ) );
		}

		// Need to ensure sse not used to avoid avx512 -> sse transition.
		__m128i zero_point0 = _mm512_castsi512_si128( _mm512_setzero_si512() );
		if ( *( ( dim_t* )post_ops_list_temp->op_args3 ) > 1 )
		{
			zero_point0 = _mm_loadu_si128( ( __m128i const* )
							( ( int8_t* )post_ops_list_temp->op_args1 +
							post_ops_attr.post_op_c_j + ( 0 * 16 ) ) );
		}
		else if ( *( ( dim_t* )post_ops_list_temp->op_args3 ) == 1 )
		{
			zero_point0 = _mm_maskz_set1_epi8( 0xFFFF,
							*( ( int8_t* )post_ops_list_temp->op_args1 ) );
		}
>>>>>>> f3c166b0

		// c[0, 0-15]
		CVT_MULRND_CVT32(c_int32_0p0,selector1,zero_point0);

		// c[1, 0-15]
		CVT_MULRND_CVT32(c_int32_1p0,selector1,zero_point0);

		// c[2, 0-15]
		CVT_MULRND_CVT32(c_int32_2p0,selector1,zero_point0);

		// c[3, 0-15]
		CVT_MULRND_CVT32(c_int32_3p0,selector1,zero_point0);

		POST_OP_LABEL_LASTK_SAFE_JUMP_WITH_NEXT_PTR
	}
POST_OPS_MATRIX_ADD_4x16:
	{
		dim_t ldm = *( dim_t* )post_ops_list_temp->op_args3;
		if ( post_ops_attr.c_stor_type == S8 )
		{
			int8_t* matptr = ( int8_t* )post_ops_list_temp->op_args1;

			// c[0:0-15]
			S8_S32_MATRIX_ADD_1COL(selector1,0);

			// c[1:0-15]
			S8_S32_MATRIX_ADD_1COL(selector1,1);

			// c[2:0-15]
			S8_S32_MATRIX_ADD_1COL(selector1,2);

			// c[3:0-15]
			S8_S32_MATRIX_ADD_1COL(selector1,3);
		}
		else
		{
			int32_t* matptr = ( int32_t* )post_ops_list_temp->op_args1;

			// c[0:0-15]
			S32_S32_MATRIX_ADD_1COL(selector1,0);

			// c[1:0-15]
			S32_S32_MATRIX_ADD_1COL(selector1,1);

			// c[2:0-15]
			S32_S32_MATRIX_ADD_1COL(selector1,2);

			// c[3:0-15]
			S32_S32_MATRIX_ADD_1COL(selector1,3);
		}

		POST_OP_LABEL_LASTK_SAFE_JUMP_WITH_NEXT_PTR
	}
POST_OPS_SWISH_4x16:
	{
		selector1 =
			_mm512_set1_epi32( *( ( int32_t* )post_ops_list_temp->op_args2 ) );
		__m512 al = _mm512_cvtepi32_ps( selector1 );

		__m512 fl_reg, al_in, r, r2, z, dn;

		// c[0, 0-15]
		SWISH_S32_AVX512(c_int32_0p0, fl_reg, al, al_in, r, r2, z, dn, selector2);

		// c[1, 0-15]
		SWISH_S32_AVX512(c_int32_1p0, fl_reg, al, al_in, r, r2, z, dn, selector2);

		// c[2, 0-15]
		SWISH_S32_AVX512(c_int32_2p0, fl_reg, al, al_in, r, r2, z, dn, selector2);

		// c[3, 0-15]
		SWISH_S32_AVX512(c_int32_3p0, fl_reg, al, al_in, r, r2, z, dn, selector2);

		POST_OP_LABEL_LASTK_SAFE_JUMP_WITH_NEXT_PTR
	}
POST_OPS_4x16_DISABLE:
	;

	if ( ( post_ops_attr.buf_downscale != NULL ) && ( post_ops_attr.is_last_k == TRUE ) )
	{
		// Generate a mask16 of all 1's.
		selector1 = _mm512_setzero_epi32();
		selector2 = _mm512_set1_epi32( 10 );
		__mmask16 mask_all1 = _mm512_cmplt_epi32_mask( selector1, selector2 );

		// Store the results in downscaled type (int8 instead of int32).
		// c[0,0-15]
		CVT_STORE_S32_S8(c_int32_0p0,0,0);

		// c[1,0-15]
		CVT_STORE_S32_S8(c_int32_1p0,1,0);

		// c[2,0-15]
		CVT_STORE_S32_S8(c_int32_2p0,2,0);

		// c[3,0-15]
		CVT_STORE_S32_S8(c_int32_3p0,3,0);
	}
	else
	{
		// Store the results.
		// c[0,0-15]
		_mm512_storeu_si512( c + ( rs_c * 0 ) + ( 0*16 ), c_int32_0p0 );

		// c[1,0-15]
		_mm512_storeu_si512( c + ( rs_c * 1 ) + ( 0*16 ), c_int32_1p0 );

		// c[2,0-15]
		_mm512_storeu_si512( c + ( rs_c * 2 ) + ( 0*16 ), c_int32_2p0 );

		// c[3,0-15]
		_mm512_storeu_si512( c + ( rs_c * 3 ) + ( 0*16 ), c_int32_3p0 );
	}
}

// 3x16 int8o32 kernel
LPGEMM_MN_FRINGE_KERN(uint8_t,int8_t,int32_t,u8s8s32o32_3x16)
{
	static void* post_ops_labels[] =
						{
						  &&POST_OPS_3x16_DISABLE,
						  &&POST_OPS_BIAS_3x16,
						  &&POST_OPS_RELU_3x16,
						  &&POST_OPS_RELU_SCALE_3x16,
						  &&POST_OPS_GELU_TANH_3x16,
						  &&POST_OPS_GELU_ERF_3x16,
						  &&POST_OPS_CLIP_3x16,
						  &&POST_OPS_DOWNSCALE_3x16,
						  &&POST_OPS_MATRIX_ADD_3x16,
						  &&POST_OPS_SWISH_3x16
						};
	dim_t k_full_pieces = k0 / 4;
	dim_t k_partial_pieces = k0 % 4;

	// Registers to use for accumulating C.
	__m512i c_int32_0p0 = _mm512_setzero_epi32();

	__m512i c_int32_1p0 = _mm512_setzero_epi32();

	__m512i c_int32_2p0 = _mm512_setzero_epi32();

	for ( dim_t kr = 0; kr < k_full_pieces; kr += 1 )
	{
		__m512i b0 = _mm512_loadu_si512( b + ( rs_b * kr ) + ( cs_b * 0 ) );

		// Broadcast a[0,kr:kr+4].
		__m512i a_int32_0 = _mm512_set1_epi32( *( uint32_t* )( a + ( rs_a * 0 ) + ( cs_a * kr ) ) );

		// Perform column direction mat-mul with k = 4.
		// c[0,0-15] = a[0,kr:kr+4]*b[kr:kr+4,0-15]
		c_int32_0p0 = _mm512_dpbusd_epi32( c_int32_0p0, a_int32_0, b0 );

		// Broadcast a[1,kr:kr+4].
		a_int32_0 = _mm512_set1_epi32( *( uint32_t* )( a + ( rs_a * 1 ) + ( cs_a * kr ) ) );

		// Perform column direction mat-mul with k = 4.
		// c[1,0-15] = a[1,kr:kr+4]*b[kr:kr+4,0-15]
		c_int32_1p0 = _mm512_dpbusd_epi32( c_int32_1p0, a_int32_0, b0 );

		// Broadcast a[2,kr:kr+4].
		a_int32_0 = _mm512_set1_epi32( *( uint32_t* )( a + ( rs_a * 2 ) + ( cs_a * kr ) ) );

		// Perform column direction mat-mul with k = 4.
		// c[2,0-15] = a[2,kr:kr+4]*b[kr:kr+4,0-15]
		c_int32_2p0 = _mm512_dpbusd_epi32( c_int32_2p0, a_int32_0, b0 );
	}
	// Handle k remainder.
	if ( k_partial_pieces > 0 )
	{
		__m128i a_kfringe_buf;
		__mmask16 load_mask = _cvtu32_mask16( 0xFFFF >> ( 16 - k_partial_pieces ) );

		__m512i b0 = _mm512_loadu_si512( b + ( rs_b * k_full_pieces ) + ( cs_b * 0 ) );

		// Broadcast a[0,kr:kr+4].
		a_kfringe_buf = _mm_maskz_loadu_epi8
		(
		  load_mask,
		  ( a + ( rs_a * 0 ) + ( cs_a * k_full_pieces ) )
		);
		__m512i a_int32_0 = _mm512_broadcastd_epi32( a_kfringe_buf );

		// Perform column direction mat-mul with k = 4.
		// c[0,0-15] = a[0,kr:kr+4]*b[kr:kr+4,0-15]
		c_int32_0p0 = _mm512_dpbusd_epi32( c_int32_0p0, a_int32_0, b0 );

		// Broadcast a[1,kr:kr+4].
		a_kfringe_buf = _mm_maskz_loadu_epi8
		(
		  load_mask,
		  ( a + ( rs_a * 1 ) + ( cs_a * k_full_pieces ) )
		);
		a_int32_0 = _mm512_broadcastd_epi32( a_kfringe_buf );

		// Perform column direction mat-mul with k = 4.
		// c[1,0-15] = a[1,kr:kr+4]*b[kr:kr+4,0-15]
		c_int32_1p0 = _mm512_dpbusd_epi32( c_int32_1p0, a_int32_0, b0 );

		// Broadcast a[2,kr:kr+4].
		a_kfringe_buf = _mm_maskz_loadu_epi8
		(
		  load_mask,
		  ( a + ( rs_a * 2 ) + ( cs_a * k_full_pieces ) )
		);
		a_int32_0 = _mm512_broadcastd_epi32( a_kfringe_buf );

		// Perform column direction mat-mul with k = 4.
		// c[2,0-15] = a[2,kr:kr+4]*b[kr:kr+4,0-15]
		c_int32_2p0 = _mm512_dpbusd_epi32( c_int32_2p0, a_int32_0, b0 );
	}

	// Load alpha and beta
	__m512i selector1 = _mm512_set1_epi32( alpha );
	__m512i selector2 = _mm512_set1_epi32( beta );

	if ( alpha != 1 )
	{
		// Scale by alpha
		c_int32_0p0 = _mm512_mullo_epi32( selector1, c_int32_0p0 );

		c_int32_1p0 = _mm512_mullo_epi32( selector1, c_int32_1p0 );

		c_int32_2p0 = _mm512_mullo_epi32( selector1, c_int32_2p0 );
	}

	// Scale C by beta.
	if ( beta != 0 )
	{
		if ( ( post_ops_attr.buf_downscale != NULL ) &&
			 ( post_ops_attr.is_first_k == TRUE ) )
		{
			// c[0:0-15]
			S8_S32_BETA_OP(c_int32_0p0,0,0,0,selector1,selector2);

			// c[1:0-15]
			S8_S32_BETA_OP(c_int32_1p0,0,1,0,selector1,selector2);

			// c[2:0-15]
			S8_S32_BETA_OP(c_int32_2p0,0,2,0,selector1,selector2);
		}
		else
		{
			// c[0:0-15]
			S32_S32_BETA_OP(c_int32_0p0,0,0,0,selector1,selector2);

			// c[1:0-15]
			S32_S32_BETA_OP(c_int32_1p0,0,1,0,selector1,selector2);

			// c[2:0-15]
			S32_S32_BETA_OP(c_int32_2p0,0,2,0,selector1,selector2);
		}
	}

	// Post Ops
	lpgemm_post_op* post_ops_list_temp = post_ops_list;
	POST_OP_LABEL_LASTK_SAFE_JUMP
POST_OPS_BIAS_3x16:
	{
		selector1 =
				_mm512_loadu_si512( ( int32_t* )post_ops_list_temp->op_args1 +
								post_ops_attr.post_op_c_j );

		// c[0,0-15]
		c_int32_0p0 = _mm512_add_epi32( selector1, c_int32_0p0 );

		// c[1,0-15]
		c_int32_1p0 = _mm512_add_epi32( selector1, c_int32_1p0 );

		// c[2,0-15]
		c_int32_2p0 = _mm512_add_epi32( selector1, c_int32_2p0 );

		POST_OP_LABEL_LASTK_SAFE_JUMP_WITH_NEXT_PTR
	}
POST_OPS_RELU_3x16:
	{
		selector1 = _mm512_setzero_epi32();

		// c[0,0-15]
		c_int32_0p0 = _mm512_max_epi32( selector1, c_int32_0p0 );

		// c[1,0-15]
		c_int32_1p0 = _mm512_max_epi32( selector1, c_int32_1p0 );

		// c[2,0-15]
		c_int32_2p0 = _mm512_max_epi32( selector1, c_int32_2p0 );

		POST_OP_LABEL_LASTK_SAFE_JUMP_WITH_NEXT_PTR
	}
POST_OPS_RELU_SCALE_3x16:
	{
		selector1 = _mm512_setzero_epi32();
		selector2 =
			_mm512_set1_epi32( *( ( int32_t* )post_ops_list_temp->op_args2 ) );

		__mmask16 relu_cmp_mask;

		// c[0, 0-15]
		RELU_SCALE_OP_S32_AVX512(c_int32_0p0)

		// c[1, 0-15]
		RELU_SCALE_OP_S32_AVX512(c_int32_1p0)

		// c[2, 0-15]
		RELU_SCALE_OP_S32_AVX512(c_int32_2p0)

		POST_OP_LABEL_LASTK_SAFE_JUMP_WITH_NEXT_PTR
	}
POST_OPS_GELU_TANH_3x16:
	{
		__m512 dn, z, x, r2, r, y, x_tanh;
		__m512i q;

		// c[0, 0-15]
		GELU_TANH_S32_AVX512(c_int32_0p0, y, r, r2, x, z, dn, x_tanh, q)

		// c[1, 0-15]
		GELU_TANH_S32_AVX512(c_int32_1p0, y, r, r2, x, z, dn, x_tanh, q)

		// c[2, 0-15]
		GELU_TANH_S32_AVX512(c_int32_2p0, y, r, r2, x, z, dn, x_tanh, q)

		POST_OP_LABEL_LASTK_SAFE_JUMP_WITH_NEXT_PTR
	}
POST_OPS_GELU_ERF_3x16:
	{
		__m512 x, r, y, x_erf;

		// c[0, 0-15]
		GELU_ERF_S32_AVX512(c_int32_0p0, y, r, x, x_erf)

		// c[1, 0-15]
		GELU_ERF_S32_AVX512(c_int32_1p0, y, r, x, x_erf)

		// c[2, 0-15]
		GELU_ERF_S32_AVX512(c_int32_2p0, y, r, x, x_erf)

		POST_OP_LABEL_LASTK_SAFE_JUMP_WITH_NEXT_PTR
	}
POST_OPS_CLIP_3x16:
	{
		__m512i min = _mm512_set1_epi32( *( int32_t* )post_ops_list_temp->op_args2 );
		__m512i max = _mm512_set1_epi32( *( int32_t* )post_ops_list_temp->op_args3 );

		// c[0, 0-15]
		CLIP_S32_AVX512(c_int32_0p0, min, max)

		// c[1, 0-15]
		CLIP_S32_AVX512(c_int32_1p0, min, max)

		// c[2, 0-15]
		CLIP_S32_AVX512(c_int32_2p0, min, max)

		POST_OP_LABEL_LASTK_SAFE_JUMP_WITH_NEXT_PTR
	}
POST_OPS_DOWNSCALE_3x16:
	{
<<<<<<< HEAD
		selector1 =
			_mm512_loadu_si512( ( float* )post_ops_list_temp->scale_factor +
							post_ops_attr.post_op_c_j + ( 0 * 16 ) );
		__m128i zero_point0 =
			_mm_loadu_si128( ( __m128i const* )
					( ( int8_t* )post_ops_list_temp->op_args1 +
					post_ops_attr.post_op_c_j + ( 0 * 16 ) ) );
=======
		if ( post_ops_list_temp->scale_factor_len > 1 )
		{
			selector1 =
				_mm512_loadu_si512( ( float* )post_ops_list_temp->scale_factor +
								post_ops_attr.post_op_c_j + ( 0 * 16 ) );
		}
		else if ( post_ops_list_temp->scale_factor_len == 1 )
		{
			selector1 =
				( __m512i )_mm512_set1_ps( *( ( float* )post_ops_list_temp->scale_factor ) );
		}

		// Need to ensure sse not used to avoid avx512 -> sse transition.
		__m128i zero_point0 = _mm512_castsi512_si128( _mm512_setzero_si512() );
		if ( *( ( dim_t* )post_ops_list_temp->op_args3 ) > 1 )
		{
			zero_point0 = _mm_loadu_si128( ( __m128i const* )
							( ( int8_t* )post_ops_list_temp->op_args1 +
							post_ops_attr.post_op_c_j + ( 0 * 16 ) ) );
		}
		else if ( *( ( dim_t* )post_ops_list_temp->op_args3 ) == 1 )
		{
			zero_point0 = _mm_maskz_set1_epi8( 0xFFFF,
							*( ( int8_t* )post_ops_list_temp->op_args1 ) );
		}
>>>>>>> f3c166b0

		// c[0, 0-15]
		CVT_MULRND_CVT32(c_int32_0p0,selector1,zero_point0);

		// c[1, 0-15]
		CVT_MULRND_CVT32(c_int32_1p0,selector1,zero_point0);

		// c[2, 0-15]
		CVT_MULRND_CVT32(c_int32_2p0,selector1,zero_point0);

		POST_OP_LABEL_LASTK_SAFE_JUMP_WITH_NEXT_PTR
	}
POST_OPS_MATRIX_ADD_3x16:
	{
		dim_t ldm = *( dim_t* )post_ops_list_temp->op_args3;
		if ( post_ops_attr.c_stor_type == S8 )
		{
			int8_t* matptr = ( int8_t* )post_ops_list_temp->op_args1;

			// c[0:0-15]
			S8_S32_MATRIX_ADD_1COL(selector1,0);

			// c[1:0-15]
			S8_S32_MATRIX_ADD_1COL(selector1,1);

			// c[2:0-15]
			S8_S32_MATRIX_ADD_1COL(selector1,2);
		}
		else
		{
			int32_t* matptr = ( int32_t* )post_ops_list_temp->op_args1;

			// c[0:0-15]
			S32_S32_MATRIX_ADD_1COL(selector1,0);

			// c[1:0-15]
			S32_S32_MATRIX_ADD_1COL(selector1,1);

			// c[2:0-15]
			S32_S32_MATRIX_ADD_1COL(selector1,2);
		}

		POST_OP_LABEL_LASTK_SAFE_JUMP_WITH_NEXT_PTR
	}
POST_OPS_SWISH_3x16:
	{
		selector1 =
			_mm512_set1_epi32( *( ( int32_t* )post_ops_list_temp->op_args2 ) );
		__m512 al = _mm512_cvtepi32_ps( selector1 );

		__m512 fl_reg, al_in, r, r2, z, dn;

		// c[0, 0-15]
		SWISH_S32_AVX512(c_int32_0p0, fl_reg, al, al_in, r, r2, z, dn, selector2);

		// c[1, 0-15]
		SWISH_S32_AVX512(c_int32_1p0, fl_reg, al, al_in, r, r2, z, dn, selector2);

		// c[2, 0-15]
		SWISH_S32_AVX512(c_int32_2p0, fl_reg, al, al_in, r, r2, z, dn, selector2);

		POST_OP_LABEL_LASTK_SAFE_JUMP_WITH_NEXT_PTR
	}
POST_OPS_3x16_DISABLE:
	;

	if ( ( post_ops_attr.buf_downscale != NULL ) && ( post_ops_attr.is_last_k == TRUE ) )
	{
		// Generate a mask16 of all 1's.
		selector1 = _mm512_setzero_epi32();
		selector2 = _mm512_set1_epi32( 10 );
		__mmask16 mask_all1 = _mm512_cmplt_epi32_mask( selector1, selector2 );

		// Store the results in downscaled type (int8 instead of int32).
		// c[0,0-15]
		CVT_STORE_S32_S8(c_int32_0p0,0,0);

		// c[1,0-15]
		CVT_STORE_S32_S8(c_int32_1p0,1,0);

		// c[2,0-15]
		CVT_STORE_S32_S8(c_int32_2p0,2,0);
	}
	else
	{
		// Store the results.
		// c[0,0-15]
		_mm512_storeu_si512( c + ( rs_c * 0 ) + ( 0*16 ), c_int32_0p0 );

		// c[1,0-15]
		_mm512_storeu_si512( c + ( rs_c * 1 ) + ( 0*16 ), c_int32_1p0 );

		// c[2,0-15]
		_mm512_storeu_si512( c + ( rs_c * 2 ) + ( 0*16 ), c_int32_2p0 );
	}
}

// 2x16 int8o32 kernel
LPGEMM_MN_FRINGE_KERN(uint8_t,int8_t,int32_t,u8s8s32o32_2x16)
{
	static void* post_ops_labels[] =
						{
						  &&POST_OPS_2x16_DISABLE,
						  &&POST_OPS_BIAS_2x16,
						  &&POST_OPS_RELU_2x16,
						  &&POST_OPS_RELU_SCALE_2x16,
						  &&POST_OPS_GELU_TANH_2x16,
						  &&POST_OPS_GELU_ERF_2x16,
						  &&POST_OPS_CLIP_2x16,
						  &&POST_OPS_DOWNSCALE_2x16,
						  &&POST_OPS_MATRIX_ADD_2x16,
						  &&POST_OPS_SWISH_2x16
						};
	dim_t k_full_pieces = k0 / 4;
	dim_t k_partial_pieces = k0 % 4;

	// Registers to use for accumulating C.
	__m512i c_int32_0p0 = _mm512_setzero_epi32();

	__m512i c_int32_1p0 = _mm512_setzero_epi32();

	for ( dim_t kr = 0; kr < k_full_pieces; kr += 1 )
	{
		__m512i b0 = _mm512_loadu_si512( b + ( rs_b * kr ) + ( cs_b * 0 ) );

		// Broadcast a[0,kr:kr+4].
		__m512i a_int32_0 = _mm512_set1_epi32( *( uint32_t* )( a + ( rs_a * 0 ) + ( cs_a * kr ) ) );

		// Perform column direction mat-mul with k = 4.
		// c[0,0-15] = a[0,kr:kr+4]*b[kr:kr+4,0-15]
		c_int32_0p0 = _mm512_dpbusd_epi32( c_int32_0p0, a_int32_0, b0 );

		// Broadcast a[1,kr:kr+4].
		a_int32_0 = _mm512_set1_epi32( *( uint32_t* )( a + ( rs_a * 1 ) + ( cs_a * kr ) ) );

		// Perform column direction mat-mul with k = 4.
		// c[1,0-15] = a[1,kr:kr+4]*b[kr:kr+4,0-15]
		c_int32_1p0 = _mm512_dpbusd_epi32( c_int32_1p0, a_int32_0, b0 );
	}
	// Handle k remainder.
	if ( k_partial_pieces > 0 )
	{
		__m128i a_kfringe_buf;
		__mmask16 load_mask = _cvtu32_mask16( 0xFFFF >> ( 16 - k_partial_pieces ) );

		__m512i b0 = _mm512_loadu_si512( b + ( rs_b * k_full_pieces ) + ( cs_b * 0 ) );

		// Broadcast a[0,kr:kr+4].
		a_kfringe_buf = _mm_maskz_loadu_epi8
		(
		  load_mask,
		  ( a + ( rs_a * 0 ) + ( cs_a * k_full_pieces ) )
		);
		__m512i a_int32_0 = _mm512_broadcastd_epi32( a_kfringe_buf );

		// Perform column direction mat-mul with k = 4.
		// c[0,0-15] = a[0,kr:kr+4]*b[kr:kr+4,0-15]
		c_int32_0p0 = _mm512_dpbusd_epi32( c_int32_0p0, a_int32_0, b0 );

		// Broadcast a[1,kr:kr+4].
		a_kfringe_buf = _mm_maskz_loadu_epi8
		(
		  load_mask,
		  ( a + ( rs_a * 1 ) + ( cs_a * k_full_pieces ) )
		);
		a_int32_0 = _mm512_broadcastd_epi32( a_kfringe_buf );

		// Perform column direction mat-mul with k = 4.
		// c[1,0-15] = a[1,kr:kr+4]*b[kr:kr+4,0-15]
		c_int32_1p0 = _mm512_dpbusd_epi32( c_int32_1p0, a_int32_0, b0 );
	}

	// Load alpha and beta
	__m512i selector1 = _mm512_set1_epi32( alpha );
	__m512i selector2 = _mm512_set1_epi32( beta );

	if ( alpha != 1 )
	{
		// Scale by alpha
		c_int32_0p0 = _mm512_mullo_epi32( selector1, c_int32_0p0 );

		c_int32_1p0 = _mm512_mullo_epi32( selector1, c_int32_1p0 );
	}

	// Scale C by beta.
	if ( beta != 0 )
	{
		if ( ( post_ops_attr.buf_downscale != NULL ) &&
			 ( post_ops_attr.is_first_k == TRUE ) )
		{
			// c[0:0-15]
			S8_S32_BETA_OP(c_int32_0p0,0,0,0,selector1,selector2);

			// c[1:0-15]
			S8_S32_BETA_OP(c_int32_1p0,0,1,0,selector1,selector2);
		}
		else
		{
			// c[0:0-15]
			S32_S32_BETA_OP(c_int32_0p0,0,0,0,selector1,selector2);

			// c[1:0-15]
			S32_S32_BETA_OP(c_int32_1p0,0,1,0,selector1,selector2);
		}
	}

	// Post Ops
	lpgemm_post_op* post_ops_list_temp = post_ops_list;
	POST_OP_LABEL_LASTK_SAFE_JUMP
POST_OPS_BIAS_2x16:
	{
		selector1 =
				_mm512_loadu_si512( ( int32_t* )post_ops_list_temp->op_args1 +
								post_ops_attr.post_op_c_j );

		// c[0,0-15]
		c_int32_0p0 = _mm512_add_epi32( selector1, c_int32_0p0 );

		// c[1,0-15]
		c_int32_1p0 = _mm512_add_epi32( selector1, c_int32_1p0 );

		POST_OP_LABEL_LASTK_SAFE_JUMP_WITH_NEXT_PTR
	}
POST_OPS_RELU_2x16:
	{
		selector1 = _mm512_setzero_epi32();

		// c[0,0-15]
		c_int32_0p0 = _mm512_max_epi32( selector1, c_int32_0p0 );

		// c[1,0-15]
		c_int32_1p0 = _mm512_max_epi32( selector1, c_int32_1p0 );

		POST_OP_LABEL_LASTK_SAFE_JUMP_WITH_NEXT_PTR
	}
POST_OPS_RELU_SCALE_2x16:
	{
		selector1 = _mm512_setzero_epi32();
		selector2 =
			_mm512_set1_epi32( *( ( int32_t* )post_ops_list_temp->op_args2 ) );

		__mmask16 relu_cmp_mask;

		// c[0, 0-15]
		RELU_SCALE_OP_S32_AVX512(c_int32_0p0)

		// c[1, 0-15]
		RELU_SCALE_OP_S32_AVX512(c_int32_1p0)

		POST_OP_LABEL_LASTK_SAFE_JUMP_WITH_NEXT_PTR
	}
POST_OPS_GELU_TANH_2x16:
	{
		__m512 dn, z, x, r2, r, y, x_tanh;
		__m512i q;

		// c[0, 0-15]
		GELU_TANH_S32_AVX512(c_int32_0p0, y, r, r2, x, z, dn, x_tanh, q)

		// c[1, 0-15]
		GELU_TANH_S32_AVX512(c_int32_1p0, y, r, r2, x, z, dn, x_tanh, q)

		POST_OP_LABEL_LASTK_SAFE_JUMP_WITH_NEXT_PTR
	}
POST_OPS_GELU_ERF_2x16:
	{
		__m512 x, r, y, x_erf;

		// c[0, 0-15]
		GELU_ERF_S32_AVX512(c_int32_0p0, y, r, x, x_erf)

		// c[1, 0-15]
		GELU_ERF_S32_AVX512(c_int32_1p0, y, r, x, x_erf)

		POST_OP_LABEL_LASTK_SAFE_JUMP_WITH_NEXT_PTR
	}
POST_OPS_CLIP_2x16:
	{
		__m512i min = _mm512_set1_epi32( *( int32_t* )post_ops_list_temp->op_args2 );
		__m512i max = _mm512_set1_epi32( *( int32_t* )post_ops_list_temp->op_args3 );

		// c[0, 0-15]
		CLIP_S32_AVX512(c_int32_0p0, min, max)

		// c[1, 0-15]
		CLIP_S32_AVX512(c_int32_1p0, min, max)

		POST_OP_LABEL_LASTK_SAFE_JUMP_WITH_NEXT_PTR
	}
POST_OPS_DOWNSCALE_2x16:
	{
<<<<<<< HEAD
		selector1 =
			_mm512_loadu_si512( ( float* )post_ops_list_temp->scale_factor +
							post_ops_attr.post_op_c_j + ( 0 * 16 ) );
		__m128i zero_point0 =
			_mm_loadu_si128( ( __m128i const* )
					( ( int8_t* )post_ops_list_temp->op_args1 +
					post_ops_attr.post_op_c_j + ( 0 * 16 ) ) );
=======
		if ( post_ops_list_temp->scale_factor_len > 1 )
		{
			selector1 =
				_mm512_loadu_si512( ( float* )post_ops_list_temp->scale_factor +
								post_ops_attr.post_op_c_j + ( 0 * 16 ) );
		}
		else if ( post_ops_list_temp->scale_factor_len == 1 )
		{
			selector1 =
				( __m512i )_mm512_set1_ps( *( ( float* )post_ops_list_temp->scale_factor ) );
		}

		// Need to ensure sse not used to avoid avx512 -> sse transition.
		__m128i zero_point0 = _mm512_castsi512_si128( _mm512_setzero_si512() );
		if ( *( ( dim_t* )post_ops_list_temp->op_args3 ) > 1 )
		{
			zero_point0 = _mm_loadu_si128( ( __m128i const* )
							( ( int8_t* )post_ops_list_temp->op_args1 +
							post_ops_attr.post_op_c_j + ( 0 * 16 ) ) );
		}
		else if ( *( ( dim_t* )post_ops_list_temp->op_args3 ) == 1 )
		{
			zero_point0 = _mm_maskz_set1_epi8( 0xFFFF,
							*( ( int8_t* )post_ops_list_temp->op_args1 ) );
		}
>>>>>>> f3c166b0

		// c[0, 0-15]
		CVT_MULRND_CVT32(c_int32_0p0,selector1,zero_point0);

		// c[1, 0-15]
		CVT_MULRND_CVT32(c_int32_1p0,selector1,zero_point0);

		POST_OP_LABEL_LASTK_SAFE_JUMP_WITH_NEXT_PTR
	}
POST_OPS_MATRIX_ADD_2x16:
	{
		dim_t ldm = *( dim_t* )post_ops_list_temp->op_args3;
		if ( post_ops_attr.c_stor_type == S8 )
		{
			int8_t* matptr = ( int8_t* )post_ops_list_temp->op_args1;

			// c[0:0-15]
			S8_S32_MATRIX_ADD_1COL(selector1,0);

			// c[1:0-15]
			S8_S32_MATRIX_ADD_1COL(selector1,1);
		}
		else
		{
			int32_t* matptr = ( int32_t* )post_ops_list_temp->op_args1;

			// c[0:0-15]
			S32_S32_MATRIX_ADD_1COL(selector1,0);

			// c[1:0-15]
			S32_S32_MATRIX_ADD_1COL(selector1,1);
		}

		POST_OP_LABEL_LASTK_SAFE_JUMP_WITH_NEXT_PTR
	}
POST_OPS_SWISH_2x16:
	{
		selector1 =
			_mm512_set1_epi32( *( ( int32_t* )post_ops_list_temp->op_args2 ) );
		__m512 al = _mm512_cvtepi32_ps( selector1 );

		__m512 fl_reg, al_in, r, r2, z, dn;

		// c[0, 0-15]
		SWISH_S32_AVX512(c_int32_0p0, fl_reg, al, al_in, r, r2, z, dn, selector2);

		// c[1, 0-15]
		SWISH_S32_AVX512(c_int32_1p0, fl_reg, al, al_in, r, r2, z, dn, selector2);

		POST_OP_LABEL_LASTK_SAFE_JUMP_WITH_NEXT_PTR
	}
POST_OPS_2x16_DISABLE:
	;

	if ( ( post_ops_attr.buf_downscale != NULL ) && ( post_ops_attr.is_last_k == TRUE ) )
	{
		// Generate a mask16 of all 1's.
		selector1 = _mm512_setzero_epi32();
		selector2 = _mm512_set1_epi32( 10 );
		__mmask16 mask_all1 = _mm512_cmplt_epi32_mask( selector1, selector2 );

		// Store the results in downscaled type (int8 instead of int32).
		// c[0,0-15]
		CVT_STORE_S32_S8(c_int32_0p0,0,0);

		// c[1,0-15]
		CVT_STORE_S32_S8(c_int32_1p0,1,0);
	}
	else
	{
		// Store the results.
		// c[0,0-15]
		_mm512_storeu_si512( c + ( rs_c * 0 ) + ( 0*16 ), c_int32_0p0 );

		// c[1,0-15]
		_mm512_storeu_si512( c + ( rs_c * 1 ) + ( 0*16 ), c_int32_1p0 );
	}
}

// 1x16 int8o32 kernel
LPGEMM_MN_FRINGE_KERN(uint8_t,int8_t,int32_t,u8s8s32o32_1x16)
{
	static void* post_ops_labels[] =
						{
						  &&POST_OPS_1x16_DISABLE,
						  &&POST_OPS_BIAS_1x16,
						  &&POST_OPS_RELU_1x16,
						  &&POST_OPS_RELU_SCALE_1x16,
						  &&POST_OPS_GELU_TANH_1x16,
						  &&POST_OPS_GELU_ERF_1x16,
						  &&POST_OPS_CLIP_1x16,
						  &&POST_OPS_DOWNSCALE_1x16,
						  &&POST_OPS_MATRIX_ADD_1x16,
						  &&POST_OPS_SWISH_1x16
						};
	dim_t k_full_pieces = k0 / 4;
	dim_t k_partial_pieces = k0 % 4;

	// Registers to use for accumulating C.
	__m512i c_int32_0p0 = _mm512_setzero_epi32();

	for ( dim_t kr = 0; kr < k_full_pieces; kr += 1 )
	{
		__m512i b0 = _mm512_loadu_si512( b + ( rs_b * kr ) + ( cs_b * 0 ) );

		// Broadcast a[0,kr:kr+4].
		__m512i a_int32_0 = _mm512_set1_epi32( *( uint32_t* )( a + ( rs_a * 0 ) + ( cs_a * kr ) ) );

		// Perform column direction mat-mul with k = 4.
		// c[0,0-15] = a[0,kr:kr+4]*b[kr:kr+4,0-15]
		c_int32_0p0 = _mm512_dpbusd_epi32( c_int32_0p0, a_int32_0, b0 );
	}
	// Handle k remainder.
	if ( k_partial_pieces > 0 )
	{
		__m128i a_kfringe_buf;
		__mmask16 load_mask = _cvtu32_mask16( 0xFFFF >> ( 16 - k_partial_pieces ) );

		__m512i b0 = _mm512_loadu_si512( b + ( rs_b * k_full_pieces ) + ( cs_b * 0 ) );

		// Broadcast a[0,kr:kr+4].
		a_kfringe_buf = _mm_maskz_loadu_epi8
		(
		  load_mask,
		  ( a + ( rs_a * 0 ) + ( cs_a * k_full_pieces ) )
		);
		__m512i a_int32_0 = _mm512_broadcastd_epi32( a_kfringe_buf );

		// Perform column direction mat-mul with k = 4.
		// c[0,0-15] = a[0,kr:kr+4]*b[kr:kr+4,0-15]
		c_int32_0p0 = _mm512_dpbusd_epi32( c_int32_0p0, a_int32_0, b0 );
	}

	// Load alpha and beta
	__m512i selector1 = _mm512_set1_epi32( alpha );
	__m512i selector2 = _mm512_set1_epi32( beta );

	if ( alpha != 1 )
	{
		// Scale by alpha
		c_int32_0p0 = _mm512_mullo_epi32( selector1, c_int32_0p0 );
	}

	// Scale C by beta.
	if ( beta != 0 )
	{
		if ( ( post_ops_attr.buf_downscale != NULL ) &&
			 ( post_ops_attr.is_first_k == TRUE ) )
		{
			// c[0:0-15]
			S8_S32_BETA_OP(c_int32_0p0,0,0,0,selector1,selector2);
		}
		else
		{
			// c[0:0-15]
			S32_S32_BETA_OP(c_int32_0p0,0,0,0,selector1,selector2);
		}
	}

	// Post Ops
	lpgemm_post_op* post_ops_list_temp = post_ops_list;
	POST_OP_LABEL_LASTK_SAFE_JUMP
POST_OPS_BIAS_1x16:
	{
		selector1 =
				_mm512_loadu_si512( ( int32_t* )post_ops_list_temp->op_args1 +
								post_ops_attr.post_op_c_j );

		// c[0,0-15]
		c_int32_0p0 = _mm512_add_epi32( selector1, c_int32_0p0 );

		POST_OP_LABEL_LASTK_SAFE_JUMP_WITH_NEXT_PTR
	}
POST_OPS_RELU_1x16:
	{
		selector1 = _mm512_setzero_epi32();

		// c[0,0-15]
		c_int32_0p0 = _mm512_max_epi32( selector1, c_int32_0p0 );

		POST_OP_LABEL_LASTK_SAFE_JUMP_WITH_NEXT_PTR
	}
POST_OPS_RELU_SCALE_1x16:
	{
		selector1 = _mm512_setzero_epi32();
		selector2 =
			_mm512_set1_epi32( *( ( int32_t* )post_ops_list_temp->op_args2 ) );

		__mmask16 relu_cmp_mask;

		// c[0, 0-15]
		RELU_SCALE_OP_S32_AVX512(c_int32_0p0)

		POST_OP_LABEL_LASTK_SAFE_JUMP_WITH_NEXT_PTR
	}
POST_OPS_GELU_TANH_1x16:
	{
		__m512 dn, z, x, r2, r, y, x_tanh;
		__m512i q;

		// c[0, 0-15]
		GELU_TANH_S32_AVX512(c_int32_0p0, y, r, r2, x, z, dn, x_tanh, q)

		POST_OP_LABEL_LASTK_SAFE_JUMP_WITH_NEXT_PTR
	}
POST_OPS_GELU_ERF_1x16:
	{
		__m512 x, r, y, x_erf;

		// c[0, 0-15]
		GELU_ERF_S32_AVX512(c_int32_0p0, y, r, x, x_erf)

		POST_OP_LABEL_LASTK_SAFE_JUMP_WITH_NEXT_PTR
	}
POST_OPS_CLIP_1x16:
	{
		__m512i min = _mm512_set1_epi32( *( int32_t* )post_ops_list_temp->op_args2 );
		__m512i max = _mm512_set1_epi32( *( int32_t* )post_ops_list_temp->op_args3 );

		// c[0, 0-15]
		CLIP_S32_AVX512(c_int32_0p0, min, max)

		POST_OP_LABEL_LASTK_SAFE_JUMP_WITH_NEXT_PTR
	}
POST_OPS_DOWNSCALE_1x16:
	{
<<<<<<< HEAD
		selector1 =
			_mm512_loadu_si512( ( float* )post_ops_list_temp->scale_factor +
							post_ops_attr.post_op_c_j + ( 0 * 16 ) );
		__m128i zero_point0 =
			_mm_loadu_si128( ( __m128i const* )
					( ( int8_t* )post_ops_list_temp->op_args1 +
					post_ops_attr.post_op_c_j + ( 0 * 16 ) ) );
=======
		if ( post_ops_list_temp->scale_factor_len > 1 )
		{
			selector1 =
				_mm512_loadu_si512( ( float* )post_ops_list_temp->scale_factor +
								post_ops_attr.post_op_c_j + ( 0 * 16 ) );
		}
		else if ( post_ops_list_temp->scale_factor_len == 1 )
		{
			selector1 =
				( __m512i )_mm512_set1_ps( *( ( float* )post_ops_list_temp->scale_factor ) );
		}

		// Need to ensure sse not used to avoid avx512 -> sse transition.
		__m128i zero_point0 = _mm512_castsi512_si128( _mm512_setzero_si512() );
		if ( *( ( dim_t* )post_ops_list_temp->op_args3 ) > 1 )
		{
			zero_point0 = _mm_loadu_si128( ( __m128i const* )
							( ( int8_t* )post_ops_list_temp->op_args1 +
							post_ops_attr.post_op_c_j + ( 0 * 16 ) ) );
		}
		else if ( *( ( dim_t* )post_ops_list_temp->op_args3 ) == 1 )
		{
			zero_point0 = _mm_maskz_set1_epi8( 0xFFFF,
							*( ( int8_t* )post_ops_list_temp->op_args1 ) );
		}
>>>>>>> f3c166b0

		// c[0, 0-15]
		CVT_MULRND_CVT32(c_int32_0p0,selector1,zero_point0);

		POST_OP_LABEL_LASTK_SAFE_JUMP_WITH_NEXT_PTR
	}
POST_OPS_MATRIX_ADD_1x16:
	{
		dim_t ldm = *( dim_t* )post_ops_list_temp->op_args3;
		if ( post_ops_attr.c_stor_type == S8 )
		{
			int8_t* matptr = ( int8_t* )post_ops_list_temp->op_args1;

			// c[0:0-15]
			S8_S32_MATRIX_ADD_1COL(selector1,0);
		}
		else
		{
			int32_t* matptr = ( int32_t* )post_ops_list_temp->op_args1;

			// c[0:0-15]
			S32_S32_MATRIX_ADD_1COL(selector1,0);
		}

		POST_OP_LABEL_LASTK_SAFE_JUMP_WITH_NEXT_PTR
	}
POST_OPS_SWISH_1x16:
	{
		selector1 =
			_mm512_set1_epi32( *( ( int32_t* )post_ops_list_temp->op_args2 ) );
		__m512 al = _mm512_cvtepi32_ps( selector1 );

		__m512 fl_reg, al_in, r, r2, z, dn;

		// c[0, 0-15]
		SWISH_S32_AVX512(c_int32_0p0, fl_reg, al, al_in, r, r2, z, dn, selector2);

		POST_OP_LABEL_LASTK_SAFE_JUMP_WITH_NEXT_PTR
	}
POST_OPS_1x16_DISABLE:
	;

	if ( ( post_ops_attr.buf_downscale != NULL ) && ( post_ops_attr.is_last_k == TRUE ) )
	{
		// Generate a mask16 of all 1's.
		selector1 = _mm512_setzero_epi32();
		selector2 = _mm512_set1_epi32( 10 );
		__mmask16 mask_all1 = _mm512_cmplt_epi32_mask( selector1, selector2 );

		// Store the results in downscaled type (int8 instead of int32).
		// c[0,0-15]
		CVT_STORE_S32_S8(c_int32_0p0,0,0);
	}
	else
	{
		// Store the results.
		// c[0,0-15]
		_mm512_storeu_si512( c + ( rs_c * 0 ) + ( 0*16 ), c_int32_0p0 );
	}
}

// 5x32 int8o32 kernel
LPGEMM_MN_FRINGE_KERN(uint8_t,int8_t,int32_t,u8s8s32o32_5x32)
{
	static void* post_ops_labels[] =
						{
						  &&POST_OPS_5x32_DISABLE,
						  &&POST_OPS_BIAS_5x32,
						  &&POST_OPS_RELU_5x32,
						  &&POST_OPS_RELU_SCALE_5x32,
						  &&POST_OPS_GELU_TANH_5x32,
						  &&POST_OPS_GELU_ERF_5x32,
						  &&POST_OPS_CLIP_5x32,
						  &&POST_OPS_DOWNSCALE_5x32,
						  &&POST_OPS_MATRIX_ADD_5x32,
						  &&POST_OPS_SWISH_5x32
						};
	dim_t k_full_pieces = k0 / 4;
	dim_t k_partial_pieces = k0 % 4;

	// B matrix storage.
	__m512i b0 = _mm512_setzero_epi32();
	__m512i b1 = _mm512_setzero_epi32();

	// A matrix storage.
	__m512i a_int32_0 = _mm512_setzero_epi32();

	// Registers to use for accumulating C.
	__m512i c_int32_0p0 = _mm512_setzero_epi32();
	__m512i c_int32_0p1 = _mm512_setzero_epi32();

	__m512i c_int32_1p0 = _mm512_setzero_epi32();
	__m512i c_int32_1p1 = _mm512_setzero_epi32();

	__m512i c_int32_2p0 = _mm512_setzero_epi32();
	__m512i c_int32_2p1 = _mm512_setzero_epi32();

	__m512i c_int32_3p0 = _mm512_setzero_epi32();
	__m512i c_int32_3p1 = _mm512_setzero_epi32();

	__m512i c_int32_4p0 = _mm512_setzero_epi32();
	__m512i c_int32_4p1 = _mm512_setzero_epi32();

	for ( dim_t kr = 0; kr < k_full_pieces; kr += 1 )
	{
		b0 = _mm512_loadu_si512( b + ( rs_b * kr ) + ( cs_b * 0 ) );
		b1 = _mm512_loadu_si512( b + ( rs_b * kr ) + ( cs_b * 1 ) );

		// Broadcast a[0,kr:kr+4].
		a_int32_0 = _mm512_set1_epi32( *( uint32_t* )( a + ( rs_a * 0 ) + ( cs_a * kr ) ) );

		// Perform column direction mat-mul with k = 4.
		// c[0,0-31] = a[0,kr:kr+4]*b[kr:kr+4,0-31]
		c_int32_0p0 = _mm512_dpbusd_epi32( c_int32_0p0, a_int32_0, b0 );
		c_int32_0p1 = _mm512_dpbusd_epi32( c_int32_0p1, a_int32_0, b1 );

		// Broadcast a[1,kr:kr+4].
		a_int32_0 = _mm512_set1_epi32( *( uint32_t* )( a + ( rs_a * 1 ) + ( cs_a * kr ) ) );

		// Perform column direction mat-mul with k = 4.
		// c[1,0-31] = a[1,kr:kr+4]*b[kr:kr+4,0-31]
		c_int32_1p0 = _mm512_dpbusd_epi32( c_int32_1p0, a_int32_0, b0 );
		c_int32_1p1 = _mm512_dpbusd_epi32( c_int32_1p1, a_int32_0, b1 );

		// Broadcast a[2,kr:kr+4].
		a_int32_0 = _mm512_set1_epi32( *( uint32_t* )( a + ( rs_a * 2 ) + ( cs_a * kr ) ) );

		// Perform column direction mat-mul with k = 4.
		// c[2,0-31] = a[2,kr:kr+4]*b[kr:kr+4,0-31]
		c_int32_2p0 = _mm512_dpbusd_epi32( c_int32_2p0, a_int32_0, b0 );
		c_int32_2p1 = _mm512_dpbusd_epi32( c_int32_2p1, a_int32_0, b1 );

		// Broadcast a[3,kr:kr+4].
		a_int32_0 = _mm512_set1_epi32( *( uint32_t* )( a + ( rs_a * 3 ) + ( cs_a * kr ) ) );

		// Perform column direction mat-mul with k = 4.
		// c[3,0-31] = a[3,kr:kr+4]*b[kr:kr+4,0-31]
		c_int32_3p0 = _mm512_dpbusd_epi32( c_int32_3p0, a_int32_0, b0 );
		c_int32_3p1 = _mm512_dpbusd_epi32( c_int32_3p1, a_int32_0, b1 );

		// Broadcast a[4,kr:kr+4].
		a_int32_0 = _mm512_set1_epi32( *( uint32_t* )( a + ( rs_a * 4 ) + ( cs_a * kr ) ) );

		// Perform column direction mat-mul with k = 4.
		// c[4,0-31] = a[4,kr:kr+4]*b[kr:kr+4,0-31]
		c_int32_4p0 = _mm512_dpbusd_epi32( c_int32_4p0, a_int32_0, b0 );
		c_int32_4p1 = _mm512_dpbusd_epi32( c_int32_4p1, a_int32_0, b1 );
	}
	// Handle k remainder.
	if ( k_partial_pieces > 0 )
	{
		__m128i a_kfringe_buf;
		__mmask16 load_mask = _cvtu32_mask16( 0xFFFF >> ( 16 - k_partial_pieces ) );

		b0 = _mm512_loadu_si512( b + ( rs_b * k_full_pieces ) + ( cs_b * 0 ) );
		b1 = _mm512_loadu_si512( b + ( rs_b * k_full_pieces ) + ( cs_b * 1 ) );

		// Broadcast a[0,kr:kr+4].
		a_kfringe_buf = _mm_maskz_loadu_epi8
		(
		  load_mask,
		  ( a + ( rs_a * 0 ) + ( cs_a * k_full_pieces ) )
		);
		a_int32_0 = _mm512_broadcastd_epi32( a_kfringe_buf );

		// Perform column direction mat-mul with k = 4.
		// c[0,0-31] = a[0,kr:kr+4]*b[kr:kr+4,0-31]
		c_int32_0p0 = _mm512_dpbusd_epi32( c_int32_0p0, a_int32_0, b0 );
		c_int32_0p1 = _mm512_dpbusd_epi32( c_int32_0p1, a_int32_0, b1 );

		// Broadcast a[1,kr:kr+4].
		a_kfringe_buf = _mm_maskz_loadu_epi8
		(
		  load_mask,
		  ( a + ( rs_a * 1 ) + ( cs_a * k_full_pieces ) )
		);
		a_int32_0 = _mm512_broadcastd_epi32( a_kfringe_buf );

		// Perform column direction mat-mul with k = 4.
		// c[1,0-31] = a[1,kr:kr+4]*b[kr:kr+4,0-31]
		c_int32_1p0 = _mm512_dpbusd_epi32( c_int32_1p0, a_int32_0, b0 );
		c_int32_1p1 = _mm512_dpbusd_epi32( c_int32_1p1, a_int32_0, b1 );

		// Broadcast a[2,kr:kr+4].
		a_kfringe_buf = _mm_maskz_loadu_epi8
		(
		  load_mask,
		  ( a + ( rs_a * 2 ) + ( cs_a * k_full_pieces ) )
		);
		a_int32_0 = _mm512_broadcastd_epi32( a_kfringe_buf );

		// Perform column direction mat-mul with k = 4.
		// c[2,0-31] = a[2,kr:kr+4]*b[kr:kr+4,0-31]
		c_int32_2p0 = _mm512_dpbusd_epi32( c_int32_2p0, a_int32_0, b0 );
		c_int32_2p1 = _mm512_dpbusd_epi32( c_int32_2p1, a_int32_0, b1 );

		// Broadcast a[3,kr:kr+4].
		a_kfringe_buf = _mm_maskz_loadu_epi8
		(
		  load_mask,
		  ( a + ( rs_a * 3 ) + ( cs_a * k_full_pieces ) )
		);
		a_int32_0 = _mm512_broadcastd_epi32( a_kfringe_buf );

		// Perform column direction mat-mul with k = 4.
		// c[3,0-31] = a[3,kr:kr+4]*b[kr:kr+4,0-31]
		c_int32_3p0 = _mm512_dpbusd_epi32( c_int32_3p0, a_int32_0, b0 );
		c_int32_3p1 = _mm512_dpbusd_epi32( c_int32_3p1, a_int32_0, b1 );

		// Broadcast a[4,kr:kr+4].
		a_kfringe_buf = _mm_maskz_loadu_epi8
		(
		  load_mask,
		  ( a + ( rs_a * 4 ) + ( cs_a * k_full_pieces ) )
		);
		a_int32_0 = _mm512_broadcastd_epi32( a_kfringe_buf );

		// Perform column direction mat-mul with k = 4.
		// c[4,0-31] = a[4,kr:kr+4]*b[kr:kr+4,0-31]
		c_int32_4p0 = _mm512_dpbusd_epi32( c_int32_4p0, a_int32_0, b0 );
		c_int32_4p1 = _mm512_dpbusd_epi32( c_int32_4p1, a_int32_0, b1 );
	}

	// Load alpha and beta
	__m512i selector1 = _mm512_set1_epi32( alpha );
	__m512i selector2 = _mm512_set1_epi32( beta );

	if ( alpha != 1 )
	{
		// Scale by alpha
		c_int32_0p0 = _mm512_mullo_epi32( selector1, c_int32_0p0 );
		c_int32_0p1 = _mm512_mullo_epi32( selector1, c_int32_0p1 );

		c_int32_1p0 = _mm512_mullo_epi32( selector1, c_int32_1p0 );
		c_int32_1p1 = _mm512_mullo_epi32( selector1, c_int32_1p1 );

		c_int32_2p0 = _mm512_mullo_epi32( selector1, c_int32_2p0 );
		c_int32_2p1 = _mm512_mullo_epi32( selector1, c_int32_2p1 );

		c_int32_3p0 = _mm512_mullo_epi32( selector1, c_int32_3p0 );
		c_int32_3p1 = _mm512_mullo_epi32( selector1, c_int32_3p1 );

		c_int32_4p0 = _mm512_mullo_epi32( selector1, c_int32_4p0 );
		c_int32_4p1 = _mm512_mullo_epi32( selector1, c_int32_4p1 );
	}

	// Scale C by beta.
	if ( beta != 0 )
	{
		if ( ( post_ops_attr.buf_downscale != NULL ) &&
			 ( post_ops_attr.is_first_k == TRUE ) )
		{
			// c[0:0-15,16-31]
			S8_S32_BETA_OP2(0,0,selector1,selector2);

			// c[1:0-15,16-31]
			S8_S32_BETA_OP2(0,1,selector1,selector2);

			// c[2:0-15,16-31]
			S8_S32_BETA_OP2(0,2,selector1,selector2);

			// c[3:0-15,16-31]
			S8_S32_BETA_OP2(0,3,selector1,selector2);

			// c[4:0-15,16-31]
			S8_S32_BETA_OP2(0,4,selector1,selector2);
		}
		else
		{
			// c[0:0-15,16-31]
			S32_S32_BETA_OP2(0,0,selector1,selector2);

			// c[1:0-15,16-31]
			S32_S32_BETA_OP2(0,1,selector1,selector2);

			// c[2:0-15,16-31]
			S32_S32_BETA_OP2(0,2,selector1,selector2);

			// c[3:0-15,16-31]
			S32_S32_BETA_OP2(0,3,selector1,selector2);

			// c[4:0-15,16-31]
			S32_S32_BETA_OP2(0,4,selector1,selector2);
		}
	}

	// Post Ops
	lpgemm_post_op* post_ops_list_temp = post_ops_list;
	POST_OP_LABEL_LASTK_SAFE_JUMP
POST_OPS_BIAS_5x32:
	{
		selector1 =
				_mm512_loadu_si512( ( int32_t* )post_ops_list_temp->op_args1 +
								post_ops_attr.post_op_c_j + ( 0 * 16 ) );
		selector2 =
				_mm512_loadu_si512( ( int32_t* )post_ops_list_temp->op_args1 +
								post_ops_attr.post_op_c_j + ( 1 * 16 ) );

		// c[0,0-15]
		c_int32_0p0 = _mm512_add_epi32( selector1, c_int32_0p0 );

		// c[0, 16-31]
		c_int32_0p1 = _mm512_add_epi32( selector2, c_int32_0p1 );

		// c[1,0-15]
		c_int32_1p0 = _mm512_add_epi32( selector1, c_int32_1p0 );

		// c[1, 16-31]
		c_int32_1p1 = _mm512_add_epi32( selector2, c_int32_1p1 );

		// c[2,0-15]
		c_int32_2p0 = _mm512_add_epi32( selector1, c_int32_2p0 );

		// c[2, 16-31]
		c_int32_2p1 = _mm512_add_epi32( selector2, c_int32_2p1 );

		// c[3,0-15]
		c_int32_3p0 = _mm512_add_epi32( selector1, c_int32_3p0 );

		// c[3, 16-31]
		c_int32_3p1 = _mm512_add_epi32( selector2, c_int32_3p1 );

		// c[4,0-15]
		c_int32_4p0 = _mm512_add_epi32( selector1, c_int32_4p0 );

		// c[4, 16-31]
		c_int32_4p1 = _mm512_add_epi32( selector2, c_int32_4p1 );

		POST_OP_LABEL_LASTK_SAFE_JUMP_WITH_NEXT_PTR
	}
POST_OPS_RELU_5x32:
	{
		selector1 = _mm512_setzero_epi32();

		// c[0,0-15]
		c_int32_0p0 = _mm512_max_epi32( selector1, c_int32_0p0 );

		// c[0, 16-31]
		c_int32_0p1 = _mm512_max_epi32( selector1, c_int32_0p1 );

		// c[1,0-15]
		c_int32_1p0 = _mm512_max_epi32( selector1, c_int32_1p0 );

		// c[1,16-31]
		c_int32_1p1 = _mm512_max_epi32( selector1, c_int32_1p1 );

		// c[2,0-15]
		c_int32_2p0 = _mm512_max_epi32( selector1, c_int32_2p0 );

		// c[2,16-31]
		c_int32_2p1 = _mm512_max_epi32( selector1, c_int32_2p1 );

		// c[3,0-15]
		c_int32_3p0 = _mm512_max_epi32( selector1, c_int32_3p0 );

		// c[3,16-31]
		c_int32_3p1 = _mm512_max_epi32( selector1, c_int32_3p1 );

		// c[4,0-15]
		c_int32_4p0 = _mm512_max_epi32( selector1, c_int32_4p0 );

		// c[4,16-31]
		c_int32_4p1 = _mm512_max_epi32( selector1, c_int32_4p1 );

		POST_OP_LABEL_LASTK_SAFE_JUMP_WITH_NEXT_PTR
	}
POST_OPS_RELU_SCALE_5x32:
	{
		selector1 = _mm512_setzero_epi32();
		selector2 =
			_mm512_set1_epi32( *( ( int32_t* )post_ops_list_temp->op_args2 ) );

		__mmask16 relu_cmp_mask;

		// c[0, 0-15]
		RELU_SCALE_OP_S32_AVX512(c_int32_0p0)

		// c[0, 16-31]
		RELU_SCALE_OP_S32_AVX512(c_int32_0p1)

		// c[1, 0-15]
		RELU_SCALE_OP_S32_AVX512(c_int32_1p0)

		// c[1, 16-31]
		RELU_SCALE_OP_S32_AVX512(c_int32_1p1)

		// c[2, 0-15]
		RELU_SCALE_OP_S32_AVX512(c_int32_2p0)

		// c[2, 16-31]
		RELU_SCALE_OP_S32_AVX512(c_int32_2p1)

		// c[3, 0-15]
		RELU_SCALE_OP_S32_AVX512(c_int32_3p0)

		// c[3, 16-31]
		RELU_SCALE_OP_S32_AVX512(c_int32_3p1)

		// c[4, 0-15]
		RELU_SCALE_OP_S32_AVX512(c_int32_4p0)

		// c[4, 16-31]
		RELU_SCALE_OP_S32_AVX512(c_int32_4p1)

		POST_OP_LABEL_LASTK_SAFE_JUMP_WITH_NEXT_PTR
	}
POST_OPS_GELU_TANH_5x32:
	{
		__m512 dn, z, x, r2, r, y, x_tanh;
		__m512i q;

		// c[0, 0-15]
		GELU_TANH_S32_AVX512(c_int32_0p0, y, r, r2, x, z, dn, x_tanh, q)

		// c[0, 16-31]
		GELU_TANH_S32_AVX512(c_int32_0p1, y, r, r2, x, z, dn, x_tanh, q)

		// c[1, 0-15]
		GELU_TANH_S32_AVX512(c_int32_1p0, y, r, r2, x, z, dn, x_tanh, q)

		// c[1, 16-31]
		GELU_TANH_S32_AVX512(c_int32_1p1, y, r, r2, x, z, dn, x_tanh, q)

		// c[2, 0-15]
		GELU_TANH_S32_AVX512(c_int32_2p0, y, r, r2, x, z, dn, x_tanh, q)

		// c[2, 16-31]
		GELU_TANH_S32_AVX512(c_int32_2p1, y, r, r2, x, z, dn, x_tanh, q)

		// c[3, 0-15]
		GELU_TANH_S32_AVX512(c_int32_3p0, y, r, r2, x, z, dn, x_tanh, q)

		// c[3, 16-31]
		GELU_TANH_S32_AVX512(c_int32_3p1, y, r, r2, x, z, dn, x_tanh, q)

		// c[4, 0-15]
		GELU_TANH_S32_AVX512(c_int32_4p0, y, r, r2, x, z, dn, x_tanh, q)

		// c[4, 16-31]
		GELU_TANH_S32_AVX512(c_int32_4p1, y, r, r2, x, z, dn, x_tanh, q)

		POST_OP_LABEL_LASTK_SAFE_JUMP_WITH_NEXT_PTR
	}
POST_OPS_GELU_ERF_5x32:
	{
		__m512 x, r, y, x_erf;

		// c[0, 0-15]
		GELU_ERF_S32_AVX512(c_int32_0p0, y, r, x, x_erf)

		// c[0, 16-31]
		GELU_ERF_S32_AVX512(c_int32_0p1, y, r, x, x_erf)

		// c[1, 0-15]
		GELU_ERF_S32_AVX512(c_int32_1p0, y, r, x, x_erf)

		// c[1, 16-31]
		GELU_ERF_S32_AVX512(c_int32_1p1, y, r, x, x_erf)

		// c[2, 0-15]
		GELU_ERF_S32_AVX512(c_int32_2p0, y, r, x, x_erf)

		// c[2, 16-31]
		GELU_ERF_S32_AVX512(c_int32_2p1, y, r, x, x_erf)

		// c[3, 0-15]
		GELU_ERF_S32_AVX512(c_int32_3p0, y, r, x, x_erf)

		// c[3, 16-31]
		GELU_ERF_S32_AVX512(c_int32_3p1, y, r, x, x_erf)

		// c[4, 0-15]
		GELU_ERF_S32_AVX512(c_int32_4p0, y, r, x, x_erf)

		// c[4, 16-31]
		GELU_ERF_S32_AVX512(c_int32_4p1, y, r, x, x_erf)

		POST_OP_LABEL_LASTK_SAFE_JUMP_WITH_NEXT_PTR
	}
POST_OPS_CLIP_5x32:
	{
		__m512i min = _mm512_set1_epi32( *( int32_t* )post_ops_list_temp->op_args2 );
		__m512i max = _mm512_set1_epi32( *( int32_t* )post_ops_list_temp->op_args3 );

		// c[0, 0-15]
		CLIP_S32_AVX512(c_int32_0p0, min, max)

		// c[0, 16-31]
		CLIP_S32_AVX512(c_int32_0p1, min, max)

		// c[1, 0-15]
		CLIP_S32_AVX512(c_int32_1p0, min, max)

		// c[1, 16-31]
		CLIP_S32_AVX512(c_int32_1p1, min, max)

		// c[2, 0-15]
		CLIP_S32_AVX512(c_int32_2p0, min, max)

		// c[2, 16-31]
		CLIP_S32_AVX512(c_int32_2p1, min, max)

		// c[3, 0-15]
		CLIP_S32_AVX512(c_int32_3p0, min, max)

		// c[3, 16-31]
		CLIP_S32_AVX512(c_int32_3p1, min, max)

		// c[4, 0-15]
		CLIP_S32_AVX512(c_int32_4p0, min, max)

		// c[4, 16-31]
		CLIP_S32_AVX512(c_int32_4p1, min, max)

		POST_OP_LABEL_LASTK_SAFE_JUMP_WITH_NEXT_PTR
	}
POST_OPS_DOWNSCALE_5x32:
	{
<<<<<<< HEAD
		selector1 =
			_mm512_loadu_si512( ( float* )post_ops_list_temp->scale_factor +
							post_ops_attr.post_op_c_j + ( 0 * 16 ) );
		selector2 =
			_mm512_loadu_si512( ( float* )post_ops_list_temp->scale_factor +
							post_ops_attr.post_op_c_j + ( 1 * 16 ) );
		__m128i zero_point0 =
			_mm_loadu_si128( ( __m128i const* )
					( ( int8_t* )post_ops_list_temp->op_args1 +
					post_ops_attr.post_op_c_j + ( 0 * 16 ) ) );
		__m128i zero_point1 =
			_mm_loadu_si128( ( __m128i const* )
					( ( int8_t* )post_ops_list_temp->op_args1 +
					post_ops_attr.post_op_c_j + ( 1 * 16 ) ) );
=======
		if ( post_ops_list_temp->scale_factor_len > 1 )
		{
			selector1 =
				_mm512_loadu_si512( ( float* )post_ops_list_temp->scale_factor +
								post_ops_attr.post_op_c_j + ( 0 * 16 ) );
			selector2 =
				_mm512_loadu_si512( ( float* )post_ops_list_temp->scale_factor +
								post_ops_attr.post_op_c_j + ( 1 * 16 ) );
		}
		else if ( post_ops_list_temp->scale_factor_len == 1 )
		{
			selector1 =
				( __m512i )_mm512_set1_ps( *( ( float* )post_ops_list_temp->scale_factor ) );
			selector2 =
				( __m512i )_mm512_set1_ps( *( ( float* )post_ops_list_temp->scale_factor ) );
		}

		// Need to ensure sse not used to avoid avx512 -> sse transition.
		__m128i zero_point0 = _mm512_castsi512_si128( _mm512_setzero_si512() );
		__m128i zero_point1 = _mm512_castsi512_si128( _mm512_setzero_si512() );
		if ( *( ( dim_t* )post_ops_list_temp->op_args3 ) > 1 )
		{
			zero_point0 = _mm_loadu_si128( ( __m128i const* )
							( ( int8_t* )post_ops_list_temp->op_args1 +
							post_ops_attr.post_op_c_j + ( 0 * 16 ) ) );
			zero_point1 = _mm_loadu_si128( ( __m128i const* )
							( ( int8_t* )post_ops_list_temp->op_args1 +
							post_ops_attr.post_op_c_j + ( 1 * 16 ) ) );
		}
		else if ( *( ( dim_t* )post_ops_list_temp->op_args3 ) == 1 )
		{
			zero_point0 = _mm_maskz_set1_epi8( 0xFFFF,
							*( ( int8_t* )post_ops_list_temp->op_args1 ) );
			zero_point1 = _mm_maskz_set1_epi8( 0xFFFF,
							*( ( int8_t* )post_ops_list_temp->op_args1 ) );
		}
>>>>>>> f3c166b0

		// c[0, 0-15]
		CVT_MULRND_CVT32(c_int32_0p0,selector1,zero_point0);

		// c[0, 16-31]
		CVT_MULRND_CVT32(c_int32_0p1,selector2,zero_point1);

		// c[1, 0-15]
		CVT_MULRND_CVT32(c_int32_1p0,selector1,zero_point0);

		// c[1, 16-31]
		CVT_MULRND_CVT32(c_int32_1p1,selector2,zero_point1);

		// c[2, 0-15]
		CVT_MULRND_CVT32(c_int32_2p0,selector1,zero_point0);

		// c[2, 16-31]
		CVT_MULRND_CVT32(c_int32_2p1,selector2,zero_point1);

		// c[3, 0-15]
		CVT_MULRND_CVT32(c_int32_3p0,selector1,zero_point0);

		// c[3, 16-31]
		CVT_MULRND_CVT32(c_int32_3p1,selector2,zero_point1);

		// c[4, 0-15]
		CVT_MULRND_CVT32(c_int32_4p0,selector1,zero_point0);

		// c[4, 16-31]
		CVT_MULRND_CVT32(c_int32_4p1,selector2,zero_point1);

		POST_OP_LABEL_LASTK_SAFE_JUMP_WITH_NEXT_PTR
	}
POST_OPS_MATRIX_ADD_5x32:
	{
		dim_t ldm = *( dim_t* )post_ops_list_temp->op_args3;
		if ( post_ops_attr.c_stor_type == S8 )
		{
			int8_t* matptr = ( int8_t* )post_ops_list_temp->op_args1;

			// c[0:0-15,16-31]
			S8_S32_MATRIX_ADD_2COL(selector1,selector2,0);

			// c[1:0-15,16-31]
			S8_S32_MATRIX_ADD_2COL(selector1,selector2,1);

			// c[2:0-15,16-31]
			S8_S32_MATRIX_ADD_2COL(selector1,selector2,2);

			// c[3:0-15,16-31]
			S8_S32_MATRIX_ADD_2COL(selector1,selector2,3);

			// c[4:0-15,16-31]
			S8_S32_MATRIX_ADD_2COL(selector1,selector2,4);
		}
		else
		{
			int32_t* matptr = ( int32_t* )post_ops_list_temp->op_args1;

			// c[0:0-15,16-31]
			S32_S32_MATRIX_ADD_2COL(selector1,selector2,0);

			// c[1:0-15,16-31]
			S32_S32_MATRIX_ADD_2COL(selector1,selector2,1);

			// c[2:0-15,16-31]
			S32_S32_MATRIX_ADD_2COL(selector1,selector2,2);

			// c[3:0-15,16-31]
			S32_S32_MATRIX_ADD_2COL(selector1,selector2,3);

			// c[4:0-15,16-31]
			S32_S32_MATRIX_ADD_2COL(selector1,selector2,4);
		}

		POST_OP_LABEL_LASTK_SAFE_JUMP_WITH_NEXT_PTR
	}
POST_OPS_SWISH_5x32:
	{
		selector1 =
			_mm512_set1_epi32( *( ( int32_t* )post_ops_list_temp->op_args2 ) );
		__m512 al = _mm512_cvtepi32_ps( selector1 );

		__m512 fl_reg, al_in, r, r2, z, dn;

		// c[0, 0-15]
		SWISH_S32_AVX512(c_int32_0p0, fl_reg, al, al_in, r, r2, z, dn, selector2);

		// c[0, 16-31]
		SWISH_S32_AVX512(c_int32_0p1, fl_reg, al, al_in, r, r2, z, dn, selector2);

		// c[1, 0-15]
		SWISH_S32_AVX512(c_int32_1p0, fl_reg, al, al_in, r, r2, z, dn, selector2);

		// c[1, 16-31]
		SWISH_S32_AVX512(c_int32_1p1, fl_reg, al, al_in, r, r2, z, dn, selector2);

		// c[2, 0-15]
		SWISH_S32_AVX512(c_int32_2p0, fl_reg, al, al_in, r, r2, z, dn, selector2);

		// c[2, 16-31]
		SWISH_S32_AVX512(c_int32_2p1, fl_reg, al, al_in, r, r2, z, dn, selector2);

		// c[3, 0-15]
		SWISH_S32_AVX512(c_int32_3p0, fl_reg, al, al_in, r, r2, z, dn, selector2);

		// c[3, 16-31]
		SWISH_S32_AVX512(c_int32_3p1, fl_reg, al, al_in, r, r2, z, dn, selector2);

		// c[4, 0-15]
		SWISH_S32_AVX512(c_int32_4p0, fl_reg, al, al_in, r, r2, z, dn, selector2);

		// c[4, 16-31]
		SWISH_S32_AVX512(c_int32_4p1, fl_reg, al, al_in, r, r2, z, dn, selector2);

		POST_OP_LABEL_LASTK_SAFE_JUMP_WITH_NEXT_PTR
	}
POST_OPS_5x32_DISABLE:
	;

	if ( ( post_ops_attr.buf_downscale != NULL ) && ( post_ops_attr.is_last_k == TRUE ) )
	{
		// Generate a mask16 of all 1's.
		selector1 = _mm512_setzero_epi32();
		selector2 = _mm512_set1_epi32( 10 );
		__mmask16 mask_all1 = _mm512_cmplt_epi32_mask( selector1, selector2 );

		// Store the results in downscaled type (int8 instead of int32).
		// c[0,0-15]
		CVT_STORE_S32_S8(c_int32_0p0,0,0);

		// c[0,16-31]
		CVT_STORE_S32_S8(c_int32_0p1,0,1);

		// c[1,0-15]
		CVT_STORE_S32_S8(c_int32_1p0,1,0);

		// c[1,16-31]
		CVT_STORE_S32_S8(c_int32_1p1,1,1);

		// c[2,0-15]
		CVT_STORE_S32_S8(c_int32_2p0,2,0);

		// c[2,16-31]
		CVT_STORE_S32_S8(c_int32_2p1,2,1);

		// c[3,0-15]
		CVT_STORE_S32_S8(c_int32_3p0,3,0);

		// c[3,16-31]
		CVT_STORE_S32_S8(c_int32_3p1,3,1);

		// c[4,0-15]
		CVT_STORE_S32_S8(c_int32_4p0,4,0);

		// c[4,16-31]
		CVT_STORE_S32_S8(c_int32_4p1,4,1);
	}
	else
	{
		// Store the results.
		// c[0,0-15]
		_mm512_storeu_si512( c + ( rs_c * 0 ) + ( 0*16 ), c_int32_0p0 );

		// c[0, 16-31]
		_mm512_storeu_si512( c + ( rs_c * 0 ) + ( 1*16 ), c_int32_0p1 );

		// c[1,0-15]
		_mm512_storeu_si512( c + ( rs_c * 1 ) + ( 0*16 ), c_int32_1p0 );

		// c[1,16-31]
		_mm512_storeu_si512( c + ( rs_c * 1 ) + ( 1*16 ), c_int32_1p1 );

		// c[2,0-15]
		_mm512_storeu_si512( c + ( rs_c * 2 ) + ( 0*16 ), c_int32_2p0 );

		// c[2,16-31]
		_mm512_storeu_si512( c + ( rs_c * 2 ) + ( 1*16 ), c_int32_2p1 );

		// c[3,0-15]
		_mm512_storeu_si512( c + ( rs_c * 3 ) + ( 0*16 ), c_int32_3p0 );

		// c[3,16-31]
		_mm512_storeu_si512( c + ( rs_c * 3 ) + ( 1*16 ), c_int32_3p1 );

		// c[4,0-15]
		_mm512_storeu_si512( c + ( rs_c * 4 ) + ( 0*16 ), c_int32_4p0 );

		// c[4,16-31]
		_mm512_storeu_si512( c + ( rs_c * 4 ) + ( 1*16 ), c_int32_4p1 );
	}
}

// 4x32 int8o32 kernel
LPGEMM_MN_FRINGE_KERN(uint8_t,int8_t,int32_t,u8s8s32o32_4x32)
{
	static void* post_ops_labels[] =
						{
						  &&POST_OPS_4x32_DISABLE,
						  &&POST_OPS_BIAS_4x32,
						  &&POST_OPS_RELU_4x32,
						  &&POST_OPS_RELU_SCALE_4x32,
						  &&POST_OPS_GELU_TANH_4x32,
						  &&POST_OPS_GELU_ERF_4x32,
						  &&POST_OPS_CLIP_4x32,
						  &&POST_OPS_DOWNSCALE_4x32,
						  &&POST_OPS_MATRIX_ADD_4x32,
						  &&POST_OPS_SWISH_4x32
						};
	dim_t k_full_pieces = k0 / 4;
	dim_t k_partial_pieces = k0 % 4;

	// B matrix storage.
	__m512i b0 = _mm512_setzero_epi32();
	__m512i b1 = _mm512_setzero_epi32();

	// A matrix storage.
	__m512i a_int32_0 = _mm512_setzero_epi32();

	// Registers to use for accumulating C.
	__m512i c_int32_0p0 = _mm512_setzero_epi32();
	__m512i c_int32_0p1 = _mm512_setzero_epi32();

	__m512i c_int32_1p0 = _mm512_setzero_epi32();
	__m512i c_int32_1p1 = _mm512_setzero_epi32();

	__m512i c_int32_2p0 = _mm512_setzero_epi32();
	__m512i c_int32_2p1 = _mm512_setzero_epi32();

	__m512i c_int32_3p0 = _mm512_setzero_epi32();
	__m512i c_int32_3p1 = _mm512_setzero_epi32();

	for ( dim_t kr = 0; kr < k_full_pieces; kr += 1 )
	{
		b0 = _mm512_loadu_si512( b + ( rs_b * kr ) + ( cs_b * 0 ) );
		b1 = _mm512_loadu_si512( b + ( rs_b * kr ) + ( cs_b * 1 ) );

		// Broadcast a[0,kr:kr+4].
		a_int32_0 = _mm512_set1_epi32( *( uint32_t* )( a + ( rs_a * 0 ) + ( cs_a * kr ) ) );

		// Perform column direction mat-mul with k = 4.
		// c[0,0-31] = a[0,kr:kr+4]*b[kr:kr+4,0-31]
		c_int32_0p0 = _mm512_dpbusd_epi32( c_int32_0p0, a_int32_0, b0 );
		c_int32_0p1 = _mm512_dpbusd_epi32( c_int32_0p1, a_int32_0, b1 );

		// Broadcast a[1,kr:kr+4].
		a_int32_0 = _mm512_set1_epi32( *( uint32_t* )( a + ( rs_a * 1 ) + ( cs_a * kr ) ) );

		// Perform column direction mat-mul with k = 4.
		// c[1,0-31] = a[1,kr:kr+4]*b[kr:kr+4,0-31]
		c_int32_1p0 = _mm512_dpbusd_epi32( c_int32_1p0, a_int32_0, b0 );
		c_int32_1p1 = _mm512_dpbusd_epi32( c_int32_1p1, a_int32_0, b1 );

		// Broadcast a[2,kr:kr+4].
		a_int32_0 = _mm512_set1_epi32( *( uint32_t* )( a + ( rs_a * 2 ) + ( cs_a * kr ) ) );

		// Perform column direction mat-mul with k = 4.
		// c[2,0-31] = a[2,kr:kr+4]*b[kr:kr+4,0-31]
		c_int32_2p0 = _mm512_dpbusd_epi32( c_int32_2p0, a_int32_0, b0 );
		c_int32_2p1 = _mm512_dpbusd_epi32( c_int32_2p1, a_int32_0, b1 );

		// Broadcast a[3,kr:kr+4].
		a_int32_0 = _mm512_set1_epi32( *( uint32_t* )( a + ( rs_a * 3 ) + ( cs_a * kr ) ) );

		// Perform column direction mat-mul with k = 4.
		// c[3,0-31] = a[3,kr:kr+4]*b[kr:kr+4,0-31]
		c_int32_3p0 = _mm512_dpbusd_epi32( c_int32_3p0, a_int32_0, b0 );
		c_int32_3p1 = _mm512_dpbusd_epi32( c_int32_3p1, a_int32_0, b1 );
	}
	// Handle k remainder.
	if ( k_partial_pieces > 0 )
	{
		__m128i a_kfringe_buf;
		__mmask16 load_mask = _cvtu32_mask16( 0xFFFF >> ( 16 - k_partial_pieces ) );

		b0 = _mm512_loadu_si512( b + ( rs_b * k_full_pieces ) + ( cs_b * 0 ) );
		b1 = _mm512_loadu_si512( b + ( rs_b * k_full_pieces ) + ( cs_b * 1 ) );

		// Broadcast a[0,kr:kr+4].
		a_kfringe_buf = _mm_maskz_loadu_epi8
		(
		  load_mask,
		  ( a + ( rs_a * 0 ) + ( cs_a * k_full_pieces ) )
		);
		a_int32_0 = _mm512_broadcastd_epi32( a_kfringe_buf );

		// Perform column direction mat-mul with k = 4.
		// c[0,0-31] = a[0,kr:kr+4]*b[kr:kr+4,0-31]
		c_int32_0p0 = _mm512_dpbusd_epi32( c_int32_0p0, a_int32_0, b0 );
		c_int32_0p1 = _mm512_dpbusd_epi32( c_int32_0p1, a_int32_0, b1 );

		// Broadcast a[1,kr:kr+4].
		a_kfringe_buf = _mm_maskz_loadu_epi8
		(
		  load_mask,
		  ( a + ( rs_a * 1 ) + ( cs_a * k_full_pieces ) )
		);
		a_int32_0 = _mm512_broadcastd_epi32( a_kfringe_buf );

		// Perform column direction mat-mul with k = 4.
		// c[1,0-31] = a[1,kr:kr+4]*b[kr:kr+4,0-31]
		c_int32_1p0 = _mm512_dpbusd_epi32( c_int32_1p0, a_int32_0, b0 );
		c_int32_1p1 = _mm512_dpbusd_epi32( c_int32_1p1, a_int32_0, b1 );

		// Broadcast a[2,kr:kr+4].
		a_kfringe_buf = _mm_maskz_loadu_epi8
		(
		  load_mask,
		  ( a + ( rs_a * 2 ) + ( cs_a * k_full_pieces ) )
		);
		a_int32_0 = _mm512_broadcastd_epi32( a_kfringe_buf );

		// Perform column direction mat-mul with k = 4.
		// c[2,0-31] = a[2,kr:kr+4]*b[kr:kr+4,0-31]
		c_int32_2p0 = _mm512_dpbusd_epi32( c_int32_2p0, a_int32_0, b0 );
		c_int32_2p1 = _mm512_dpbusd_epi32( c_int32_2p1, a_int32_0, b1 );

		// Broadcast a[3,kr:kr+4].
		a_kfringe_buf = _mm_maskz_loadu_epi8
		(
		  load_mask,
		  ( a + ( rs_a * 3 ) + ( cs_a * k_full_pieces ) )
		);
		a_int32_0 = _mm512_broadcastd_epi32( a_kfringe_buf );

		// Perform column direction mat-mul with k = 4.
		// c[3,0-31] = a[3,kr:kr+4]*b[kr:kr+4,0-31]
		c_int32_3p0 = _mm512_dpbusd_epi32( c_int32_3p0, a_int32_0, b0 );
		c_int32_3p1 = _mm512_dpbusd_epi32( c_int32_3p1, a_int32_0, b1 );
	}

	// Load alpha and beta
	__m512i selector1 = _mm512_set1_epi32( alpha );
	__m512i selector2 = _mm512_set1_epi32( beta );

	if ( alpha != 1 )
	{
		// Scale by alpha
		c_int32_0p0 = _mm512_mullo_epi32( selector1, c_int32_0p0 );
		c_int32_0p1 = _mm512_mullo_epi32( selector1, c_int32_0p1 );

		c_int32_1p0 = _mm512_mullo_epi32( selector1, c_int32_1p0 );
		c_int32_1p1 = _mm512_mullo_epi32( selector1, c_int32_1p1 );

		c_int32_2p0 = _mm512_mullo_epi32( selector1, c_int32_2p0 );
		c_int32_2p1 = _mm512_mullo_epi32( selector1, c_int32_2p1 );

		c_int32_3p0 = _mm512_mullo_epi32( selector1, c_int32_3p0 );
		c_int32_3p1 = _mm512_mullo_epi32( selector1, c_int32_3p1 );
	}

	// Scale C by beta.
	if ( beta != 0 )
	{
		if ( ( post_ops_attr.buf_downscale != NULL ) &&
			 ( post_ops_attr.is_first_k == TRUE ) )
		{
			// c[0:0-15,16-31]
			S8_S32_BETA_OP2(0,0,selector1,selector2);

			// c[1:0-15,16-31]
			S8_S32_BETA_OP2(0,1,selector1,selector2);

			// c[2:0-15,16-31]
			S8_S32_BETA_OP2(0,2,selector1,selector2);

			// c[3:0-15,16-31]
			S8_S32_BETA_OP2(0,3,selector1,selector2);
		}
		else
		{
			// c[0:0-15,16-31]
			S32_S32_BETA_OP2(0,0,selector1,selector2);

			// c[1:0-15,16-31]
			S32_S32_BETA_OP2(0,1,selector1,selector2);

			// c[2:0-15,16-31]
			S32_S32_BETA_OP2(0,2,selector1,selector2);

			// c[3:0-15,16-31]
			S32_S32_BETA_OP2(0,3,selector1,selector2);
		}
	}

	// Post Ops
	lpgemm_post_op* post_ops_list_temp = post_ops_list;
	POST_OP_LABEL_LASTK_SAFE_JUMP
POST_OPS_BIAS_4x32:
	{
		selector1 =
				_mm512_loadu_si512( ( int32_t* )post_ops_list_temp->op_args1 +
								post_ops_attr.post_op_c_j + ( 0 * 16 ) );
		selector2 =
				_mm512_loadu_si512( ( int32_t* )post_ops_list_temp->op_args1 +
								post_ops_attr.post_op_c_j + ( 1 * 16 ) );

		// c[0,0-15]
		c_int32_0p0 = _mm512_add_epi32( selector1, c_int32_0p0 );

		// c[0, 16-31]
		c_int32_0p1 = _mm512_add_epi32( selector2, c_int32_0p1 );

		// c[1,0-15]
		c_int32_1p0 = _mm512_add_epi32( selector1, c_int32_1p0 );

		// c[1, 16-31]
		c_int32_1p1 = _mm512_add_epi32( selector2, c_int32_1p1 );

		// c[2,0-15]
		c_int32_2p0 = _mm512_add_epi32( selector1, c_int32_2p0 );

		// c[2, 16-31]
		c_int32_2p1 = _mm512_add_epi32( selector2, c_int32_2p1 );

		// c[3,0-15]
		c_int32_3p0 = _mm512_add_epi32( selector1, c_int32_3p0 );

		// c[3, 16-31]
		c_int32_3p1 = _mm512_add_epi32( selector2, c_int32_3p1 );

		POST_OP_LABEL_LASTK_SAFE_JUMP_WITH_NEXT_PTR
	}
POST_OPS_RELU_4x32:
	{
		selector1 = _mm512_setzero_epi32();

		// c[0,0-15]
		c_int32_0p0 = _mm512_max_epi32( selector1, c_int32_0p0 );

		// c[0, 16-31]
		c_int32_0p1 = _mm512_max_epi32( selector1, c_int32_0p1 );

		// c[1,0-15]
		c_int32_1p0 = _mm512_max_epi32( selector1, c_int32_1p0 );

		// c[1,16-31]
		c_int32_1p1 = _mm512_max_epi32( selector1, c_int32_1p1 );

		// c[2,0-15]
		c_int32_2p0 = _mm512_max_epi32( selector1, c_int32_2p0 );

		// c[2,16-31]
		c_int32_2p1 = _mm512_max_epi32( selector1, c_int32_2p1 );

		// c[3,0-15]
		c_int32_3p0 = _mm512_max_epi32( selector1, c_int32_3p0 );

		// c[3,16-31]
		c_int32_3p1 = _mm512_max_epi32( selector1, c_int32_3p1 );

		POST_OP_LABEL_LASTK_SAFE_JUMP_WITH_NEXT_PTR
	}
POST_OPS_RELU_SCALE_4x32:
	{
		selector1 = _mm512_setzero_epi32();
		selector2 =
			_mm512_set1_epi32( *( ( int32_t* )post_ops_list_temp->op_args2 ) );

		__mmask16 relu_cmp_mask;

		// c[0, 0-15]
		RELU_SCALE_OP_S32_AVX512(c_int32_0p0)

		// c[0, 16-31]
		RELU_SCALE_OP_S32_AVX512(c_int32_0p1)

		// c[1, 0-15]
		RELU_SCALE_OP_S32_AVX512(c_int32_1p0)

		// c[1, 16-31]
		RELU_SCALE_OP_S32_AVX512(c_int32_1p1)

		// c[2, 0-15]
		RELU_SCALE_OP_S32_AVX512(c_int32_2p0)

		// c[2, 16-31]
		RELU_SCALE_OP_S32_AVX512(c_int32_2p1)

		// c[3, 0-15]
		RELU_SCALE_OP_S32_AVX512(c_int32_3p0)

		// c[3, 16-31]
		RELU_SCALE_OP_S32_AVX512(c_int32_3p1)

		POST_OP_LABEL_LASTK_SAFE_JUMP_WITH_NEXT_PTR
	}
POST_OPS_GELU_TANH_4x32:
	{
		__m512 dn, z, x, r2, r, y, x_tanh;
		__m512i q;

		// c[0, 0-15]
		GELU_TANH_S32_AVX512(c_int32_0p0, y, r, r2, x, z, dn, x_tanh, q)

		// c[0, 16-31]
		GELU_TANH_S32_AVX512(c_int32_0p1, y, r, r2, x, z, dn, x_tanh, q)

		// c[1, 0-15]
		GELU_TANH_S32_AVX512(c_int32_1p0, y, r, r2, x, z, dn, x_tanh, q)

		// c[1, 16-31]
		GELU_TANH_S32_AVX512(c_int32_1p1, y, r, r2, x, z, dn, x_tanh, q)

		// c[2, 0-15]
		GELU_TANH_S32_AVX512(c_int32_2p0, y, r, r2, x, z, dn, x_tanh, q)

		// c[2, 16-31]
		GELU_TANH_S32_AVX512(c_int32_2p1, y, r, r2, x, z, dn, x_tanh, q)

		// c[3, 0-15]
		GELU_TANH_S32_AVX512(c_int32_3p0, y, r, r2, x, z, dn, x_tanh, q)

		// c[3, 16-31]
		GELU_TANH_S32_AVX512(c_int32_3p1, y, r, r2, x, z, dn, x_tanh, q)

		POST_OP_LABEL_LASTK_SAFE_JUMP_WITH_NEXT_PTR
	}
POST_OPS_GELU_ERF_4x32:
	{
		__m512 x, r, y, x_erf;

		// c[0, 0-15]
		GELU_ERF_S32_AVX512(c_int32_0p0, y, r, x, x_erf)

		// c[0, 16-31]
		GELU_ERF_S32_AVX512(c_int32_0p1, y, r, x, x_erf)

		// c[1, 0-15]
		GELU_ERF_S32_AVX512(c_int32_1p0, y, r, x, x_erf)

		// c[1, 16-31]
		GELU_ERF_S32_AVX512(c_int32_1p1, y, r, x, x_erf)

		// c[2, 0-15]
		GELU_ERF_S32_AVX512(c_int32_2p0, y, r, x, x_erf)

		// c[2, 16-31]
		GELU_ERF_S32_AVX512(c_int32_2p1, y, r, x, x_erf)

		// c[3, 0-15]
		GELU_ERF_S32_AVX512(c_int32_3p0, y, r, x, x_erf)

		// c[3, 16-31]
		GELU_ERF_S32_AVX512(c_int32_3p1, y, r, x, x_erf)

		POST_OP_LABEL_LASTK_SAFE_JUMP_WITH_NEXT_PTR
	}
POST_OPS_CLIP_4x32:
	{
		__m512i min = _mm512_set1_epi32( *( int32_t* )post_ops_list_temp->op_args2 );
		__m512i max = _mm512_set1_epi32( *( int32_t* )post_ops_list_temp->op_args3 );

		// c[0, 0-15]
		CLIP_S32_AVX512(c_int32_0p0, min, max)

		// c[0, 16-31]
		CLIP_S32_AVX512(c_int32_0p1, min, max)

		// c[1, 0-15]
		CLIP_S32_AVX512(c_int32_1p0, min, max)

		// c[1, 16-31]
		CLIP_S32_AVX512(c_int32_1p1, min, max)

		// c[2, 0-15]
		CLIP_S32_AVX512(c_int32_2p0, min, max)

		// c[2, 16-31]
		CLIP_S32_AVX512(c_int32_2p1, min, max)

		// c[3, 0-15]
		CLIP_S32_AVX512(c_int32_3p0, min, max)

		// c[3, 16-31]
		CLIP_S32_AVX512(c_int32_3p1, min, max)

		POST_OP_LABEL_LASTK_SAFE_JUMP_WITH_NEXT_PTR
	}
POST_OPS_DOWNSCALE_4x32:
	{
		if ( post_ops_list_temp->scale_factor_len > 1 )
		{
			selector1 =
				_mm512_loadu_si512( ( float* )post_ops_list_temp->scale_factor +
								post_ops_attr.post_op_c_j + ( 0 * 16 ) );
			selector2 =
				_mm512_loadu_si512( ( float* )post_ops_list_temp->scale_factor +
								post_ops_attr.post_op_c_j + ( 1 * 16 ) );
		}
		else if ( post_ops_list_temp->scale_factor_len == 1 )
		{
			selector1 =
				( __m512i )_mm512_set1_ps( *( ( float* )post_ops_list_temp->scale_factor ) );
			selector2 =
				( __m512i )_mm512_set1_ps( *( ( float* )post_ops_list_temp->scale_factor ) );
		}

		// Need to ensure sse not used to avoid avx512 -> sse transition.
		__m128i zero_point0 = _mm512_castsi512_si128( _mm512_setzero_si512() );
		__m128i zero_point1 = _mm512_castsi512_si128( _mm512_setzero_si512() );
		if ( *( ( dim_t* )post_ops_list_temp->op_args3 ) > 1 )
		{
			zero_point0 = _mm_loadu_si128( ( __m128i const* )
							( ( int8_t* )post_ops_list_temp->op_args1 +
							post_ops_attr.post_op_c_j + ( 0 * 16 ) ) );
			zero_point1 = _mm_loadu_si128( ( __m128i const* )
							( ( int8_t* )post_ops_list_temp->op_args1 +
							post_ops_attr.post_op_c_j + ( 1 * 16 ) ) );
		}
		else if ( *( ( dim_t* )post_ops_list_temp->op_args3 ) == 1 )
		{
			zero_point0 = _mm_maskz_set1_epi8( 0xFFFF,
							*( ( int8_t* )post_ops_list_temp->op_args1 ) );
			zero_point1 = _mm_maskz_set1_epi8( 0xFFFF,
							*( ( int8_t* )post_ops_list_temp->op_args1 ) );
		}

		// c[0, 0-15]
		CVT_MULRND_CVT32(c_int32_0p0,selector1,zero_point0);

		// c[0, 16-31]
		CVT_MULRND_CVT32(c_int32_0p1,selector2,zero_point1);

		// c[1, 0-15]
		CVT_MULRND_CVT32(c_int32_1p0,selector1,zero_point0);

		// c[1, 16-31]
		CVT_MULRND_CVT32(c_int32_1p1,selector2,zero_point1);

		// c[2, 0-15]
		CVT_MULRND_CVT32(c_int32_2p0,selector1,zero_point0);

		// c[2, 16-31]
		CVT_MULRND_CVT32(c_int32_2p1,selector2,zero_point1);

		// c[3, 0-15]
		CVT_MULRND_CVT32(c_int32_3p0,selector1,zero_point0);

		// c[3, 16-31]
		CVT_MULRND_CVT32(c_int32_3p1,selector2,zero_point1);

		POST_OP_LABEL_LASTK_SAFE_JUMP_WITH_NEXT_PTR
	}
POST_OPS_MATRIX_ADD_4x32:
	{
		dim_t ldm = *( dim_t* )post_ops_list_temp->op_args3;
		if ( post_ops_attr.c_stor_type == S8 )
		{
			int8_t* matptr = ( int8_t* )post_ops_list_temp->op_args1;

			// c[0:0-15,16-31]
			S8_S32_MATRIX_ADD_2COL(selector1,selector2,0);

			// c[1:0-15,16-31]
			S8_S32_MATRIX_ADD_2COL(selector1,selector2,1);

			// c[2:0-15,16-31]
			S8_S32_MATRIX_ADD_2COL(selector1,selector2,2);

			// c[3:0-15,16-31]
			S8_S32_MATRIX_ADD_2COL(selector1,selector2,3);
		}
		else
		{
			int32_t* matptr = ( int32_t* )post_ops_list_temp->op_args1;

			// c[0:0-15,16-31]
			S32_S32_MATRIX_ADD_2COL(selector1,selector2,0);

			// c[1:0-15,16-31]
			S32_S32_MATRIX_ADD_2COL(selector1,selector2,1);

			// c[2:0-15,16-31]
			S32_S32_MATRIX_ADD_2COL(selector1,selector2,2);

			// c[3:0-15,16-31]
			S32_S32_MATRIX_ADD_2COL(selector1,selector2,3);
		}

		POST_OP_LABEL_LASTK_SAFE_JUMP_WITH_NEXT_PTR
	}
POST_OPS_SWISH_4x32:
	{
		selector1 =
<<<<<<< HEAD
			_mm512_loadu_si512( ( float* )post_ops_list_temp->scale_factor +
							post_ops_attr.post_op_c_j + ( 0 * 16 ) );
		selector2 =
			_mm512_loadu_si512( ( float* )post_ops_list_temp->scale_factor +
							post_ops_attr.post_op_c_j + ( 1 * 16 ) );
		__m128i zero_point0 =
			_mm_loadu_si128( ( __m128i const* )
					( ( int8_t* )post_ops_list_temp->op_args1 +
					post_ops_attr.post_op_c_j + ( 0 * 16 ) ) );
		__m128i zero_point1 =
			_mm_loadu_si128( ( __m128i const* )
					( ( int8_t* )post_ops_list_temp->op_args1 +
					post_ops_attr.post_op_c_j + ( 1 * 16 ) ) );
=======
			_mm512_set1_epi32( *( ( int32_t* )post_ops_list_temp->op_args2 ) );
		__m512 al = _mm512_cvtepi32_ps( selector1 );

		__m512 fl_reg, al_in, r, r2, z, dn;
>>>>>>> f3c166b0

		// c[0, 0-15]
		SWISH_S32_AVX512(c_int32_0p0, fl_reg, al, al_in, r, r2, z, dn, selector2);

		// c[0, 16-31]
		SWISH_S32_AVX512(c_int32_0p1, fl_reg, al, al_in, r, r2, z, dn, selector2);

		// c[1, 0-15]
		SWISH_S32_AVX512(c_int32_1p0, fl_reg, al, al_in, r, r2, z, dn, selector2);

		// c[1, 16-31]
		SWISH_S32_AVX512(c_int32_1p1, fl_reg, al, al_in, r, r2, z, dn, selector2);

		// c[2, 0-15]
		SWISH_S32_AVX512(c_int32_2p0, fl_reg, al, al_in, r, r2, z, dn, selector2);

		// c[2, 16-31]
		SWISH_S32_AVX512(c_int32_2p1, fl_reg, al, al_in, r, r2, z, dn, selector2);

		// c[3, 0-15]
		SWISH_S32_AVX512(c_int32_3p0, fl_reg, al, al_in, r, r2, z, dn, selector2);

		// c[3, 16-31]
		SWISH_S32_AVX512(c_int32_3p1, fl_reg, al, al_in, r, r2, z, dn, selector2);

		POST_OP_LABEL_LASTK_SAFE_JUMP_WITH_NEXT_PTR
	}
POST_OPS_4x32_DISABLE:
	;

	if ( ( post_ops_attr.buf_downscale != NULL ) && ( post_ops_attr.is_last_k == TRUE ) )
	{
		// Generate a mask16 of all 1's.
		selector1 = _mm512_setzero_epi32();
		selector2 = _mm512_set1_epi32( 10 );
		__mmask16 mask_all1 = _mm512_cmplt_epi32_mask( selector1, selector2 );

		// Store the results in downscaled type (int8 instead of int32).
		// c[0,0-15]
		CVT_STORE_S32_S8(c_int32_0p0,0,0);

		// c[0,16-31]
		CVT_STORE_S32_S8(c_int32_0p1,0,1);

		// c[1,0-15]
		CVT_STORE_S32_S8(c_int32_1p0,1,0);

		// c[1,16-31]
		CVT_STORE_S32_S8(c_int32_1p1,1,1);

		// c[2,0-15]
		CVT_STORE_S32_S8(c_int32_2p0,2,0);

		// c[2,16-31]
		CVT_STORE_S32_S8(c_int32_2p1,2,1);

		// c[3,0-15]
		CVT_STORE_S32_S8(c_int32_3p0,3,0);

		// c[3,16-31]
		CVT_STORE_S32_S8(c_int32_3p1,3,1);
	}
	else
	{
		// Store the results.
		// c[0,0-15]
		_mm512_storeu_si512( c + ( rs_c * 0 ) + ( 0*16 ), c_int32_0p0 );

		// c[0, 16-31]
		_mm512_storeu_si512( c + ( rs_c * 0 ) + ( 1*16 ), c_int32_0p1 );

		// c[1,0-15]
		_mm512_storeu_si512( c + ( rs_c * 1 ) + ( 0*16 ), c_int32_1p0 );

		// c[1,16-31]
		_mm512_storeu_si512( c + ( rs_c * 1 ) + ( 1*16 ), c_int32_1p1 );

		// c[2,0-15]
		_mm512_storeu_si512( c + ( rs_c * 2 ) + ( 0*16 ), c_int32_2p0 );

		// c[2,16-31]
		_mm512_storeu_si512( c + ( rs_c * 2 ) + ( 1*16 ), c_int32_2p1 );

		// c[3,0-15]
		_mm512_storeu_si512( c + ( rs_c * 3 ) + ( 0*16 ), c_int32_3p0 );

		// c[3,16-31]
		_mm512_storeu_si512( c + ( rs_c * 3 ) + ( 1*16 ), c_int32_3p1 );
	}
}

// 3x32 int8o32 kernel
LPGEMM_MN_FRINGE_KERN(uint8_t,int8_t,int32_t,u8s8s32o32_3x32)
{
	static void* post_ops_labels[] =
						{
						  &&POST_OPS_3x32_DISABLE,
						  &&POST_OPS_BIAS_3x32,
						  &&POST_OPS_RELU_3x32,
						  &&POST_OPS_RELU_SCALE_3x32,
						  &&POST_OPS_GELU_TANH_3x32,
						  &&POST_OPS_GELU_ERF_3x32,
						  &&POST_OPS_CLIP_3x32,
						  &&POST_OPS_DOWNSCALE_3x32,
						  &&POST_OPS_MATRIX_ADD_3x32,
						  &&POST_OPS_SWISH_3x32
						};
	dim_t k_full_pieces = k0 / 4;
	dim_t k_partial_pieces = k0 % 4;

	// B matrix storage.
	__m512i b0 = _mm512_setzero_epi32();
	__m512i b1 = _mm512_setzero_epi32();

	// A matrix storage.
	__m512i a_int32_0 = _mm512_setzero_epi32();

	// Registers to use for accumulating C.
	__m512i c_int32_0p0 = _mm512_setzero_epi32();
	__m512i c_int32_0p1 = _mm512_setzero_epi32();

	__m512i c_int32_1p0 = _mm512_setzero_epi32();
	__m512i c_int32_1p1 = _mm512_setzero_epi32();

	__m512i c_int32_2p0 = _mm512_setzero_epi32();
	__m512i c_int32_2p1 = _mm512_setzero_epi32();

	for ( dim_t kr = 0; kr < k_full_pieces; kr += 1 )
	{
		b0 = _mm512_loadu_si512( b + ( rs_b * kr ) + ( cs_b * 0 ) );
		b1 = _mm512_loadu_si512( b + ( rs_b * kr ) + ( cs_b * 1 ) );

		// Broadcast a[0,kr:kr+4].
		a_int32_0 = _mm512_set1_epi32( *( uint32_t* )( a + ( rs_a * 0 ) + ( cs_a * kr ) ) );

		// Perform column direction mat-mul with k = 4.
		// c[0,0-31] = a[0,kr:kr+4]*b[kr:kr+4,0-31]
		c_int32_0p0 = _mm512_dpbusd_epi32( c_int32_0p0, a_int32_0, b0 );
		c_int32_0p1 = _mm512_dpbusd_epi32( c_int32_0p1, a_int32_0, b1 );

		// Broadcast a[1,kr:kr+4].
		a_int32_0 = _mm512_set1_epi32( *( uint32_t* )( a + ( rs_a * 1 ) + ( cs_a * kr ) ) );

		// Perform column direction mat-mul with k = 4.
		// c[1,0-31] = a[1,kr:kr+4]*b[kr:kr+4,0-31]
		c_int32_1p0 = _mm512_dpbusd_epi32( c_int32_1p0, a_int32_0, b0 );
		c_int32_1p1 = _mm512_dpbusd_epi32( c_int32_1p1, a_int32_0, b1 );

		// Broadcast a[2,kr:kr+4].
		a_int32_0 = _mm512_set1_epi32( *( uint32_t* )( a + ( rs_a * 2 ) + ( cs_a * kr ) ) );

		// Perform column direction mat-mul with k = 4.
		// c[2,0-31] = a[2,kr:kr+4]*b[kr:kr+4,0-31]
		c_int32_2p0 = _mm512_dpbusd_epi32( c_int32_2p0, a_int32_0, b0 );
		c_int32_2p1 = _mm512_dpbusd_epi32( c_int32_2p1, a_int32_0, b1 );
	}
	// Handle k remainder.
	if ( k_partial_pieces > 0 )
	{
		__m128i a_kfringe_buf;
		__mmask16 load_mask = _cvtu32_mask16( 0xFFFF >> ( 16 - k_partial_pieces ) );

		b0 = _mm512_loadu_si512( b + ( rs_b * k_full_pieces ) + ( cs_b * 0 ) );
		b1 = _mm512_loadu_si512( b + ( rs_b * k_full_pieces ) + ( cs_b * 1 ) );

		// Broadcast a[0,kr:kr+4].
		a_kfringe_buf = _mm_maskz_loadu_epi8
		(
		  load_mask,
		  ( a + ( rs_a * 0 ) + ( cs_a * k_full_pieces ) )
		);
		a_int32_0 = _mm512_broadcastd_epi32( a_kfringe_buf );

		// Perform column direction mat-mul with k = 4.
		// c[0,0-31] = a[0,kr:kr+4]*b[kr:kr+4,0-31]
		c_int32_0p0 = _mm512_dpbusd_epi32( c_int32_0p0, a_int32_0, b0 );
		c_int32_0p1 = _mm512_dpbusd_epi32( c_int32_0p1, a_int32_0, b1 );

		// Broadcast a[1,kr:kr+4].
		a_kfringe_buf = _mm_maskz_loadu_epi8
		(
		  load_mask,
		  ( a + ( rs_a * 1 ) + ( cs_a * k_full_pieces ) )
		);
		a_int32_0 = _mm512_broadcastd_epi32( a_kfringe_buf );

		// Perform column direction mat-mul with k = 4.
		// c[1,0-31] = a[1,kr:kr+4]*b[kr:kr+4,0-31]
		c_int32_1p0 = _mm512_dpbusd_epi32( c_int32_1p0, a_int32_0, b0 );
		c_int32_1p1 = _mm512_dpbusd_epi32( c_int32_1p1, a_int32_0, b1 );

		// Broadcast a[2,kr:kr+4].
		a_kfringe_buf = _mm_maskz_loadu_epi8
		(
		  load_mask,
		  ( a + ( rs_a * 2 ) + ( cs_a * k_full_pieces ) )
		);
		a_int32_0 = _mm512_broadcastd_epi32( a_kfringe_buf );

		// Perform column direction mat-mul with k = 4.
		// c[2,0-31] = a[2,kr:kr+4]*b[kr:kr+4,0-31]
		c_int32_2p0 = _mm512_dpbusd_epi32( c_int32_2p0, a_int32_0, b0 );
		c_int32_2p1 = _mm512_dpbusd_epi32( c_int32_2p1, a_int32_0, b1 );
	}

	// Load alpha and beta
	__m512i selector1 = _mm512_set1_epi32( alpha );
	__m512i selector2 = _mm512_set1_epi32( beta );

	if ( alpha != 1 )
	{
		// Scale by alpha
		c_int32_0p0 = _mm512_mullo_epi32( selector1, c_int32_0p0 );
		c_int32_0p1 = _mm512_mullo_epi32( selector1, c_int32_0p1 );

		c_int32_1p0 = _mm512_mullo_epi32( selector1, c_int32_1p0 );
		c_int32_1p1 = _mm512_mullo_epi32( selector1, c_int32_1p1 );

		c_int32_2p0 = _mm512_mullo_epi32( selector1, c_int32_2p0 );
		c_int32_2p1 = _mm512_mullo_epi32( selector1, c_int32_2p1 );
	}

	// Scale C by beta.
	if ( beta != 0 )
	{
		if ( ( post_ops_attr.buf_downscale != NULL ) &&
			 ( post_ops_attr.is_first_k == TRUE ) )
		{
			// c[0:0-15,16-31]
			S8_S32_BETA_OP2(0,0,selector1,selector2);

			// c[1:0-15,16-31]
			S8_S32_BETA_OP2(0,1,selector1,selector2);

			// c[2:0-15,16-31]
			S8_S32_BETA_OP2(0,2,selector1,selector2);
		}
		else
		{
			// c[0:0-15,16-31]
			S32_S32_BETA_OP2(0,0,selector1,selector2);

			// c[1:0-15,16-31]
			S32_S32_BETA_OP2(0,1,selector1,selector2);

			// c[2:0-15,16-31]
			S32_S32_BETA_OP2(0,2,selector1,selector2);
		}
	}

	// Post Ops
	lpgemm_post_op* post_ops_list_temp = post_ops_list;
	POST_OP_LABEL_LASTK_SAFE_JUMP
POST_OPS_BIAS_3x32:
	{
		selector1 =
				_mm512_loadu_si512( ( int32_t* )post_ops_list_temp->op_args1 +
								post_ops_attr.post_op_c_j + ( 0 * 16 ) );
		selector2 =
				_mm512_loadu_si512( ( int32_t* )post_ops_list_temp->op_args1 +
								post_ops_attr.post_op_c_j + ( 1 * 16 ) );

		// c[0,0-15]
		c_int32_0p0 = _mm512_add_epi32( selector1, c_int32_0p0 );

		// c[0, 16-31]
		c_int32_0p1 = _mm512_add_epi32( selector2, c_int32_0p1 );

		// c[1,0-15]
		c_int32_1p0 = _mm512_add_epi32( selector1, c_int32_1p0 );

		// c[1, 16-31]
		c_int32_1p1 = _mm512_add_epi32( selector2, c_int32_1p1 );

		// c[2,0-15]
		c_int32_2p0 = _mm512_add_epi32( selector1, c_int32_2p0 );

		// c[2, 16-31]
		c_int32_2p1 = _mm512_add_epi32( selector2, c_int32_2p1 );

		POST_OP_LABEL_LASTK_SAFE_JUMP_WITH_NEXT_PTR
	}
POST_OPS_RELU_3x32:
	{
		selector1 = _mm512_setzero_epi32();

		// c[0,0-15]
		c_int32_0p0 = _mm512_max_epi32( selector1, c_int32_0p0 );

		// c[0, 16-31]
		c_int32_0p1 = _mm512_max_epi32( selector1, c_int32_0p1 );

		// c[1,0-15]
		c_int32_1p0 = _mm512_max_epi32( selector1, c_int32_1p0 );

		// c[1,16-31]
		c_int32_1p1 = _mm512_max_epi32( selector1, c_int32_1p1 );

		// c[2,0-15]
		c_int32_2p0 = _mm512_max_epi32( selector1, c_int32_2p0 );

		// c[2,16-31]
		c_int32_2p1 = _mm512_max_epi32( selector1, c_int32_2p1 );

		POST_OP_LABEL_LASTK_SAFE_JUMP_WITH_NEXT_PTR
	}
POST_OPS_RELU_SCALE_3x32:
	{
		selector1 = _mm512_setzero_epi32();
		selector2 =
			_mm512_set1_epi32( *( ( int32_t* )post_ops_list_temp->op_args2 ) );

		__mmask16 relu_cmp_mask;

		// c[0, 0-15]
		RELU_SCALE_OP_S32_AVX512(c_int32_0p0)

		// c[0, 16-31]
		RELU_SCALE_OP_S32_AVX512(c_int32_0p1)

		// c[1, 0-15]
		RELU_SCALE_OP_S32_AVX512(c_int32_1p0)

		// c[1, 16-31]
		RELU_SCALE_OP_S32_AVX512(c_int32_1p1)

		// c[2, 0-15]
		RELU_SCALE_OP_S32_AVX512(c_int32_2p0)

		// c[2, 16-31]
		RELU_SCALE_OP_S32_AVX512(c_int32_2p1)

		POST_OP_LABEL_LASTK_SAFE_JUMP_WITH_NEXT_PTR
	}
POST_OPS_GELU_TANH_3x32:
	{
		__m512 dn, z, x, r2, r, y, x_tanh;
		__m512i q;

		// c[0, 0-15]
		GELU_TANH_S32_AVX512(c_int32_0p0, y, r, r2, x, z, dn, x_tanh, q)

		// c[0, 16-31]
		GELU_TANH_S32_AVX512(c_int32_0p1, y, r, r2, x, z, dn, x_tanh, q)

		// c[1, 0-15]
		GELU_TANH_S32_AVX512(c_int32_1p0, y, r, r2, x, z, dn, x_tanh, q)

		// c[1, 16-31]
		GELU_TANH_S32_AVX512(c_int32_1p1, y, r, r2, x, z, dn, x_tanh, q)

		// c[2, 0-15]
		GELU_TANH_S32_AVX512(c_int32_2p0, y, r, r2, x, z, dn, x_tanh, q)

		// c[2, 16-31]
		GELU_TANH_S32_AVX512(c_int32_2p1, y, r, r2, x, z, dn, x_tanh, q)

		POST_OP_LABEL_LASTK_SAFE_JUMP_WITH_NEXT_PTR
	}
POST_OPS_GELU_ERF_3x32:
	{
		__m512 x, r, y, x_erf;

		// c[0, 0-15]
		GELU_ERF_S32_AVX512(c_int32_0p0, y, r, x, x_erf)

		// c[0, 16-31]
		GELU_ERF_S32_AVX512(c_int32_0p1, y, r, x, x_erf)

		// c[1, 0-15]
		GELU_ERF_S32_AVX512(c_int32_1p0, y, r, x, x_erf)

		// c[1, 16-31]
		GELU_ERF_S32_AVX512(c_int32_1p1, y, r, x, x_erf)

		// c[2, 0-15]
		GELU_ERF_S32_AVX512(c_int32_2p0, y, r, x, x_erf)

		// c[2, 16-31]
		GELU_ERF_S32_AVX512(c_int32_2p1, y, r, x, x_erf)

		POST_OP_LABEL_LASTK_SAFE_JUMP_WITH_NEXT_PTR
	}
POST_OPS_CLIP_3x32:
	{
		__m512i min = _mm512_set1_epi32( *( int32_t* )post_ops_list_temp->op_args2 );
		__m512i max = _mm512_set1_epi32( *( int32_t* )post_ops_list_temp->op_args3 );

		// c[0, 0-15]
		CLIP_S32_AVX512(c_int32_0p0, min, max)

		// c[0, 16-31]
		CLIP_S32_AVX512(c_int32_0p1, min, max)

		// c[1, 0-15]
		CLIP_S32_AVX512(c_int32_1p0, min, max)

		// c[1, 16-31]
		CLIP_S32_AVX512(c_int32_1p1, min, max)

		// c[2, 0-15]
		CLIP_S32_AVX512(c_int32_2p0, min, max)

		// c[2, 16-31]
		CLIP_S32_AVX512(c_int32_2p1, min, max)

		POST_OP_LABEL_LASTK_SAFE_JUMP_WITH_NEXT_PTR
	}
POST_OPS_DOWNSCALE_3x32:
	{
<<<<<<< HEAD
		selector1 =
			_mm512_loadu_si512( ( float* )post_ops_list_temp->scale_factor +
							post_ops_attr.post_op_c_j + ( 0 * 16 ) );
		selector2 =
			_mm512_loadu_si512( ( float* )post_ops_list_temp->scale_factor +
							post_ops_attr.post_op_c_j + ( 1 * 16 ) );
		__m128i zero_point0 =
			_mm_loadu_si128( ( __m128i const* )
					( ( int8_t* )post_ops_list_temp->op_args1 +
					post_ops_attr.post_op_c_j + ( 0 * 16 ) ) );
		__m128i zero_point1 =
			_mm_loadu_si128( ( __m128i const* )
					( ( int8_t* )post_ops_list_temp->op_args1 +
					post_ops_attr.post_op_c_j + ( 1 * 16 ) ) );
=======
		if ( post_ops_list_temp->scale_factor_len > 1 )
		{
			selector1 =
				_mm512_loadu_si512( ( float* )post_ops_list_temp->scale_factor +
								post_ops_attr.post_op_c_j + ( 0 * 16 ) );
			selector2 =
				_mm512_loadu_si512( ( float* )post_ops_list_temp->scale_factor +
								post_ops_attr.post_op_c_j + ( 1 * 16 ) );
		}
		else if ( post_ops_list_temp->scale_factor_len == 1 )
		{
			selector1 =
				( __m512i )_mm512_set1_ps( *( ( float* )post_ops_list_temp->scale_factor ) );
			selector2 =
				( __m512i )_mm512_set1_ps( *( ( float* )post_ops_list_temp->scale_factor ) );
		}

		// Need to ensure sse not used to avoid avx512 -> sse transition.
		__m128i zero_point0 = _mm512_castsi512_si128( _mm512_setzero_si512() );
		__m128i zero_point1 = _mm512_castsi512_si128( _mm512_setzero_si512() );
		if ( *( ( dim_t* )post_ops_list_temp->op_args3 ) > 1 )
		{
			zero_point0 = _mm_loadu_si128( ( __m128i const* )
							( ( int8_t* )post_ops_list_temp->op_args1 +
							post_ops_attr.post_op_c_j + ( 0 * 16 ) ) );
			zero_point1 = _mm_loadu_si128( ( __m128i const* )
							( ( int8_t* )post_ops_list_temp->op_args1 +
							post_ops_attr.post_op_c_j + ( 1 * 16 ) ) );
		}
		else if ( *( ( dim_t* )post_ops_list_temp->op_args3 ) == 1 )
		{
			zero_point0 = _mm_maskz_set1_epi8( 0xFFFF,
							*( ( int8_t* )post_ops_list_temp->op_args1 ) );
			zero_point1 = _mm_maskz_set1_epi8( 0xFFFF,
							*( ( int8_t* )post_ops_list_temp->op_args1 ) );
		}
>>>>>>> f3c166b0

		// c[0, 0-15]
		CVT_MULRND_CVT32(c_int32_0p0,selector1,zero_point0);

		// c[0, 16-31]
		CVT_MULRND_CVT32(c_int32_0p1,selector2,zero_point1);

		// c[1, 0-15]
		CVT_MULRND_CVT32(c_int32_1p0,selector1,zero_point0);

		// c[1, 16-31]
		CVT_MULRND_CVT32(c_int32_1p1,selector2,zero_point1);

		// c[2, 0-15]
		CVT_MULRND_CVT32(c_int32_2p0,selector1,zero_point0);

		// c[2, 16-31]
		CVT_MULRND_CVT32(c_int32_2p1,selector2,zero_point1);

		POST_OP_LABEL_LASTK_SAFE_JUMP_WITH_NEXT_PTR
	}
POST_OPS_MATRIX_ADD_3x32:
	{
		dim_t ldm = *( dim_t* )post_ops_list_temp->op_args3;
		if ( post_ops_attr.c_stor_type == S8 )
		{
			int8_t* matptr = ( int8_t* )post_ops_list_temp->op_args1;

			// c[0:0-15,16-31]
			S8_S32_MATRIX_ADD_2COL(selector1,selector2,0);

			// c[1:0-15,16-31]
			S8_S32_MATRIX_ADD_2COL(selector1,selector2,1);

			// c[2:0-15,16-31]
			S8_S32_MATRIX_ADD_2COL(selector1,selector2,2);
		}
		else
		{
			int32_t* matptr = ( int32_t* )post_ops_list_temp->op_args1;

			// c[0:0-15,16-31]
			S32_S32_MATRIX_ADD_2COL(selector1,selector2,0);

			// c[1:0-15,16-31]
			S32_S32_MATRIX_ADD_2COL(selector1,selector2,1);

			// c[2:0-15,16-31]
			S32_S32_MATRIX_ADD_2COL(selector1,selector2,2);
		}

		POST_OP_LABEL_LASTK_SAFE_JUMP_WITH_NEXT_PTR
	}
POST_OPS_SWISH_3x32:
	{
		selector1 =
			_mm512_set1_epi32( *( ( int32_t* )post_ops_list_temp->op_args2 ) );
		__m512 al = _mm512_cvtepi32_ps( selector1 );

		__m512 fl_reg, al_in, r, r2, z, dn;

		// c[0, 0-15]
		SWISH_S32_AVX512(c_int32_0p0, fl_reg, al, al_in, r, r2, z, dn, selector2);

		// c[0, 16-31]
		SWISH_S32_AVX512(c_int32_0p1, fl_reg, al, al_in, r, r2, z, dn, selector2);

		// c[1, 0-15]
		SWISH_S32_AVX512(c_int32_1p0, fl_reg, al, al_in, r, r2, z, dn, selector2);

		// c[1, 16-31]
		SWISH_S32_AVX512(c_int32_1p1, fl_reg, al, al_in, r, r2, z, dn, selector2);

		// c[2, 0-15]
		SWISH_S32_AVX512(c_int32_2p0, fl_reg, al, al_in, r, r2, z, dn, selector2);

		// c[2, 16-31]
		SWISH_S32_AVX512(c_int32_2p1, fl_reg, al, al_in, r, r2, z, dn, selector2);

		POST_OP_LABEL_LASTK_SAFE_JUMP_WITH_NEXT_PTR
	}
POST_OPS_3x32_DISABLE:
	;

	if ( ( post_ops_attr.buf_downscale != NULL ) && ( post_ops_attr.is_last_k == TRUE ) )
	{
		// Generate a mask16 of all 1's.
		selector1 = _mm512_setzero_epi32();
		selector2 = _mm512_set1_epi32( 10 );
		__mmask16 mask_all1 = _mm512_cmplt_epi32_mask( selector1, selector2 );

		// Store the results in downscaled type (int8 instead of int32).
		// c[0,0-15]
		CVT_STORE_S32_S8(c_int32_0p0,0,0);

		// c[0,16-31]
		CVT_STORE_S32_S8(c_int32_0p1,0,1);

		// c[1,0-15]
		CVT_STORE_S32_S8(c_int32_1p0,1,0);

		// c[1,16-31]
		CVT_STORE_S32_S8(c_int32_1p1,1,1);

		// c[2,0-15]
		CVT_STORE_S32_S8(c_int32_2p0,2,0);

		// c[2,16-31]
		CVT_STORE_S32_S8(c_int32_2p1,2,1);
	}
	else
	{
		// Store the results.
		// c[0,0-15]
		_mm512_storeu_si512( c + ( rs_c * 0 ) + ( 0*16 ), c_int32_0p0 );

		// c[0, 16-31]
		_mm512_storeu_si512( c + ( rs_c * 0 ) + ( 1*16 ), c_int32_0p1 );

		// c[1,0-15]
		_mm512_storeu_si512( c + ( rs_c * 1 ) + ( 0*16 ), c_int32_1p0 );

		// c[1,16-31]
		_mm512_storeu_si512( c + ( rs_c * 1 ) + ( 1*16 ), c_int32_1p1 );

		// c[2,0-15]
		_mm512_storeu_si512( c + ( rs_c * 2 ) + ( 0*16 ), c_int32_2p0 );

		// c[2,16-31]
		_mm512_storeu_si512( c + ( rs_c * 2 ) + ( 1*16 ), c_int32_2p1 );
	}
}

// 2x32 int8o32 kernel
LPGEMM_MN_FRINGE_KERN(uint8_t,int8_t,int32_t,u8s8s32o32_2x32)
{
	static void* post_ops_labels[] =
						{
						  &&POST_OPS_2x32_DISABLE,
						  &&POST_OPS_BIAS_2x32,
						  &&POST_OPS_RELU_2x32,
						  &&POST_OPS_RELU_SCALE_2x32,
						  &&POST_OPS_GELU_TANH_2x32,
						  &&POST_OPS_GELU_ERF_2x32,
						  &&POST_OPS_CLIP_2x32,
						  &&POST_OPS_DOWNSCALE_2x32,
						  &&POST_OPS_MATRIX_ADD_2x32,
						  &&POST_OPS_SWISH_2x32
						};
	dim_t k_full_pieces = k0 / 4;
	dim_t k_partial_pieces = k0 % 4;

	// B matrix storage.
	__m512i b0 = _mm512_setzero_epi32();
	__m512i b1 = _mm512_setzero_epi32();

	// A matrix storage.
	__m512i a_int32_0 = _mm512_setzero_epi32();

	// Registers to use for accumulating C.
	__m512i c_int32_0p0 = _mm512_setzero_epi32();
	__m512i c_int32_0p1 = _mm512_setzero_epi32();

	__m512i c_int32_1p0 = _mm512_setzero_epi32();
	__m512i c_int32_1p1 = _mm512_setzero_epi32();

	for ( dim_t kr = 0; kr < k_full_pieces; kr += 1 )
	{
		b0 = _mm512_loadu_si512( b + ( rs_b * kr ) + ( cs_b * 0 ) );
		b1 = _mm512_loadu_si512( b + ( rs_b * kr ) + ( cs_b * 1 ) );

		// Broadcast a[0,kr:kr+4].
		a_int32_0 = _mm512_set1_epi32( *( uint32_t* )( a + ( rs_a * 0 ) + ( cs_a * kr ) ) );

		// Perform column direction mat-mul with k = 4.
		// c[0,0-31] = a[0,kr:kr+4]*b[kr:kr+4,0-31]
		c_int32_0p0 = _mm512_dpbusd_epi32( c_int32_0p0, a_int32_0, b0 );
		c_int32_0p1 = _mm512_dpbusd_epi32( c_int32_0p1, a_int32_0, b1 );

		// Broadcast a[1,kr:kr+4].
		a_int32_0 = _mm512_set1_epi32( *( uint32_t* )( a + ( rs_a * 1 ) + ( cs_a * kr ) ) );

		// Perform column direction mat-mul with k = 4.
		// c[1,0-31] = a[1,kr:kr+4]*b[kr:kr+4,0-31]
		c_int32_1p0 = _mm512_dpbusd_epi32( c_int32_1p0, a_int32_0, b0 );
		c_int32_1p1 = _mm512_dpbusd_epi32( c_int32_1p1, a_int32_0, b1 );
	}
	// Handle k remainder.
	if ( k_partial_pieces > 0 )
	{
		__m128i a_kfringe_buf;
		__mmask16 load_mask = _cvtu32_mask16( 0xFFFF >> ( 16 - k_partial_pieces ) );

		b0 = _mm512_loadu_si512( b + ( rs_b * k_full_pieces ) + ( cs_b * 0 ) );
		b1 = _mm512_loadu_si512( b + ( rs_b * k_full_pieces ) + ( cs_b * 1 ) );

		// Broadcast a[0,kr:kr+4].
		a_kfringe_buf = _mm_maskz_loadu_epi8
		(
		  load_mask,
		  ( a + ( rs_a * 0 ) + ( cs_a * k_full_pieces ) )
		);
		a_int32_0 = _mm512_broadcastd_epi32( a_kfringe_buf );

		// Perform column direction mat-mul with k = 4.
		// c[0,0-31] = a[0,kr:kr+4]*b[kr:kr+4,0-31]
		c_int32_0p0 = _mm512_dpbusd_epi32( c_int32_0p0, a_int32_0, b0 );
		c_int32_0p1 = _mm512_dpbusd_epi32( c_int32_0p1, a_int32_0, b1 );

		// Broadcast a[1,kr:kr+4].
		a_kfringe_buf = _mm_maskz_loadu_epi8
		(
		  load_mask,
		  ( a + ( rs_a * 1 ) + ( cs_a * k_full_pieces ) )
		);
		a_int32_0 = _mm512_broadcastd_epi32( a_kfringe_buf );

		// Perform column direction mat-mul with k = 4.
		// c[1,0-31] = a[1,kr:kr+4]*b[kr:kr+4,0-31]
		c_int32_1p0 = _mm512_dpbusd_epi32( c_int32_1p0, a_int32_0, b0 );
		c_int32_1p1 = _mm512_dpbusd_epi32( c_int32_1p1, a_int32_0, b1 );
	}

	// Load alpha and beta
	__m512i selector1 = _mm512_set1_epi32( alpha );
	__m512i selector2 = _mm512_set1_epi32( beta );

	if ( alpha != 1 )
	{
		// Scale by alpha
		c_int32_0p0 = _mm512_mullo_epi32( selector1, c_int32_0p0 );
		c_int32_0p1 = _mm512_mullo_epi32( selector1, c_int32_0p1 );

		c_int32_1p0 = _mm512_mullo_epi32( selector1, c_int32_1p0 );
		c_int32_1p1 = _mm512_mullo_epi32( selector1, c_int32_1p1 );
	}

	// Scale C by beta.
	if ( beta != 0 )
	{
		if ( ( post_ops_attr.buf_downscale != NULL ) &&
			 ( post_ops_attr.is_first_k == TRUE ) )
		{
			// c[0:0-15,16-31]
			S8_S32_BETA_OP2(0,0,selector1,selector2);

			// c[1:0-15,16-31]
			S8_S32_BETA_OP2(0,1,selector1,selector2);
		}
		else
		{
			// c[0:0-15,16-31]
			S32_S32_BETA_OP2(0,0,selector1,selector2);

			// c[1:0-15,16-31]
			S32_S32_BETA_OP2(0,1,selector1,selector2);
		}
	}

	// Post Ops
	lpgemm_post_op* post_ops_list_temp = post_ops_list;
	POST_OP_LABEL_LASTK_SAFE_JUMP
POST_OPS_BIAS_2x32:
	{
		selector1 =
				_mm512_loadu_si512( ( int32_t* )post_ops_list_temp->op_args1 +
								post_ops_attr.post_op_c_j + ( 0 * 16 ) );
		selector2 =
				_mm512_loadu_si512( ( int32_t* )post_ops_list_temp->op_args1 +
								post_ops_attr.post_op_c_j + ( 1 * 16 ) );

		// c[0,0-15]
		c_int32_0p0 = _mm512_add_epi32( selector1, c_int32_0p0 );

		// c[0, 16-31]
		c_int32_0p1 = _mm512_add_epi32( selector2, c_int32_0p1 );

		// c[1,0-15]
		c_int32_1p0 = _mm512_add_epi32( selector1, c_int32_1p0 );

		// c[1, 16-31]
		c_int32_1p1 = _mm512_add_epi32( selector2, c_int32_1p1 );

		POST_OP_LABEL_LASTK_SAFE_JUMP_WITH_NEXT_PTR
	}
POST_OPS_RELU_2x32:
	{
		selector1 = _mm512_setzero_epi32();

		// c[0,0-15]
		c_int32_0p0 = _mm512_max_epi32( selector1, c_int32_0p0 );

		// c[0, 16-31]
		c_int32_0p1 = _mm512_max_epi32( selector1, c_int32_0p1 );

		// c[1,0-15]
		c_int32_1p0 = _mm512_max_epi32( selector1, c_int32_1p0 );

		// c[1,16-31]
		c_int32_1p1 = _mm512_max_epi32( selector1, c_int32_1p1 );

		POST_OP_LABEL_LASTK_SAFE_JUMP_WITH_NEXT_PTR
	}
POST_OPS_RELU_SCALE_2x32:
	{
		selector1 = _mm512_setzero_epi32();
		selector2 =
			_mm512_set1_epi32( *( ( int32_t* )post_ops_list_temp->op_args2 ) );

		__mmask16 relu_cmp_mask;

		// c[0, 0-15]
		RELU_SCALE_OP_S32_AVX512(c_int32_0p0)

		// c[0, 16-31]
		RELU_SCALE_OP_S32_AVX512(c_int32_0p1)

		// c[1, 0-15]
		RELU_SCALE_OP_S32_AVX512(c_int32_1p0)

		// c[1, 16-31]
		RELU_SCALE_OP_S32_AVX512(c_int32_1p1)

		POST_OP_LABEL_LASTK_SAFE_JUMP_WITH_NEXT_PTR
	}
POST_OPS_GELU_TANH_2x32:
	{
		__m512 dn, z, x, r2, r, y, x_tanh;
		__m512i q;

		// c[0, 0-15]
		GELU_TANH_S32_AVX512(c_int32_0p0, y, r, r2, x, z, dn, x_tanh, q)

		// c[0, 16-31]
		GELU_TANH_S32_AVX512(c_int32_0p1, y, r, r2, x, z, dn, x_tanh, q)

		// c[1, 0-15]
		GELU_TANH_S32_AVX512(c_int32_1p0, y, r, r2, x, z, dn, x_tanh, q)

		// c[1, 16-31]
		GELU_TANH_S32_AVX512(c_int32_1p1, y, r, r2, x, z, dn, x_tanh, q)

		POST_OP_LABEL_LASTK_SAFE_JUMP_WITH_NEXT_PTR
	}
POST_OPS_GELU_ERF_2x32:
	{
		__m512 x, r, y, x_erf;

		// c[0, 0-15]
		GELU_ERF_S32_AVX512(c_int32_0p0, y, r, x, x_erf)

		// c[0, 16-31]
		GELU_ERF_S32_AVX512(c_int32_0p1, y, r, x, x_erf)

		// c[1, 0-15]
		GELU_ERF_S32_AVX512(c_int32_1p0, y, r, x, x_erf)

		// c[1, 16-31]
		GELU_ERF_S32_AVX512(c_int32_1p1, y, r, x, x_erf)

		POST_OP_LABEL_LASTK_SAFE_JUMP_WITH_NEXT_PTR
	}
POST_OPS_CLIP_2x32:
	{
		__m512i min = _mm512_set1_epi32( *( int32_t* )post_ops_list_temp->op_args2 );
		__m512i max = _mm512_set1_epi32( *( int32_t* )post_ops_list_temp->op_args3 );

		// c[0, 0-15]
		CLIP_S32_AVX512(c_int32_0p0, min, max)

		// c[0, 16-31]
		CLIP_S32_AVX512(c_int32_0p1, min, max)

		// c[1, 0-15]
		CLIP_S32_AVX512(c_int32_1p0, min, max)

		// c[1, 16-31]
		CLIP_S32_AVX512(c_int32_1p1, min, max)

		POST_OP_LABEL_LASTK_SAFE_JUMP_WITH_NEXT_PTR
	}
POST_OPS_DOWNSCALE_2x32:
	{
<<<<<<< HEAD
		selector1 =
			_mm512_loadu_si512( ( float* )post_ops_list_temp->scale_factor +
							post_ops_attr.post_op_c_j + ( 0 * 16 ) );
		selector2 =
			_mm512_loadu_si512( ( float* )post_ops_list_temp->scale_factor +
							post_ops_attr.post_op_c_j + ( 1 * 16 ) );
		__m128i zero_point0 =
			_mm_loadu_si128( ( __m128i const* )
					( ( int8_t* )post_ops_list_temp->op_args1 +
					post_ops_attr.post_op_c_j + ( 0 * 16 ) ) );
		__m128i zero_point1 =
			_mm_loadu_si128( ( __m128i const* )
					( ( int8_t* )post_ops_list_temp->op_args1 +
					post_ops_attr.post_op_c_j + ( 1 * 16 ) ) );
=======
		if ( post_ops_list_temp->scale_factor_len > 1 )
		{
			selector1 =
				_mm512_loadu_si512( ( float* )post_ops_list_temp->scale_factor +
								post_ops_attr.post_op_c_j + ( 0 * 16 ) );
			selector2 =
				_mm512_loadu_si512( ( float* )post_ops_list_temp->scale_factor +
								post_ops_attr.post_op_c_j + ( 1 * 16 ) );
		}
		else if ( post_ops_list_temp->scale_factor_len == 1 )
		{
			selector1 =
				( __m512i )_mm512_set1_ps( *( ( float* )post_ops_list_temp->scale_factor ) );
			selector2 =
				( __m512i )_mm512_set1_ps( *( ( float* )post_ops_list_temp->scale_factor ) );
		}

		// Need to ensure sse not used to avoid avx512 -> sse transition.
		__m128i zero_point0 = _mm512_castsi512_si128( _mm512_setzero_si512() );
		__m128i zero_point1 = _mm512_castsi512_si128( _mm512_setzero_si512() );
		if ( *( ( dim_t* )post_ops_list_temp->op_args3 ) > 1 )
		{
			zero_point0 = _mm_loadu_si128( ( __m128i const* )
							( ( int8_t* )post_ops_list_temp->op_args1 +
							post_ops_attr.post_op_c_j + ( 0 * 16 ) ) );
			zero_point1 = _mm_loadu_si128( ( __m128i const* )
							( ( int8_t* )post_ops_list_temp->op_args1 +
							post_ops_attr.post_op_c_j + ( 1 * 16 ) ) );
		}
		else if ( *( ( dim_t* )post_ops_list_temp->op_args3 ) == 1 )
		{
			zero_point0 = _mm_maskz_set1_epi8( 0xFFFF,
							*( ( int8_t* )post_ops_list_temp->op_args1 ) );
			zero_point1 = _mm_maskz_set1_epi8( 0xFFFF,
							*( ( int8_t* )post_ops_list_temp->op_args1 ) );
		}
>>>>>>> f3c166b0

		// c[0, 0-15]
		CVT_MULRND_CVT32(c_int32_0p0,selector1,zero_point0);

		// c[0, 16-31]
		CVT_MULRND_CVT32(c_int32_0p1,selector2,zero_point1);

		// c[1, 0-15]
		CVT_MULRND_CVT32(c_int32_1p0,selector1,zero_point0);

		// c[1, 16-31]
		CVT_MULRND_CVT32(c_int32_1p1,selector2,zero_point1);

		POST_OP_LABEL_LASTK_SAFE_JUMP_WITH_NEXT_PTR
	}
POST_OPS_MATRIX_ADD_2x32:
	{
		dim_t ldm = *( dim_t* )post_ops_list_temp->op_args3;
		if ( post_ops_attr.c_stor_type == S8 )
		{
			int8_t* matptr = ( int8_t* )post_ops_list_temp->op_args1;

			// c[0:0-15,16-31]
			S8_S32_MATRIX_ADD_2COL(selector1,selector2,0);

			// c[1:0-15,16-31]
			S8_S32_MATRIX_ADD_2COL(selector1,selector2,1);
		}
		else
		{
			int32_t* matptr = ( int32_t* )post_ops_list_temp->op_args1;

			// c[0:0-15,16-31]
			S32_S32_MATRIX_ADD_2COL(selector1,selector2,0);

			// c[1:0-15,16-31]
			S32_S32_MATRIX_ADD_2COL(selector1,selector2,1);
		}

		POST_OP_LABEL_LASTK_SAFE_JUMP_WITH_NEXT_PTR
	}
POST_OPS_SWISH_2x32:
	{
		selector1 =
			_mm512_set1_epi32( *( ( int32_t* )post_ops_list_temp->op_args2 ) );
		__m512 al = _mm512_cvtepi32_ps( selector1 );

		__m512 fl_reg, al_in, r, r2, z, dn;

		// c[0, 0-15]
		SWISH_S32_AVX512(c_int32_0p0, fl_reg, al, al_in, r, r2, z, dn, selector2);

		// c[0, 16-31]
		SWISH_S32_AVX512(c_int32_0p1, fl_reg, al, al_in, r, r2, z, dn, selector2);

		// c[1, 0-15]
		SWISH_S32_AVX512(c_int32_1p0, fl_reg, al, al_in, r, r2, z, dn, selector2);

		// c[1, 16-31]
		SWISH_S32_AVX512(c_int32_1p1, fl_reg, al, al_in, r, r2, z, dn, selector2);

		POST_OP_LABEL_LASTK_SAFE_JUMP_WITH_NEXT_PTR
	}
POST_OPS_2x32_DISABLE:
	;

	if ( ( post_ops_attr.buf_downscale != NULL ) && ( post_ops_attr.is_last_k == TRUE ) )
	{
		// Generate a mask16 of all 1's.
		selector1 = _mm512_setzero_epi32();
		selector2 = _mm512_set1_epi32( 10 );
		__mmask16 mask_all1 = _mm512_cmplt_epi32_mask( selector1, selector2 );

		// Store the results in downscaled type (int8 instead of int32).
		// c[0,0-15]
		CVT_STORE_S32_S8(c_int32_0p0,0,0);

		// c[0,16-31]
		CVT_STORE_S32_S8(c_int32_0p1,0,1);

		// c[1,0-15]
		CVT_STORE_S32_S8(c_int32_1p0,1,0);

		// c[1,16-31]
		CVT_STORE_S32_S8(c_int32_1p1,1,1);
	}
	else
	{
		// Store the results.
		// c[0,0-15]
		_mm512_storeu_si512( c + ( rs_c * 0 ) + ( 0*16 ), c_int32_0p0 );

		// c[0, 16-31]
		_mm512_storeu_si512( c + ( rs_c * 0 ) + ( 1*16 ), c_int32_0p1 );

		// c[1,0-15]
		_mm512_storeu_si512( c + ( rs_c * 1 ) + ( 0*16 ), c_int32_1p0 );

		// c[1,16-31]
		_mm512_storeu_si512( c + ( rs_c * 1 ) + ( 1*16 ), c_int32_1p1 );
	}
}

// 1x32 int8o32 kernel
LPGEMM_MN_FRINGE_KERN(uint8_t,int8_t,int32_t,u8s8s32o32_1x32)
{
	static void* post_ops_labels[] =
						{
						  &&POST_OPS_1x32_DISABLE,
						  &&POST_OPS_BIAS_1x32,
						  &&POST_OPS_RELU_1x32,
						  &&POST_OPS_RELU_SCALE_1x32,
						  &&POST_OPS_GELU_TANH_1x32,
						  &&POST_OPS_GELU_ERF_1x32,
						  &&POST_OPS_CLIP_1x32,
						  &&POST_OPS_DOWNSCALE_1x32,
						  &&POST_OPS_MATRIX_ADD_1x32,
						  &&POST_OPS_SWISH_1x32
						};
	dim_t k_full_pieces = k0 / 4;
	dim_t k_partial_pieces = k0 % 4;

	// B matrix storage.
	__m512i b0 = _mm512_setzero_epi32();
	__m512i b1 = _mm512_setzero_epi32();

	// A matrix storage.
	__m512i a_int32_0 = _mm512_setzero_epi32();

	// Registers to use for accumulating C.
	__m512i c_int32_0p0 = _mm512_setzero_epi32();
	__m512i c_int32_0p1 = _mm512_setzero_epi32();

	for ( dim_t kr = 0; kr < k_full_pieces; kr += 1 )
	{
		b0 = _mm512_loadu_si512( b + ( rs_b * kr ) + ( cs_b * 0 ) );
		b1 = _mm512_loadu_si512( b + ( rs_b * kr ) + ( cs_b * 1 ) );

		// Broadcast a[0,kr:kr+4].
		a_int32_0 = _mm512_set1_epi32( *( uint32_t* )( a + ( rs_a * 0 ) + ( cs_a * kr ) ) );

		// Perform column direction mat-mul with k = 4.
		// c[0,0-31] = a[0,kr:kr+4]*b[kr:kr+4,0-31]
		c_int32_0p0 = _mm512_dpbusd_epi32( c_int32_0p0, a_int32_0, b0 );
		c_int32_0p1 = _mm512_dpbusd_epi32( c_int32_0p1, a_int32_0, b1 );
	}
	// Handle k remainder.
	if ( k_partial_pieces > 0 )
	{
		__m128i a_kfringe_buf;
		__mmask16 load_mask = _cvtu32_mask16( 0xFFFF >> ( 16 - k_partial_pieces ) );

		b0 = _mm512_loadu_si512( b + ( rs_b * k_full_pieces ) + ( cs_b * 0 ) );
		b1 = _mm512_loadu_si512( b + ( rs_b * k_full_pieces ) + ( cs_b * 1 ) );

		// Broadcast a[0,kr:kr+4].
		a_kfringe_buf = _mm_maskz_loadu_epi8
		(
		  load_mask,
		  ( a + ( rs_a * 0 ) + ( cs_a * k_full_pieces ) )
		);
		a_int32_0 = _mm512_broadcastd_epi32( a_kfringe_buf );

		// Perform column direction mat-mul with k = 4.
		// c[0,0-31] = a[0,kr:kr+4]*b[kr:kr+4,0-31]
		c_int32_0p0 = _mm512_dpbusd_epi32( c_int32_0p0, a_int32_0, b0 );
		c_int32_0p1 = _mm512_dpbusd_epi32( c_int32_0p1, a_int32_0, b1 );
	}

	// Load alpha and beta
	__m512i selector1 = _mm512_set1_epi32( alpha );
	__m512i selector2 = _mm512_set1_epi32( beta );

	if ( alpha != 1 )
	{
		// Scale by alpha
		c_int32_0p0 = _mm512_mullo_epi32( selector1, c_int32_0p0 );
		c_int32_0p1 = _mm512_mullo_epi32( selector1, c_int32_0p1 );
	}

	// Scale C by beta.
	if ( beta != 0 )
	{
		if ( ( post_ops_attr.buf_downscale != NULL ) &&
			 ( post_ops_attr.is_first_k == TRUE ) )
		{
			// c[0:0-15,16-31]
			S8_S32_BETA_OP2(0,0,selector1,selector2);
		}
		else
		{
			// c[0:0-15,16-31]
			S32_S32_BETA_OP2(0,0,selector1,selector2);
		}
	}

	// Post Ops
	lpgemm_post_op* post_ops_list_temp = post_ops_list;
	POST_OP_LABEL_LASTK_SAFE_JUMP
POST_OPS_BIAS_1x32:
	{
		selector1 =
				_mm512_loadu_si512( ( int32_t* )post_ops_list_temp->op_args1 +
								post_ops_attr.post_op_c_j + ( 0 * 16 ) );
		selector2 =
				_mm512_loadu_si512( ( int32_t* )post_ops_list_temp->op_args1 +
								post_ops_attr.post_op_c_j + ( 1 * 16 ) );

		// c[0,0-15]
		c_int32_0p0 = _mm512_add_epi32( selector1, c_int32_0p0 );

		// c[0, 16-31]
		c_int32_0p1 = _mm512_add_epi32( selector2, c_int32_0p1 );

		POST_OP_LABEL_LASTK_SAFE_JUMP_WITH_NEXT_PTR
	}
POST_OPS_RELU_1x32:
	{
		selector1 = _mm512_setzero_epi32();

		// c[0,0-15]
		c_int32_0p0 = _mm512_max_epi32( selector1, c_int32_0p0 );

		// c[0, 16-31]
		c_int32_0p1 = _mm512_max_epi32( selector1, c_int32_0p1 );

		POST_OP_LABEL_LASTK_SAFE_JUMP_WITH_NEXT_PTR
	}
POST_OPS_RELU_SCALE_1x32:
	{
		selector1 = _mm512_setzero_epi32();
		selector2 =
			_mm512_set1_epi32( *( ( int32_t* )post_ops_list_temp->op_args2 ) );

		__mmask16 relu_cmp_mask;

		// c[0, 0-15]
		RELU_SCALE_OP_S32_AVX512(c_int32_0p0)

		// c[0, 16-31]
		RELU_SCALE_OP_S32_AVX512(c_int32_0p1)

		POST_OP_LABEL_LASTK_SAFE_JUMP_WITH_NEXT_PTR
	}
POST_OPS_GELU_TANH_1x32:
	{
		__m512 dn, z, x, r2, r, y, x_tanh;
		__m512i q;

		// c[0, 0-15]
		GELU_TANH_S32_AVX512(c_int32_0p0, y, r, r2, x, z, dn, x_tanh, q)

		// c[0, 16-31]
		GELU_TANH_S32_AVX512(c_int32_0p1, y, r, r2, x, z, dn, x_tanh, q)

		POST_OP_LABEL_LASTK_SAFE_JUMP_WITH_NEXT_PTR
	}
POST_OPS_GELU_ERF_1x32:
	{
		__m512 x, r, y, x_erf;

		// c[0, 0-15]
		GELU_ERF_S32_AVX512(c_int32_0p0, y, r, x, x_erf)

		// c[0, 16-31]
		GELU_ERF_S32_AVX512(c_int32_0p1, y, r, x, x_erf)

		POST_OP_LABEL_LASTK_SAFE_JUMP_WITH_NEXT_PTR
	}
POST_OPS_CLIP_1x32:
	{
		__m512i min = _mm512_set1_epi32( *( int32_t* )post_ops_list_temp->op_args2 );
		__m512i max = _mm512_set1_epi32( *( int32_t* )post_ops_list_temp->op_args3 );

		// c[0, 0-15]
		CLIP_S32_AVX512(c_int32_0p0, min, max)

		// c[0, 16-31]
		CLIP_S32_AVX512(c_int32_0p1, min, max)

		POST_OP_LABEL_LASTK_SAFE_JUMP_WITH_NEXT_PTR
	}
POST_OPS_DOWNSCALE_1x32:
	{
<<<<<<< HEAD
		selector1 =
			_mm512_loadu_si512( ( float* )post_ops_list_temp->scale_factor +
							post_ops_attr.post_op_c_j + ( 0 * 16 ) );
		selector2 =
			_mm512_loadu_si512( ( float* )post_ops_list_temp->scale_factor +
							post_ops_attr.post_op_c_j + ( 1 * 16 ) );
		__m128i zero_point0 =
			_mm_loadu_si128( ( __m128i const* )
					( ( int8_t* )post_ops_list_temp->op_args1 +
					post_ops_attr.post_op_c_j + ( 0 * 16 ) ) );
		__m128i zero_point1 =
			_mm_loadu_si128( ( __m128i const* )
					( ( int8_t* )post_ops_list_temp->op_args1 +
					post_ops_attr.post_op_c_j + ( 1 * 16 ) ) );
=======
		if ( post_ops_list_temp->scale_factor_len > 1 )
		{
			selector1 =
				_mm512_loadu_si512( ( float* )post_ops_list_temp->scale_factor +
								post_ops_attr.post_op_c_j + ( 0 * 16 ) );
			selector2 =
				_mm512_loadu_si512( ( float* )post_ops_list_temp->scale_factor +
								post_ops_attr.post_op_c_j + ( 1 * 16 ) );
		}
		else if ( post_ops_list_temp->scale_factor_len == 1 )
		{
			selector1 =
				( __m512i )_mm512_set1_ps( *( ( float* )post_ops_list_temp->scale_factor ) );
			selector2 =
				( __m512i )_mm512_set1_ps( *( ( float* )post_ops_list_temp->scale_factor ) );
		}

		// Need to ensure sse not used to avoid avx512 -> sse transition.
		__m128i zero_point0 = _mm512_castsi512_si128( _mm512_setzero_si512() );
		__m128i zero_point1 = _mm512_castsi512_si128( _mm512_setzero_si512() );
		if ( *( ( dim_t* )post_ops_list_temp->op_args3 ) > 1 )
		{
			zero_point0 = _mm_loadu_si128( ( __m128i const* )
							( ( int8_t* )post_ops_list_temp->op_args1 +
							post_ops_attr.post_op_c_j + ( 0 * 16 ) ) );
			zero_point1 = _mm_loadu_si128( ( __m128i const* )
							( ( int8_t* )post_ops_list_temp->op_args1 +
							post_ops_attr.post_op_c_j + ( 1 * 16 ) ) );
		}
		else if ( *( ( dim_t* )post_ops_list_temp->op_args3 ) == 1 )
		{
			zero_point0 = _mm_maskz_set1_epi8( 0xFFFF,
							*( ( int8_t* )post_ops_list_temp->op_args1 ) );
			zero_point1 = _mm_maskz_set1_epi8( 0xFFFF,
							*( ( int8_t* )post_ops_list_temp->op_args1 ) );
		}
>>>>>>> f3c166b0

		// c[0, 0-15]
		CVT_MULRND_CVT32(c_int32_0p0,selector1,zero_point0);

		// c[0, 16-31]
		CVT_MULRND_CVT32(c_int32_0p1,selector2,zero_point1);

		POST_OP_LABEL_LASTK_SAFE_JUMP_WITH_NEXT_PTR
	}
POST_OPS_MATRIX_ADD_1x32:
	{
		dim_t ldm = *( dim_t* )post_ops_list_temp->op_args3;
		if ( post_ops_attr.c_stor_type == S8 )
		{
			int8_t* matptr = ( int8_t* )post_ops_list_temp->op_args1;

			// c[0:0-15,16-31]
			S8_S32_MATRIX_ADD_2COL(selector1,selector2,0);
		}
		else
		{
			int32_t* matptr = ( int32_t* )post_ops_list_temp->op_args1;

			// c[0:0-15,16-31]
			S32_S32_MATRIX_ADD_2COL(selector1,selector2,0);
		}

		POST_OP_LABEL_LASTK_SAFE_JUMP_WITH_NEXT_PTR
	}
POST_OPS_SWISH_1x32:
	{
		selector1 =
			_mm512_set1_epi32( *( ( int32_t* )post_ops_list_temp->op_args2 ) );
		__m512 al = _mm512_cvtepi32_ps( selector1 );

		__m512 fl_reg, al_in, r, r2, z, dn;

		// c[0, 0-15]
		SWISH_S32_AVX512(c_int32_0p0, fl_reg, al, al_in, r, r2, z, dn, selector2);

		// c[0, 16-31]
		SWISH_S32_AVX512(c_int32_0p1, fl_reg, al, al_in, r, r2, z, dn, selector2);

		POST_OP_LABEL_LASTK_SAFE_JUMP_WITH_NEXT_PTR
	}
POST_OPS_1x32_DISABLE:
	;

	if ( ( post_ops_attr.buf_downscale != NULL ) && ( post_ops_attr.is_last_k == TRUE ) )
	{
		// Generate a mask16 of all 1's.
		selector1 = _mm512_setzero_epi32();
		selector2 = _mm512_set1_epi32( 10 );
		__mmask16 mask_all1 = _mm512_cmplt_epi32_mask( selector1, selector2 );

		// Store the results in downscaled type (int8 instead of int32).
		// c[0,0-15]
		CVT_STORE_S32_S8(c_int32_0p0,0,0);

		// c[0,16-31]
		CVT_STORE_S32_S8(c_int32_0p1,0,1);
	}
	else
	{
		// Store the results.
		// c[0,0-15]
		_mm512_storeu_si512( c + ( rs_c * 0 ) + ( 0*16 ), c_int32_0p0 );

		// c[0, 16-31]
		_mm512_storeu_si512( c + ( rs_c * 0 ) + ( 1*16 ), c_int32_0p1 );
	}
}

// 5x48 int8o32 kernel
LPGEMM_MN_FRINGE_KERN(uint8_t,int8_t,int32_t,u8s8s32o32_5x48)
{
	static void* post_ops_labels[] =
						{
						  &&POST_OPS_5x48_DISABLE,
						  &&POST_OPS_BIAS_5x48,
						  &&POST_OPS_RELU_5x48,
						  &&POST_OPS_RELU_SCALE_5x48,
						  &&POST_OPS_GELU_TANH_5x48,
						  &&POST_OPS_GELU_ERF_5x48,
						  &&POST_OPS_CLIP_5x48,
						  &&POST_OPS_DOWNSCALE_5x48,
						  &&POST_OPS_MATRIX_ADD_5x48,
						  &&POST_OPS_SWISH_5x48
						};
	dim_t k_full_pieces = k0 / 4;
	dim_t k_partial_pieces = k0 % 4;

	// B matrix storage.
	__m512i b0 = _mm512_setzero_epi32();
	__m512i b1 = _mm512_setzero_epi32();
	__m512i b2 = _mm512_setzero_epi32();

	// A matrix storage.
	__m512i a_int32_0 = _mm512_setzero_epi32();

	// Registers to use for accumulating C.
	__m512i c_int32_0p0 = _mm512_setzero_epi32();
	__m512i c_int32_0p1 = _mm512_setzero_epi32();
	__m512i c_int32_0p2 = _mm512_setzero_epi32();

	__m512i c_int32_1p0 = _mm512_setzero_epi32();
	__m512i c_int32_1p1 = _mm512_setzero_epi32();
	__m512i c_int32_1p2 = _mm512_setzero_epi32();

	__m512i c_int32_2p0 = _mm512_setzero_epi32();
	__m512i c_int32_2p1 = _mm512_setzero_epi32();
	__m512i c_int32_2p2 = _mm512_setzero_epi32();

	__m512i c_int32_3p0 = _mm512_setzero_epi32();
	__m512i c_int32_3p1 = _mm512_setzero_epi32();
	__m512i c_int32_3p2 = _mm512_setzero_epi32();

	__m512i c_int32_4p0 = _mm512_setzero_epi32();
	__m512i c_int32_4p1 = _mm512_setzero_epi32();
	__m512i c_int32_4p2 = _mm512_setzero_epi32();

	for ( dim_t kr = 0; kr < k_full_pieces; kr += 1 )
	{
		b0 = _mm512_loadu_si512( b + ( rs_b * kr ) + ( cs_b * 0 ) );
		b1 = _mm512_loadu_si512( b + ( rs_b * kr ) + ( cs_b * 1 ) );
		b2 = _mm512_loadu_si512( b + ( rs_b * kr ) + ( cs_b * 2 ) );

		// Broadcast a[0,kr:kr+4].
		a_int32_0 = _mm512_set1_epi32( *( uint32_t* )( a + ( rs_a * 0 ) + ( cs_a * kr ) ) );

		// Perform column direction mat-mul with k = 4.
		// c[0,0-47] = a[0,kr:kr+4]*b[kr:kr+4,0-47]
		c_int32_0p0 = _mm512_dpbusd_epi32( c_int32_0p0, a_int32_0, b0 );
		c_int32_0p1 = _mm512_dpbusd_epi32( c_int32_0p1, a_int32_0, b1 );
		c_int32_0p2 = _mm512_dpbusd_epi32( c_int32_0p2, a_int32_0, b2 );

		// Broadcast a[1,kr:kr+4].
		a_int32_0 = _mm512_set1_epi32( *( uint32_t* )( a + ( rs_a * 1 ) + ( cs_a * kr ) ) );

		// Perform column direction mat-mul with k = 4.
		// c[1,0-47] = a[1,kr:kr+4]*b[kr:kr+4,0-47]
		c_int32_1p0 = _mm512_dpbusd_epi32( c_int32_1p0, a_int32_0, b0 );
		c_int32_1p1 = _mm512_dpbusd_epi32( c_int32_1p1, a_int32_0, b1 );
		c_int32_1p2 = _mm512_dpbusd_epi32( c_int32_1p2, a_int32_0, b2 );

		// Broadcast a[2,kr:kr+4].
		a_int32_0 = _mm512_set1_epi32( *( uint32_t* )( a + ( rs_a * 2 ) + ( cs_a * kr ) ) );

		// Perform column direction mat-mul with k = 4.
		// c[2,0-47] = a[2,kr:kr+4]*b[kr:kr+4,0-47]
		c_int32_2p0 = _mm512_dpbusd_epi32( c_int32_2p0, a_int32_0, b0 );
		c_int32_2p1 = _mm512_dpbusd_epi32( c_int32_2p1, a_int32_0, b1 );
		c_int32_2p2 = _mm512_dpbusd_epi32( c_int32_2p2, a_int32_0, b2 );

		// Broadcast a[3,kr:kr+4].
		a_int32_0 = _mm512_set1_epi32( *( uint32_t* )( a + ( rs_a * 3 ) + ( cs_a * kr ) ) );

		// Perform column direction mat-mul with k = 4.
		// c[3,0-47] = a[3,kr:kr+4]*b[kr:kr+4,0-47]
		c_int32_3p0 = _mm512_dpbusd_epi32( c_int32_3p0, a_int32_0, b0 );
		c_int32_3p1 = _mm512_dpbusd_epi32( c_int32_3p1, a_int32_0, b1 );
		c_int32_3p2 = _mm512_dpbusd_epi32( c_int32_3p2, a_int32_0, b2 );

		// Broadcast a[4,kr:kr+4].
		a_int32_0 = _mm512_set1_epi32( *( uint32_t* )( a + ( rs_a * 4 ) + ( cs_a * kr ) ) );

		// Perform column direction mat-mul with k = 4.
		// c[4,0-47] = a[4,kr:kr+4]*b[kr:kr+4,0-47]
		c_int32_4p0 = _mm512_dpbusd_epi32( c_int32_4p0, a_int32_0, b0 );
		c_int32_4p1 = _mm512_dpbusd_epi32( c_int32_4p1, a_int32_0, b1 );
		c_int32_4p2 = _mm512_dpbusd_epi32( c_int32_4p2, a_int32_0, b2 );
	}
	// Handle k remainder.
	if ( k_partial_pieces > 0 )
	{
		__m128i a_kfringe_buf;
		__mmask16 load_mask = _cvtu32_mask16( 0xFFFF >> ( 16 - k_partial_pieces ) );

		b0 = _mm512_loadu_si512( b + ( rs_b * k_full_pieces ) + ( cs_b * 0 ) );
		b1 = _mm512_loadu_si512( b + ( rs_b * k_full_pieces ) + ( cs_b * 1 ) );
		b2 = _mm512_loadu_si512( b + ( rs_b * k_full_pieces ) + ( cs_b * 2 ) );

		// Broadcast a[0,kr:kr+4].
		a_kfringe_buf = _mm_maskz_loadu_epi8
		(
		  load_mask,
		  ( a + ( rs_a * 0 ) + ( cs_a * k_full_pieces ) )
		);
		a_int32_0 = _mm512_broadcastd_epi32( a_kfringe_buf );

		// Perform column direction mat-mul with k = 4.
		// c[0,0-47] = a[0,kr:kr+4]*b[kr:kr+4,0-47]
		c_int32_0p0 = _mm512_dpbusd_epi32( c_int32_0p0, a_int32_0, b0 );
		c_int32_0p1 = _mm512_dpbusd_epi32( c_int32_0p1, a_int32_0, b1 );
		c_int32_0p2 = _mm512_dpbusd_epi32( c_int32_0p2, a_int32_0, b2 );

		// Broadcast a[1,kr:kr+4].
		a_kfringe_buf = _mm_maskz_loadu_epi8
		(
		  load_mask,
		  ( a + ( rs_a * 1 ) + ( cs_a * k_full_pieces ) )
		);
		a_int32_0 = _mm512_broadcastd_epi32( a_kfringe_buf );

		// Perform column direction mat-mul with k = 4.
		// c[1,0-47] = a[1,kr:kr+4]*b[kr:kr+4,0-47]
		c_int32_1p0 = _mm512_dpbusd_epi32( c_int32_1p0, a_int32_0, b0 );
		c_int32_1p1 = _mm512_dpbusd_epi32( c_int32_1p1, a_int32_0, b1 );
		c_int32_1p2 = _mm512_dpbusd_epi32( c_int32_1p2, a_int32_0, b2 );

		// Broadcast a[2,kr:kr+4].
		a_kfringe_buf = _mm_maskz_loadu_epi8
		(
		  load_mask,
		  ( a + ( rs_a * 2 ) + ( cs_a * k_full_pieces ) )
		);
		a_int32_0 = _mm512_broadcastd_epi32( a_kfringe_buf );

		// Perform column direction mat-mul with k = 4.
		// c[2,0-47] = a[2,kr:kr+4]*b[kr:kr+4,0-47]
		c_int32_2p0 = _mm512_dpbusd_epi32( c_int32_2p0, a_int32_0, b0 );
		c_int32_2p1 = _mm512_dpbusd_epi32( c_int32_2p1, a_int32_0, b1 );
		c_int32_2p2 = _mm512_dpbusd_epi32( c_int32_2p2, a_int32_0, b2 );

		// Broadcast a[3,kr:kr+4].
		a_kfringe_buf = _mm_maskz_loadu_epi8
		(
		  load_mask,
		  ( a + ( rs_a * 3 ) + ( cs_a * k_full_pieces ) )
		);
		a_int32_0 = _mm512_broadcastd_epi32( a_kfringe_buf );

		// Perform column direction mat-mul with k = 4.
		// c[3,0-47] = a[3,kr:kr+4]*b[kr:kr+4,0-47]
		c_int32_3p0 = _mm512_dpbusd_epi32( c_int32_3p0, a_int32_0, b0 );
		c_int32_3p1 = _mm512_dpbusd_epi32( c_int32_3p1, a_int32_0, b1 );
		c_int32_3p2 = _mm512_dpbusd_epi32( c_int32_3p2, a_int32_0, b2 );

		// Broadcast a[4,kr:kr+4].
		a_kfringe_buf = _mm_maskz_loadu_epi8
		(
		  load_mask,
		  ( a + ( rs_a * 4 ) + ( cs_a * k_full_pieces ) )
		);
		a_int32_0 = _mm512_broadcastd_epi32( a_kfringe_buf );

		// Perform column direction mat-mul with k = 4.
		// c[4,0-47] = a[4,kr:kr+4]*b[kr:kr+4,0-47]
		c_int32_4p0 = _mm512_dpbusd_epi32( c_int32_4p0, a_int32_0, b0 );
		c_int32_4p1 = _mm512_dpbusd_epi32( c_int32_4p1, a_int32_0, b1 );
		c_int32_4p2 = _mm512_dpbusd_epi32( c_int32_4p2, a_int32_0, b2 );
	}

	// Load alpha and beta
	__m512i selector1 = _mm512_set1_epi32( alpha );
	__m512i selector2 = _mm512_set1_epi32( beta );

	if ( alpha != 1 )
	{
		// Scale by alpha
		c_int32_0p0 = _mm512_mullo_epi32( selector1, c_int32_0p0 );
		c_int32_0p1 = _mm512_mullo_epi32( selector1, c_int32_0p1 );
		c_int32_0p2 = _mm512_mullo_epi32( selector1, c_int32_0p2 );

		c_int32_1p0 = _mm512_mullo_epi32( selector1, c_int32_1p0 );
		c_int32_1p1 = _mm512_mullo_epi32( selector1, c_int32_1p1 );
		c_int32_1p2 = _mm512_mullo_epi32( selector1, c_int32_1p2 );

		c_int32_2p0 = _mm512_mullo_epi32( selector1, c_int32_2p0 );
		c_int32_2p1 = _mm512_mullo_epi32( selector1, c_int32_2p1 );
		c_int32_2p2 = _mm512_mullo_epi32( selector1, c_int32_2p2 );

		c_int32_3p0 = _mm512_mullo_epi32( selector1, c_int32_3p0 );
		c_int32_3p1 = _mm512_mullo_epi32( selector1, c_int32_3p1 );
		c_int32_3p2 = _mm512_mullo_epi32( selector1, c_int32_3p2 );

		c_int32_4p0 = _mm512_mullo_epi32( selector1, c_int32_4p0 );
		c_int32_4p1 = _mm512_mullo_epi32( selector1, c_int32_4p1 );
		c_int32_4p2 = _mm512_mullo_epi32( selector1, c_int32_4p2 );
	}

	// Scale C by beta.
	if ( beta != 0 )
	{
		if ( ( post_ops_attr.buf_downscale != NULL ) &&
			 ( post_ops_attr.is_first_k == TRUE ) )
		{
			// c[0:0-15,16-31,32-47]
			S8_S32_BETA_OP3(0,0,selector1,selector2);

			// c[1:0-15,16-31,32-47]
			S8_S32_BETA_OP3(0,1,selector1,selector2);

			// c[2:0-15,16-31,32-47]
			S8_S32_BETA_OP3(0,2,selector1,selector2);

			// c[3:0-15,16-31,32-47]
			S8_S32_BETA_OP3(0,3,selector1,selector2);

			// c[4:0-15,16-31,32-47]
			S8_S32_BETA_OP3(0,4,selector1,selector2);
		}
		else
		{
			// c[0:0-15,16-31,32-47]
			S32_S32_BETA_OP3(0,0,selector1,selector2);

			// c[1:0-15,16-31,32-47]
			S32_S32_BETA_OP3(0,1,selector1,selector2);

			// c[2:0-15,16-31,32-47]
			S32_S32_BETA_OP3(0,2,selector1,selector2);

			// c[3:0-15,16-31,32-47]
			S32_S32_BETA_OP3(0,3,selector1,selector2);

			// c[4:0-15,16-31,32-47]
			S32_S32_BETA_OP3(0,4,selector1,selector2);
		}
	}

	// Post Ops
	lpgemm_post_op* post_ops_list_temp = post_ops_list;
	POST_OP_LABEL_LASTK_SAFE_JUMP
POST_OPS_BIAS_5x48:
	{
		selector1 =
				_mm512_loadu_si512( ( int32_t* )post_ops_list_temp->op_args1 +
								post_ops_attr.post_op_c_j + ( 0 * 16 ) );
		selector2 =
				_mm512_loadu_si512( ( int32_t* )post_ops_list_temp->op_args1 +
								post_ops_attr.post_op_c_j + ( 1 * 16 ) );
		a_int32_0 =
				_mm512_loadu_si512( ( int32_t* )post_ops_list_temp->op_args1 +
								post_ops_attr.post_op_c_j + ( 2 * 16 ) );

		// c[0,0-15]
		c_int32_0p0 = _mm512_add_epi32( selector1, c_int32_0p0 );

		// c[0, 16-31]
		c_int32_0p1 = _mm512_add_epi32( selector2, c_int32_0p1 );

		// c[0,32-47]
		c_int32_0p2 = _mm512_add_epi32( a_int32_0, c_int32_0p2 );

		// c[1,0-15]
		c_int32_1p0 = _mm512_add_epi32( selector1, c_int32_1p0 );

		// c[1, 16-31]
		c_int32_1p1 = _mm512_add_epi32( selector2, c_int32_1p1 );

		// c[1,32-47]
		c_int32_1p2 = _mm512_add_epi32( a_int32_0, c_int32_1p2 );

		// c[2,0-15]
		c_int32_2p0 = _mm512_add_epi32( selector1, c_int32_2p0 );

		// c[2, 16-31]
		c_int32_2p1 = _mm512_add_epi32( selector2, c_int32_2p1 );

		// c[2,32-47]
		c_int32_2p2 = _mm512_add_epi32( a_int32_0, c_int32_2p2 );

		// c[3,0-15]
		c_int32_3p0 = _mm512_add_epi32( selector1, c_int32_3p0 );

		// c[3, 16-31]
		c_int32_3p1 = _mm512_add_epi32( selector2, c_int32_3p1 );

		// c[3,32-47]
		c_int32_3p2 = _mm512_add_epi32( a_int32_0, c_int32_3p2 );

		// c[4,0-15]
		c_int32_4p0 = _mm512_add_epi32( selector1, c_int32_4p0 );

		// c[4, 16-31]
		c_int32_4p1 = _mm512_add_epi32( selector2, c_int32_4p1 );

		// c[4,32-47]
		c_int32_4p2 = _mm512_add_epi32( a_int32_0, c_int32_4p2 );

		POST_OP_LABEL_LASTK_SAFE_JUMP_WITH_NEXT_PTR
	}
POST_OPS_RELU_5x48:
	{
		selector1 = _mm512_setzero_epi32();

		// c[0,0-15]
		c_int32_0p0 = _mm512_max_epi32( selector1, c_int32_0p0 );

		// c[0, 16-31]
		c_int32_0p1 = _mm512_max_epi32( selector1, c_int32_0p1 );

		// c[0,32-47]
		c_int32_0p2 = _mm512_max_epi32( selector1, c_int32_0p2 );

		// c[1,0-15]
		c_int32_1p0 = _mm512_max_epi32( selector1, c_int32_1p0 );

		// c[1,16-31]
		c_int32_1p1 = _mm512_max_epi32( selector1, c_int32_1p1 );

		// c[1,32-47]
		c_int32_1p2 = _mm512_max_epi32( selector1, c_int32_1p2 );

		// c[2,0-15]
		c_int32_2p0 = _mm512_max_epi32( selector1, c_int32_2p0 );

		// c[2,16-31]
		c_int32_2p1 = _mm512_max_epi32( selector1, c_int32_2p1 );

		// c[2,32-47]
		c_int32_2p2 = _mm512_max_epi32( selector1, c_int32_2p2 );

		// c[3,0-15]
		c_int32_3p0 = _mm512_max_epi32( selector1, c_int32_3p0 );

		// c[3,16-31]
		c_int32_3p1 = _mm512_max_epi32( selector1, c_int32_3p1 );

		// c[3,32-47]
		c_int32_3p2 = _mm512_max_epi32( selector1, c_int32_3p2 );

		// c[4,0-15]
		c_int32_4p0 = _mm512_max_epi32( selector1, c_int32_4p0 );

		// c[4,16-31]
		c_int32_4p1 = _mm512_max_epi32( selector1, c_int32_4p1 );

		// c[4,32-47]
		c_int32_4p2 = _mm512_max_epi32( selector1, c_int32_4p2 );

		POST_OP_LABEL_LASTK_SAFE_JUMP_WITH_NEXT_PTR
	}
POST_OPS_RELU_SCALE_5x48:
	{
		selector1 = _mm512_setzero_epi32();
		selector2 =
			_mm512_set1_epi32( *( ( int32_t* )post_ops_list_temp->op_args2 ) );

		__mmask16 relu_cmp_mask;

		// c[0, 0-15]
		RELU_SCALE_OP_S32_AVX512(c_int32_0p0)

		// c[0, 16-31]
		RELU_SCALE_OP_S32_AVX512(c_int32_0p1)

		// c[0, 32-47]
		RELU_SCALE_OP_S32_AVX512(c_int32_0p2)

		// c[1, 0-15]
		RELU_SCALE_OP_S32_AVX512(c_int32_1p0)

		// c[1, 16-31]
		RELU_SCALE_OP_S32_AVX512(c_int32_1p1)

		// c[1, 32-47]
		RELU_SCALE_OP_S32_AVX512(c_int32_1p2)

		// c[2, 0-15]
		RELU_SCALE_OP_S32_AVX512(c_int32_2p0)

		// c[2, 16-31]
		RELU_SCALE_OP_S32_AVX512(c_int32_2p1)

		// c[2, 32-47]
		RELU_SCALE_OP_S32_AVX512(c_int32_2p2)

		// c[3, 0-15]
		RELU_SCALE_OP_S32_AVX512(c_int32_3p0)

		// c[3, 16-31]
		RELU_SCALE_OP_S32_AVX512(c_int32_3p1)

		// c[3, 32-47]
		RELU_SCALE_OP_S32_AVX512(c_int32_3p2)

		// c[4, 0-15]
		RELU_SCALE_OP_S32_AVX512(c_int32_4p0)

		// c[4, 16-31]
		RELU_SCALE_OP_S32_AVX512(c_int32_4p1)

		// c[4, 32-47]
		RELU_SCALE_OP_S32_AVX512(c_int32_4p2)

		POST_OP_LABEL_LASTK_SAFE_JUMP_WITH_NEXT_PTR
	}
POST_OPS_GELU_TANH_5x48:
	{
		__m512 dn, z, x, r2, r, y, x_tanh;
		__m512i q;

		// c[0, 0-15]
		GELU_TANH_S32_AVX512(c_int32_0p0, y, r, r2, x, z, dn, x_tanh, q)

		// c[0, 16-31]
		GELU_TANH_S32_AVX512(c_int32_0p1, y, r, r2, x, z, dn, x_tanh, q)

		// c[0, 32-47]
		GELU_TANH_S32_AVX512(c_int32_0p2, y, r, r2, x, z, dn, x_tanh, q)

		// c[1, 0-15]
		GELU_TANH_S32_AVX512(c_int32_1p0, y, r, r2, x, z, dn, x_tanh, q)

		// c[1, 16-31]
		GELU_TANH_S32_AVX512(c_int32_1p1, y, r, r2, x, z, dn, x_tanh, q)

		// c[1, 32-47]
		GELU_TANH_S32_AVX512(c_int32_1p2, y, r, r2, x, z, dn, x_tanh, q)

		// c[2, 0-15]
		GELU_TANH_S32_AVX512(c_int32_2p0, y, r, r2, x, z, dn, x_tanh, q)

		// c[2, 16-31]
		GELU_TANH_S32_AVX512(c_int32_2p1, y, r, r2, x, z, dn, x_tanh, q)

		// c[2, 32-47]
		GELU_TANH_S32_AVX512(c_int32_2p2, y, r, r2, x, z, dn, x_tanh, q)

		// c[3, 0-15]
		GELU_TANH_S32_AVX512(c_int32_3p0, y, r, r2, x, z, dn, x_tanh, q)

		// c[3, 16-31]
		GELU_TANH_S32_AVX512(c_int32_3p1, y, r, r2, x, z, dn, x_tanh, q)

		// c[3, 32-47]
		GELU_TANH_S32_AVX512(c_int32_3p2, y, r, r2, x, z, dn, x_tanh, q)

		// c[4, 0-15]
		GELU_TANH_S32_AVX512(c_int32_4p0, y, r, r2, x, z, dn, x_tanh, q)

		// c[4, 16-31]
		GELU_TANH_S32_AVX512(c_int32_4p1, y, r, r2, x, z, dn, x_tanh, q)

		// c[4, 32-47]
		GELU_TANH_S32_AVX512(c_int32_4p2, y, r, r2, x, z, dn, x_tanh, q)

		POST_OP_LABEL_LASTK_SAFE_JUMP_WITH_NEXT_PTR
	}
POST_OPS_GELU_ERF_5x48:
	{
		__m512 x, r, y, x_erf;

		// c[0, 0-15]
		GELU_ERF_S32_AVX512(c_int32_0p0, y, r, x, x_erf)

		// c[0, 16-31]
		GELU_ERF_S32_AVX512(c_int32_0p1, y, r, x, x_erf)

		// c[0, 32-47]
		GELU_ERF_S32_AVX512(c_int32_0p2, y, r, x, x_erf)

		// c[1, 0-15]
		GELU_ERF_S32_AVX512(c_int32_1p0, y, r, x, x_erf)

		// c[1, 16-31]
		GELU_ERF_S32_AVX512(c_int32_1p1, y, r, x, x_erf)

		// c[1, 32-47]
		GELU_ERF_S32_AVX512(c_int32_1p2, y, r, x, x_erf)

		// c[2, 0-15]
		GELU_ERF_S32_AVX512(c_int32_2p0, y, r, x, x_erf)

		// c[2, 16-31]
		GELU_ERF_S32_AVX512(c_int32_2p1, y, r, x, x_erf)

		// c[2, 32-47]
		GELU_ERF_S32_AVX512(c_int32_2p2, y, r, x, x_erf)

		// c[3, 0-15]
		GELU_ERF_S32_AVX512(c_int32_3p0, y, r, x, x_erf)

		// c[3, 16-31]
		GELU_ERF_S32_AVX512(c_int32_3p1, y, r, x, x_erf)

		// c[3, 32-47]
		GELU_ERF_S32_AVX512(c_int32_3p2, y, r, x, x_erf)

		// c[4, 0-15]
		GELU_ERF_S32_AVX512(c_int32_4p0, y, r, x, x_erf)

		// c[4, 16-31]
		GELU_ERF_S32_AVX512(c_int32_4p1, y, r, x, x_erf)

		// c[4, 32-47]
		GELU_ERF_S32_AVX512(c_int32_4p2, y, r, x, x_erf)

		POST_OP_LABEL_LASTK_SAFE_JUMP_WITH_NEXT_PTR
	}
POST_OPS_CLIP_5x48:
	{
		__m512i min = _mm512_set1_epi32( *( int32_t* )post_ops_list_temp->op_args2 );
		__m512i max = _mm512_set1_epi32( *( int32_t* )post_ops_list_temp->op_args3 );

		// c[0, 0-15]
		CLIP_S32_AVX512(c_int32_0p0, min, max)

		// c[0, 16-31]
		CLIP_S32_AVX512(c_int32_0p1, min, max)

		// c[0, 32-47]
		CLIP_S32_AVX512(c_int32_0p2, min, max)

		// c[1, 0-15]
		CLIP_S32_AVX512(c_int32_1p0, min, max)

		// c[1, 16-31]
		CLIP_S32_AVX512(c_int32_1p1, min, max)

		// c[1, 32-47]
		CLIP_S32_AVX512(c_int32_1p2, min, max)

		// c[2, 0-15]
		CLIP_S32_AVX512(c_int32_2p0, min, max)

		// c[2, 16-31]
		CLIP_S32_AVX512(c_int32_2p1, min, max)

		// c[2, 32-47]
		CLIP_S32_AVX512(c_int32_2p2, min, max)

		// c[3, 0-15]
		CLIP_S32_AVX512(c_int32_3p0, min, max)

		// c[3, 16-31]
		CLIP_S32_AVX512(c_int32_3p1, min, max)

		// c[3, 32-47]
		CLIP_S32_AVX512(c_int32_3p2, min, max)

		// c[4, 0-15]
		CLIP_S32_AVX512(c_int32_4p0, min, max)

		// c[4, 16-31]
		CLIP_S32_AVX512(c_int32_4p1, min, max)

		// c[4, 32-47]
		CLIP_S32_AVX512(c_int32_4p2, min, max)

		POST_OP_LABEL_LASTK_SAFE_JUMP_WITH_NEXT_PTR
	}
POST_OPS_DOWNSCALE_5x48:
	{
		if ( post_ops_list_temp->scale_factor_len > 1 )
		{
			selector1 =
				_mm512_loadu_si512( ( float* )post_ops_list_temp->scale_factor +
								post_ops_attr.post_op_c_j + ( 0 * 16 ) );
			selector2 =
				_mm512_loadu_si512( ( float* )post_ops_list_temp->scale_factor +
								post_ops_attr.post_op_c_j + ( 1 * 16 ) );
			a_int32_0 =
				_mm512_loadu_si512( ( float* )post_ops_list_temp->scale_factor +
								post_ops_attr.post_op_c_j + ( 2 * 16 ) );
		}
		else if ( post_ops_list_temp->scale_factor_len == 1 )
		{
			selector1 =
				( __m512i )_mm512_set1_ps( *( ( float* )post_ops_list_temp->scale_factor ) );
			selector2 =
				( __m512i )_mm512_set1_ps( *( ( float* )post_ops_list_temp->scale_factor ) );
			a_int32_0 =
				( __m512i )_mm512_set1_ps( *( ( float* )post_ops_list_temp->scale_factor ) );
		}

		// Need to ensure sse not used to avoid avx512 -> sse transition.
		__m128i zero_point0 = _mm512_castsi512_si128( _mm512_setzero_si512() );
		__m128i zero_point1 = _mm512_castsi512_si128( _mm512_setzero_si512() );
		__m128i zero_point2 = _mm512_castsi512_si128( _mm512_setzero_si512() );
		if ( *( ( dim_t* )post_ops_list_temp->op_args3 ) > 1 )
		{
			zero_point0 = _mm_loadu_si128( ( __m128i const* )
							( ( int8_t* )post_ops_list_temp->op_args1 +
							post_ops_attr.post_op_c_j + ( 0 * 16 ) ) );
			zero_point1 = _mm_loadu_si128( ( __m128i const* )
							( ( int8_t* )post_ops_list_temp->op_args1 +
							post_ops_attr.post_op_c_j + ( 1 * 16 ) ) );
			zero_point2 = _mm_loadu_si128( ( __m128i const* )
							( ( int8_t* )post_ops_list_temp->op_args1 +
							post_ops_attr.post_op_c_j + ( 2 * 16 ) ) );
		}
		else if ( *( ( dim_t* )post_ops_list_temp->op_args3 ) == 1 )
		{
			zero_point0 = _mm_maskz_set1_epi8( 0xFFFF,
							*( ( int8_t* )post_ops_list_temp->op_args1 ) );
			zero_point1 = _mm_maskz_set1_epi8( 0xFFFF,
							*( ( int8_t* )post_ops_list_temp->op_args1 ) );
			zero_point2 = _mm_maskz_set1_epi8( 0xFFFF,
							*( ( int8_t* )post_ops_list_temp->op_args1 ) );
		}

		// c[0, 0-15]
		CVT_MULRND_CVT32(c_int32_0p0,selector1,zero_point0);

		// c[0, 16-31]
		CVT_MULRND_CVT32(c_int32_0p1,selector2,zero_point1);

		// c[0, 32-47]
		CVT_MULRND_CVT32(c_int32_0p2,a_int32_0,zero_point2);

		// c[1, 0-15]
		CVT_MULRND_CVT32(c_int32_1p0,selector1,zero_point0);

		// c[1, 16-31]
		CVT_MULRND_CVT32(c_int32_1p1,selector2,zero_point1);

		// c[1, 32-47]
		CVT_MULRND_CVT32(c_int32_1p2,a_int32_0,zero_point2);

		// c[2, 0-15]
		CVT_MULRND_CVT32(c_int32_2p0,selector1,zero_point0);

		// c[2, 16-31]
		CVT_MULRND_CVT32(c_int32_2p1,selector2,zero_point1);

		// c[2, 32-47]
		CVT_MULRND_CVT32(c_int32_2p2,a_int32_0,zero_point2);

		// c[3, 0-15]
		CVT_MULRND_CVT32(c_int32_3p0,selector1,zero_point0);

		// c[3, 16-31]
		CVT_MULRND_CVT32(c_int32_3p1,selector2,zero_point1);

		// c[3, 32-47]
		CVT_MULRND_CVT32(c_int32_3p2,a_int32_0,zero_point2);

		// c[4, 0-15]
		CVT_MULRND_CVT32(c_int32_4p0,selector1,zero_point0);

		// c[4, 16-31]
		CVT_MULRND_CVT32(c_int32_4p1,selector2,zero_point1);

		// c[4, 32-47]
		CVT_MULRND_CVT32(c_int32_4p2,a_int32_0,zero_point2);

		POST_OP_LABEL_LASTK_SAFE_JUMP_WITH_NEXT_PTR
	}
POST_OPS_MATRIX_ADD_5x48:
	{
		dim_t ldm = *( dim_t* )post_ops_list_temp->op_args3;
		if ( post_ops_attr.c_stor_type == S8 )
		{
			int8_t* matptr = ( int8_t* )post_ops_list_temp->op_args1;

			// c[0:0-15,16-31,32-47]
			S8_S32_MATRIX_ADD_3COL(selector1,selector2,a_int32_0,0);

			// c[1:0-15,16-31,32-47]
			S8_S32_MATRIX_ADD_3COL(selector1,selector2,a_int32_0,1);

			// c[2:0-15,16-31,32-47]
			S8_S32_MATRIX_ADD_3COL(selector1,selector2,a_int32_0,2);

			// c[3:0-15,16-31,32-47]
			S8_S32_MATRIX_ADD_3COL(selector1,selector2,a_int32_0,3);

			// c[4:0-15,16-31,32-47]
			S8_S32_MATRIX_ADD_3COL(selector1,selector2,a_int32_0,4);
		}
		else
		{
			int32_t* matptr = ( int32_t* )post_ops_list_temp->op_args1;

			// c[0:0-15,16-31,32-47]
			S32_S32_MATRIX_ADD_3COL(selector1,selector2,a_int32_0,0);

			// c[1:0-15,16-31,32-47]
			S32_S32_MATRIX_ADD_3COL(selector1,selector2,a_int32_0,1);

			// c[2:0-15,16-31,32-47]
			S32_S32_MATRIX_ADD_3COL(selector1,selector2,a_int32_0,2);

			// c[3:0-15,16-31,32-47]
			S32_S32_MATRIX_ADD_3COL(selector1,selector2,a_int32_0,3);

			// c[4:0-15,16-31,32-47]
			S32_S32_MATRIX_ADD_3COL(selector1,selector2,a_int32_0,4);
		}

		POST_OP_LABEL_LASTK_SAFE_JUMP_WITH_NEXT_PTR
	}
POST_OPS_SWISH_5x48:
	{
		selector1 =
<<<<<<< HEAD
			_mm512_loadu_si512( ( float* )post_ops_list_temp->scale_factor +
							post_ops_attr.post_op_c_j + ( 0 * 16 ) );
		selector2 =
			_mm512_loadu_si512( ( float* )post_ops_list_temp->scale_factor +
							post_ops_attr.post_op_c_j + ( 1 * 16 ) );
		a_int32_0 =
			_mm512_loadu_si512( ( float* )post_ops_list_temp->scale_factor +
							post_ops_attr.post_op_c_j + ( 2 * 16 ) );
		__m128i zero_point0 =
			_mm_loadu_si128( ( __m128i const* )
					( ( int8_t* )post_ops_list_temp->op_args1 +
					post_ops_attr.post_op_c_j + ( 0 * 16 ) ) );
		__m128i zero_point1 =
			_mm_loadu_si128( ( __m128i const* )
					( ( int8_t* )post_ops_list_temp->op_args1 +
					post_ops_attr.post_op_c_j + ( 1 * 16 ) ) );
		__m128i zero_point2 =
			_mm_loadu_si128( ( __m128i const* )
					( ( int8_t* )post_ops_list_temp->op_args1 +
					post_ops_attr.post_op_c_j + ( 2 * 16 ) ) );
=======
			_mm512_set1_epi32( *( ( int32_t* )post_ops_list_temp->op_args2 ) );
		__m512 al = _mm512_cvtepi32_ps( selector1 );

		__m512 fl_reg, al_in, r, r2, z, dn;
>>>>>>> f3c166b0

		// c[0, 0-15]
		SWISH_S32_AVX512(c_int32_0p0, fl_reg, al, al_in, r, r2, z, dn, selector2);

		// c[0, 16-31]
		SWISH_S32_AVX512(c_int32_0p1, fl_reg, al, al_in, r, r2, z, dn, selector2);

		// c[0, 32-47]
		SWISH_S32_AVX512(c_int32_0p2, fl_reg, al, al_in, r, r2, z, dn, selector2);

		// c[1, 0-15]
		SWISH_S32_AVX512(c_int32_1p0, fl_reg, al, al_in, r, r2, z, dn, selector2);

		// c[1, 16-31]
		SWISH_S32_AVX512(c_int32_1p1, fl_reg, al, al_in, r, r2, z, dn, selector2);

		// c[1, 32-47]
		SWISH_S32_AVX512(c_int32_1p2, fl_reg, al, al_in, r, r2, z, dn, selector2);

		// c[2, 0-15]
		SWISH_S32_AVX512(c_int32_2p0, fl_reg, al, al_in, r, r2, z, dn, selector2);

		// c[2, 16-31]
		SWISH_S32_AVX512(c_int32_2p1, fl_reg, al, al_in, r, r2, z, dn, selector2);

		// c[2, 32-47]
		SWISH_S32_AVX512(c_int32_2p2, fl_reg, al, al_in, r, r2, z, dn, selector2);

		// c[3, 0-15]
		SWISH_S32_AVX512(c_int32_3p0, fl_reg, al, al_in, r, r2, z, dn, selector2);

		// c[3, 16-31]
		SWISH_S32_AVX512(c_int32_3p1, fl_reg, al, al_in, r, r2, z, dn, selector2);

		// c[3, 32-47]
		SWISH_S32_AVX512(c_int32_3p2, fl_reg, al, al_in, r, r2, z, dn, selector2);

		// c[4, 0-15]
		SWISH_S32_AVX512(c_int32_4p0, fl_reg, al, al_in, r, r2, z, dn, selector2);

		// c[4, 16-31]
		SWISH_S32_AVX512(c_int32_4p1, fl_reg, al, al_in, r, r2, z, dn, selector2);

		// c[4, 32-47]
		SWISH_S32_AVX512(c_int32_4p2, fl_reg, al, al_in, r, r2, z, dn, selector2);

		POST_OP_LABEL_LASTK_SAFE_JUMP_WITH_NEXT_PTR
	}
POST_OPS_5x48_DISABLE:
	;

	if ( ( post_ops_attr.buf_downscale != NULL ) && ( post_ops_attr.is_last_k == TRUE ) )
	{
		// Generate a mask16 of all 1's.
		selector1 = _mm512_setzero_epi32();
		selector2 = _mm512_set1_epi32( 10 );
		__mmask16 mask_all1 = _mm512_cmplt_epi32_mask( selector1, selector2 );

		// Store the results in downscaled type (int8 instead of int32).
		// c[0,0-15]
		CVT_STORE_S32_S8(c_int32_0p0,0,0);

		// c[0,16-31]
		CVT_STORE_S32_S8(c_int32_0p1,0,1);

		// c[0,32-47]
		CVT_STORE_S32_S8(c_int32_0p2,0,2);

		// c[1,0-15]
		CVT_STORE_S32_S8(c_int32_1p0,1,0);

		// c[1,16-31]
		CVT_STORE_S32_S8(c_int32_1p1,1,1);

		// c[1,32-47]
		CVT_STORE_S32_S8(c_int32_1p2,1,2);

		// c[2,0-15]
		CVT_STORE_S32_S8(c_int32_2p0,2,0);

		// c[2,16-31]
		CVT_STORE_S32_S8(c_int32_2p1,2,1);

		// c[2,32-47]
		CVT_STORE_S32_S8(c_int32_2p2,2,2);

		// c[3,0-15]
		CVT_STORE_S32_S8(c_int32_3p0,3,0);

		// c[3,16-31]
		CVT_STORE_S32_S8(c_int32_3p1,3,1);

		// c[3,32-47]
		CVT_STORE_S32_S8(c_int32_3p2,3,2);

		// c[4,0-15]
		CVT_STORE_S32_S8(c_int32_4p0,4,0);

		// c[4,16-31]
		CVT_STORE_S32_S8(c_int32_4p1,4,1);

		// c[4,32-47]
		CVT_STORE_S32_S8(c_int32_4p2,4,2);
	}
	else
	{
		// Store the results.
		// c[0,0-15]
		_mm512_storeu_si512( c + ( rs_c * 0 ) + ( 0*16 ), c_int32_0p0 );

		// c[0, 16-31]
		_mm512_storeu_si512( c + ( rs_c * 0 ) + ( 1*16 ), c_int32_0p1 );

		// c[0,32-47]
		_mm512_storeu_si512( c + ( rs_c * 0 ) + ( 2*16 ), c_int32_0p2 );

		// c[1,0-15]
		_mm512_storeu_si512( c + ( rs_c * 1 ) + ( 0*16 ), c_int32_1p0 );

		// c[1,16-31]
		_mm512_storeu_si512( c + ( rs_c * 1 ) + ( 1*16 ), c_int32_1p1 );

		// c[1,32-47]
		_mm512_storeu_si512( c + ( rs_c * 1 ) + ( 2*16 ), c_int32_1p2 );

		// c[2,0-15]
		_mm512_storeu_si512( c + ( rs_c * 2 ) + ( 0*16 ), c_int32_2p0 );

		// c[2,16-31]
		_mm512_storeu_si512( c + ( rs_c * 2 ) + ( 1*16 ), c_int32_2p1 );

		// c[2,32-47]
		_mm512_storeu_si512( c + ( rs_c * 2 ) + ( 2*16 ), c_int32_2p2 );

		// c[3,0-15]
		_mm512_storeu_si512( c + ( rs_c * 3 ) + ( 0*16 ), c_int32_3p0 );

		// c[3,16-31]
		_mm512_storeu_si512( c + ( rs_c * 3 ) + ( 1*16 ), c_int32_3p1 );

		// c[3,32-47]
		_mm512_storeu_si512( c + ( rs_c * 3 ) + ( 2*16 ), c_int32_3p2 );

		// c[4,0-15]
		_mm512_storeu_si512( c + ( rs_c * 4 ) + ( 0*16 ), c_int32_4p0 );

		// c[4,16-31]
		_mm512_storeu_si512( c + ( rs_c * 4 ) + ( 1*16 ), c_int32_4p1 );

		// c[4,32-47]
		_mm512_storeu_si512( c + ( rs_c * 4 ) + ( 2*16 ), c_int32_4p2 );
	}
}

// 4x48 int8o32 kernel
LPGEMM_MN_FRINGE_KERN(uint8_t,int8_t,int32_t,u8s8s32o32_4x48)
{
	static void* post_ops_labels[] =
						{
						  &&POST_OPS_4x48_DISABLE,
						  &&POST_OPS_BIAS_4x48,
						  &&POST_OPS_RELU_4x48,
						  &&POST_OPS_RELU_SCALE_4x48,
						  &&POST_OPS_GELU_TANH_4x48,
						  &&POST_OPS_GELU_ERF_4x48,
						  &&POST_OPS_CLIP_4x48,
						  &&POST_OPS_DOWNSCALE_4x48,
						  &&POST_OPS_MATRIX_ADD_4x48,
						  &&POST_OPS_SWISH_4x48
						};
	dim_t k_full_pieces = k0 / 4;
	dim_t k_partial_pieces = k0 % 4;

	// B matrix storage.
	__m512i b0 = _mm512_setzero_epi32();
	__m512i b1 = _mm512_setzero_epi32();
	__m512i b2 = _mm512_setzero_epi32();

	// A matrix storage.
	__m512i a_int32_0 = _mm512_setzero_epi32();

	// Registers to use for accumulating C.
	__m512i c_int32_0p0 = _mm512_setzero_epi32();
	__m512i c_int32_0p1 = _mm512_setzero_epi32();
	__m512i c_int32_0p2 = _mm512_setzero_epi32();

	__m512i c_int32_1p0 = _mm512_setzero_epi32();
	__m512i c_int32_1p1 = _mm512_setzero_epi32();
	__m512i c_int32_1p2 = _mm512_setzero_epi32();

	__m512i c_int32_2p0 = _mm512_setzero_epi32();
	__m512i c_int32_2p1 = _mm512_setzero_epi32();
	__m512i c_int32_2p2 = _mm512_setzero_epi32();

	__m512i c_int32_3p0 = _mm512_setzero_epi32();
	__m512i c_int32_3p1 = _mm512_setzero_epi32();
	__m512i c_int32_3p2 = _mm512_setzero_epi32();

	for ( dim_t kr = 0; kr < k_full_pieces; kr += 1 )
	{
		b0 = _mm512_loadu_si512( b + ( rs_b * kr ) + ( cs_b * 0 ) );
		b1 = _mm512_loadu_si512( b + ( rs_b * kr ) + ( cs_b * 1 ) );
		b2 = _mm512_loadu_si512( b + ( rs_b * kr ) + ( cs_b * 2 ) );

		// Broadcast a[0,kr:kr+4].
		a_int32_0 = _mm512_set1_epi32( *( uint32_t* )( a + ( rs_a * 0 ) + ( cs_a * kr ) ) );

		// Perform column direction mat-mul with k = 4.
		// c[0,0-47] = a[0,kr:kr+4]*b[kr:kr+4,0-47]
		c_int32_0p0 = _mm512_dpbusd_epi32( c_int32_0p0, a_int32_0, b0 );
		c_int32_0p1 = _mm512_dpbusd_epi32( c_int32_0p1, a_int32_0, b1 );
		c_int32_0p2 = _mm512_dpbusd_epi32( c_int32_0p2, a_int32_0, b2 );

		// Broadcast a[1,kr:kr+4].
		a_int32_0 = _mm512_set1_epi32( *( uint32_t* )( a + ( rs_a * 1 ) + ( cs_a * kr ) ) );

		// Perform column direction mat-mul with k = 4.
		// c[1,0-47] = a[1,kr:kr+4]*b[kr:kr+4,0-47]
		c_int32_1p0 = _mm512_dpbusd_epi32( c_int32_1p0, a_int32_0, b0 );
		c_int32_1p1 = _mm512_dpbusd_epi32( c_int32_1p1, a_int32_0, b1 );
		c_int32_1p2 = _mm512_dpbusd_epi32( c_int32_1p2, a_int32_0, b2 );

		// Broadcast a[2,kr:kr+4].
		a_int32_0 = _mm512_set1_epi32( *( uint32_t* )( a + ( rs_a * 2 ) + ( cs_a * kr ) ) );

		// Perform column direction mat-mul with k = 4.
		// c[2,0-47] = a[2,kr:kr+4]*b[kr:kr+4,0-47]
		c_int32_2p0 = _mm512_dpbusd_epi32( c_int32_2p0, a_int32_0, b0 );
		c_int32_2p1 = _mm512_dpbusd_epi32( c_int32_2p1, a_int32_0, b1 );
		c_int32_2p2 = _mm512_dpbusd_epi32( c_int32_2p2, a_int32_0, b2 );

		// Broadcast a[3,kr:kr+4].
		a_int32_0 = _mm512_set1_epi32( *( uint32_t* )( a + ( rs_a * 3 ) + ( cs_a * kr ) ) );

		// Perform column direction mat-mul with k = 4.
		// c[3,0-47] = a[3,kr:kr+4]*b[kr:kr+4,0-47]
		c_int32_3p0 = _mm512_dpbusd_epi32( c_int32_3p0, a_int32_0, b0 );
		c_int32_3p1 = _mm512_dpbusd_epi32( c_int32_3p1, a_int32_0, b1 );
		c_int32_3p2 = _mm512_dpbusd_epi32( c_int32_3p2, a_int32_0, b2 );
	}
	// Handle k remainder.
	if ( k_partial_pieces > 0 )
	{
		__m128i a_kfringe_buf;
		__mmask16 load_mask = _cvtu32_mask16( 0xFFFF >> ( 16 - k_partial_pieces ) );

		b0 = _mm512_loadu_si512( b + ( rs_b * k_full_pieces ) + ( cs_b * 0 ) );
		b1 = _mm512_loadu_si512( b + ( rs_b * k_full_pieces ) + ( cs_b * 1 ) );
		b2 = _mm512_loadu_si512( b + ( rs_b * k_full_pieces ) + ( cs_b * 2 ) );

		// Broadcast a[0,kr:kr+4].
		a_kfringe_buf = _mm_maskz_loadu_epi8
		(
		  load_mask,
		  ( a + ( rs_a * 0 ) + ( cs_a * k_full_pieces ) )
		);
		a_int32_0 = _mm512_broadcastd_epi32( a_kfringe_buf );

		// Perform column direction mat-mul with k = 4.
		// c[0,0-47] = a[0,kr:kr+4]*b[kr:kr+4,0-47]
		c_int32_0p0 = _mm512_dpbusd_epi32( c_int32_0p0, a_int32_0, b0 );
		c_int32_0p1 = _mm512_dpbusd_epi32( c_int32_0p1, a_int32_0, b1 );
		c_int32_0p2 = _mm512_dpbusd_epi32( c_int32_0p2, a_int32_0, b2 );

		// Broadcast a[1,kr:kr+4].
		a_kfringe_buf = _mm_maskz_loadu_epi8
		(
		  load_mask,
		  ( a + ( rs_a * 1 ) + ( cs_a * k_full_pieces ) )
		);
		a_int32_0 = _mm512_broadcastd_epi32( a_kfringe_buf );

		// Perform column direction mat-mul with k = 4.
		// c[1,0-47] = a[1,kr:kr+4]*b[kr:kr+4,0-47]
		c_int32_1p0 = _mm512_dpbusd_epi32( c_int32_1p0, a_int32_0, b0 );
		c_int32_1p1 = _mm512_dpbusd_epi32( c_int32_1p1, a_int32_0, b1 );
		c_int32_1p2 = _mm512_dpbusd_epi32( c_int32_1p2, a_int32_0, b2 );

		// Broadcast a[2,kr:kr+4].
		a_kfringe_buf = _mm_maskz_loadu_epi8
		(
		  load_mask,
		  ( a + ( rs_a * 2 ) + ( cs_a * k_full_pieces ) )
		);
		a_int32_0 = _mm512_broadcastd_epi32( a_kfringe_buf );

		// Perform column direction mat-mul with k = 4.
		// c[2,0-47] = a[2,kr:kr+4]*b[kr:kr+4,0-47]
		c_int32_2p0 = _mm512_dpbusd_epi32( c_int32_2p0, a_int32_0, b0 );
		c_int32_2p1 = _mm512_dpbusd_epi32( c_int32_2p1, a_int32_0, b1 );
		c_int32_2p2 = _mm512_dpbusd_epi32( c_int32_2p2, a_int32_0, b2 );

		// Broadcast a[3,kr:kr+4].
		a_kfringe_buf = _mm_maskz_loadu_epi8
		(
		  load_mask,
		  ( a + ( rs_a * 3 ) + ( cs_a * k_full_pieces ) )
		);
		a_int32_0 = _mm512_broadcastd_epi32( a_kfringe_buf );

		// Perform column direction mat-mul with k = 4.
		// c[3,0-47] = a[3,kr:kr+4]*b[kr:kr+4,0-47]
		c_int32_3p0 = _mm512_dpbusd_epi32( c_int32_3p0, a_int32_0, b0 );
		c_int32_3p1 = _mm512_dpbusd_epi32( c_int32_3p1, a_int32_0, b1 );
		c_int32_3p2 = _mm512_dpbusd_epi32( c_int32_3p2, a_int32_0, b2 );
	}

	// Load alpha and beta
	__m512i selector1 = _mm512_set1_epi32( alpha );
	__m512i selector2 = _mm512_set1_epi32( beta );

	if ( alpha != 1 )
	{
		// Scale by alpha
		c_int32_0p0 = _mm512_mullo_epi32( selector1, c_int32_0p0 );
		c_int32_0p1 = _mm512_mullo_epi32( selector1, c_int32_0p1 );
		c_int32_0p2 = _mm512_mullo_epi32( selector1, c_int32_0p2 );

		c_int32_1p0 = _mm512_mullo_epi32( selector1, c_int32_1p0 );
		c_int32_1p1 = _mm512_mullo_epi32( selector1, c_int32_1p1 );
		c_int32_1p2 = _mm512_mullo_epi32( selector1, c_int32_1p2 );

		c_int32_2p0 = _mm512_mullo_epi32( selector1, c_int32_2p0 );
		c_int32_2p1 = _mm512_mullo_epi32( selector1, c_int32_2p1 );
		c_int32_2p2 = _mm512_mullo_epi32( selector1, c_int32_2p2 );

		c_int32_3p0 = _mm512_mullo_epi32( selector1, c_int32_3p0 );
		c_int32_3p1 = _mm512_mullo_epi32( selector1, c_int32_3p1 );
		c_int32_3p2 = _mm512_mullo_epi32( selector1, c_int32_3p2 );
	}

	// Scale C by beta.
	if ( beta != 0 )
	{
		if ( ( post_ops_attr.buf_downscale != NULL ) &&
			 ( post_ops_attr.is_first_k == TRUE ) )
		{
			// c[0:0-15,16-31,32-47]
			S8_S32_BETA_OP3(0,0,selector1,selector2);

			// c[1:0-15,16-31,32-47]
			S8_S32_BETA_OP3(0,1,selector1,selector2);

			// c[2:0-15,16-31,32-47]
			S8_S32_BETA_OP3(0,2,selector1,selector2);

			// c[3:0-15,16-31,32-47]
			S8_S32_BETA_OP3(0,3,selector1,selector2);
		}
		else
		{
			// c[0:0-15,16-31,32-47]
			S32_S32_BETA_OP3(0,0,selector1,selector2);

			// c[1:0-15,16-31,32-47]
			S32_S32_BETA_OP3(0,1,selector1,selector2);

			// c[2:0-15,16-31,32-47]
			S32_S32_BETA_OP3(0,2,selector1,selector2);

			// c[3:0-15,16-31,32-47]
			S32_S32_BETA_OP3(0,3,selector1,selector2);
		}
	}

	// Post Ops
	lpgemm_post_op* post_ops_list_temp = post_ops_list;
	POST_OP_LABEL_LASTK_SAFE_JUMP
POST_OPS_BIAS_4x48:
	{
		selector1 =
				_mm512_loadu_si512( ( int32_t* )post_ops_list_temp->op_args1 +
								post_ops_attr.post_op_c_j + ( 0 * 16 ) );
		selector2 =
				_mm512_loadu_si512( ( int32_t* )post_ops_list_temp->op_args1 +
								post_ops_attr.post_op_c_j + ( 1 * 16 ) );
		a_int32_0 =
				_mm512_loadu_si512( ( int32_t* )post_ops_list_temp->op_args1 +
								post_ops_attr.post_op_c_j + ( 2 * 16 ) );

		// c[0,0-15]
		c_int32_0p0 = _mm512_add_epi32( selector1, c_int32_0p0 );

		// c[0, 16-31]
		c_int32_0p1 = _mm512_add_epi32( selector2, c_int32_0p1 );

		// c[0,32-47]
		c_int32_0p2 = _mm512_add_epi32( a_int32_0, c_int32_0p2 );

		// c[1,0-15]
		c_int32_1p0 = _mm512_add_epi32( selector1, c_int32_1p0 );

		// c[1, 16-31]
		c_int32_1p1 = _mm512_add_epi32( selector2, c_int32_1p1 );

		// c[1,32-47]
		c_int32_1p2 = _mm512_add_epi32( a_int32_0, c_int32_1p2 );

		// c[2,0-15]
		c_int32_2p0 = _mm512_add_epi32( selector1, c_int32_2p0 );

		// c[2, 16-31]
		c_int32_2p1 = _mm512_add_epi32( selector2, c_int32_2p1 );

		// c[2,32-47]
		c_int32_2p2 = _mm512_add_epi32( a_int32_0, c_int32_2p2 );

		// c[3,0-15]
		c_int32_3p0 = _mm512_add_epi32( selector1, c_int32_3p0 );

		// c[3, 16-31]
		c_int32_3p1 = _mm512_add_epi32( selector2, c_int32_3p1 );

		// c[3,32-47]
		c_int32_3p2 = _mm512_add_epi32( a_int32_0, c_int32_3p2 );

		POST_OP_LABEL_LASTK_SAFE_JUMP_WITH_NEXT_PTR
	}
POST_OPS_RELU_4x48:
	{
		selector1 = _mm512_setzero_epi32();

		// c[0,0-15]
		c_int32_0p0 = _mm512_max_epi32( selector1, c_int32_0p0 );

		// c[0, 16-31]
		c_int32_0p1 = _mm512_max_epi32( selector1, c_int32_0p1 );

		// c[0,32-47]
		c_int32_0p2 = _mm512_max_epi32( selector1, c_int32_0p2 );

		// c[1,0-15]
		c_int32_1p0 = _mm512_max_epi32( selector1, c_int32_1p0 );

		// c[1,16-31]
		c_int32_1p1 = _mm512_max_epi32( selector1, c_int32_1p1 );

		// c[1,32-47]
		c_int32_1p2 = _mm512_max_epi32( selector1, c_int32_1p2 );

		// c[2,0-15]
		c_int32_2p0 = _mm512_max_epi32( selector1, c_int32_2p0 );

		// c[2,16-31]
		c_int32_2p1 = _mm512_max_epi32( selector1, c_int32_2p1 );

		// c[2,32-47]
		c_int32_2p2 = _mm512_max_epi32( selector1, c_int32_2p2 );

		// c[3,0-15]
		c_int32_3p0 = _mm512_max_epi32( selector1, c_int32_3p0 );

		// c[3,16-31]
		c_int32_3p1 = _mm512_max_epi32( selector1, c_int32_3p1 );

		// c[3,32-47]
		c_int32_3p2 = _mm512_max_epi32( selector1, c_int32_3p2 );

		POST_OP_LABEL_LASTK_SAFE_JUMP_WITH_NEXT_PTR
	}
POST_OPS_RELU_SCALE_4x48:
	{
		selector1 = _mm512_setzero_epi32();
		selector2 =
			_mm512_set1_epi32( *( ( int32_t* )post_ops_list_temp->op_args2 ) );

		__mmask16 relu_cmp_mask;

		// c[0, 0-15]
		RELU_SCALE_OP_S32_AVX512(c_int32_0p0)

		// c[0, 16-31]
		RELU_SCALE_OP_S32_AVX512(c_int32_0p1)

		// c[0, 32-47]
		RELU_SCALE_OP_S32_AVX512(c_int32_0p2)

		// c[1, 0-15]
		RELU_SCALE_OP_S32_AVX512(c_int32_1p0)

		// c[1, 16-31]
		RELU_SCALE_OP_S32_AVX512(c_int32_1p1)

		// c[1, 32-47]
		RELU_SCALE_OP_S32_AVX512(c_int32_1p2)

		// c[2, 0-15]
		RELU_SCALE_OP_S32_AVX512(c_int32_2p0)

		// c[2, 16-31]
		RELU_SCALE_OP_S32_AVX512(c_int32_2p1)

		// c[2, 32-47]
		RELU_SCALE_OP_S32_AVX512(c_int32_2p2)

		// c[3, 0-15]
		RELU_SCALE_OP_S32_AVX512(c_int32_3p0)

		// c[3, 16-31]
		RELU_SCALE_OP_S32_AVX512(c_int32_3p1)

		// c[3, 32-47]
		RELU_SCALE_OP_S32_AVX512(c_int32_3p2)

		POST_OP_LABEL_LASTK_SAFE_JUMP_WITH_NEXT_PTR
	}
POST_OPS_GELU_TANH_4x48:
	{
		__m512 dn, z, x, r2, r, y, x_tanh;
		__m512i q;

		// c[0, 0-15]
		GELU_TANH_S32_AVX512(c_int32_0p0, y, r, r2, x, z, dn, x_tanh, q)

		// c[0, 16-31]
		GELU_TANH_S32_AVX512(c_int32_0p1, y, r, r2, x, z, dn, x_tanh, q)

		// c[0, 32-47]
		GELU_TANH_S32_AVX512(c_int32_0p2, y, r, r2, x, z, dn, x_tanh, q)

		// c[1, 0-15]
		GELU_TANH_S32_AVX512(c_int32_1p0, y, r, r2, x, z, dn, x_tanh, q)

		// c[1, 16-31]
		GELU_TANH_S32_AVX512(c_int32_1p1, y, r, r2, x, z, dn, x_tanh, q)

		// c[1, 32-47]
		GELU_TANH_S32_AVX512(c_int32_1p2, y, r, r2, x, z, dn, x_tanh, q)

		// c[2, 0-15]
		GELU_TANH_S32_AVX512(c_int32_2p0, y, r, r2, x, z, dn, x_tanh, q)

		// c[2, 16-31]
		GELU_TANH_S32_AVX512(c_int32_2p1, y, r, r2, x, z, dn, x_tanh, q)

		// c[2, 32-47]
		GELU_TANH_S32_AVX512(c_int32_2p2, y, r, r2, x, z, dn, x_tanh, q)

		// c[3, 0-15]
		GELU_TANH_S32_AVX512(c_int32_3p0, y, r, r2, x, z, dn, x_tanh, q)

		// c[3, 16-31]
		GELU_TANH_S32_AVX512(c_int32_3p1, y, r, r2, x, z, dn, x_tanh, q)

		// c[3, 32-47]
		GELU_TANH_S32_AVX512(c_int32_3p2, y, r, r2, x, z, dn, x_tanh, q)

		POST_OP_LABEL_LASTK_SAFE_JUMP_WITH_NEXT_PTR
	}
POST_OPS_GELU_ERF_4x48:
	{
		__m512 x, r, y, x_erf;

		// c[0, 0-15]
		GELU_ERF_S32_AVX512(c_int32_0p0, y, r, x, x_erf)

		// c[0, 16-31]
		GELU_ERF_S32_AVX512(c_int32_0p1, y, r, x, x_erf)

		// c[0, 32-47]
		GELU_ERF_S32_AVX512(c_int32_0p2, y, r, x, x_erf)

		// c[1, 0-15]
		GELU_ERF_S32_AVX512(c_int32_1p0, y, r, x, x_erf)

		// c[1, 16-31]
		GELU_ERF_S32_AVX512(c_int32_1p1, y, r, x, x_erf)

		// c[1, 32-47]
		GELU_ERF_S32_AVX512(c_int32_1p2, y, r, x, x_erf)

		// c[2, 0-15]
		GELU_ERF_S32_AVX512(c_int32_2p0, y, r, x, x_erf)

		// c[2, 16-31]
		GELU_ERF_S32_AVX512(c_int32_2p1, y, r, x, x_erf)

		// c[2, 32-47]
		GELU_ERF_S32_AVX512(c_int32_2p2, y, r, x, x_erf)

		// c[3, 0-15]
		GELU_ERF_S32_AVX512(c_int32_3p0, y, r, x, x_erf)

		// c[3, 16-31]
		GELU_ERF_S32_AVX512(c_int32_3p1, y, r, x, x_erf)

		// c[3, 32-47]
		GELU_ERF_S32_AVX512(c_int32_3p2, y, r, x, x_erf)

		POST_OP_LABEL_LASTK_SAFE_JUMP_WITH_NEXT_PTR
	}
POST_OPS_CLIP_4x48:
	{
		__m512i min = _mm512_set1_epi32( *( int32_t* )post_ops_list_temp->op_args2 );
		__m512i max = _mm512_set1_epi32( *( int32_t* )post_ops_list_temp->op_args3 );

		// c[0, 0-15]
		CLIP_S32_AVX512(c_int32_0p0, min, max)

		// c[0, 16-31]
		CLIP_S32_AVX512(c_int32_0p1, min, max)

		// c[0, 32-47]
		CLIP_S32_AVX512(c_int32_0p2, min, max)

		// c[1, 0-15]
		CLIP_S32_AVX512(c_int32_1p0, min, max)

		// c[1, 16-31]
		CLIP_S32_AVX512(c_int32_1p1, min, max)

		// c[1, 32-47]
		CLIP_S32_AVX512(c_int32_1p2, min, max)

		// c[2, 0-15]
		CLIP_S32_AVX512(c_int32_2p0, min, max)

		// c[2, 16-31]
		CLIP_S32_AVX512(c_int32_2p1, min, max)

		// c[2, 32-47]
		CLIP_S32_AVX512(c_int32_2p2, min, max)

		// c[3, 0-15]
		CLIP_S32_AVX512(c_int32_3p0, min, max)

		// c[3, 16-31]
		CLIP_S32_AVX512(c_int32_3p1, min, max)

		// c[3, 32-47]
		CLIP_S32_AVX512(c_int32_3p2, min, max)

		POST_OP_LABEL_LASTK_SAFE_JUMP_WITH_NEXT_PTR
	}
POST_OPS_DOWNSCALE_4x48:
	{
<<<<<<< HEAD
		selector1 =
			_mm512_loadu_si512( ( float* )post_ops_list_temp->scale_factor +
							post_ops_attr.post_op_c_j + ( 0 * 16 ) );
		selector2 =
			_mm512_loadu_si512( ( float* )post_ops_list_temp->scale_factor +
							post_ops_attr.post_op_c_j + ( 1 * 16 ) );
		a_int32_0 =
			_mm512_loadu_si512( ( float* )post_ops_list_temp->scale_factor +
							post_ops_attr.post_op_c_j + ( 2 * 16 ) );
		__m128i zero_point0 =
			_mm_loadu_si128( ( __m128i const* )
					( ( int8_t* )post_ops_list_temp->op_args1 +
					post_ops_attr.post_op_c_j + ( 0 * 16 ) ) );
		__m128i zero_point1 =
			_mm_loadu_si128( ( __m128i const* )
					( ( int8_t* )post_ops_list_temp->op_args1 +
					post_ops_attr.post_op_c_j + ( 1 * 16 ) ) );
		__m128i zero_point2 =
			_mm_loadu_si128( ( __m128i const* )
					( ( int8_t* )post_ops_list_temp->op_args1 +
					post_ops_attr.post_op_c_j + ( 2 * 16 ) ) );
=======
		if ( post_ops_list_temp->scale_factor_len > 1 )
		{
			selector1 =
				_mm512_loadu_si512( ( float* )post_ops_list_temp->scale_factor +
								post_ops_attr.post_op_c_j + ( 0 * 16 ) );
			selector2 =
				_mm512_loadu_si512( ( float* )post_ops_list_temp->scale_factor +
								post_ops_attr.post_op_c_j + ( 1 * 16 ) );
			a_int32_0 =
				_mm512_loadu_si512( ( float* )post_ops_list_temp->scale_factor +
								post_ops_attr.post_op_c_j + ( 2 * 16 ) );
		}
		else if ( post_ops_list_temp->scale_factor_len == 1 )
		{
			selector1 =
				( __m512i )_mm512_set1_ps( *( ( float* )post_ops_list_temp->scale_factor ) );
			selector2 =
				( __m512i )_mm512_set1_ps( *( ( float* )post_ops_list_temp->scale_factor ) );
			a_int32_0 =
				( __m512i )_mm512_set1_ps( *( ( float* )post_ops_list_temp->scale_factor ) );
		}

		// Need to ensure sse not used to avoid avx512 -> sse transition.
		__m128i zero_point0 = _mm512_castsi512_si128( _mm512_setzero_si512() );
		__m128i zero_point1 = _mm512_castsi512_si128( _mm512_setzero_si512() );
		__m128i zero_point2 = _mm512_castsi512_si128( _mm512_setzero_si512() );
		if ( *( ( dim_t* )post_ops_list_temp->op_args3 ) > 1 )
		{
			zero_point0 = _mm_loadu_si128( ( __m128i const* )
							( ( int8_t* )post_ops_list_temp->op_args1 +
							post_ops_attr.post_op_c_j + ( 0 * 16 ) ) );
			zero_point1 = _mm_loadu_si128( ( __m128i const* )
							( ( int8_t* )post_ops_list_temp->op_args1 +
							post_ops_attr.post_op_c_j + ( 1 * 16 ) ) );
			zero_point2 = _mm_loadu_si128( ( __m128i const* )
							( ( int8_t* )post_ops_list_temp->op_args1 +
							post_ops_attr.post_op_c_j + ( 2 * 16 ) ) );
		}
		else if ( *( ( dim_t* )post_ops_list_temp->op_args3 ) == 1 )
		{
			zero_point0 = _mm_maskz_set1_epi8( 0xFFFF,
							*( ( int8_t* )post_ops_list_temp->op_args1 ) );
			zero_point1 = _mm_maskz_set1_epi8( 0xFFFF,
							*( ( int8_t* )post_ops_list_temp->op_args1 ) );
			zero_point2 = _mm_maskz_set1_epi8( 0xFFFF,
							*( ( int8_t* )post_ops_list_temp->op_args1 ) );
		}
>>>>>>> f3c166b0

		// c[0, 0-15]
		CVT_MULRND_CVT32(c_int32_0p0,selector1,zero_point0);

		// c[0, 16-31]
		CVT_MULRND_CVT32(c_int32_0p1,selector2,zero_point1);

		// c[0, 32-47]
		CVT_MULRND_CVT32(c_int32_0p2,a_int32_0,zero_point2);

		// c[1, 0-15]
		CVT_MULRND_CVT32(c_int32_1p0,selector1,zero_point0);

		// c[1, 16-31]
		CVT_MULRND_CVT32(c_int32_1p1,selector2,zero_point1);

		// c[1, 32-47]
		CVT_MULRND_CVT32(c_int32_1p2,a_int32_0,zero_point2);

		// c[2, 0-15]
		CVT_MULRND_CVT32(c_int32_2p0,selector1,zero_point0);

		// c[2, 16-31]
		CVT_MULRND_CVT32(c_int32_2p1,selector2,zero_point1);

		// c[2, 32-47]
		CVT_MULRND_CVT32(c_int32_2p2,a_int32_0,zero_point2);

		// c[3, 0-15]
		CVT_MULRND_CVT32(c_int32_3p0,selector1,zero_point0);

		// c[3, 16-31]
		CVT_MULRND_CVT32(c_int32_3p1,selector2,zero_point1);

		// c[3, 32-47]
		CVT_MULRND_CVT32(c_int32_3p2,a_int32_0,zero_point2);

		POST_OP_LABEL_LASTK_SAFE_JUMP_WITH_NEXT_PTR
	}
POST_OPS_MATRIX_ADD_4x48:
	{
		dim_t ldm = *( dim_t* )post_ops_list_temp->op_args3;
		if ( post_ops_attr.c_stor_type == S8 )
		{
			int8_t* matptr = ( int8_t* )post_ops_list_temp->op_args1;

			// c[0:0-15,16-31,32-47]
			S8_S32_MATRIX_ADD_3COL(selector1,selector2,a_int32_0,0);

			// c[1:0-15,16-31,32-47]
			S8_S32_MATRIX_ADD_3COL(selector1,selector2,a_int32_0,1);

			// c[2:0-15,16-31,32-47]
			S8_S32_MATRIX_ADD_3COL(selector1,selector2,a_int32_0,2);

			// c[3:0-15,16-31,32-47]
			S8_S32_MATRIX_ADD_3COL(selector1,selector2,a_int32_0,3);
		}
		else
		{
			int32_t* matptr = ( int32_t* )post_ops_list_temp->op_args1;

			// c[0:0-15,16-31,32-47]
			S32_S32_MATRIX_ADD_3COL(selector1,selector2,a_int32_0,0);

			// c[1:0-15,16-31,32-47]
			S32_S32_MATRIX_ADD_3COL(selector1,selector2,a_int32_0,1);

			// c[2:0-15,16-31,32-47]
			S32_S32_MATRIX_ADD_3COL(selector1,selector2,a_int32_0,2);

			// c[3:0-15,16-31,32-47]
			S32_S32_MATRIX_ADD_3COL(selector1,selector2,a_int32_0,3);
		}

		POST_OP_LABEL_LASTK_SAFE_JUMP_WITH_NEXT_PTR
	}
POST_OPS_SWISH_4x48:
	{
		selector1 =
			_mm512_set1_epi32( *( ( int32_t* )post_ops_list_temp->op_args2 ) );
		__m512 al = _mm512_cvtepi32_ps( selector1 );

		__m512 fl_reg, al_in, r, r2, z, dn;

		// c[0, 0-15]
		SWISH_S32_AVX512(c_int32_0p0, fl_reg, al, al_in, r, r2, z, dn, selector2);

		// c[0, 16-31]
		SWISH_S32_AVX512(c_int32_0p1, fl_reg, al, al_in, r, r2, z, dn, selector2);

		// c[0, 32-47]
		SWISH_S32_AVX512(c_int32_0p2, fl_reg, al, al_in, r, r2, z, dn, selector2);

		// c[1, 0-15]
		SWISH_S32_AVX512(c_int32_1p0, fl_reg, al, al_in, r, r2, z, dn, selector2);

		// c[1, 16-31]
		SWISH_S32_AVX512(c_int32_1p1, fl_reg, al, al_in, r, r2, z, dn, selector2);

		// c[1, 32-47]
		SWISH_S32_AVX512(c_int32_1p2, fl_reg, al, al_in, r, r2, z, dn, selector2);

		// c[2, 0-15]
		SWISH_S32_AVX512(c_int32_2p0, fl_reg, al, al_in, r, r2, z, dn, selector2);

		// c[2, 16-31]
		SWISH_S32_AVX512(c_int32_2p1, fl_reg, al, al_in, r, r2, z, dn, selector2);

		// c[2, 32-47]
		SWISH_S32_AVX512(c_int32_2p2, fl_reg, al, al_in, r, r2, z, dn, selector2);

		// c[3, 0-15]
		SWISH_S32_AVX512(c_int32_3p0, fl_reg, al, al_in, r, r2, z, dn, selector2);

		// c[3, 16-31]
		SWISH_S32_AVX512(c_int32_3p1, fl_reg, al, al_in, r, r2, z, dn, selector2);

		// c[3, 32-47]
		SWISH_S32_AVX512(c_int32_3p2, fl_reg, al, al_in, r, r2, z, dn, selector2);

		POST_OP_LABEL_LASTK_SAFE_JUMP_WITH_NEXT_PTR
	}
POST_OPS_4x48_DISABLE:
	;

	if ( ( post_ops_attr.buf_downscale != NULL ) && ( post_ops_attr.is_last_k == TRUE ) )
	{
		// Generate a mask16 of all 1's.
		selector1 = _mm512_setzero_epi32();
		selector2 = _mm512_set1_epi32( 10 );
		__mmask16 mask_all1 = _mm512_cmplt_epi32_mask( selector1, selector2 );

		// Store the results in downscaled type (int8 instead of int32).
		// c[0,0-15]
		CVT_STORE_S32_S8(c_int32_0p0,0,0);

		// c[0,16-31]
		CVT_STORE_S32_S8(c_int32_0p1,0,1);

		// c[0,32-47]
		CVT_STORE_S32_S8(c_int32_0p2,0,2);

		// c[1,0-15]
		CVT_STORE_S32_S8(c_int32_1p0,1,0);

		// c[1,16-31]
		CVT_STORE_S32_S8(c_int32_1p1,1,1);

		// c[1,32-47]
		CVT_STORE_S32_S8(c_int32_1p2,1,2);

		// c[2,0-15]
		CVT_STORE_S32_S8(c_int32_2p0,2,0);

		// c[2,16-31]
		CVT_STORE_S32_S8(c_int32_2p1,2,1);

		// c[2,32-47]
		CVT_STORE_S32_S8(c_int32_2p2,2,2);

		// c[3,0-15]
		CVT_STORE_S32_S8(c_int32_3p0,3,0);

		// c[3,16-31]
		CVT_STORE_S32_S8(c_int32_3p1,3,1);

		// c[3,32-47]
		CVT_STORE_S32_S8(c_int32_3p2,3,2);
	}
	else
	{
		// Store the results.
		// c[0,0-15]
		_mm512_storeu_si512( c + ( rs_c * 0 ) + ( 0*16 ), c_int32_0p0 );

		// c[0, 16-31]
		_mm512_storeu_si512( c + ( rs_c * 0 ) + ( 1*16 ), c_int32_0p1 );

		// c[0,32-47]
		_mm512_storeu_si512( c + ( rs_c * 0 ) + ( 2*16 ), c_int32_0p2 );

		// c[1,0-15]
		_mm512_storeu_si512( c + ( rs_c * 1 ) + ( 0*16 ), c_int32_1p0 );

		// c[1,16-31]
		_mm512_storeu_si512( c + ( rs_c * 1 ) + ( 1*16 ), c_int32_1p1 );

		// c[1,32-47]
		_mm512_storeu_si512( c + ( rs_c * 1 ) + ( 2*16 ), c_int32_1p2 );

		// c[2,0-15]
		_mm512_storeu_si512( c + ( rs_c * 2 ) + ( 0*16 ), c_int32_2p0 );

		// c[2,16-31]
		_mm512_storeu_si512( c + ( rs_c * 2 ) + ( 1*16 ), c_int32_2p1 );

		// c[2,32-47]
		_mm512_storeu_si512( c + ( rs_c * 2 ) + ( 2*16 ), c_int32_2p2 );

		// c[3,0-15]
		_mm512_storeu_si512( c + ( rs_c * 3 ) + ( 0*16 ), c_int32_3p0 );

		// c[3,16-31]
		_mm512_storeu_si512( c + ( rs_c * 3 ) + ( 1*16 ), c_int32_3p1 );

		// c[3,32-47]
		_mm512_storeu_si512( c + ( rs_c * 3 ) + ( 2*16 ), c_int32_3p2 );
	}
}

// 3x48 int8o32 kernel
LPGEMM_MN_FRINGE_KERN(uint8_t,int8_t,int32_t,u8s8s32o32_3x48)
{
	static void* post_ops_labels[] =
						{
						  &&POST_OPS_3x48_DISABLE,
						  &&POST_OPS_BIAS_3x48,
						  &&POST_OPS_RELU_3x48,
						  &&POST_OPS_RELU_SCALE_3x48,
						  &&POST_OPS_GELU_TANH_3x48,
						  &&POST_OPS_GELU_ERF_3x48,
						  &&POST_OPS_CLIP_3x48,
						  &&POST_OPS_DOWNSCALE_3x48,
						  &&POST_OPS_MATRIX_ADD_3x48,
						  &&POST_OPS_SWISH_3x48
						};
	dim_t k_full_pieces = k0 / 4;
	dim_t k_partial_pieces = k0 % 4;

	// B matrix storage.
	__m512i b0 = _mm512_setzero_epi32();
	__m512i b1 = _mm512_setzero_epi32();
	__m512i b2 = _mm512_setzero_epi32();

	// A matrix storage.
	__m512i a_int32_0 = _mm512_setzero_epi32();

	// Registers to use for accumulating C.
	__m512i c_int32_0p0 = _mm512_setzero_epi32();
	__m512i c_int32_0p1 = _mm512_setzero_epi32();
	__m512i c_int32_0p2 = _mm512_setzero_epi32();

	__m512i c_int32_1p0 = _mm512_setzero_epi32();
	__m512i c_int32_1p1 = _mm512_setzero_epi32();
	__m512i c_int32_1p2 = _mm512_setzero_epi32();

	__m512i c_int32_2p0 = _mm512_setzero_epi32();
	__m512i c_int32_2p1 = _mm512_setzero_epi32();
	__m512i c_int32_2p2 = _mm512_setzero_epi32();

	for ( dim_t kr = 0; kr < k_full_pieces; kr += 1 )
	{
		b0 = _mm512_loadu_si512( b + ( rs_b * kr ) + ( cs_b * 0 ) );
		b1 = _mm512_loadu_si512( b + ( rs_b * kr ) + ( cs_b * 1 ) );
		b2 = _mm512_loadu_si512( b + ( rs_b * kr ) + ( cs_b * 2 ) );

		// Broadcast a[0,kr:kr+4].
		a_int32_0 = _mm512_set1_epi32( *( uint32_t* )( a + ( rs_a * 0 ) + ( cs_a * kr ) ) );

		// Perform column direction mat-mul with k = 4.
		// c[0,0-47] = a[0,kr:kr+4]*b[kr:kr+4,0-47]
		c_int32_0p0 = _mm512_dpbusd_epi32( c_int32_0p0, a_int32_0, b0 );
		c_int32_0p1 = _mm512_dpbusd_epi32( c_int32_0p1, a_int32_0, b1 );
		c_int32_0p2 = _mm512_dpbusd_epi32( c_int32_0p2, a_int32_0, b2 );

		// Broadcast a[1,kr:kr+4].
		a_int32_0 = _mm512_set1_epi32( *( uint32_t* )( a + ( rs_a * 1 ) + ( cs_a * kr ) ) );

		// Perform column direction mat-mul with k = 4.
		// c[1,0-47] = a[1,kr:kr+4]*b[kr:kr+4,0-47]
		c_int32_1p0 = _mm512_dpbusd_epi32( c_int32_1p0, a_int32_0, b0 );
		c_int32_1p1 = _mm512_dpbusd_epi32( c_int32_1p1, a_int32_0, b1 );
		c_int32_1p2 = _mm512_dpbusd_epi32( c_int32_1p2, a_int32_0, b2 );

		// Broadcast a[2,kr:kr+4].
		a_int32_0 = _mm512_set1_epi32( *( uint32_t* )( a + ( rs_a * 2 ) + ( cs_a * kr ) ) );

		// Perform column direction mat-mul with k = 4.
		// c[2,0-47] = a[2,kr:kr+4]*b[kr:kr+4,0-47]
		c_int32_2p0 = _mm512_dpbusd_epi32( c_int32_2p0, a_int32_0, b0 );
		c_int32_2p1 = _mm512_dpbusd_epi32( c_int32_2p1, a_int32_0, b1 );
		c_int32_2p2 = _mm512_dpbusd_epi32( c_int32_2p2, a_int32_0, b2 );
	}
	// Handle k remainder.
	if ( k_partial_pieces > 0 )
	{
		__m128i a_kfringe_buf;
		__mmask16 load_mask = _cvtu32_mask16( 0xFFFF >> ( 16 - k_partial_pieces ) );

		b0 = _mm512_loadu_si512( b + ( rs_b * k_full_pieces ) + ( cs_b * 0 ) );
		b1 = _mm512_loadu_si512( b + ( rs_b * k_full_pieces ) + ( cs_b * 1 ) );
		b2 = _mm512_loadu_si512( b + ( rs_b * k_full_pieces ) + ( cs_b * 2 ) );

		// Broadcast a[0,kr:kr+4].
		a_kfringe_buf = _mm_maskz_loadu_epi8
		(
		  load_mask,
		  ( a + ( rs_a * 0 ) + ( cs_a * k_full_pieces ) )
		);
		a_int32_0 = _mm512_broadcastd_epi32( a_kfringe_buf );

		// Perform column direction mat-mul with k = 4.
		// c[0,0-47] = a[0,kr:kr+4]*b[kr:kr+4,0-47]
		c_int32_0p0 = _mm512_dpbusd_epi32( c_int32_0p0, a_int32_0, b0 );
		c_int32_0p1 = _mm512_dpbusd_epi32( c_int32_0p1, a_int32_0, b1 );
		c_int32_0p2 = _mm512_dpbusd_epi32( c_int32_0p2, a_int32_0, b2 );

		// Broadcast a[1,kr:kr+4].
		a_kfringe_buf = _mm_maskz_loadu_epi8
		(
		  load_mask,
		  ( a + ( rs_a * 1 ) + ( cs_a * k_full_pieces ) )
		);
		a_int32_0 = _mm512_broadcastd_epi32( a_kfringe_buf );

		// Perform column direction mat-mul with k = 4.
		// c[1,0-47] = a[1,kr:kr+4]*b[kr:kr+4,0-47]
		c_int32_1p0 = _mm512_dpbusd_epi32( c_int32_1p0, a_int32_0, b0 );
		c_int32_1p1 = _mm512_dpbusd_epi32( c_int32_1p1, a_int32_0, b1 );
		c_int32_1p2 = _mm512_dpbusd_epi32( c_int32_1p2, a_int32_0, b2 );

		// Broadcast a[2,kr:kr+4].
		a_kfringe_buf = _mm_maskz_loadu_epi8
		(
		  load_mask,
		  ( a + ( rs_a * 2 ) + ( cs_a * k_full_pieces ) )
		);
		a_int32_0 = _mm512_broadcastd_epi32( a_kfringe_buf );

		// Perform column direction mat-mul with k = 4.
		// c[2,0-47] = a[2,kr:kr+4]*b[kr:kr+4,0-47]
		c_int32_2p0 = _mm512_dpbusd_epi32( c_int32_2p0, a_int32_0, b0 );
		c_int32_2p1 = _mm512_dpbusd_epi32( c_int32_2p1, a_int32_0, b1 );
		c_int32_2p2 = _mm512_dpbusd_epi32( c_int32_2p2, a_int32_0, b2 );
	}

	// Load alpha and beta
	__m512i selector1 = _mm512_set1_epi32( alpha );
	__m512i selector2 = _mm512_set1_epi32( beta );

	if ( alpha != 1 )
	{
		// Scale by alpha
		c_int32_0p0 = _mm512_mullo_epi32( selector1, c_int32_0p0 );
		c_int32_0p1 = _mm512_mullo_epi32( selector1, c_int32_0p1 );
		c_int32_0p2 = _mm512_mullo_epi32( selector1, c_int32_0p2 );

		c_int32_1p0 = _mm512_mullo_epi32( selector1, c_int32_1p0 );
		c_int32_1p1 = _mm512_mullo_epi32( selector1, c_int32_1p1 );
		c_int32_1p2 = _mm512_mullo_epi32( selector1, c_int32_1p2 );

		c_int32_2p0 = _mm512_mullo_epi32( selector1, c_int32_2p0 );
		c_int32_2p1 = _mm512_mullo_epi32( selector1, c_int32_2p1 );
		c_int32_2p2 = _mm512_mullo_epi32( selector1, c_int32_2p2 );
	}

	// Scale C by beta.
	if ( beta != 0 )
	{
		if ( ( post_ops_attr.buf_downscale != NULL ) &&
			 ( post_ops_attr.is_first_k == TRUE ) )
		{
			// c[0:0-15,16-31,32-47]
			S8_S32_BETA_OP3(0,0,selector1,selector2);

			// c[1:0-15,16-31,32-47]
			S8_S32_BETA_OP3(0,1,selector1,selector2);

			// c[2:0-15,16-31,32-47]
			S8_S32_BETA_OP3(0,2,selector1,selector2);
		}
		else
		{
			// c[0:0-15,16-31,32-47]
			S32_S32_BETA_OP3(0,0,selector1,selector2);

			// c[1:0-15,16-31,32-47]
			S32_S32_BETA_OP3(0,1,selector1,selector2);

			// c[2:0-15,16-31,32-47]
			S32_S32_BETA_OP3(0,2,selector1,selector2);
		}
	}

	// Post Ops
	lpgemm_post_op* post_ops_list_temp = post_ops_list;
	POST_OP_LABEL_LASTK_SAFE_JUMP
POST_OPS_BIAS_3x48:
	{
		selector1 =
				_mm512_loadu_si512( ( int32_t* )post_ops_list_temp->op_args1 +
								post_ops_attr.post_op_c_j + ( 0 * 16 ) );
		selector2 =
				_mm512_loadu_si512( ( int32_t* )post_ops_list_temp->op_args1 +
								post_ops_attr.post_op_c_j + ( 1 * 16 ) );
		a_int32_0 =
				_mm512_loadu_si512( ( int32_t* )post_ops_list_temp->op_args1 +
								post_ops_attr.post_op_c_j + ( 2 * 16 ) );

		// c[0,0-15]
		c_int32_0p0 = _mm512_add_epi32( selector1, c_int32_0p0 );

		// c[0, 16-31]
		c_int32_0p1 = _mm512_add_epi32( selector2, c_int32_0p1 );

		// c[0,32-47]
		c_int32_0p2 = _mm512_add_epi32( a_int32_0, c_int32_0p2 );

		// c[1,0-15]
		c_int32_1p0 = _mm512_add_epi32( selector1, c_int32_1p0 );

		// c[1, 16-31]
		c_int32_1p1 = _mm512_add_epi32( selector2, c_int32_1p1 );

		// c[1,32-47]
		c_int32_1p2 = _mm512_add_epi32( a_int32_0, c_int32_1p2 );

		// c[2,0-15]
		c_int32_2p0 = _mm512_add_epi32( selector1, c_int32_2p0 );

		// c[2, 16-31]
		c_int32_2p1 = _mm512_add_epi32( selector2, c_int32_2p1 );

		// c[2,32-47]
		c_int32_2p2 = _mm512_add_epi32( a_int32_0, c_int32_2p2 );

		POST_OP_LABEL_LASTK_SAFE_JUMP_WITH_NEXT_PTR
	}
POST_OPS_RELU_3x48:
	{
		selector1 = _mm512_setzero_epi32();

		// c[0,0-15]
		c_int32_0p0 = _mm512_max_epi32( selector1, c_int32_0p0 );

		// c[0, 16-31]
		c_int32_0p1 = _mm512_max_epi32( selector1, c_int32_0p1 );

		// c[0,32-47]
		c_int32_0p2 = _mm512_max_epi32( selector1, c_int32_0p2 );

		// c[1,0-15]
		c_int32_1p0 = _mm512_max_epi32( selector1, c_int32_1p0 );

		// c[1,16-31]
		c_int32_1p1 = _mm512_max_epi32( selector1, c_int32_1p1 );

		// c[1,32-47]
		c_int32_1p2 = _mm512_max_epi32( selector1, c_int32_1p2 );

		// c[2,0-15]
		c_int32_2p0 = _mm512_max_epi32( selector1, c_int32_2p0 );

		// c[2,16-31]
		c_int32_2p1 = _mm512_max_epi32( selector1, c_int32_2p1 );

		// c[2,32-47]
		c_int32_2p2 = _mm512_max_epi32( selector1, c_int32_2p2 );

		POST_OP_LABEL_LASTK_SAFE_JUMP_WITH_NEXT_PTR
	}
POST_OPS_RELU_SCALE_3x48:
	{
		selector1 = _mm512_setzero_epi32();
		selector2 =
			_mm512_set1_epi32( *( ( int32_t* )post_ops_list_temp->op_args2 ) );

		__mmask16 relu_cmp_mask;

		// c[0, 0-15]
		RELU_SCALE_OP_S32_AVX512(c_int32_0p0)

		// c[0, 16-31]
		RELU_SCALE_OP_S32_AVX512(c_int32_0p1)

		// c[0, 32-47]
		RELU_SCALE_OP_S32_AVX512(c_int32_0p2)

		// c[1, 0-15]
		RELU_SCALE_OP_S32_AVX512(c_int32_1p0)

		// c[1, 16-31]
		RELU_SCALE_OP_S32_AVX512(c_int32_1p1)

		// c[1, 32-47]
		RELU_SCALE_OP_S32_AVX512(c_int32_1p2)

		// c[2, 0-15]
		RELU_SCALE_OP_S32_AVX512(c_int32_2p0)

		// c[2, 16-31]
		RELU_SCALE_OP_S32_AVX512(c_int32_2p1)

		// c[2, 32-47]
		RELU_SCALE_OP_S32_AVX512(c_int32_2p2)

		POST_OP_LABEL_LASTK_SAFE_JUMP_WITH_NEXT_PTR
	}
POST_OPS_GELU_TANH_3x48:
	{
		__m512 dn, z, x, r2, r, y, x_tanh;
		__m512i q;

		// c[0, 0-15]
		GELU_TANH_S32_AVX512(c_int32_0p0, y, r, r2, x, z, dn, x_tanh, q)

		// c[0, 16-31]
		GELU_TANH_S32_AVX512(c_int32_0p1, y, r, r2, x, z, dn, x_tanh, q)

		// c[0, 32-47]
		GELU_TANH_S32_AVX512(c_int32_0p2, y, r, r2, x, z, dn, x_tanh, q)

		// c[1, 0-15]
		GELU_TANH_S32_AVX512(c_int32_1p0, y, r, r2, x, z, dn, x_tanh, q)

		// c[1, 16-31]
		GELU_TANH_S32_AVX512(c_int32_1p1, y, r, r2, x, z, dn, x_tanh, q)

		// c[1, 32-47]
		GELU_TANH_S32_AVX512(c_int32_1p2, y, r, r2, x, z, dn, x_tanh, q)

		// c[2, 0-15]
		GELU_TANH_S32_AVX512(c_int32_2p0, y, r, r2, x, z, dn, x_tanh, q)

		// c[2, 16-31]
		GELU_TANH_S32_AVX512(c_int32_2p1, y, r, r2, x, z, dn, x_tanh, q)

		// c[2, 32-47]
		GELU_TANH_S32_AVX512(c_int32_2p2, y, r, r2, x, z, dn, x_tanh, q)

		POST_OP_LABEL_LASTK_SAFE_JUMP_WITH_NEXT_PTR
	}
POST_OPS_GELU_ERF_3x48:
	{
		__m512 x, r, y, x_erf;

		// c[0, 0-15]
		GELU_ERF_S32_AVX512(c_int32_0p0, y, r, x, x_erf)

		// c[0, 16-31]
		GELU_ERF_S32_AVX512(c_int32_0p1, y, r, x, x_erf)

		// c[0, 32-47]
		GELU_ERF_S32_AVX512(c_int32_0p2, y, r, x, x_erf)

		// c[1, 0-15]
		GELU_ERF_S32_AVX512(c_int32_1p0, y, r, x, x_erf)

		// c[1, 16-31]
		GELU_ERF_S32_AVX512(c_int32_1p1, y, r, x, x_erf)

		// c[1, 32-47]
		GELU_ERF_S32_AVX512(c_int32_1p2, y, r, x, x_erf)

		// c[2, 0-15]
		GELU_ERF_S32_AVX512(c_int32_2p0, y, r, x, x_erf)

		// c[2, 16-31]
		GELU_ERF_S32_AVX512(c_int32_2p1, y, r, x, x_erf)

		// c[2, 32-47]
		GELU_ERF_S32_AVX512(c_int32_2p2, y, r, x, x_erf)

		POST_OP_LABEL_LASTK_SAFE_JUMP_WITH_NEXT_PTR
	}
POST_OPS_CLIP_3x48:
	{
		__m512i min = _mm512_set1_epi32( *( int32_t* )post_ops_list_temp->op_args2 );
		__m512i max = _mm512_set1_epi32( *( int32_t* )post_ops_list_temp->op_args3 );

		// c[0, 0-15]
		CLIP_S32_AVX512(c_int32_0p0, min, max)

		// c[0, 16-31]
		CLIP_S32_AVX512(c_int32_0p1, min, max)

		// c[0, 32-47]
		CLIP_S32_AVX512(c_int32_0p2, min, max)

		// c[1, 0-15]
		CLIP_S32_AVX512(c_int32_1p0, min, max)

		// c[1, 16-31]
		CLIP_S32_AVX512(c_int32_1p1, min, max)

		// c[1, 32-47]
		CLIP_S32_AVX512(c_int32_1p2, min, max)

		// c[2, 0-15]
		CLIP_S32_AVX512(c_int32_2p0, min, max)

		// c[2, 16-31]
		CLIP_S32_AVX512(c_int32_2p1, min, max)

		// c[2, 32-47]
		CLIP_S32_AVX512(c_int32_2p2, min, max)

		POST_OP_LABEL_LASTK_SAFE_JUMP_WITH_NEXT_PTR
	}
POST_OPS_DOWNSCALE_3x48:
	{
<<<<<<< HEAD
		selector1 =
			_mm512_loadu_si512( ( float* )post_ops_list_temp->scale_factor +
							post_ops_attr.post_op_c_j + ( 0 * 16 ) );
		selector2 =
			_mm512_loadu_si512( ( float* )post_ops_list_temp->scale_factor +
							post_ops_attr.post_op_c_j + ( 1 * 16 ) );
		a_int32_0 =
			_mm512_loadu_si512( ( float* )post_ops_list_temp->scale_factor +
							post_ops_attr.post_op_c_j + ( 2 * 16 ) );
		__m128i zero_point0 =
			_mm_loadu_si128( ( __m128i const* )
					( ( int8_t* )post_ops_list_temp->op_args1 +
					post_ops_attr.post_op_c_j + ( 0 * 16 ) ) );
		__m128i zero_point1 =
			_mm_loadu_si128( ( __m128i const* )
					( ( int8_t* )post_ops_list_temp->op_args1 +
					post_ops_attr.post_op_c_j + ( 1 * 16 ) ) );
		__m128i zero_point2 =
			_mm_loadu_si128( ( __m128i const* )
					( ( int8_t* )post_ops_list_temp->op_args1 +
					post_ops_attr.post_op_c_j + ( 2 * 16 ) ) );
=======
		if ( post_ops_list_temp->scale_factor_len > 1 )
		{
			selector1 =
				_mm512_loadu_si512( ( float* )post_ops_list_temp->scale_factor +
								post_ops_attr.post_op_c_j + ( 0 * 16 ) );
			selector2 =
				_mm512_loadu_si512( ( float* )post_ops_list_temp->scale_factor +
								post_ops_attr.post_op_c_j + ( 1 * 16 ) );
			a_int32_0 =
				_mm512_loadu_si512( ( float* )post_ops_list_temp->scale_factor +
								post_ops_attr.post_op_c_j + ( 2 * 16 ) );
		}
		else if ( post_ops_list_temp->scale_factor_len == 1 )
		{
			selector1 =
				( __m512i )_mm512_set1_ps( *( ( float* )post_ops_list_temp->scale_factor ) );
			selector2 =
				( __m512i )_mm512_set1_ps( *( ( float* )post_ops_list_temp->scale_factor ) );
			a_int32_0 =
				( __m512i )_mm512_set1_ps( *( ( float* )post_ops_list_temp->scale_factor ) );
		}

		// Need to ensure sse not used to avoid avx512 -> sse transition.
		__m128i zero_point0 = _mm512_castsi512_si128( _mm512_setzero_si512() );
		__m128i zero_point1 = _mm512_castsi512_si128( _mm512_setzero_si512() );
		__m128i zero_point2 = _mm512_castsi512_si128( _mm512_setzero_si512() );
		if ( *( ( dim_t* )post_ops_list_temp->op_args3 ) > 1 )
		{
			zero_point0 = _mm_loadu_si128( ( __m128i const* )
							( ( int8_t* )post_ops_list_temp->op_args1 +
							post_ops_attr.post_op_c_j + ( 0 * 16 ) ) );
			zero_point1 = _mm_loadu_si128( ( __m128i const* )
							( ( int8_t* )post_ops_list_temp->op_args1 +
							post_ops_attr.post_op_c_j + ( 1 * 16 ) ) );
			zero_point2 = _mm_loadu_si128( ( __m128i const* )
							( ( int8_t* )post_ops_list_temp->op_args1 +
							post_ops_attr.post_op_c_j + ( 2 * 16 ) ) );
		}
		else if ( *( ( dim_t* )post_ops_list_temp->op_args3 ) == 1 )
		{
			zero_point0 = _mm_maskz_set1_epi8( 0xFFFF,
							*( ( int8_t* )post_ops_list_temp->op_args1 ) );
			zero_point1 = _mm_maskz_set1_epi8( 0xFFFF,
							*( ( int8_t* )post_ops_list_temp->op_args1 ) );
			zero_point2 = _mm_maskz_set1_epi8( 0xFFFF,
							*( ( int8_t* )post_ops_list_temp->op_args1 ) );
		}
>>>>>>> f3c166b0

		// c[0, 0-15]
		CVT_MULRND_CVT32(c_int32_0p0,selector1,zero_point0);

		// c[0, 16-31]
		CVT_MULRND_CVT32(c_int32_0p1,selector2,zero_point1);

		// c[0, 32-47]
		CVT_MULRND_CVT32(c_int32_0p2,a_int32_0,zero_point2);

		// c[1, 0-15]
		CVT_MULRND_CVT32(c_int32_1p0,selector1,zero_point0);

		// c[1, 16-31]
		CVT_MULRND_CVT32(c_int32_1p1,selector2,zero_point1);

		// c[1, 32-47]
		CVT_MULRND_CVT32(c_int32_1p2,a_int32_0,zero_point2);

		// c[2, 0-15]
		CVT_MULRND_CVT32(c_int32_2p0,selector1,zero_point0);

		// c[2, 16-31]
		CVT_MULRND_CVT32(c_int32_2p1,selector2,zero_point1);

		// c[2, 32-47]
		CVT_MULRND_CVT32(c_int32_2p2,a_int32_0,zero_point2);

		POST_OP_LABEL_LASTK_SAFE_JUMP_WITH_NEXT_PTR
	}
POST_OPS_MATRIX_ADD_3x48:
	{
		dim_t ldm = *( dim_t* )post_ops_list_temp->op_args3;
		if ( post_ops_attr.c_stor_type == S8 )
		{
			int8_t* matptr = ( int8_t* )post_ops_list_temp->op_args1;

			// c[0:0-15,16-31,32-47]
			S8_S32_MATRIX_ADD_3COL(selector1,selector2,a_int32_0,0);

			// c[1:0-15,16-31,32-47]
			S8_S32_MATRIX_ADD_3COL(selector1,selector2,a_int32_0,1);

			// c[2:0-15,16-31,32-47]
			S8_S32_MATRIX_ADD_3COL(selector1,selector2,a_int32_0,2);
		}
		else
		{
			int32_t* matptr = ( int32_t* )post_ops_list_temp->op_args1;

			// c[0:0-15,16-31,32-47]
			S32_S32_MATRIX_ADD_3COL(selector1,selector2,a_int32_0,0);

			// c[1:0-15,16-31,32-47]
			S32_S32_MATRIX_ADD_3COL(selector1,selector2,a_int32_0,1);

			// c[2:0-15,16-31,32-47]
			S32_S32_MATRIX_ADD_3COL(selector1,selector2,a_int32_0,2);
		}

		POST_OP_LABEL_LASTK_SAFE_JUMP_WITH_NEXT_PTR
	}
POST_OPS_SWISH_3x48:
	{
		selector1 =
			_mm512_set1_epi32( *( ( int32_t* )post_ops_list_temp->op_args2 ) );
		__m512 al = _mm512_cvtepi32_ps( selector1 );

		__m512 fl_reg, al_in, r, r2, z, dn;

		// c[0, 0-15]
		SWISH_S32_AVX512(c_int32_0p0, fl_reg, al, al_in, r, r2, z, dn, selector2);

		// c[0, 16-31]
		SWISH_S32_AVX512(c_int32_0p1, fl_reg, al, al_in, r, r2, z, dn, selector2);

		// c[0, 32-47]
		SWISH_S32_AVX512(c_int32_0p2, fl_reg, al, al_in, r, r2, z, dn, selector2);

		// c[1, 0-15]
		SWISH_S32_AVX512(c_int32_1p0, fl_reg, al, al_in, r, r2, z, dn, selector2);

		// c[1, 16-31]
		SWISH_S32_AVX512(c_int32_1p1, fl_reg, al, al_in, r, r2, z, dn, selector2);

		// c[1, 32-47]
		SWISH_S32_AVX512(c_int32_1p2, fl_reg, al, al_in, r, r2, z, dn, selector2);

		// c[2, 0-15]
		SWISH_S32_AVX512(c_int32_2p0, fl_reg, al, al_in, r, r2, z, dn, selector2);

		// c[2, 16-31]
		SWISH_S32_AVX512(c_int32_2p1, fl_reg, al, al_in, r, r2, z, dn, selector2);

		// c[2, 32-47]
		SWISH_S32_AVX512(c_int32_2p2, fl_reg, al, al_in, r, r2, z, dn, selector2);

		POST_OP_LABEL_LASTK_SAFE_JUMP_WITH_NEXT_PTR
	}
POST_OPS_3x48_DISABLE:
	;

	if ( ( post_ops_attr.buf_downscale != NULL ) && ( post_ops_attr.is_last_k == TRUE ) )
	{
		// Generate a mask16 of all 1's.
		selector1 = _mm512_setzero_epi32();
		selector2 = _mm512_set1_epi32( 10 );
		__mmask16 mask_all1 = _mm512_cmplt_epi32_mask( selector1, selector2 );

		// Store the results in downscaled type (int8 instead of int32).
		// c[0,0-15]
		CVT_STORE_S32_S8(c_int32_0p0,0,0);

		// c[0,16-31]
		CVT_STORE_S32_S8(c_int32_0p1,0,1);

		// c[0,32-47]
		CVT_STORE_S32_S8(c_int32_0p2,0,2);

		// c[1,0-15]
		CVT_STORE_S32_S8(c_int32_1p0,1,0);

		// c[1,16-31]
		CVT_STORE_S32_S8(c_int32_1p1,1,1);

		// c[1,32-47]
		CVT_STORE_S32_S8(c_int32_1p2,1,2);

		// c[2,0-15]
		CVT_STORE_S32_S8(c_int32_2p0,2,0);

		// c[2,16-31]
		CVT_STORE_S32_S8(c_int32_2p1,2,1);

		// c[2,32-47]
		CVT_STORE_S32_S8(c_int32_2p2,2,2);
	}
	else
	{
		// Store the results.
		// c[0,0-15]
		_mm512_storeu_si512( c + ( rs_c * 0 ) + ( 0*16 ), c_int32_0p0 );

		// c[0, 16-31]
		_mm512_storeu_si512( c + ( rs_c * 0 ) + ( 1*16 ), c_int32_0p1 );

		// c[0,32-47]
		_mm512_storeu_si512( c + ( rs_c * 0 ) + ( 2*16 ), c_int32_0p2 );

		// c[1,0-15]
		_mm512_storeu_si512( c + ( rs_c * 1 ) + ( 0*16 ), c_int32_1p0 );

		// c[1,16-31]
		_mm512_storeu_si512( c + ( rs_c * 1 ) + ( 1*16 ), c_int32_1p1 );

		// c[1,32-47]
		_mm512_storeu_si512( c + ( rs_c * 1 ) + ( 2*16 ), c_int32_1p2 );

		// c[2,0-15]
		_mm512_storeu_si512( c + ( rs_c * 2 ) + ( 0*16 ), c_int32_2p0 );

		// c[2,16-31]
		_mm512_storeu_si512( c + ( rs_c * 2 ) + ( 1*16 ), c_int32_2p1 );

		// c[2,32-47]
		_mm512_storeu_si512( c + ( rs_c * 2 ) + ( 2*16 ), c_int32_2p2 );
	}
}

// 2x48 int8o32 kernel
LPGEMM_MN_FRINGE_KERN(uint8_t,int8_t,int32_t,u8s8s32o32_2x48)
{
	static void* post_ops_labels[] =
						{
						  &&POST_OPS_2x48_DISABLE,
						  &&POST_OPS_BIAS_2x48,
						  &&POST_OPS_RELU_2x48,
						  &&POST_OPS_RELU_SCALE_2x48,
						  &&POST_OPS_GELU_TANH_2x48,
						  &&POST_OPS_GELU_ERF_2x48,
						  &&POST_OPS_CLIP_2x48,
						  &&POST_OPS_DOWNSCALE_2x48,
						  &&POST_OPS_MATRIX_ADD_2x48,
						  &&POST_OPS_SWISH_2x48
						};
	dim_t k_full_pieces = k0 / 4;
	dim_t k_partial_pieces = k0 % 4;

	// B matrix storage.
	__m512i b0 = _mm512_setzero_epi32();
	__m512i b1 = _mm512_setzero_epi32();
	__m512i b2 = _mm512_setzero_epi32();

	// A matrix storage.
	__m512i a_int32_0 = _mm512_setzero_epi32();

	// Registers to use for accumulating C.
	__m512i c_int32_0p0 = _mm512_setzero_epi32();
	__m512i c_int32_0p1 = _mm512_setzero_epi32();
	__m512i c_int32_0p2 = _mm512_setzero_epi32();

	__m512i c_int32_1p0 = _mm512_setzero_epi32();
	__m512i c_int32_1p1 = _mm512_setzero_epi32();
	__m512i c_int32_1p2 = _mm512_setzero_epi32();

	for ( dim_t kr = 0; kr < k_full_pieces; kr += 1 )
	{
		b0 = _mm512_loadu_si512( b + ( rs_b * kr ) + ( cs_b * 0 ) );
		b1 = _mm512_loadu_si512( b + ( rs_b * kr ) + ( cs_b * 1 ) );
		b2 = _mm512_loadu_si512( b + ( rs_b * kr ) + ( cs_b * 2 ) );

		// Broadcast a[0,kr:kr+4].
		a_int32_0 = _mm512_set1_epi32( *( uint32_t* )( a + ( rs_a * 0 ) + ( cs_a * kr ) ) );

		// Perform column direction mat-mul with k = 4.
		// c[0,0-47] = a[0,kr:kr+4]*b[kr:kr+4,0-47]
		c_int32_0p0 = _mm512_dpbusd_epi32( c_int32_0p0, a_int32_0, b0 );
		c_int32_0p1 = _mm512_dpbusd_epi32( c_int32_0p1, a_int32_0, b1 );
		c_int32_0p2 = _mm512_dpbusd_epi32( c_int32_0p2, a_int32_0, b2 );

		// Broadcast a[1,kr:kr+4].
		a_int32_0 = _mm512_set1_epi32( *( uint32_t* )( a + ( rs_a * 1 ) + ( cs_a * kr ) ) );

		// Perform column direction mat-mul with k = 4.
		// c[1,0-47] = a[1,kr:kr+4]*b[kr:kr+4,0-47]
		c_int32_1p0 = _mm512_dpbusd_epi32( c_int32_1p0, a_int32_0, b0 );
		c_int32_1p1 = _mm512_dpbusd_epi32( c_int32_1p1, a_int32_0, b1 );
		c_int32_1p2 = _mm512_dpbusd_epi32( c_int32_1p2, a_int32_0, b2 );
	}
	// Handle k remainder.
	if ( k_partial_pieces > 0 )
	{
		__m128i a_kfringe_buf;
		__mmask16 load_mask = _cvtu32_mask16( 0xFFFF >> ( 16 - k_partial_pieces ) );

		b0 = _mm512_loadu_si512( b + ( rs_b * k_full_pieces ) + ( cs_b * 0 ) );
		b1 = _mm512_loadu_si512( b + ( rs_b * k_full_pieces ) + ( cs_b * 1 ) );
		b2 = _mm512_loadu_si512( b + ( rs_b * k_full_pieces ) + ( cs_b * 2 ) );

		// Broadcast a[0,kr:kr+4].
		a_kfringe_buf = _mm_maskz_loadu_epi8
		(
		  load_mask,
		  ( a + ( rs_a * 0 ) + ( cs_a * k_full_pieces ) )
		);
		a_int32_0 = _mm512_broadcastd_epi32( a_kfringe_buf );

		// Perform column direction mat-mul with k = 4.
		// c[0,0-47] = a[0,kr:kr+4]*b[kr:kr+4,0-47]
		c_int32_0p0 = _mm512_dpbusd_epi32( c_int32_0p0, a_int32_0, b0 );
		c_int32_0p1 = _mm512_dpbusd_epi32( c_int32_0p1, a_int32_0, b1 );
		c_int32_0p2 = _mm512_dpbusd_epi32( c_int32_0p2, a_int32_0, b2 );

		// Broadcast a[1,kr:kr+4].
		a_kfringe_buf = _mm_maskz_loadu_epi8
		(
		  load_mask,
		  ( a + ( rs_a * 1 ) + ( cs_a * k_full_pieces ) )
		);
		a_int32_0 = _mm512_broadcastd_epi32( a_kfringe_buf );

		// Perform column direction mat-mul with k = 4.
		// c[1,0-47] = a[1,kr:kr+4]*b[kr:kr+4,0-47]
		c_int32_1p0 = _mm512_dpbusd_epi32( c_int32_1p0, a_int32_0, b0 );
		c_int32_1p1 = _mm512_dpbusd_epi32( c_int32_1p1, a_int32_0, b1 );
		c_int32_1p2 = _mm512_dpbusd_epi32( c_int32_1p2, a_int32_0, b2 );
	}

	// Load alpha and beta
	__m512i selector1 = _mm512_set1_epi32( alpha );
	__m512i selector2 = _mm512_set1_epi32( beta );

	if ( alpha != 1 )
	{
		// Scale by alpha
		c_int32_0p0 = _mm512_mullo_epi32( selector1, c_int32_0p0 );
		c_int32_0p1 = _mm512_mullo_epi32( selector1, c_int32_0p1 );
		c_int32_0p2 = _mm512_mullo_epi32( selector1, c_int32_0p2 );

		c_int32_1p0 = _mm512_mullo_epi32( selector1, c_int32_1p0 );
		c_int32_1p1 = _mm512_mullo_epi32( selector1, c_int32_1p1 );
		c_int32_1p2 = _mm512_mullo_epi32( selector1, c_int32_1p2 );
	}

	// Scale C by beta.
	if ( beta != 0 )
	{
		if ( ( post_ops_attr.buf_downscale != NULL ) &&
			 ( post_ops_attr.is_first_k == TRUE ) )
		{
			// c[0:0-15,16-31,32-47]
			S8_S32_BETA_OP3(0,0,selector1,selector2);

			// c[1:0-15,16-31,32-47]
			S8_S32_BETA_OP3(0,1,selector1,selector2);
		}
		else
		{
			// c[0:0-15,16-31,32-47]
			S32_S32_BETA_OP3(0,0,selector1,selector2);

			// c[1:0-15,16-31,32-47]
			S32_S32_BETA_OP3(0,1,selector1,selector2);
		}
	}

	// Post Ops
	lpgemm_post_op* post_ops_list_temp = post_ops_list;
	POST_OP_LABEL_LASTK_SAFE_JUMP
POST_OPS_BIAS_2x48:
	{
		selector1 =
				_mm512_loadu_si512( ( int32_t* )post_ops_list_temp->op_args1 +
								post_ops_attr.post_op_c_j + ( 0 * 16 ) );
		selector2 =
				_mm512_loadu_si512( ( int32_t* )post_ops_list_temp->op_args1 +
								post_ops_attr.post_op_c_j + ( 1 * 16 ) );
		a_int32_0 =
				_mm512_loadu_si512( ( int32_t* )post_ops_list_temp->op_args1 +
								post_ops_attr.post_op_c_j + ( 2 * 16 ) );

		// c[0,0-15]
		c_int32_0p0 = _mm512_add_epi32( selector1, c_int32_0p0 );

		// c[0, 16-31]
		c_int32_0p1 = _mm512_add_epi32( selector2, c_int32_0p1 );

		// c[0,32-47]
		c_int32_0p2 = _mm512_add_epi32( a_int32_0, c_int32_0p2 );

		// c[1,0-15]
		c_int32_1p0 = _mm512_add_epi32( selector1, c_int32_1p0 );

		// c[1, 16-31]
		c_int32_1p1 = _mm512_add_epi32( selector2, c_int32_1p1 );

		// c[1,32-47]
		c_int32_1p2 = _mm512_add_epi32( a_int32_0, c_int32_1p2 );

		POST_OP_LABEL_LASTK_SAFE_JUMP_WITH_NEXT_PTR
	}
POST_OPS_RELU_2x48:
	{
		selector1 = _mm512_setzero_epi32();

		// c[0,0-15]
		c_int32_0p0 = _mm512_max_epi32( selector1, c_int32_0p0 );

		// c[0, 16-31]
		c_int32_0p1 = _mm512_max_epi32( selector1, c_int32_0p1 );

		// c[0,32-47]
		c_int32_0p2 = _mm512_max_epi32( selector1, c_int32_0p2 );

		// c[1,0-15]
		c_int32_1p0 = _mm512_max_epi32( selector1, c_int32_1p0 );

		// c[1,16-31]
		c_int32_1p1 = _mm512_max_epi32( selector1, c_int32_1p1 );

		// c[1,32-47]
		c_int32_1p2 = _mm512_max_epi32( selector1, c_int32_1p2 );

		POST_OP_LABEL_LASTK_SAFE_JUMP_WITH_NEXT_PTR
	}
POST_OPS_RELU_SCALE_2x48:
	{
		selector1 = _mm512_setzero_epi32();
		selector2 =
			_mm512_set1_epi32( *( ( int32_t* )post_ops_list_temp->op_args2 ) );

		__mmask16 relu_cmp_mask;

		// c[0, 0-15]
		RELU_SCALE_OP_S32_AVX512(c_int32_0p0)

		// c[0, 16-31]
		RELU_SCALE_OP_S32_AVX512(c_int32_0p1)

		// c[0, 32-47]
		RELU_SCALE_OP_S32_AVX512(c_int32_0p2)

		// c[1, 0-15]
		RELU_SCALE_OP_S32_AVX512(c_int32_1p0)

		// c[1, 16-31]
		RELU_SCALE_OP_S32_AVX512(c_int32_1p1)

		// c[1, 32-47]
		RELU_SCALE_OP_S32_AVX512(c_int32_1p2)

		POST_OP_LABEL_LASTK_SAFE_JUMP_WITH_NEXT_PTR
	}
POST_OPS_GELU_TANH_2x48:
	{
		__m512 dn, z, x, r2, r, y, x_tanh;
		__m512i q;

		// c[0, 0-15]
		GELU_TANH_S32_AVX512(c_int32_0p0, y, r, r2, x, z, dn, x_tanh, q)

		// c[0, 16-31]
		GELU_TANH_S32_AVX512(c_int32_0p1, y, r, r2, x, z, dn, x_tanh, q)

		// c[0, 32-47]
		GELU_TANH_S32_AVX512(c_int32_0p2, y, r, r2, x, z, dn, x_tanh, q)

		// c[1, 0-15]
		GELU_TANH_S32_AVX512(c_int32_1p0, y, r, r2, x, z, dn, x_tanh, q)

		// c[1, 16-31]
		GELU_TANH_S32_AVX512(c_int32_1p1, y, r, r2, x, z, dn, x_tanh, q)

		// c[1, 32-47]
		GELU_TANH_S32_AVX512(c_int32_1p2, y, r, r2, x, z, dn, x_tanh, q)

		POST_OP_LABEL_LASTK_SAFE_JUMP_WITH_NEXT_PTR
	}
POST_OPS_GELU_ERF_2x48:
	{
		__m512 x, r, y, x_erf;

		// c[0, 0-15]
		GELU_ERF_S32_AVX512(c_int32_0p0, y, r, x, x_erf)

		// c[0, 16-31]
		GELU_ERF_S32_AVX512(c_int32_0p1, y, r, x, x_erf)

		// c[0, 32-47]
		GELU_ERF_S32_AVX512(c_int32_0p2, y, r, x, x_erf)

		// c[1, 0-15]
		GELU_ERF_S32_AVX512(c_int32_1p0, y, r, x, x_erf)

		// c[1, 16-31]
		GELU_ERF_S32_AVX512(c_int32_1p1, y, r, x, x_erf)

		// c[1, 32-47]
		GELU_ERF_S32_AVX512(c_int32_1p2, y, r, x, x_erf)

		POST_OP_LABEL_LASTK_SAFE_JUMP_WITH_NEXT_PTR
	}
POST_OPS_CLIP_2x48:
	{
		__m512i min = _mm512_set1_epi32( *( int32_t* )post_ops_list_temp->op_args2 );
		__m512i max = _mm512_set1_epi32( *( int32_t* )post_ops_list_temp->op_args3 );

		// c[0, 0-15]
		CLIP_S32_AVX512(c_int32_0p0, min, max)

		// c[0, 16-31]
		CLIP_S32_AVX512(c_int32_0p1, min, max)

		// c[0, 32-47]
		CLIP_S32_AVX512(c_int32_0p2, min, max)

		// c[1, 0-15]
		CLIP_S32_AVX512(c_int32_1p0, min, max)

		// c[1, 16-31]
		CLIP_S32_AVX512(c_int32_1p1, min, max)

		// c[1, 32-47]
		CLIP_S32_AVX512(c_int32_1p2, min, max)

		POST_OP_LABEL_LASTK_SAFE_JUMP_WITH_NEXT_PTR
	}
POST_OPS_DOWNSCALE_2x48:
	{
<<<<<<< HEAD
		selector1 =
			_mm512_loadu_si512( ( float* )post_ops_list_temp->scale_factor +
							post_ops_attr.post_op_c_j + ( 0 * 16 ) );
		selector2 =
			_mm512_loadu_si512( ( float* )post_ops_list_temp->scale_factor +
							post_ops_attr.post_op_c_j + ( 1 * 16 ) );
		a_int32_0 =
			_mm512_loadu_si512( ( float* )post_ops_list_temp->scale_factor +
							post_ops_attr.post_op_c_j + ( 2 * 16 ) );
		__m128i zero_point0 =
			_mm_loadu_si128( ( __m128i const* )
					( ( int8_t* )post_ops_list_temp->op_args1 +
					post_ops_attr.post_op_c_j + ( 0 * 16 ) ) );
		__m128i zero_point1 =
			_mm_loadu_si128( ( __m128i const* )
					( ( int8_t* )post_ops_list_temp->op_args1 +
					post_ops_attr.post_op_c_j + ( 1 * 16 ) ) );
		__m128i zero_point2 =
			_mm_loadu_si128( ( __m128i const* )
					( ( int8_t* )post_ops_list_temp->op_args1 +
					post_ops_attr.post_op_c_j + ( 2 * 16 ) ) );
=======
		if ( post_ops_list_temp->scale_factor_len > 1 )
		{
			selector1 =
				_mm512_loadu_si512( ( float* )post_ops_list_temp->scale_factor +
								post_ops_attr.post_op_c_j + ( 0 * 16 ) );
			selector2 =
				_mm512_loadu_si512( ( float* )post_ops_list_temp->scale_factor +
								post_ops_attr.post_op_c_j + ( 1 * 16 ) );
			a_int32_0 =
				_mm512_loadu_si512( ( float* )post_ops_list_temp->scale_factor +
								post_ops_attr.post_op_c_j + ( 2 * 16 ) );
		}
		else if ( post_ops_list_temp->scale_factor_len == 1 )
		{
			selector1 =
				( __m512i )_mm512_set1_ps( *( ( float* )post_ops_list_temp->scale_factor ) );
			selector2 =
				( __m512i )_mm512_set1_ps( *( ( float* )post_ops_list_temp->scale_factor ) );
			a_int32_0 =
				( __m512i )_mm512_set1_ps( *( ( float* )post_ops_list_temp->scale_factor ) );
		}

		// Need to ensure sse not used to avoid avx512 -> sse transition.
		__m128i zero_point0 = _mm512_castsi512_si128( _mm512_setzero_si512() );
		__m128i zero_point1 = _mm512_castsi512_si128( _mm512_setzero_si512() );
		__m128i zero_point2 = _mm512_castsi512_si128( _mm512_setzero_si512() );
		if ( *( ( dim_t* )post_ops_list_temp->op_args3 ) > 1 )
		{
			zero_point0 = _mm_loadu_si128( ( __m128i const* )
							( ( int8_t* )post_ops_list_temp->op_args1 +
							post_ops_attr.post_op_c_j + ( 0 * 16 ) ) );
			zero_point1 = _mm_loadu_si128( ( __m128i const* )
							( ( int8_t* )post_ops_list_temp->op_args1 +
							post_ops_attr.post_op_c_j + ( 1 * 16 ) ) );
			zero_point2 = _mm_loadu_si128( ( __m128i const* )
							( ( int8_t* )post_ops_list_temp->op_args1 +
							post_ops_attr.post_op_c_j + ( 2 * 16 ) ) );
		}
		else if ( *( ( dim_t* )post_ops_list_temp->op_args3 ) == 1 )
		{
			zero_point0 = _mm_maskz_set1_epi8( 0xFFFF,
							*( ( int8_t* )post_ops_list_temp->op_args1 ) );
			zero_point1 = _mm_maskz_set1_epi8( 0xFFFF,
							*( ( int8_t* )post_ops_list_temp->op_args1 ) );
			zero_point2 = _mm_maskz_set1_epi8( 0xFFFF,
							*( ( int8_t* )post_ops_list_temp->op_args1 ) );
		}
>>>>>>> f3c166b0

		// c[0, 0-15]
		CVT_MULRND_CVT32(c_int32_0p0,selector1,zero_point0);

		// c[0, 16-31]
		CVT_MULRND_CVT32(c_int32_0p1,selector2,zero_point1);

		// c[0, 32-47]
		CVT_MULRND_CVT32(c_int32_0p2,a_int32_0,zero_point2);

		// c[1, 0-15]
		CVT_MULRND_CVT32(c_int32_1p0,selector1,zero_point0);

		// c[1, 16-31]
		CVT_MULRND_CVT32(c_int32_1p1,selector2,zero_point1);

		// c[1, 32-47]
		CVT_MULRND_CVT32(c_int32_1p2,a_int32_0,zero_point2);

		POST_OP_LABEL_LASTK_SAFE_JUMP_WITH_NEXT_PTR
	}
POST_OPS_MATRIX_ADD_2x48:
	{
		dim_t ldm = *( dim_t* )post_ops_list_temp->op_args3;
		if ( post_ops_attr.c_stor_type == S8 )
		{
			int8_t* matptr = ( int8_t* )post_ops_list_temp->op_args1;

			// c[0:0-15,16-31,32-47]
			S8_S32_MATRIX_ADD_3COL(selector1,selector2,a_int32_0,0);

			// c[1:0-15,16-31,32-47]
			S8_S32_MATRIX_ADD_3COL(selector1,selector2,a_int32_0,1);
		}
		else
		{
			int32_t* matptr = ( int32_t* )post_ops_list_temp->op_args1;

			// c[0:0-15,16-31,32-47]
			S32_S32_MATRIX_ADD_3COL(selector1,selector2,a_int32_0,0);

			// c[1:0-15,16-31,32-47]
			S32_S32_MATRIX_ADD_3COL(selector1,selector2,a_int32_0,1);
		}

		POST_OP_LABEL_LASTK_SAFE_JUMP_WITH_NEXT_PTR
	}
POST_OPS_SWISH_2x48:
	{
		selector1 =
			_mm512_set1_epi32( *( ( int32_t* )post_ops_list_temp->op_args2 ) );
		__m512 al = _mm512_cvtepi32_ps( selector1 );

		__m512 fl_reg, al_in, r, r2, z, dn;

		// c[0, 0-15]
		SWISH_S32_AVX512(c_int32_0p0, fl_reg, al, al_in, r, r2, z, dn, selector2);

		// c[0, 16-31]
		SWISH_S32_AVX512(c_int32_0p1, fl_reg, al, al_in, r, r2, z, dn, selector2);

		// c[0, 32-47]
		SWISH_S32_AVX512(c_int32_0p2, fl_reg, al, al_in, r, r2, z, dn, selector2);

		// c[1, 0-15]
		SWISH_S32_AVX512(c_int32_1p0, fl_reg, al, al_in, r, r2, z, dn, selector2);

		// c[1, 16-31]
		SWISH_S32_AVX512(c_int32_1p1, fl_reg, al, al_in, r, r2, z, dn, selector2);

		// c[1, 32-47]
		SWISH_S32_AVX512(c_int32_1p2, fl_reg, al, al_in, r, r2, z, dn, selector2);

		POST_OP_LABEL_LASTK_SAFE_JUMP_WITH_NEXT_PTR
	}
POST_OPS_2x48_DISABLE:
	;

	if ( ( post_ops_attr.buf_downscale != NULL ) && ( post_ops_attr.is_last_k == TRUE ) )
	{
		// Generate a mask16 of all 1's.
		selector1 = _mm512_setzero_epi32();
		selector2 = _mm512_set1_epi32( 10 );
		__mmask16 mask_all1 = _mm512_cmplt_epi32_mask( selector1, selector2 );

		// Store the results in downscaled type (int8 instead of int32).
		// c[0,0-15]
		CVT_STORE_S32_S8(c_int32_0p0,0,0);

		// c[0,16-31]
		CVT_STORE_S32_S8(c_int32_0p1,0,1);

		// c[0,32-47]
		CVT_STORE_S32_S8(c_int32_0p2,0,2);

		// c[1,0-15]
		CVT_STORE_S32_S8(c_int32_1p0,1,0);

		// c[1,16-31]
		CVT_STORE_S32_S8(c_int32_1p1,1,1);

		// c[1,32-47]
		CVT_STORE_S32_S8(c_int32_1p2,1,2);
	}
	else
	{
		// Store the results.
		// c[0,0-15]
		_mm512_storeu_si512( c + ( rs_c * 0 ) + ( 0*16 ), c_int32_0p0 );

		// c[0, 16-31]
		_mm512_storeu_si512( c + ( rs_c * 0 ) + ( 1*16 ), c_int32_0p1 );

		// c[0,32-47]
		_mm512_storeu_si512( c + ( rs_c * 0 ) + ( 2*16 ), c_int32_0p2 );

		// c[1,0-15]
		_mm512_storeu_si512( c + ( rs_c * 1 ) + ( 0*16 ), c_int32_1p0 );

		// c[1,16-31]
		_mm512_storeu_si512( c + ( rs_c * 1 ) + ( 1*16 ), c_int32_1p1 );

		// c[1,32-47]
		_mm512_storeu_si512( c + ( rs_c * 1 ) + ( 2*16 ), c_int32_1p2 );
	}
}

// 1x48 int8o32 kernel
LPGEMM_MN_FRINGE_KERN(uint8_t,int8_t,int32_t,u8s8s32o32_1x48)
{
	static void* post_ops_labels[] =
						{
						  &&POST_OPS_1x48_DISABLE,
						  &&POST_OPS_BIAS_1x48,
						  &&POST_OPS_RELU_1x48,
						  &&POST_OPS_RELU_SCALE_1x48,
						  &&POST_OPS_GELU_TANH_1x48,
						  &&POST_OPS_GELU_ERF_1x48,
						  &&POST_OPS_CLIP_1x48,
						  &&POST_OPS_DOWNSCALE_1x48,
						  &&POST_OPS_MATRIX_ADD_1x48,
						  &&POST_OPS_SWISH_1x48
						};
	dim_t k_full_pieces = k0 / 4;
	dim_t k_partial_pieces = k0 % 4;

	// B matrix storage.
	__m512i b0 = _mm512_setzero_epi32();
	__m512i b1 = _mm512_setzero_epi32();
	__m512i b2 = _mm512_setzero_epi32();

	// A matrix storage.
	__m512i a_int32_0 = _mm512_setzero_epi32();

	// Registers to use for accumulating C.
	__m512i c_int32_0p0 = _mm512_setzero_epi32();
	__m512i c_int32_0p1 = _mm512_setzero_epi32();
	__m512i c_int32_0p2 = _mm512_setzero_epi32();

	for ( dim_t kr = 0; kr < k_full_pieces; kr += 1 )
	{
		b0 = _mm512_loadu_si512( b + ( rs_b * kr ) + ( cs_b * 0 ) );
		b1 = _mm512_loadu_si512( b + ( rs_b * kr ) + ( cs_b * 1 ) );
		b2 = _mm512_loadu_si512( b + ( rs_b * kr ) + ( cs_b * 2 ) );

		// Broadcast a[0,kr:kr+4].
		a_int32_0 = _mm512_set1_epi32( *( uint32_t* )( a + ( rs_a * 0 ) + ( cs_a * kr ) ) );

		// Perform column direction mat-mul with k = 4.
		// c[0,0-47] = a[0,kr:kr+4]*b[kr:kr+4,0-47]
		c_int32_0p0 = _mm512_dpbusd_epi32( c_int32_0p0, a_int32_0, b0 );
		c_int32_0p1 = _mm512_dpbusd_epi32( c_int32_0p1, a_int32_0, b1 );
		c_int32_0p2 = _mm512_dpbusd_epi32( c_int32_0p2, a_int32_0, b2 );
	}
	// Handle k remainder.
	if ( k_partial_pieces > 0 )
	{
		__m128i a_kfringe_buf;
		__mmask16 load_mask = _cvtu32_mask16( 0xFFFF >> ( 16 - k_partial_pieces ) );

		b0 = _mm512_loadu_si512( b + ( rs_b * k_full_pieces ) + ( cs_b * 0 ) );
		b1 = _mm512_loadu_si512( b + ( rs_b * k_full_pieces ) + ( cs_b * 1 ) );
		b2 = _mm512_loadu_si512( b + ( rs_b * k_full_pieces ) + ( cs_b * 2 ) );

		// Broadcast a[0,kr:kr+4].
		a_kfringe_buf = _mm_maskz_loadu_epi8
		(
		  load_mask,
		  ( a + ( rs_a * 0 ) + ( cs_a * k_full_pieces ) )
		);
		a_int32_0 = _mm512_broadcastd_epi32( a_kfringe_buf );

		// Perform column direction mat-mul with k = 4.
		// c[0,0-47] = a[0,kr:kr+4]*b[kr:kr+4,0-47]
		c_int32_0p0 = _mm512_dpbusd_epi32( c_int32_0p0, a_int32_0, b0 );
		c_int32_0p1 = _mm512_dpbusd_epi32( c_int32_0p1, a_int32_0, b1 );
		c_int32_0p2 = _mm512_dpbusd_epi32( c_int32_0p2, a_int32_0, b2 );
	}

	// Load alpha and beta
	__m512i selector1 = _mm512_set1_epi32( alpha );
	__m512i selector2 = _mm512_set1_epi32( beta );

	if ( alpha != 1 )
	{
		// Scale by alpha
		c_int32_0p0 = _mm512_mullo_epi32( selector1, c_int32_0p0 );
		c_int32_0p1 = _mm512_mullo_epi32( selector1, c_int32_0p1 );
		c_int32_0p2 = _mm512_mullo_epi32( selector1, c_int32_0p2 );
	}

	// Scale C by beta.
	if ( beta != 0 )
	{
		if ( ( post_ops_attr.buf_downscale != NULL ) &&
			 ( post_ops_attr.is_first_k == TRUE ) )
		{
			// c[0:0-15,16-31,32-47]
			S8_S32_BETA_OP3(0,0,selector1,selector2);
		}
		else
		{
			// c[0:0-15,16-31,32-47]
			S32_S32_BETA_OP3(0,0,selector1,selector2);
		}
	}

	// Post Ops
	lpgemm_post_op* post_ops_list_temp = post_ops_list;
	POST_OP_LABEL_LASTK_SAFE_JUMP
POST_OPS_BIAS_1x48:
	{
		selector1 =
				_mm512_loadu_si512( ( int32_t* )post_ops_list_temp->op_args1 +
								post_ops_attr.post_op_c_j + ( 0 * 16 ) );
		selector2 =
				_mm512_loadu_si512( ( int32_t* )post_ops_list_temp->op_args1 +
								post_ops_attr.post_op_c_j + ( 1 * 16 ) );
		a_int32_0 =
				_mm512_loadu_si512( ( int32_t* )post_ops_list_temp->op_args1 +
								post_ops_attr.post_op_c_j + ( 2 * 16 ) );

		// c[0,0-15]
		c_int32_0p0 = _mm512_add_epi32( selector1, c_int32_0p0 );

		// c[0, 16-31]
		c_int32_0p1 = _mm512_add_epi32( selector2, c_int32_0p1 );

		// c[0,32-47]
		c_int32_0p2 = _mm512_add_epi32( a_int32_0, c_int32_0p2 );

		POST_OP_LABEL_LASTK_SAFE_JUMP_WITH_NEXT_PTR
	}
POST_OPS_RELU_1x48:
	{
		selector1 = _mm512_setzero_epi32();

		// c[0,0-15]
		c_int32_0p0 = _mm512_max_epi32( selector1, c_int32_0p0 );

		// c[0, 16-31]
		c_int32_0p1 = _mm512_max_epi32( selector1, c_int32_0p1 );

		// c[0,32-47]
		c_int32_0p2 = _mm512_max_epi32( selector1, c_int32_0p2 );

		POST_OP_LABEL_LASTK_SAFE_JUMP_WITH_NEXT_PTR
	}
POST_OPS_RELU_SCALE_1x48:
	{
		selector1 = _mm512_setzero_epi32();
		selector2 =
			_mm512_set1_epi32( *( ( int32_t* )post_ops_list_temp->op_args2 ) );

		__mmask16 relu_cmp_mask;

		// c[0, 0-15]
		RELU_SCALE_OP_S32_AVX512(c_int32_0p0)

		// c[0, 16-31]
		RELU_SCALE_OP_S32_AVX512(c_int32_0p1)

		// c[0, 32-47]
		RELU_SCALE_OP_S32_AVX512(c_int32_0p2)

		POST_OP_LABEL_LASTK_SAFE_JUMP_WITH_NEXT_PTR
	}
POST_OPS_GELU_TANH_1x48:
	{
		__m512 dn, z, x, r2, r, y, x_tanh;
		__m512i q;

		// c[0, 0-15]
		GELU_TANH_S32_AVX512(c_int32_0p0, y, r, r2, x, z, dn, x_tanh, q)

		// c[0, 16-31]
		GELU_TANH_S32_AVX512(c_int32_0p1, y, r, r2, x, z, dn, x_tanh, q)

		// c[0, 32-47]
		GELU_TANH_S32_AVX512(c_int32_0p2, y, r, r2, x, z, dn, x_tanh, q)

		POST_OP_LABEL_LASTK_SAFE_JUMP_WITH_NEXT_PTR
	}
POST_OPS_GELU_ERF_1x48:
	{
		__m512 x, r, y, x_erf;

		// c[0, 0-15]
		GELU_ERF_S32_AVX512(c_int32_0p0, y, r, x, x_erf)

		// c[0, 16-31]
		GELU_ERF_S32_AVX512(c_int32_0p1, y, r, x, x_erf)

		// c[0, 32-47]
		GELU_ERF_S32_AVX512(c_int32_0p2, y, r, x, x_erf)

		POST_OP_LABEL_LASTK_SAFE_JUMP_WITH_NEXT_PTR
	}
POST_OPS_CLIP_1x48:
	{
		__m512i min = _mm512_set1_epi32( *( int32_t* )post_ops_list_temp->op_args2 );
		__m512i max = _mm512_set1_epi32( *( int32_t* )post_ops_list_temp->op_args3 );

		// c[0, 0-15]
		CLIP_S32_AVX512(c_int32_0p0, min, max)

		// c[0, 16-31]
		CLIP_S32_AVX512(c_int32_0p1, min, max)

		// c[0, 32-47]
		CLIP_S32_AVX512(c_int32_0p2, min, max)

		POST_OP_LABEL_LASTK_SAFE_JUMP_WITH_NEXT_PTR
	}
POST_OPS_DOWNSCALE_1x48:
	{
<<<<<<< HEAD
		selector1 =
			_mm512_loadu_si512( ( float* )post_ops_list_temp->scale_factor +
							post_ops_attr.post_op_c_j + ( 0 * 16 ) );
		selector2 =
			_mm512_loadu_si512( ( float* )post_ops_list_temp->scale_factor +
							post_ops_attr.post_op_c_j + ( 1 * 16 ) );
		a_int32_0 =
			_mm512_loadu_si512( ( float* )post_ops_list_temp->scale_factor +
							post_ops_attr.post_op_c_j + ( 2 * 16 ) );
		__m128i zero_point0 =
			_mm_loadu_si128( ( __m128i const* )
					( ( int8_t* )post_ops_list_temp->op_args1 +
					post_ops_attr.post_op_c_j + ( 0 * 16 ) ) );
		__m128i zero_point1 =
			_mm_loadu_si128( ( __m128i const* )
					( ( int8_t* )post_ops_list_temp->op_args1 +
					post_ops_attr.post_op_c_j + ( 1 * 16 ) ) );
		__m128i zero_point2 =
			_mm_loadu_si128( ( __m128i const* )
					( ( int8_t* )post_ops_list_temp->op_args1 +
					post_ops_attr.post_op_c_j + ( 2 * 16 ) ) );
=======
		if ( post_ops_list_temp->scale_factor_len > 1 )
		{
			selector1 =
				_mm512_loadu_si512( ( float* )post_ops_list_temp->scale_factor +
								post_ops_attr.post_op_c_j + ( 0 * 16 ) );
			selector2 =
				_mm512_loadu_si512( ( float* )post_ops_list_temp->scale_factor +
								post_ops_attr.post_op_c_j + ( 1 * 16 ) );
			a_int32_0 =
				_mm512_loadu_si512( ( float* )post_ops_list_temp->scale_factor +
								post_ops_attr.post_op_c_j + ( 2 * 16 ) );
		}
		else if ( post_ops_list_temp->scale_factor_len == 1 )
		{
			selector1 =
				( __m512i )_mm512_set1_ps( *( ( float* )post_ops_list_temp->scale_factor ) );
			selector2 =
				( __m512i )_mm512_set1_ps( *( ( float* )post_ops_list_temp->scale_factor ) );
			a_int32_0 =
				( __m512i )_mm512_set1_ps( *( ( float* )post_ops_list_temp->scale_factor ) );
		}

		// Need to ensure sse not used to avoid avx512 -> sse transition.
		__m128i zero_point0 = _mm512_castsi512_si128( _mm512_setzero_si512() );
		__m128i zero_point1 = _mm512_castsi512_si128( _mm512_setzero_si512() );
		__m128i zero_point2 = _mm512_castsi512_si128( _mm512_setzero_si512() );
		if ( *( ( dim_t* )post_ops_list_temp->op_args3 ) > 1 )
		{
			zero_point0 = _mm_loadu_si128( ( __m128i const* )
							( ( int8_t* )post_ops_list_temp->op_args1 +
							post_ops_attr.post_op_c_j + ( 0 * 16 ) ) );
			zero_point1 = _mm_loadu_si128( ( __m128i const* )
							( ( int8_t* )post_ops_list_temp->op_args1 +
							post_ops_attr.post_op_c_j + ( 1 * 16 ) ) );
			zero_point2 = _mm_loadu_si128( ( __m128i const* )
							( ( int8_t* )post_ops_list_temp->op_args1 +
							post_ops_attr.post_op_c_j + ( 2 * 16 ) ) );
		}
		else if ( *( ( dim_t* )post_ops_list_temp->op_args3 ) == 1 )
		{
			zero_point0 = _mm_maskz_set1_epi8( 0xFFFF,
							*( ( int8_t* )post_ops_list_temp->op_args1 ) );
			zero_point1 = _mm_maskz_set1_epi8( 0xFFFF,
							*( ( int8_t* )post_ops_list_temp->op_args1 ) );
			zero_point2 = _mm_maskz_set1_epi8( 0xFFFF,
							*( ( int8_t* )post_ops_list_temp->op_args1 ) );
		}
>>>>>>> f3c166b0

		// c[0, 0-15]
		CVT_MULRND_CVT32(c_int32_0p0,selector1,zero_point0);

		// c[0, 16-31]
		CVT_MULRND_CVT32(c_int32_0p1,selector2,zero_point1);

		// c[0, 32-47]
		CVT_MULRND_CVT32(c_int32_0p2,a_int32_0,zero_point2);

		POST_OP_LABEL_LASTK_SAFE_JUMP_WITH_NEXT_PTR
	}
POST_OPS_MATRIX_ADD_1x48:
	{
		dim_t ldm = *( dim_t* )post_ops_list_temp->op_args3;
		if ( post_ops_attr.c_stor_type == S8 )
		{
			int8_t* matptr = ( int8_t* )post_ops_list_temp->op_args1;

			// c[0:0-15,16-31,32-47]
			S8_S32_MATRIX_ADD_3COL(selector1,selector2,a_int32_0,0);
		}
		else
		{
			int32_t* matptr = ( int32_t* )post_ops_list_temp->op_args1;

			// c[0:0-15,16-31,32-47]
			S32_S32_MATRIX_ADD_3COL(selector1,selector2,a_int32_0,0);
		}

		POST_OP_LABEL_LASTK_SAFE_JUMP_WITH_NEXT_PTR
	}
POST_OPS_SWISH_1x48:
	{
		selector1 =
			_mm512_set1_epi32( *( ( int32_t* )post_ops_list_temp->op_args2 ) );
		__m512 al = _mm512_cvtepi32_ps( selector1 );

		__m512 fl_reg, al_in, r, r2, z, dn;

		// c[0, 0-15]
		SWISH_S32_AVX512(c_int32_0p0, fl_reg, al, al_in, r, r2, z, dn, selector2);

		// c[0, 16-31]
		SWISH_S32_AVX512(c_int32_0p1, fl_reg, al, al_in, r, r2, z, dn, selector2);

		// c[0, 32-47]
		SWISH_S32_AVX512(c_int32_0p2, fl_reg, al, al_in, r, r2, z, dn, selector2);

		POST_OP_LABEL_LASTK_SAFE_JUMP_WITH_NEXT_PTR
	}
POST_OPS_1x48_DISABLE:
	;

	if ( ( post_ops_attr.buf_downscale != NULL ) && ( post_ops_attr.is_last_k == TRUE ) )
	{
		// Generate a mask16 of all 1's.
		selector1 = _mm512_setzero_epi32();
		selector2 = _mm512_set1_epi32( 10 );
		__mmask16 mask_all1 = _mm512_cmplt_epi32_mask( selector1, selector2 );

		// Store the results in downscaled type (int8 instead of int32).
		// c[0,0-15]
		CVT_STORE_S32_S8(c_int32_0p0,0,0);

		// c[0,16-31]
		CVT_STORE_S32_S8(c_int32_0p1,0,1);

		// c[0,32-47]
		CVT_STORE_S32_S8(c_int32_0p2,0,2);
	}
	else
	{
		// Store the results.
		// c[0,0-15]
		_mm512_storeu_si512( c + ( rs_c * 0 ) + ( 0*16 ), c_int32_0p0 );

		// c[0, 16-31]
		_mm512_storeu_si512( c + ( rs_c * 0 ) + ( 1*16 ), c_int32_0p1 );

		// c[0,32-47]
		_mm512_storeu_si512( c + ( rs_c * 0 ) + ( 2*16 ), c_int32_0p2 );
	}
}
#endif<|MERGE_RESOLUTION|>--- conflicted
+++ resolved
@@ -4,11 +4,7 @@
    An object-based framework for developing high-performance BLAS-like
    libraries.
 
-<<<<<<< HEAD
-   Copyright (C) 2022 - 2023, Advanced Micro Devices, Inc. All rights reserved.
-=======
    Copyright (C) 2022 - 2024, Advanced Micro Devices, Inc. All rights reserved.
->>>>>>> f3c166b0
 
    Redistribution and use in source and binary forms, with or without
    modification, are permitted provided that the following conditions are
@@ -2320,15 +2316,6 @@
 	}
 POST_OPS_DOWNSCALE_5x16:
 	{
-<<<<<<< HEAD
-		selector1 =
-			_mm512_loadu_si512( ( float* )post_ops_list_temp->scale_factor +
-							post_ops_attr.post_op_c_j + ( 0 * 16 ) );
-		__m128i zero_point0 =
-			_mm_loadu_si128( ( __m128i const* )
-					( ( int8_t* )post_ops_list_temp->op_args1 +
-					post_ops_attr.post_op_c_j + ( 0 * 16 ) ) );
-=======
 		if ( post_ops_list_temp->scale_factor_len > 1 )
 		{
 			selector1 =
@@ -2354,7 +2341,6 @@
 			zero_point0 = _mm_maskz_set1_epi8( 0xFFFF,
 							*( ( int8_t* )post_ops_list_temp->op_args1 ) );
 		}
->>>>>>> f3c166b0
 
 		// c[0, 0-15]
 		CVT_MULRND_CVT32(c_int32_0p0,selector1,zero_point0);
@@ -2776,15 +2762,6 @@
 	}
 POST_OPS_DOWNSCALE_4x16:
 	{
-<<<<<<< HEAD
-		selector1 =
-			_mm512_loadu_si512( ( float* )post_ops_list_temp->scale_factor +
-							post_ops_attr.post_op_c_j + ( 0 * 16 ) );
-		__m128i zero_point0 =
-			_mm_loadu_si128( ( __m128i const* )
-					( ( int8_t* )post_ops_list_temp->op_args1 +
-					post_ops_attr.post_op_c_j + ( 0 * 16 ) ) );
-=======
 		if ( post_ops_list_temp->scale_factor_len > 1 )
 		{
 			selector1 =
@@ -2810,7 +2787,6 @@
 			zero_point0 = _mm_maskz_set1_epi8( 0xFFFF,
 							*( ( int8_t* )post_ops_list_temp->op_args1 ) );
 		}
->>>>>>> f3c166b0
 
 		// c[0, 0-15]
 		CVT_MULRND_CVT32(c_int32_0p0,selector1,zero_point0);
@@ -3167,15 +3143,6 @@
 	}
 POST_OPS_DOWNSCALE_3x16:
 	{
-<<<<<<< HEAD
-		selector1 =
-			_mm512_loadu_si512( ( float* )post_ops_list_temp->scale_factor +
-							post_ops_attr.post_op_c_j + ( 0 * 16 ) );
-		__m128i zero_point0 =
-			_mm_loadu_si128( ( __m128i const* )
-					( ( int8_t* )post_ops_list_temp->op_args1 +
-					post_ops_attr.post_op_c_j + ( 0 * 16 ) ) );
-=======
 		if ( post_ops_list_temp->scale_factor_len > 1 )
 		{
 			selector1 =
@@ -3201,7 +3168,6 @@
 			zero_point0 = _mm_maskz_set1_epi8( 0xFFFF,
 							*( ( int8_t* )post_ops_list_temp->op_args1 ) );
 		}
->>>>>>> f3c166b0
 
 		// c[0, 0-15]
 		CVT_MULRND_CVT32(c_int32_0p0,selector1,zero_point0);
@@ -3493,15 +3459,6 @@
 	}
 POST_OPS_DOWNSCALE_2x16:
 	{
-<<<<<<< HEAD
-		selector1 =
-			_mm512_loadu_si512( ( float* )post_ops_list_temp->scale_factor +
-							post_ops_attr.post_op_c_j + ( 0 * 16 ) );
-		__m128i zero_point0 =
-			_mm_loadu_si128( ( __m128i const* )
-					( ( int8_t* )post_ops_list_temp->op_args1 +
-					post_ops_attr.post_op_c_j + ( 0 * 16 ) ) );
-=======
 		if ( post_ops_list_temp->scale_factor_len > 1 )
 		{
 			selector1 =
@@ -3527,7 +3484,6 @@
 			zero_point0 = _mm_maskz_set1_epi8( 0xFFFF,
 							*( ( int8_t* )post_ops_list_temp->op_args1 ) );
 		}
->>>>>>> f3c166b0
 
 		// c[0, 0-15]
 		CVT_MULRND_CVT32(c_int32_0p0,selector1,zero_point0);
@@ -3754,15 +3710,6 @@
 	}
 POST_OPS_DOWNSCALE_1x16:
 	{
-<<<<<<< HEAD
-		selector1 =
-			_mm512_loadu_si512( ( float* )post_ops_list_temp->scale_factor +
-							post_ops_attr.post_op_c_j + ( 0 * 16 ) );
-		__m128i zero_point0 =
-			_mm_loadu_si128( ( __m128i const* )
-					( ( int8_t* )post_ops_list_temp->op_args1 +
-					post_ops_attr.post_op_c_j + ( 0 * 16 ) ) );
-=======
 		if ( post_ops_list_temp->scale_factor_len > 1 )
 		{
 			selector1 =
@@ -3788,7 +3735,6 @@
 			zero_point0 = _mm_maskz_set1_epi8( 0xFFFF,
 							*( ( int8_t* )post_ops_list_temp->op_args1 ) );
 		}
->>>>>>> f3c166b0
 
 		// c[0, 0-15]
 		CVT_MULRND_CVT32(c_int32_0p0,selector1,zero_point0);
@@ -4307,22 +4253,6 @@
 	}
 POST_OPS_DOWNSCALE_5x32:
 	{
-<<<<<<< HEAD
-		selector1 =
-			_mm512_loadu_si512( ( float* )post_ops_list_temp->scale_factor +
-							post_ops_attr.post_op_c_j + ( 0 * 16 ) );
-		selector2 =
-			_mm512_loadu_si512( ( float* )post_ops_list_temp->scale_factor +
-							post_ops_attr.post_op_c_j + ( 1 * 16 ) );
-		__m128i zero_point0 =
-			_mm_loadu_si128( ( __m128i const* )
-					( ( int8_t* )post_ops_list_temp->op_args1 +
-					post_ops_attr.post_op_c_j + ( 0 * 16 ) ) );
-		__m128i zero_point1 =
-			_mm_loadu_si128( ( __m128i const* )
-					( ( int8_t* )post_ops_list_temp->op_args1 +
-					post_ops_attr.post_op_c_j + ( 1 * 16 ) ) );
-=======
 		if ( post_ops_list_temp->scale_factor_len > 1 )
 		{
 			selector1 =
@@ -4359,7 +4289,6 @@
 			zero_point1 = _mm_maskz_set1_epi8( 0xFFFF,
 							*( ( int8_t* )post_ops_list_temp->op_args1 ) );
 		}
->>>>>>> f3c166b0
 
 		// c[0, 0-15]
 		CVT_MULRND_CVT32(c_int32_0p0,selector1,zero_point0);
@@ -5045,26 +4974,10 @@
 POST_OPS_SWISH_4x32:
 	{
 		selector1 =
-<<<<<<< HEAD
-			_mm512_loadu_si512( ( float* )post_ops_list_temp->scale_factor +
-							post_ops_attr.post_op_c_j + ( 0 * 16 ) );
-		selector2 =
-			_mm512_loadu_si512( ( float* )post_ops_list_temp->scale_factor +
-							post_ops_attr.post_op_c_j + ( 1 * 16 ) );
-		__m128i zero_point0 =
-			_mm_loadu_si128( ( __m128i const* )
-					( ( int8_t* )post_ops_list_temp->op_args1 +
-					post_ops_attr.post_op_c_j + ( 0 * 16 ) ) );
-		__m128i zero_point1 =
-			_mm_loadu_si128( ( __m128i const* )
-					( ( int8_t* )post_ops_list_temp->op_args1 +
-					post_ops_attr.post_op_c_j + ( 1 * 16 ) ) );
-=======
 			_mm512_set1_epi32( *( ( int32_t* )post_ops_list_temp->op_args2 ) );
 		__m512 al = _mm512_cvtepi32_ps( selector1 );
 
 		__m512 fl_reg, al_in, r, r2, z, dn;
->>>>>>> f3c166b0
 
 		// c[0, 0-15]
 		SWISH_S32_AVX512(c_int32_0p0, fl_reg, al, al_in, r, r2, z, dn, selector2);
@@ -5475,22 +5388,6 @@
 	}
 POST_OPS_DOWNSCALE_3x32:
 	{
-<<<<<<< HEAD
-		selector1 =
-			_mm512_loadu_si512( ( float* )post_ops_list_temp->scale_factor +
-							post_ops_attr.post_op_c_j + ( 0 * 16 ) );
-		selector2 =
-			_mm512_loadu_si512( ( float* )post_ops_list_temp->scale_factor +
-							post_ops_attr.post_op_c_j + ( 1 * 16 ) );
-		__m128i zero_point0 =
-			_mm_loadu_si128( ( __m128i const* )
-					( ( int8_t* )post_ops_list_temp->op_args1 +
-					post_ops_attr.post_op_c_j + ( 0 * 16 ) ) );
-		__m128i zero_point1 =
-			_mm_loadu_si128( ( __m128i const* )
-					( ( int8_t* )post_ops_list_temp->op_args1 +
-					post_ops_attr.post_op_c_j + ( 1 * 16 ) ) );
-=======
 		if ( post_ops_list_temp->scale_factor_len > 1 )
 		{
 			selector1 =
@@ -5527,7 +5424,6 @@
 			zero_point1 = _mm_maskz_set1_epi8( 0xFFFF,
 							*( ( int8_t* )post_ops_list_temp->op_args1 ) );
 		}
->>>>>>> f3c166b0
 
 		// c[0, 0-15]
 		CVT_MULRND_CVT32(c_int32_0p0,selector1,zero_point0);
@@ -5911,22 +5807,6 @@
 	}
 POST_OPS_DOWNSCALE_2x32:
 	{
-<<<<<<< HEAD
-		selector1 =
-			_mm512_loadu_si512( ( float* )post_ops_list_temp->scale_factor +
-							post_ops_attr.post_op_c_j + ( 0 * 16 ) );
-		selector2 =
-			_mm512_loadu_si512( ( float* )post_ops_list_temp->scale_factor +
-							post_ops_attr.post_op_c_j + ( 1 * 16 ) );
-		__m128i zero_point0 =
-			_mm_loadu_si128( ( __m128i const* )
-					( ( int8_t* )post_ops_list_temp->op_args1 +
-					post_ops_attr.post_op_c_j + ( 0 * 16 ) ) );
-		__m128i zero_point1 =
-			_mm_loadu_si128( ( __m128i const* )
-					( ( int8_t* )post_ops_list_temp->op_args1 +
-					post_ops_attr.post_op_c_j + ( 1 * 16 ) ) );
-=======
 		if ( post_ops_list_temp->scale_factor_len > 1 )
 		{
 			selector1 =
@@ -5963,7 +5843,6 @@
 			zero_point1 = _mm_maskz_set1_epi8( 0xFFFF,
 							*( ( int8_t* )post_ops_list_temp->op_args1 ) );
 		}
->>>>>>> f3c166b0
 
 		// c[0, 0-15]
 		CVT_MULRND_CVT32(c_int32_0p0,selector1,zero_point0);
@@ -6248,22 +6127,6 @@
 	}
 POST_OPS_DOWNSCALE_1x32:
 	{
-<<<<<<< HEAD
-		selector1 =
-			_mm512_loadu_si512( ( float* )post_ops_list_temp->scale_factor +
-							post_ops_attr.post_op_c_j + ( 0 * 16 ) );
-		selector2 =
-			_mm512_loadu_si512( ( float* )post_ops_list_temp->scale_factor +
-							post_ops_attr.post_op_c_j + ( 1 * 16 ) );
-		__m128i zero_point0 =
-			_mm_loadu_si128( ( __m128i const* )
-					( ( int8_t* )post_ops_list_temp->op_args1 +
-					post_ops_attr.post_op_c_j + ( 0 * 16 ) ) );
-		__m128i zero_point1 =
-			_mm_loadu_si128( ( __m128i const* )
-					( ( int8_t* )post_ops_list_temp->op_args1 +
-					post_ops_attr.post_op_c_j + ( 1 * 16 ) ) );
-=======
 		if ( post_ops_list_temp->scale_factor_len > 1 )
 		{
 			selector1 =
@@ -6300,7 +6163,6 @@
 			zero_point1 = _mm_maskz_set1_epi8( 0xFFFF,
 							*( ( int8_t* )post_ops_list_temp->op_args1 ) );
 		}
->>>>>>> f3c166b0
 
 		// c[0, 0-15]
 		CVT_MULRND_CVT32(c_int32_0p0,selector1,zero_point0);
@@ -7089,33 +6951,10 @@
 POST_OPS_SWISH_5x48:
 	{
 		selector1 =
-<<<<<<< HEAD
-			_mm512_loadu_si512( ( float* )post_ops_list_temp->scale_factor +
-							post_ops_attr.post_op_c_j + ( 0 * 16 ) );
-		selector2 =
-			_mm512_loadu_si512( ( float* )post_ops_list_temp->scale_factor +
-							post_ops_attr.post_op_c_j + ( 1 * 16 ) );
-		a_int32_0 =
-			_mm512_loadu_si512( ( float* )post_ops_list_temp->scale_factor +
-							post_ops_attr.post_op_c_j + ( 2 * 16 ) );
-		__m128i zero_point0 =
-			_mm_loadu_si128( ( __m128i const* )
-					( ( int8_t* )post_ops_list_temp->op_args1 +
-					post_ops_attr.post_op_c_j + ( 0 * 16 ) ) );
-		__m128i zero_point1 =
-			_mm_loadu_si128( ( __m128i const* )
-					( ( int8_t* )post_ops_list_temp->op_args1 +
-					post_ops_attr.post_op_c_j + ( 1 * 16 ) ) );
-		__m128i zero_point2 =
-			_mm_loadu_si128( ( __m128i const* )
-					( ( int8_t* )post_ops_list_temp->op_args1 +
-					post_ops_attr.post_op_c_j + ( 2 * 16 ) ) );
-=======
 			_mm512_set1_epi32( *( ( int32_t* )post_ops_list_temp->op_args2 ) );
 		__m512 al = _mm512_cvtepi32_ps( selector1 );
 
 		__m512 fl_reg, al_in, r, r2, z, dn;
->>>>>>> f3c166b0
 
 		// c[0, 0-15]
 		SWISH_S32_AVX512(c_int32_0p0, fl_reg, al, al_in, r, r2, z, dn, selector2);
@@ -7752,29 +7591,6 @@
 	}
 POST_OPS_DOWNSCALE_4x48:
 	{
-<<<<<<< HEAD
-		selector1 =
-			_mm512_loadu_si512( ( float* )post_ops_list_temp->scale_factor +
-							post_ops_attr.post_op_c_j + ( 0 * 16 ) );
-		selector2 =
-			_mm512_loadu_si512( ( float* )post_ops_list_temp->scale_factor +
-							post_ops_attr.post_op_c_j + ( 1 * 16 ) );
-		a_int32_0 =
-			_mm512_loadu_si512( ( float* )post_ops_list_temp->scale_factor +
-							post_ops_attr.post_op_c_j + ( 2 * 16 ) );
-		__m128i zero_point0 =
-			_mm_loadu_si128( ( __m128i const* )
-					( ( int8_t* )post_ops_list_temp->op_args1 +
-					post_ops_attr.post_op_c_j + ( 0 * 16 ) ) );
-		__m128i zero_point1 =
-			_mm_loadu_si128( ( __m128i const* )
-					( ( int8_t* )post_ops_list_temp->op_args1 +
-					post_ops_attr.post_op_c_j + ( 1 * 16 ) ) );
-		__m128i zero_point2 =
-			_mm_loadu_si128( ( __m128i const* )
-					( ( int8_t* )post_ops_list_temp->op_args1 +
-					post_ops_attr.post_op_c_j + ( 2 * 16 ) ) );
-=======
 		if ( post_ops_list_temp->scale_factor_len > 1 )
 		{
 			selector1 =
@@ -7822,7 +7638,6 @@
 			zero_point2 = _mm_maskz_set1_epi8( 0xFFFF,
 							*( ( int8_t* )post_ops_list_temp->op_args1 ) );
 		}
->>>>>>> f3c166b0
 
 		// c[0, 0-15]
 		CVT_MULRND_CVT32(c_int32_0p0,selector1,zero_point0);
@@ -8425,29 +8240,6 @@
 	}
 POST_OPS_DOWNSCALE_3x48:
 	{
-<<<<<<< HEAD
-		selector1 =
-			_mm512_loadu_si512( ( float* )post_ops_list_temp->scale_factor +
-							post_ops_attr.post_op_c_j + ( 0 * 16 ) );
-		selector2 =
-			_mm512_loadu_si512( ( float* )post_ops_list_temp->scale_factor +
-							post_ops_attr.post_op_c_j + ( 1 * 16 ) );
-		a_int32_0 =
-			_mm512_loadu_si512( ( float* )post_ops_list_temp->scale_factor +
-							post_ops_attr.post_op_c_j + ( 2 * 16 ) );
-		__m128i zero_point0 =
-			_mm_loadu_si128( ( __m128i const* )
-					( ( int8_t* )post_ops_list_temp->op_args1 +
-					post_ops_attr.post_op_c_j + ( 0 * 16 ) ) );
-		__m128i zero_point1 =
-			_mm_loadu_si128( ( __m128i const* )
-					( ( int8_t* )post_ops_list_temp->op_args1 +
-					post_ops_attr.post_op_c_j + ( 1 * 16 ) ) );
-		__m128i zero_point2 =
-			_mm_loadu_si128( ( __m128i const* )
-					( ( int8_t* )post_ops_list_temp->op_args1 +
-					post_ops_attr.post_op_c_j + ( 2 * 16 ) ) );
-=======
 		if ( post_ops_list_temp->scale_factor_len > 1 )
 		{
 			selector1 =
@@ -8495,7 +8287,6 @@
 			zero_point2 = _mm_maskz_set1_epi8( 0xFFFF,
 							*( ( int8_t* )post_ops_list_temp->op_args1 ) );
 		}
->>>>>>> f3c166b0
 
 		// c[0, 0-15]
 		CVT_MULRND_CVT32(c_int32_0p0,selector1,zero_point0);
@@ -8965,29 +8756,6 @@
 	}
 POST_OPS_DOWNSCALE_2x48:
 	{
-<<<<<<< HEAD
-		selector1 =
-			_mm512_loadu_si512( ( float* )post_ops_list_temp->scale_factor +
-							post_ops_attr.post_op_c_j + ( 0 * 16 ) );
-		selector2 =
-			_mm512_loadu_si512( ( float* )post_ops_list_temp->scale_factor +
-							post_ops_attr.post_op_c_j + ( 1 * 16 ) );
-		a_int32_0 =
-			_mm512_loadu_si512( ( float* )post_ops_list_temp->scale_factor +
-							post_ops_attr.post_op_c_j + ( 2 * 16 ) );
-		__m128i zero_point0 =
-			_mm_loadu_si128( ( __m128i const* )
-					( ( int8_t* )post_ops_list_temp->op_args1 +
-					post_ops_attr.post_op_c_j + ( 0 * 16 ) ) );
-		__m128i zero_point1 =
-			_mm_loadu_si128( ( __m128i const* )
-					( ( int8_t* )post_ops_list_temp->op_args1 +
-					post_ops_attr.post_op_c_j + ( 1 * 16 ) ) );
-		__m128i zero_point2 =
-			_mm_loadu_si128( ( __m128i const* )
-					( ( int8_t* )post_ops_list_temp->op_args1 +
-					post_ops_attr.post_op_c_j + ( 2 * 16 ) ) );
-=======
 		if ( post_ops_list_temp->scale_factor_len > 1 )
 		{
 			selector1 =
@@ -9035,7 +8803,6 @@
 			zero_point2 = _mm_maskz_set1_epi8( 0xFFFF,
 							*( ( int8_t* )post_ops_list_temp->op_args1 ) );
 		}
->>>>>>> f3c166b0
 
 		// c[0, 0-15]
 		CVT_MULRND_CVT32(c_int32_0p0,selector1,zero_point0);
@@ -9372,29 +9139,6 @@
 	}
 POST_OPS_DOWNSCALE_1x48:
 	{
-<<<<<<< HEAD
-		selector1 =
-			_mm512_loadu_si512( ( float* )post_ops_list_temp->scale_factor +
-							post_ops_attr.post_op_c_j + ( 0 * 16 ) );
-		selector2 =
-			_mm512_loadu_si512( ( float* )post_ops_list_temp->scale_factor +
-							post_ops_attr.post_op_c_j + ( 1 * 16 ) );
-		a_int32_0 =
-			_mm512_loadu_si512( ( float* )post_ops_list_temp->scale_factor +
-							post_ops_attr.post_op_c_j + ( 2 * 16 ) );
-		__m128i zero_point0 =
-			_mm_loadu_si128( ( __m128i const* )
-					( ( int8_t* )post_ops_list_temp->op_args1 +
-					post_ops_attr.post_op_c_j + ( 0 * 16 ) ) );
-		__m128i zero_point1 =
-			_mm_loadu_si128( ( __m128i const* )
-					( ( int8_t* )post_ops_list_temp->op_args1 +
-					post_ops_attr.post_op_c_j + ( 1 * 16 ) ) );
-		__m128i zero_point2 =
-			_mm_loadu_si128( ( __m128i const* )
-					( ( int8_t* )post_ops_list_temp->op_args1 +
-					post_ops_attr.post_op_c_j + ( 2 * 16 ) ) );
-=======
 		if ( post_ops_list_temp->scale_factor_len > 1 )
 		{
 			selector1 =
@@ -9442,7 +9186,6 @@
 			zero_point2 = _mm_maskz_set1_epi8( 0xFFFF,
 							*( ( int8_t* )post_ops_list_temp->op_args1 ) );
 		}
->>>>>>> f3c166b0
 
 		// c[0, 0-15]
 		CVT_MULRND_CVT32(c_int32_0p0,selector1,zero_point0);
