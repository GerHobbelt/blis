<<<<<<< HEAD
/*

   BLIS
   An object-based framework for developing high-performance BLAS-like
   libraries.

   Copyright (C) 2022, Advanced Micro Devices, Inc. All rights reserved.

   Redistribution and use in source and binary forms, with or without
   modification, are permitted provided that the following conditions are
   met:
    - Redistributions of source code must retain the above copyright
      notice, this list of conditions and the following disclaimer.
    - Redistributions in binary form must reproduce the above copyright
      notice, this list of conditions and the following disclaimer in the
      documentation and/or other materials provided with the distribution.
    - Neither the name(s) of the copyright holder(s) nor the names of its
      contributors may be used to endorse or promote products derived
      from this software without specific prior written permission.

   THIS SOFTWARE IS PROVIDED BY THE COPYRIGHT HOLDERS AND CONTRIBUTORS
   "AS IS" AND ANY EXPRESS OR IMPLIED WARRANTIES, INCLUDING, BUT NOT
   LIMITED TO, THE IMPLIED WARRANTIES OF MERCHANTABILITY AND FITNESS FOR
   A PARTICULAR PURPOSE ARE DISCLAIMED. IN NO EVENT SHALL THE COPYRIGHT
   HOLDER OR CONTRIBUTORS BE LIABLE FOR ANY DIRECT, INDIRECT, INCIDENTAL,
   SPECIAL, EXEMPLARY, OR CONSEQUENTIAL DAMAGES (INCLUDING, BUT NOT
   LIMITED TO, PROCUREMENT OF SUBSTITUTE GOODS OR SERVICES; LOSS OF USE,
   DATA, OR PROFITS; OR BUSINESS INTERRUPTION) HOWEVER CAUSED AND ON ANY
   THEORY OF LIABILITY, WHETHER IN CONTRACT, STRICT LIABILITY, OR TORT
   (INCLUDING NEGLIGENCE OR OTHERWISE) ARISING IN ANY WAY OUT OF THE USE
   OF THIS SOFTWARE, EVEN IF ADVISED OF THE POSSIBILITY OF SUCH DAMAGE.

*/

#include "blis.h"
#include "aocl_gemm_interface_apis.h"
#include "lpgemm_types.h"
#include "lpgemm_post_ops.h"
#include "lpgemm_thread_decor_openmp.h"
#include "lpgemm_5loop_interface_apis.h"
#include "lpgemm_config.h"
#include "lpgemm_utils.h"

AOCL_GEMM_MATMUL(bfloat16,bfloat16,float,float,bf16bf16f32of32)
{
	trans_t blis_transa;
	trans_t blis_transb;

	// Check if avx512_vnni ISA is supported, lpgemm matmul only works with it.
	if ( bli_cpuid_is_avx512_bf16_supported() == FALSE )
	{
		printf(" AVX512_BF16 ISA not supported by processor, cannot perform lpgemm.\n");
		return; // Error.
	}

	/* Initialize BLIS. */
	bli_init_auto();

	// Set MC, NC, KC, NR, MR.
	aocl_lpgemm_init_global_cntx();

	// Null check for pointers.
	if ( ( a == NULL ) || ( b == NULL ) || ( c == NULL ) )
	{
		return; // Error.
	}

	/* Map BLAS chars to their corresponding BLIS enumerated type value. */
	bli_param_map_netlib_to_blis_trans( transa, &blis_transa );
	bli_param_map_netlib_to_blis_trans( transb, &blis_transb );

	/* Perform BLAS parameter checking. */
	// Transpose not supported.
	if ( ( blis_transa != BLIS_NO_TRANSPOSE ) ||
	     ( blis_transb != BLIS_NO_TRANSPOSE ) )
	{
		return; // Error.
	}

	// Sanitize order input.
	char order_use =
			( ( order == 'r' ) || ( order == 'R' ) ||
			  ( order == 'c' ) || ( order == 'C' ) ) ?
			order : 'r';

	bool is_row_major = ( ( order_use == 'r' ) || ( order_use == 'R' ) );
	bool is_column_major = ( ( order_use == 'c' ) || ( order_use == 'C' ) );

	// Row major input expected with leading dimensions >= row stride.
	if ( ( is_row_major == TRUE ) &&
		 ( ( lda < k ) || ( ldb < n ) || ( ldc < n ) ) )
	{
		return; // Error.
	}
	// Column major input expected with leading dimensions >= column stride.
	else if ( ( is_column_major == TRUE ) &&
			  ( ( lda < m ) || ( ldb < k ) || ( ldc < m ) ) )
	{
		return; // Error.
	}

	// Check if dimensions are valid.
	if ( ( m <= 0) || ( n <= 0 ) || ( k <= 0 ) ||
	     ( lda <= 0 ) || ( ldb <= 0 ) || ( ldc <= 0 ) )
	{
		return; // Error.
	}

	const inc_t rs_a = lda;
	const inc_t cs_a = 1;
	const inc_t rs_b = ldb;
	const inc_t cs_b = 1;
	const inc_t rs_c = ldc;
	const inc_t cs_c = 1;

	AOCL_MEMORY_TAG mtag_a;
	AOCL_MEMORY_TAG mtag_b;

	bli_param_map_char_to_lpmtag( mem_format_a, &mtag_a );
	bli_param_map_char_to_lpmtag( mem_format_b, &mtag_b );

	// B matrix needs to be packed in a certain format in order to be loaded
	// and used in bf16 instrution. As such the mtag_b always needs to be either
	// packed or reordered. B matrix as it is (unpacked) cannot be used, and
	// the mtag_b is set to packed to enable runtime packing.
	if ( ( is_row_major == TRUE ) && ( mtag_b == UNPACKED ) )
	{
		mtag_b = PACK;
	}
	// Inputs swapped in column major, A becomes B from kernel point of view.
	else if ( ( is_column_major == TRUE ) && ( mtag_a == UNPACKED ) )
	{
		mtag_a = PACK;
	}

	// Only unpacked A supported now.
	if ( ( is_row_major == TRUE ) && ( mtag_a != UNPACKED ) )
	{
		return; // Error.
	}
	// Inputs swapped in column major, B becomes A from kernel point of view.
	else if ( ( is_column_major == TRUE ) && ( mtag_b != UNPACKED ) )
	{
		return; // Error.
	}

	// Convert post op struct to post op linked list format.
	lpgemm_post_op post_op_list[AOCL_MAX_POST_OPS];
	lpgemm_translate_to_post_ops_list
	(
	  post_op_unparsed, post_op_list,
	  ( void* )c, ( void* )( &order_use )
	);

	// Initialize a local runtime with global settings if necessary. Note
	// that in the case that a runtime is passed in, we make a local copy.
	rntm_t rntm_g;
	bli_rntm_init_from_global( &rntm_g );
	bli_membrk_rntm_set_membrk( &rntm_g );

#ifdef BLIS_ENABLE_OPENMP
	// Swapping inputs to induce row major computation for column major inputs.
	if ( is_column_major == TRUE )
	{
		lpgemm_bf16bf16f32of32_openmp_thread_decorator
		(
		  n, m, k,
		  b, rs_b, cs_b, mtag_b,
		  a, rs_a, cs_a, mtag_a,
		  c, rs_c, cs_c,
		  alpha, beta,
		  &rntm_g,
		  post_op_list, FALSE
		);
	}
	else
	{
		lpgemm_bf16bf16f32of32_openmp_thread_decorator
		(
		  m, n, k,
		  a, rs_a, cs_a, mtag_a,
		  b, rs_b, cs_b, mtag_b,
		  c, rs_c, cs_c,
		  alpha, beta,
		  &rntm_g,
		  post_op_list, FALSE
		);
	}
#else
	// Swapping inputs to induce row major computation for column major inputs.
	if ( is_column_major == TRUE )
	{
		lpgemm_bf16bf16f32of32_thread_decorator
		(
		  n, m, k,
		  b, rs_b, cs_b, mtag_b,
		  a, rs_a, cs_a, mtag_a,
		  c, rs_c, cs_c,
		  alpha, beta,
		  &rntm_g,
		  post_op_list, FALSE
		);
	}
	else
	{
		lpgemm_bf16bf16f32of32_thread_decorator
		(
		  m, n, k,
		  a, rs_a, cs_a, mtag_a,
		  b, rs_b, cs_b, mtag_b,
		  c, rs_c, cs_c,
		  alpha, beta,
		  &rntm_g,
		  post_op_list, FALSE
		);
	}
#endif
}
=======
/*

   BLIS
   An object-based framework for developing high-performance BLAS-like
   libraries.

   Copyright (C) 2022-2023, Advanced Micro Devices, Inc. All rights reserved.

   Redistribution and use in source and binary forms, with or without
   modification, are permitted provided that the following conditions are
   met:
    - Redistributions of source code must retain the above copyright
      notice, this list of conditions and the following disclaimer.
    - Redistributions in binary form must reproduce the above copyright
      notice, this list of conditions and the following disclaimer in the
      documentation and/or other materials provided with the distribution.
    - Neither the name(s) of the copyright holder(s) nor the names of its
      contributors may be used to endorse or promote products derived
      from this software without specific prior written permission.

   THIS SOFTWARE IS PROVIDED BY THE COPYRIGHT HOLDERS AND CONTRIBUTORS
   "AS IS" AND ANY EXPRESS OR IMPLIED WARRANTIES, INCLUDING, BUT NOT
   LIMITED TO, THE IMPLIED WARRANTIES OF MERCHANTABILITY AND FITNESS FOR
   A PARTICULAR PURPOSE ARE DISCLAIMED. IN NO EVENT SHALL THE COPYRIGHT
   HOLDER OR CONTRIBUTORS BE LIABLE FOR ANY DIRECT, INDIRECT, INCIDENTAL,
   SPECIAL, EXEMPLARY, OR CONSEQUENTIAL DAMAGES (INCLUDING, BUT NOT
   LIMITED TO, PROCUREMENT OF SUBSTITUTE GOODS OR SERVICES; LOSS OF USE,
   DATA, OR PROFITS; OR BUSINESS INTERRUPTION) HOWEVER CAUSED AND ON ANY
   THEORY OF LIABILITY, WHETHER IN CONTRACT, STRICT LIABILITY, OR TORT
   (INCLUDING NEGLIGENCE OR OTHERWISE) ARISING IN ANY WAY OUT OF THE USE
   OF THIS SOFTWARE, EVEN IF ADVISED OF THE POSSIBILITY OF SUCH DAMAGE.

*/

#include "blis.h"
#include "aocl_gemm_interface_apis.h"
#include "lpgemm_types.h"
#include "lpgemm_post_ops.h"
#include "lpgemm_thread_decor_openmp.h"
#include "lpgemm_5loop_interface_apis.h"
#include "lpgemm_config.h"
#include "lpgemm_utils.h"

AOCL_GEMM_MATMUL(bfloat16,bfloat16,float,float,bf16bf16f32of32)
{
	trans_t blis_transa;
	trans_t blis_transb;

	// There is this use case where lpgemm will be compiled using gcc9.4
	// (where bf16 ISA is not supported), but deployed on a zen4+ sustem
	// (which supports bf16 ISA). Here the bf16 kernels will be concealed
	// and not compiled, and subsequently this api should error out and
	// return early, even if bf16 ISA is supported by machine.
#if defined( BLIS_GCC ) && ( __GNUC__ < 10 )
	{
		bli_print_msg("bf16bf16f32of32 compiled using a compiler not "
				"supporting BF16 ISA.", __FILE__, __LINE__ );
		return; // Error.
	}
#endif

	// Check if avx512_vnni ISA is supported, lpgemm matmul only works with it.
	if ( bli_cpuid_is_avx512bf16_supported() == FALSE )
	{
		bli_print_msg(" AVX512_BF16 ISA not supported by processor, "
				"cannot perform bf16bf16f32 gemm.", __FILE__, __LINE__ );
		return; // Error.
	}

	/* Initialize BLIS. */
	bli_init_auto();

	// Set MC, NC, KC, NR, MR.
	aocl_lpgemm_init_global_cntx();

	// Null check for pointers.
	if ( ( a == NULL ) || ( b == NULL ) || ( c == NULL ) )
	{
		return; // Error.
	}

	/* Map BLAS chars to their corresponding BLIS enumerated type value. */
	bli_param_map_netlib_to_blis_trans( transa, &blis_transa );
	bli_param_map_netlib_to_blis_trans( transb, &blis_transb );

	/* Perform BLAS parameter checking. */
	// Transpose not supported.
	if ( ( blis_transa != BLIS_NO_TRANSPOSE ) ||
	     ( blis_transb != BLIS_NO_TRANSPOSE ) )
	{
		return; // Error.
	}

	// Sanitize order input.
	char order_use =
			( ( order == 'r' ) || ( order == 'R' ) ||
			  ( order == 'c' ) || ( order == 'C' ) ) ?
			order : 'r';

	bool is_row_major = ( ( order_use == 'r' ) || ( order_use == 'R' ) );
	bool is_column_major = ( ( order_use == 'c' ) || ( order_use == 'C' ) );

	// Row major input expected with leading dimensions >= row stride.
	if ( ( is_row_major == TRUE ) &&
		 ( ( lda < k ) || ( ldb < n ) || ( ldc < n ) ) )
	{
		return; // Error.
	}
	// Column major input expected with leading dimensions >= column stride.
	else if ( ( is_column_major == TRUE ) &&
			  ( ( lda < m ) || ( ldb < k ) || ( ldc < m ) ) )
	{
		return; // Error.
	}

	// Check if dimensions are valid.
	if ( ( m <= 0) || ( n <= 0 ) || ( k <= 0 ) ||
	     ( lda <= 0 ) || ( ldb <= 0 ) || ( ldc <= 0 ) )
	{
		return; // Error.
	}

	// The strides are set assuming a row major kernel.
	const inc_t rs_a = lda;
	const inc_t cs_a = 1;
	const inc_t rs_b = ldb;
	const inc_t cs_b = 1;
	const inc_t rs_c = ldc;
	const inc_t cs_c = 1;

	AOCL_MEMORY_TAG mtag_a;
	AOCL_MEMORY_TAG mtag_b;

	bli_param_map_char_to_lpmtag( mem_format_a, &mtag_a );
	bli_param_map_char_to_lpmtag( mem_format_b, &mtag_b );

	if ( ( is_column_major == TRUE ) && ( mtag_b == REORDERED ) )
	{
		// Reorder not supported with column major inputs.
		return;
	}

	// B matrix needs to be packed in a certain format in order to be loaded
	// and used in bf16 instrution. As such the mtag_b always needs to be either
	// packed or reordered. B matrix as it is (unpacked) cannot be used, and
	// the mtag_b is set to packed to enable runtime packing.
	if ( ( is_row_major == TRUE ) && ( mtag_b == UNPACKED ) )
	{
		mtag_b = PACK;
	}
	// Inputs swapped in column major, A becomes B from kernel point of view.
	else if ( ( is_column_major == TRUE ) && ( mtag_a == UNPACKED ) )
	{
		mtag_a = PACK;
	}

	// Only unpacked A supported now.
	if ( ( is_row_major == TRUE ) && ( mtag_a != UNPACKED ) )
	{
		return; // Error.
	}
	// Inputs swapped in column major, B becomes A from kernel point of view.
	else if ( ( is_column_major == TRUE ) && ( mtag_b != UNPACKED ) )
	{
		return; // Error.
	}

	// Convert post op struct to post op linked list format.
	lpgemm_post_op post_op_list[AOCL_MAX_POST_OPS];
	lpgemm_translate_to_post_ops_list
	(
	  post_op_unparsed, post_op_list,
	  ( void* )c, ( void* )( &order_use )
	);

	// Initialize a local runtime with global settings if necessary. Note
	// that in the case that a runtime is passed in, we make a local copy.
	rntm_t rntm_g;
	bli_rntm_init_from_global( &rntm_g );
	bli_membrk_rntm_set_membrk( &rntm_g );

	lpgemm_cntx_t* lcntx_g = lpgemm_get_global_cntx_obj( BF16BF16F32OF32 );

#ifdef BLIS_ENABLE_OPENMP
	// Swapping inputs to induce row major computation for column major inputs.
	if ( is_column_major == TRUE )
	{
		lpgemm_bf16bf16f32of32_openmp_thread_decorator
		(
		  n, m, k,
		  b, rs_b, cs_b, mtag_b,
		  a, rs_a, cs_a, mtag_a,
		  c, rs_c, cs_c,
		  alpha, beta,
		  &rntm_g, lcntx_g,
		  post_op_list, FALSE
		);
	}
	else
	{
		lpgemm_bf16bf16f32of32_openmp_thread_decorator
		(
		  m, n, k,
		  a, rs_a, cs_a, mtag_a,
		  b, rs_b, cs_b, mtag_b,
		  c, rs_c, cs_c,
		  alpha, beta,
		  &rntm_g, lcntx_g,
		  post_op_list, FALSE
		);
	}
#else
	// Swapping inputs to induce row major computation for column major inputs.
	if ( is_column_major == TRUE )
	{
		lpgemm_bf16bf16f32of32_thread_decorator
		(
		  n, m, k,
		  b, rs_b, cs_b, mtag_b,
		  a, rs_a, cs_a, mtag_a,
		  c, rs_c, cs_c,
		  alpha, beta,
		  &rntm_g, lcntx_g,
		  post_op_list, FALSE
		);
	}
	else
	{
		lpgemm_bf16bf16f32of32_thread_decorator
		(
		  m, n, k,
		  a, rs_a, cs_a, mtag_a,
		  b, rs_b, cs_b, mtag_b,
		  c, rs_c, cs_c,
		  alpha, beta,
		  &rntm_g, lcntx_g,
		  post_op_list, FALSE
		);
	}
#endif
}
>>>>>>> 4dcd51c9
<|MERGE_RESOLUTION|>--- conflicted
+++ resolved
@@ -1,11 +1,10 @@
-<<<<<<< HEAD
 /*
 
    BLIS
    An object-based framework for developing high-performance BLAS-like
    libraries.
 
-   Copyright (C) 2022, Advanced Micro Devices, Inc. All rights reserved.
+   Copyright (C) 2022-2023, Advanced Micro Devices, Inc. All rights reserved.
 
    Redistribution and use in source and binary forms, with or without
    modification, are permitted provided that the following conditions are
@@ -47,10 +46,24 @@
 	trans_t blis_transa;
 	trans_t blis_transb;
 
+	// There is this use case where lpgemm will be compiled using gcc9.4
+	// (where bf16 ISA is not supported), but deployed on a zen4+ sustem
+	// (which supports bf16 ISA). Here the bf16 kernels will be concealed
+	// and not compiled, and subsequently this api should error out and
+	// return early, even if bf16 ISA is supported by machine.
+#if defined( BLIS_GCC ) && ( __GNUC__ < 10 )
+	{
+		bli_print_msg("bf16bf16f32of32 compiled using a compiler not "
+				"supporting BF16 ISA.", __FILE__, __LINE__ );
+		return; // Error.
+	}
+#endif
+
 	// Check if avx512_vnni ISA is supported, lpgemm matmul only works with it.
-	if ( bli_cpuid_is_avx512_bf16_supported() == FALSE )
-	{
-		printf(" AVX512_BF16 ISA not supported by processor, cannot perform lpgemm.\n");
+	if ( bli_cpuid_is_avx512bf16_supported() == FALSE )
+	{
+		bli_print_msg(" AVX512_BF16 ISA not supported by processor, "
+				"cannot perform bf16bf16f32 gemm.", __FILE__, __LINE__ );
 		return; // Error.
 	}
 
@@ -107,6 +120,7 @@
 		return; // Error.
 	}
 
+	// The strides are set assuming a row major kernel.
 	const inc_t rs_a = lda;
 	const inc_t cs_a = 1;
 	const inc_t rs_b = ldb;
@@ -119,6 +133,12 @@
 
 	bli_param_map_char_to_lpmtag( mem_format_a, &mtag_a );
 	bli_param_map_char_to_lpmtag( mem_format_b, &mtag_b );
+
+	if ( ( is_column_major == TRUE ) && ( mtag_b == REORDERED ) )
+	{
+		// Reorder not supported with column major inputs.
+		return;
+	}
 
 	// B matrix needs to be packed in a certain format in order to be loaded
 	// and used in bf16 instrution. As such the mtag_b always needs to be either
@@ -159,6 +179,8 @@
 	bli_rntm_init_from_global( &rntm_g );
 	bli_membrk_rntm_set_membrk( &rntm_g );
 
+	lpgemm_cntx_t* lcntx_g = lpgemm_get_global_cntx_obj( BF16BF16F32OF32 );
+
 #ifdef BLIS_ENABLE_OPENMP
 	// Swapping inputs to induce row major computation for column major inputs.
 	if ( is_column_major == TRUE )
@@ -170,7 +192,7 @@
 		  a, rs_a, cs_a, mtag_a,
 		  c, rs_c, cs_c,
 		  alpha, beta,
-		  &rntm_g,
+		  &rntm_g, lcntx_g,
 		  post_op_list, FALSE
 		);
 	}
@@ -183,7 +205,7 @@
 		  b, rs_b, cs_b, mtag_b,
 		  c, rs_c, cs_c,
 		  alpha, beta,
-		  &rntm_g,
+		  &rntm_g, lcntx_g,
 		  post_op_list, FALSE
 		);
 	}
@@ -198,7 +220,7 @@
 		  a, rs_a, cs_a, mtag_a,
 		  c, rs_c, cs_c,
 		  alpha, beta,
-		  &rntm_g,
+		  &rntm_g, lcntx_g,
 		  post_op_list, FALSE
 		);
 	}
@@ -211,252 +233,9 @@
 		  b, rs_b, cs_b, mtag_b,
 		  c, rs_c, cs_c,
 		  alpha, beta,
-		  &rntm_g,
+		  &rntm_g, lcntx_g,
 		  post_op_list, FALSE
 		);
 	}
 #endif
-}
-=======
-/*
-
-   BLIS
-   An object-based framework for developing high-performance BLAS-like
-   libraries.
-
-   Copyright (C) 2022-2023, Advanced Micro Devices, Inc. All rights reserved.
-
-   Redistribution and use in source and binary forms, with or without
-   modification, are permitted provided that the following conditions are
-   met:
-    - Redistributions of source code must retain the above copyright
-      notice, this list of conditions and the following disclaimer.
-    - Redistributions in binary form must reproduce the above copyright
-      notice, this list of conditions and the following disclaimer in the
-      documentation and/or other materials provided with the distribution.
-    - Neither the name(s) of the copyright holder(s) nor the names of its
-      contributors may be used to endorse or promote products derived
-      from this software without specific prior written permission.
-
-   THIS SOFTWARE IS PROVIDED BY THE COPYRIGHT HOLDERS AND CONTRIBUTORS
-   "AS IS" AND ANY EXPRESS OR IMPLIED WARRANTIES, INCLUDING, BUT NOT
-   LIMITED TO, THE IMPLIED WARRANTIES OF MERCHANTABILITY AND FITNESS FOR
-   A PARTICULAR PURPOSE ARE DISCLAIMED. IN NO EVENT SHALL THE COPYRIGHT
-   HOLDER OR CONTRIBUTORS BE LIABLE FOR ANY DIRECT, INDIRECT, INCIDENTAL,
-   SPECIAL, EXEMPLARY, OR CONSEQUENTIAL DAMAGES (INCLUDING, BUT NOT
-   LIMITED TO, PROCUREMENT OF SUBSTITUTE GOODS OR SERVICES; LOSS OF USE,
-   DATA, OR PROFITS; OR BUSINESS INTERRUPTION) HOWEVER CAUSED AND ON ANY
-   THEORY OF LIABILITY, WHETHER IN CONTRACT, STRICT LIABILITY, OR TORT
-   (INCLUDING NEGLIGENCE OR OTHERWISE) ARISING IN ANY WAY OUT OF THE USE
-   OF THIS SOFTWARE, EVEN IF ADVISED OF THE POSSIBILITY OF SUCH DAMAGE.
-
-*/
-
-#include "blis.h"
-#include "aocl_gemm_interface_apis.h"
-#include "lpgemm_types.h"
-#include "lpgemm_post_ops.h"
-#include "lpgemm_thread_decor_openmp.h"
-#include "lpgemm_5loop_interface_apis.h"
-#include "lpgemm_config.h"
-#include "lpgemm_utils.h"
-
-AOCL_GEMM_MATMUL(bfloat16,bfloat16,float,float,bf16bf16f32of32)
-{
-	trans_t blis_transa;
-	trans_t blis_transb;
-
-	// There is this use case where lpgemm will be compiled using gcc9.4
-	// (where bf16 ISA is not supported), but deployed on a zen4+ sustem
-	// (which supports bf16 ISA). Here the bf16 kernels will be concealed
-	// and not compiled, and subsequently this api should error out and
-	// return early, even if bf16 ISA is supported by machine.
-#if defined( BLIS_GCC ) && ( __GNUC__ < 10 )
-	{
-		bli_print_msg("bf16bf16f32of32 compiled using a compiler not "
-				"supporting BF16 ISA.", __FILE__, __LINE__ );
-		return; // Error.
-	}
-#endif
-
-	// Check if avx512_vnni ISA is supported, lpgemm matmul only works with it.
-	if ( bli_cpuid_is_avx512bf16_supported() == FALSE )
-	{
-		bli_print_msg(" AVX512_BF16 ISA not supported by processor, "
-				"cannot perform bf16bf16f32 gemm.", __FILE__, __LINE__ );
-		return; // Error.
-	}
-
-	/* Initialize BLIS. */
-	bli_init_auto();
-
-	// Set MC, NC, KC, NR, MR.
-	aocl_lpgemm_init_global_cntx();
-
-	// Null check for pointers.
-	if ( ( a == NULL ) || ( b == NULL ) || ( c == NULL ) )
-	{
-		return; // Error.
-	}
-
-	/* Map BLAS chars to their corresponding BLIS enumerated type value. */
-	bli_param_map_netlib_to_blis_trans( transa, &blis_transa );
-	bli_param_map_netlib_to_blis_trans( transb, &blis_transb );
-
-	/* Perform BLAS parameter checking. */
-	// Transpose not supported.
-	if ( ( blis_transa != BLIS_NO_TRANSPOSE ) ||
-	     ( blis_transb != BLIS_NO_TRANSPOSE ) )
-	{
-		return; // Error.
-	}
-
-	// Sanitize order input.
-	char order_use =
-			( ( order == 'r' ) || ( order == 'R' ) ||
-			  ( order == 'c' ) || ( order == 'C' ) ) ?
-			order : 'r';
-
-	bool is_row_major = ( ( order_use == 'r' ) || ( order_use == 'R' ) );
-	bool is_column_major = ( ( order_use == 'c' ) || ( order_use == 'C' ) );
-
-	// Row major input expected with leading dimensions >= row stride.
-	if ( ( is_row_major == TRUE ) &&
-		 ( ( lda < k ) || ( ldb < n ) || ( ldc < n ) ) )
-	{
-		return; // Error.
-	}
-	// Column major input expected with leading dimensions >= column stride.
-	else if ( ( is_column_major == TRUE ) &&
-			  ( ( lda < m ) || ( ldb < k ) || ( ldc < m ) ) )
-	{
-		return; // Error.
-	}
-
-	// Check if dimensions are valid.
-	if ( ( m <= 0) || ( n <= 0 ) || ( k <= 0 ) ||
-	     ( lda <= 0 ) || ( ldb <= 0 ) || ( ldc <= 0 ) )
-	{
-		return; // Error.
-	}
-
-	// The strides are set assuming a row major kernel.
-	const inc_t rs_a = lda;
-	const inc_t cs_a = 1;
-	const inc_t rs_b = ldb;
-	const inc_t cs_b = 1;
-	const inc_t rs_c = ldc;
-	const inc_t cs_c = 1;
-
-	AOCL_MEMORY_TAG mtag_a;
-	AOCL_MEMORY_TAG mtag_b;
-
-	bli_param_map_char_to_lpmtag( mem_format_a, &mtag_a );
-	bli_param_map_char_to_lpmtag( mem_format_b, &mtag_b );
-
-	if ( ( is_column_major == TRUE ) && ( mtag_b == REORDERED ) )
-	{
-		// Reorder not supported with column major inputs.
-		return;
-	}
-
-	// B matrix needs to be packed in a certain format in order to be loaded
-	// and used in bf16 instrution. As such the mtag_b always needs to be either
-	// packed or reordered. B matrix as it is (unpacked) cannot be used, and
-	// the mtag_b is set to packed to enable runtime packing.
-	if ( ( is_row_major == TRUE ) && ( mtag_b == UNPACKED ) )
-	{
-		mtag_b = PACK;
-	}
-	// Inputs swapped in column major, A becomes B from kernel point of view.
-	else if ( ( is_column_major == TRUE ) && ( mtag_a == UNPACKED ) )
-	{
-		mtag_a = PACK;
-	}
-
-	// Only unpacked A supported now.
-	if ( ( is_row_major == TRUE ) && ( mtag_a != UNPACKED ) )
-	{
-		return; // Error.
-	}
-	// Inputs swapped in column major, B becomes A from kernel point of view.
-	else if ( ( is_column_major == TRUE ) && ( mtag_b != UNPACKED ) )
-	{
-		return; // Error.
-	}
-
-	// Convert post op struct to post op linked list format.
-	lpgemm_post_op post_op_list[AOCL_MAX_POST_OPS];
-	lpgemm_translate_to_post_ops_list
-	(
-	  post_op_unparsed, post_op_list,
-	  ( void* )c, ( void* )( &order_use )
-	);
-
-	// Initialize a local runtime with global settings if necessary. Note
-	// that in the case that a runtime is passed in, we make a local copy.
-	rntm_t rntm_g;
-	bli_rntm_init_from_global( &rntm_g );
-	bli_membrk_rntm_set_membrk( &rntm_g );
-
-	lpgemm_cntx_t* lcntx_g = lpgemm_get_global_cntx_obj( BF16BF16F32OF32 );
-
-#ifdef BLIS_ENABLE_OPENMP
-	// Swapping inputs to induce row major computation for column major inputs.
-	if ( is_column_major == TRUE )
-	{
-		lpgemm_bf16bf16f32of32_openmp_thread_decorator
-		(
-		  n, m, k,
-		  b, rs_b, cs_b, mtag_b,
-		  a, rs_a, cs_a, mtag_a,
-		  c, rs_c, cs_c,
-		  alpha, beta,
-		  &rntm_g, lcntx_g,
-		  post_op_list, FALSE
-		);
-	}
-	else
-	{
-		lpgemm_bf16bf16f32of32_openmp_thread_decorator
-		(
-		  m, n, k,
-		  a, rs_a, cs_a, mtag_a,
-		  b, rs_b, cs_b, mtag_b,
-		  c, rs_c, cs_c,
-		  alpha, beta,
-		  &rntm_g, lcntx_g,
-		  post_op_list, FALSE
-		);
-	}
-#else
-	// Swapping inputs to induce row major computation for column major inputs.
-	if ( is_column_major == TRUE )
-	{
-		lpgemm_bf16bf16f32of32_thread_decorator
-		(
-		  n, m, k,
-		  b, rs_b, cs_b, mtag_b,
-		  a, rs_a, cs_a, mtag_a,
-		  c, rs_c, cs_c,
-		  alpha, beta,
-		  &rntm_g, lcntx_g,
-		  post_op_list, FALSE
-		);
-	}
-	else
-	{
-		lpgemm_bf16bf16f32of32_thread_decorator
-		(
-		  m, n, k,
-		  a, rs_a, cs_a, mtag_a,
-		  b, rs_b, cs_b, mtag_b,
-		  c, rs_c, cs_c,
-		  alpha, beta,
-		  &rntm_g, lcntx_g,
-		  post_op_list, FALSE
-		);
-	}
-#endif
-}
->>>>>>> 4dcd51c9
+}