/*

   BLIS
   An object-based framework for developing high-performance BLAS-like
   libraries.

   Copyright (C) 2014, The University of Texas at Austin
   Copyright (C) 2016, Hewlett Packard Enterprise Development LP
   Copyright (C) 2018 - 2019, Advanced Micro Devices, Inc.

   Redistribution and use in source and binary forms, with or without
   modification, are permitted provided that the following conditions are
   met:
    - Redistributions of source code must retain the above copyright
      notice, this list of conditions and the following disclaimer.
    - Redistributions in binary form must reproduce the above copyright
      notice, this list of conditions and the following disclaimer in the
      documentation and/or other materials provided with the distribution.
    - Neither the name(s) of the copyright holder(s) nor the names of its
      contributors may be used to endorse or promote products derived
      from this software without specific prior written permission.

   THIS SOFTWARE IS PROVIDED BY THE COPYRIGHT HOLDERS AND CONTRIBUTORS
   "AS IS" AND ANY EXPRESS OR IMPLIED WARRANTIES, INCLUDING, BUT NOT
   LIMITED TO, THE IMPLIED WARRANTIES OF MERCHANTABILITY AND FITNESS FOR
   A PARTICULAR PURPOSE ARE DISCLAIMED. IN NO EVENT SHALL THE COPYRIGHT
   HOLDER OR CONTRIBUTORS BE LIABLE FOR ANY DIRECT, INDIRECT, INCIDENTAL,
   SPECIAL, EXEMPLARY, OR CONSEQUENTIAL DAMAGES (INCLUDING, BUT NOT
   LIMITED TO, PROCUREMENT OF SUBSTITUTE GOODS OR SERVICES; LOSS OF USE,
   DATA, OR PROFITS; OR BUSINESS INTERRUPTION) HOWEVER CAUSED AND ON ANY
   THEORY OF LIABILITY, WHETHER IN CONTRACT, STRICT LIABILITY, OR TORT
   (INCLUDING NEGLIGENCE OR OTHERWISE) ARISING IN ANY WAY OUT OF THE USE
   OF THIS SOFTWARE, EVEN IF ADVISED OF THE POSSIBILITY OF SUCH DAMAGE.

*/

#ifndef BLIS_THREAD_H
#define BLIS_THREAD_H

// Include thread communicator (thrcomm_t) object definitions and prototypes.
#include "bli_thrcomm.h"

// Include thread info (thrinfo_t) object definitions and prototypes.
#include "bli_thrinfo.h"
#include "bli_thrinfo_sup.h"

// Include some operation-specific thrinfo_t prototypes.
// Note that the bli_packm_thrinfo.h must be included before the others!
#include "bli_packm_thrinfo.h"
#include "bli_l3_thrinfo.h"

// Include the level-3 thread decorator and related definitions and prototypes
// for the conventional code path.
#include "bli_l3_decor.h"

// Include the level-3 thread decorator and related definitions and prototypes
// for the sup code path.
#include "bli_l3_sup_decor.h"

// Initialization-related prototypes.
void bli_thread_init( void );
void bli_thread_finalize( void );

// Thread range-related prototypes.

BLIS_EXPORT_BLIS
void bli_thread_range_sub
     (
       thrinfo_t* thread,
       dim_t      n,
       dim_t      bf,
       bool       handle_edge_low,
       dim_t*     start,
       dim_t*     end
     );

#undef  GENPROT
#define GENPROT( opname ) \
\
siz_t PASTEMAC0( opname ) \
     ( \
       dir_t      direct, \
       thrinfo_t* thr, \
       obj_t*     a, \
       obj_t*     b, \
       obj_t*     c, \
       cntl_t*    cntl, \
       cntx_t*    cntx, \
       dim_t*     start, \
       dim_t*     end  \
     );

GENPROT( thread_range_mdim )
GENPROT( thread_range_ndim )

#undef  GENPROT
#define GENPROT( opname ) \
\
siz_t PASTEMAC0( opname ) \
     ( \
       thrinfo_t* thr, \
       obj_t*     a, \
       blksz_t*   bmult, \
       dim_t*     start, \
       dim_t*     end  \
     );

GENPROT( thread_range_l2r )
GENPROT( thread_range_r2l )
GENPROT( thread_range_t2b )
GENPROT( thread_range_b2t )

GENPROT( thread_range_weighted_l2r )
GENPROT( thread_range_weighted_r2l )
GENPROT( thread_range_weighted_t2b )
GENPROT( thread_range_weighted_b2t )


dim_t bli_thread_range_width_l
     (
       doff_t diagoff_j,
       dim_t  m,
       dim_t  n_j,
       dim_t  j,
       dim_t  n_way,
       dim_t  bf,
       dim_t  bf_left,
       double area_per_thr,
       bool   handle_edge_low
     );
siz_t bli_find_area_trap_l
     (
       dim_t  m,
       dim_t  n,
       doff_t diagoff
     );
siz_t bli_thread_range_weighted_sub
     (
       thrinfo_t* restrict thread,
       doff_t              diagoff,
       uplo_t              uplo,
       dim_t               m,
       dim_t               n,
       dim_t               bf,
       bool                handle_edge_low,
       dim_t*     restrict j_start_thr,
       dim_t*     restrict j_end_thr
     );

// -----------------------------------------------------------------------------

// Factorization and partitioning prototypes
typedef struct
{
    dim_t n;
    dim_t sqrt_n;
    dim_t f;
} bli_prime_factors_t;

void bli_prime_factorization(dim_t n, bli_prime_factors_t* factors);

dim_t bli_next_prime_factor(bli_prime_factors_t* factors);
bool  bli_is_prime( dim_t n );

void bli_thread_partition_2x2
     (
       dim_t           n_thread,
       dim_t           work1,
       dim_t           work2,
       dim_t* restrict nt1,
       dim_t* restrict nt2
     );
<<<<<<< HEAD
=======
void bli_thread_partition_2x2_slow
     (
       dim_t           n_thread,
       dim_t           work1,
       dim_t           work2,
       dim_t* restrict nt1,
       dim_t* restrict nt2
     );
void bli_thread_partition_2x2_fast
     (
       dim_t           n_thread,
       dim_t           work1,
       dim_t           work2,
       dim_t* restrict nt1,
       dim_t* restrict nt2
     );
>>>>>>> 6a4aa986

// -----------------------------------------------------------------------------

dim_t bli_gcd( dim_t x, dim_t y );
dim_t bli_lcm( dim_t x, dim_t y );
dim_t bli_ipow( dim_t base, dim_t power );

// -----------------------------------------------------------------------------

BLIS_EXPORT_BLIS dim_t bli_thread_get_jc_nt( void );
BLIS_EXPORT_BLIS dim_t bli_thread_get_pc_nt( void );
BLIS_EXPORT_BLIS dim_t bli_thread_get_ic_nt( void );
BLIS_EXPORT_BLIS dim_t bli_thread_get_jr_nt( void );
BLIS_EXPORT_BLIS dim_t bli_thread_get_ir_nt( void );
BLIS_EXPORT_BLIS dim_t bli_thread_get_num_threads( void );

BLIS_EXPORT_BLIS void  bli_thread_set_ways( dim_t jc, dim_t pc, dim_t ic, dim_t jr, dim_t ir );
BLIS_EXPORT_BLIS void  bli_thread_set_num_threads( dim_t value );

BLIS_EXPORT_BLIS void  bli_thread_init_rntm_from_env( rntm_t* rntm );

// -----------------------------------------------------------------------------

BLIS_INLINE void bli_thread_range_jrir_rr
     (
       thrinfo_t* thread,
       dim_t      n,
       dim_t      bf,
       bool       handle_edge_low,
       dim_t*     start,
       dim_t*     end,
       dim_t*     inc
     )
{
	// Use interleaved partitioning of jr/ir loops.
	*start = bli_thread_work_id( thread );
	*inc   = bli_thread_n_way( thread );
	*end   = n;
}

BLIS_INLINE void bli_thread_range_jrir_sl
     (
       thrinfo_t* thread,
       dim_t      n,
       dim_t      bf,
       bool       handle_edge_low,
       dim_t*     start,
       dim_t*     end,
       dim_t*     inc
     )
{
	// Use contiguous slab partitioning of jr/ir loops.
	bli_thread_range_sub( thread, n, bf, handle_edge_low, start, end );
	*inc = 1;
}

BLIS_INLINE void bli_thread_range_jrir
     (
       thrinfo_t* thread,
       dim_t      n,
       dim_t      bf,
       bool       handle_edge_low,
       dim_t*     start,
       dim_t*     end,
       dim_t*     inc
     )
{
	// Define a general-purpose version of bli_thread_range_jrir() whose
	// definition depends on whether slab or round-robin partitioning was
	// requested at configure-time.
#ifdef BLIS_ENABLE_JRIR_SLAB
	bli_thread_range_jrir_sl( thread, n, bf, handle_edge_low, start, end, inc );
#else
	bli_thread_range_jrir_rr( thread, n, bf, handle_edge_low, start, end, inc );
#endif
}

#if 0
BLIS_INLINE void bli_thread_range_weighted_jrir
     (
       thrinfo_t* thread,
       doff_t     diagoff,
       uplo_t     uplo,
       dim_t      m,
       dim_t      n,
       dim_t      bf,
       bool       handle_edge_low,
       dim_t*     start,
       dim_t*     end,
       dim_t*     inc
     )
{
#ifdef BLIS_ENABLE_JRIR_SLAB

	// Use contiguous slab partitioning for jr/ir loops.
	bli_thread_range_weighted_sub( thread, diagoff, uplo, m, n, bf,
	                               handle_edge_low, start, end );

	*start = *start / bf; *inc = 1;

	if ( *end % bf ) *end = *end / bf + 1;
	else             *end = *end / bf;

#else

	// Use interleaved partitioning of jr/ir loops.
	*start = bli_thread_work_id( thread );
	*inc   = bli_thread_n_way( thread );
	*end   = n;

#endif
}
#endif

#endif
<|MERGE_RESOLUTION|>--- conflicted
+++ resolved
@@ -170,8 +170,7 @@
        dim_t* restrict nt1,
        dim_t* restrict nt2
      );
-<<<<<<< HEAD
-=======
+
 void bli_thread_partition_2x2_slow
      (
        dim_t           n_thread,
@@ -188,7 +187,7 @@
        dim_t* restrict nt1,
        dim_t* restrict nt2
      );
->>>>>>> 6a4aa986
+
 
 // -----------------------------------------------------------------------------
 
