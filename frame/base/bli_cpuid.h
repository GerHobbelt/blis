--- conflicted
+++ resolved
@@ -5,11 +5,7 @@
    libraries.
 
    Copyright (C) 2014, The University of Texas at Austin
-<<<<<<< HEAD
-   Copyright (C) 2018-2020, Advanced Micro Devices, Inc.
-=======
    Copyright (C) 2018 - 2024, Advanced Micro Devices, Inc. All rights reserved.
->>>>>>> fb2a6827
 
    Redistribution and use in source and binary forms, with or without
    modification, are permitted provided that the following conditions are
@@ -74,12 +70,9 @@
 bool bli_cpuid_is_penryn( uint32_t family, uint32_t model, uint32_t features );
 
 // AMD
-<<<<<<< HEAD
-=======
 bool bli_cpuid_is_zen5( uint32_t family, uint32_t model, uint32_t features );
 bool bli_cpuid_is_zen4( uint32_t family, uint32_t model, uint32_t features );
 bool bli_cpuid_is_avx512_fallback( uint32_t family, uint32_t model, uint32_t features );
->>>>>>> fb2a6827
 bool bli_cpuid_is_zen3( uint32_t family, uint32_t model, uint32_t features );
 bool bli_cpuid_is_zen2( uint32_t family, uint32_t model, uint32_t features );
 bool bli_cpuid_is_zen( uint32_t family, uint32_t model, uint32_t features );
@@ -217,23 +210,19 @@
 	DATAPATH_FP512
 };
 
-#elif defined(__aarch64__) || defined(__arm__) || defined(_M_ARM) || defined(_ARCH_PPC)
+#elif defined(__aarch64__) || defined(__arm__) || defined(_M_ARM)
 
 char* find_string_in( char* target, char* buffer, size_t buf_len, char* filepath );
 
 enum
 {
 	VENDOR_ARM = 0,
-	VENDOR_IBM,
 	VENDOR_UNKNOWN
 };
 enum
 {
 	MODEL_ARMV7 = 0,
 	MODEL_ARMV8,
-	MODEL_POWER7,
-	MODEL_POWER9,
-	MODEL_POWER10,
 	MODEL_UNKNOWN
 };
 enum
