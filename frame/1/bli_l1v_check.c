/*

   BLIS
   An object-based framework for developing high-performance BLAS-like
   libraries.

   Copyright (C) 2014, The University of Texas at Austin
   Copyright (C) 2020, Advanced Micro Devices, Inc. All rights reserved.

   Redistribution and use in source and binary forms, with or without
   modification, are permitted provided that the following conditions are
   met:
    - Redistributions of source code must retain the above copyright
      notice, this list of conditions and the following disclaimer.
    - Redistributions in binary form must reproduce the above copyright
      notice, this list of conditions and the following disclaimer in the
      documentation and/or other materials provided with the distribution.
    - Neither the name(s) of the copyright holder(s) nor the names of its
      contributors may be used to endorse or promote products derived
      from this software without specific prior written permission.

   THIS SOFTWARE IS PROVIDED BY THE COPYRIGHT HOLDERS AND CONTRIBUTORS
   "AS IS" AND ANY EXPRESS OR IMPLIED WARRANTIES, INCLUDING, BUT NOT
   LIMITED TO, THE IMPLIED WARRANTIES OF MERCHANTABILITY AND FITNESS FOR
   A PARTICULAR PURPOSE ARE DISCLAIMED. IN NO EVENT SHALL THE COPYRIGHT
   HOLDER OR CONTRIBUTORS BE LIABLE FOR ANY DIRECT, INDIRECT, INCIDENTAL,
   SPECIAL, EXEMPLARY, OR CONSEQUENTIAL DAMAGES (INCLUDING, BUT NOT
   LIMITED TO, PROCUREMENT OF SUBSTITUTE GOODS OR SERVICES; LOSS OF USE,
   DATA, OR PROFITS; OR BUSINESS INTERRUPTION) HOWEVER CAUSED AND ON ANY
   THEORY OF LIABILITY, WHETHER IN CONTRACT, STRICT LIABILITY, OR TORT
   (INCLUDING NEGLIGENCE OR OTHERWISE) ARISING IN ANY WAY OUT OF THE USE
   OF THIS SOFTWARE, EVEN IF ADVISED OF THE POSSIBILITY OF SUCH DAMAGE.

*/

#include "blis.h"

//
// Define object-based check functions.
//

#undef  GENFRONT
#define GENFRONT( opname ) \
\
void PASTEMAC(opname,_check) \
     ( \
       const obj_t* x, \
       const obj_t* y  \
     ) \
{ \
    bli_l1v_xy_check( x, y ); \
}

GENFRONT( addv )
GENFRONT( copyv )
GENFRONT( subv )
GENFRONT( swapv )


#undef  GENFRONT
#define GENFRONT( opname ) \
\
void PASTEMAC(opname,_check) \
     ( \
       const obj_t* x, \
       const obj_t* index  \
     ) \
{ \
    bli_l1v_xi_check( x, index ); \
}

GENFRONT( amaxv )
GENFRONT( aminv )


#undef  GENFRONT
#define GENFRONT( opname ) \
\
void PASTEMAC(opname,_check) \
     ( \
       const obj_t* alpha, \
       const obj_t* x, \
       const obj_t* beta, \
       const obj_t* y  \
     ) \
{ \
    bli_l1v_axby_check( alpha, x, beta, y ); \
}

GENFRONT( axpbyv )


#undef  GENFRONT
#define GENFRONT( opname ) \
\
void PASTEMAC(opname,_check) \
     ( \
       const obj_t* alpha, \
       const obj_t* x, \
       const obj_t* y  \
     ) \
{ \
    bli_l1v_axy_check( alpha, x, y ); \
}

GENFRONT( axpyv )
GENFRONT( scal2v )


#undef  GENFRONT
#define GENFRONT( opname ) \
\
void PASTEMAC(opname,_check) \
     ( \
       const obj_t* x, \
       const obj_t* y, \
       const obj_t* rho  \
     ) \
{ \
    bli_l1v_dot_check( &BLIS_ONE, x, y, &BLIS_ONE, rho ); \
}

GENFRONT( dotv )


#undef  GENFRONT
#define GENFRONT( opname ) \
\
void PASTEMAC(opname,_check) \
     ( \
       const obj_t* alpha, \
       const obj_t* x, \
       const obj_t* y, \
       const obj_t* beta, \
       const obj_t* rho  \
     ) \
{ \
    bli_l1v_dot_check( alpha, x, y, beta, rho ); \
}

GENFRONT( dotxv )


#undef  GENFRONT
#define GENFRONT( opname ) \
\
void PASTEMAC(opname,_check) \
     ( \
       const obj_t* x  \
     ) \
{ \
    bli_l1v_x_check( x ); \
}

GENFRONT( invertv )


#undef  GENFRONT
#define GENFRONT( opname ) \
\
void PASTEMAC(opname,_check) \
     ( \
       const obj_t* alpha, \
       const obj_t* x  \
     ) \
{ \
    bli_l1v_ax_check( alpha, x ); \
}

GENFRONT( invscalv )
GENFRONT( scalv )
GENFRONT( setv )


#undef  GENFRONT
#define GENFRONT( opname ) \
\
void PASTEMAC(opname,_check) \
     ( \
       const obj_t* x, \
       const obj_t* beta, \
       const obj_t* y  \
     ) \
{ \
    bli_l1v_xby_check( x, beta, y ); \
}

GENFRONT( xpbyv )


// -----------------------------------------------------------------------------

void bli_l1v_xy_check
     (
<<<<<<< HEAD
       const obj_t* x,
       const obj_t* y
=======
       obj_t*  x,
       obj_t*  y
>>>>>>> fb2a6827
     )
{
    err_t e_val;

    // Check object datatypes.

    e_val = bli_check_floating_object( x );
    bli_check_error_code( e_val );

    e_val = bli_check_floating_object( y );
    bli_check_error_code( e_val );

    // Check for consistent datatypes.

    e_val = bli_check_consistent_object_datatypes( x, y );
    bli_check_error_code( e_val );

    // Check object dimensions.

    e_val = bli_check_vector_object( x );
    bli_check_error_code( e_val );

    e_val = bli_check_vector_object( y );
    bli_check_error_code( e_val );

    e_val = bli_check_equal_vector_lengths( x, y );
    bli_check_error_code( e_val );

    // Check object buffers (for non-NULLness).

    e_val = bli_check_object_buffer( x );
    bli_check_error_code( e_val );

    e_val = bli_check_object_buffer( y );
    bli_check_error_code( e_val );
}

void bli_l1v_axy_check
     (
<<<<<<< HEAD
       const obj_t* alpha,
       const obj_t* x,
       const obj_t* y
=======
       obj_t*  alpha,
       obj_t*  x,
       obj_t*  y
>>>>>>> fb2a6827
     )
{
    err_t e_val;

    // Check object datatypes.

    e_val = bli_check_noninteger_object( alpha );
    bli_check_error_code( e_val );

    e_val = bli_check_floating_object( x );
    bli_check_error_code( e_val );

    e_val = bli_check_floating_object( y );
    bli_check_error_code( e_val );

    // Check for consistent datatypes.

    e_val = bli_check_consistent_object_datatypes( x, y );
    bli_check_error_code( e_val );

    // Check object dimensions.

    e_val = bli_check_scalar_object( alpha );
    bli_check_error_code( e_val );

    e_val = bli_check_vector_object( x );
    bli_check_error_code( e_val );

    e_val = bli_check_vector_object( y );
    bli_check_error_code( e_val );

    e_val = bli_check_equal_vector_lengths( x, y );
    bli_check_error_code( e_val );

    // Check object buffers (for non-NULLness).

    e_val = bli_check_object_buffer( alpha );
    bli_check_error_code( e_val );

    e_val = bli_check_object_buffer( x );
    bli_check_error_code( e_val );

    e_val = bli_check_object_buffer( y );
    bli_check_error_code( e_val );
}

void bli_l1v_xby_check
     (
       const obj_t* x,
       const obj_t* beta,
       const obj_t* y
     )
{
    err_t e_val;

    // Check object datatypes.

    e_val = bli_check_noninteger_object( beta );
    bli_check_error_code( e_val );

    e_val = bli_check_floating_object( x );
    bli_check_error_code( e_val );

    e_val = bli_check_floating_object( y );
    bli_check_error_code( e_val );

    // Check for consistent datatypes.

    e_val = bli_check_consistent_object_datatypes( x, y );
    bli_check_error_code( e_val );

    // Check object dimensions.

    e_val = bli_check_scalar_object( beta );
    bli_check_error_code( e_val );

    e_val = bli_check_vector_object( x );
    bli_check_error_code( e_val );

    e_val = bli_check_vector_object( y );
    bli_check_error_code( e_val );

    e_val = bli_check_equal_vector_lengths( x, y );
    bli_check_error_code( e_val );

    // Check object buffers (for non-NULLness).

    e_val = bli_check_object_buffer( beta );
    bli_check_error_code( e_val );

    e_val = bli_check_object_buffer( x );
    bli_check_error_code( e_val );

    e_val = bli_check_object_buffer( y );
    bli_check_error_code( e_val );
}

void bli_l1v_axby_check
     (
       const obj_t* alpha,
       const obj_t* x,
       const obj_t* beta,
       const obj_t* y
     )
{
    err_t e_val;

    // Check object datatypes.

    e_val = bli_check_noninteger_object( alpha );
    bli_check_error_code( e_val );

    e_val = bli_check_noninteger_object( beta );
    bli_check_error_code( e_val );

    e_val = bli_check_floating_object( x );
    bli_check_error_code( e_val );

    e_val = bli_check_floating_object( y );
    bli_check_error_code( e_val );

    // Check for consistent datatypes.

    e_val = bli_check_consistent_object_datatypes( x, y );
    bli_check_error_code( e_val );

    // Check object dimensions.

    e_val = bli_check_scalar_object( alpha );
    bli_check_error_code( e_val );

    e_val = bli_check_scalar_object( beta );
    bli_check_error_code( e_val );

    e_val = bli_check_vector_object( x );
    bli_check_error_code( e_val );

    e_val = bli_check_vector_object( y );
    bli_check_error_code( e_val );

    e_val = bli_check_equal_vector_lengths( x, y );
    bli_check_error_code( e_val );

    // Check object buffers (for non-NULLness).

    e_val = bli_check_object_buffer( alpha );
    bli_check_error_code( e_val );

    e_val = bli_check_object_buffer( beta );
    bli_check_error_code( e_val );

    e_val = bli_check_object_buffer( x );
    bli_check_error_code( e_val );

    e_val = bli_check_object_buffer( y );
    bli_check_error_code( e_val );
}

void bli_l1v_dot_check
     (
<<<<<<< HEAD
       const obj_t* alpha,
       const obj_t* x,
       const obj_t* y,
       const obj_t* beta,
       const obj_t* rho
=======
       obj_t*  alpha,
       obj_t*  x,
       obj_t*  y,
       obj_t*  beta,
       obj_t*  rho
>>>>>>> fb2a6827
     )
{
    err_t e_val;

    // Check object datatypes.

    e_val = bli_check_noninteger_object( alpha );
    bli_check_error_code( e_val );

    e_val = bli_check_floating_object( x );
    bli_check_error_code( e_val );

    e_val = bli_check_floating_object( y );
    bli_check_error_code( e_val );

    e_val = bli_check_noninteger_object( beta );
    bli_check_error_code( e_val );

    e_val = bli_check_noninteger_object( rho );
    bli_check_error_code( e_val );

    e_val = bli_check_nonconstant_object( rho );
    bli_check_error_code( e_val );

    // Check for consistent datatypes.

    e_val = bli_check_consistent_object_datatypes( x, y );
    bli_check_error_code( e_val );

    // Check object dimensions.

    e_val = bli_check_scalar_object( alpha );
    bli_check_error_code( e_val );

    e_val = bli_check_vector_object( x );
    bli_check_error_code( e_val );

    e_val = bli_check_vector_object( y );
    bli_check_error_code( e_val );

    e_val = bli_check_scalar_object( beta );
    bli_check_error_code( e_val );

    e_val = bli_check_scalar_object( rho );
    bli_check_error_code( e_val );

    e_val = bli_check_equal_vector_lengths( x, y );
    bli_check_error_code( e_val );

    // Check object buffers (for non-NULLness).

    e_val = bli_check_object_buffer( alpha );
    bli_check_error_code( e_val );

    e_val = bli_check_object_buffer( x );
    bli_check_error_code( e_val );

    e_val = bli_check_object_buffer( y );
    bli_check_error_code( e_val );

    e_val = bli_check_object_buffer( beta );
    bli_check_error_code( e_val );

    e_val = bli_check_object_buffer( rho );
    bli_check_error_code( e_val );
}

void bli_l1v_x_check
     (
<<<<<<< HEAD
       const obj_t* x
=======
       obj_t*  x
>>>>>>> fb2a6827
     )
{
    err_t e_val;

    // Check object datatypes.

    e_val = bli_check_floating_object( x );
    bli_check_error_code( e_val );

    // Check object dimensions.

    e_val = bli_check_vector_object( x );
    bli_check_error_code( e_val );

    // Check object buffers (for non-NULLness).

    e_val = bli_check_object_buffer( x );
    bli_check_error_code( e_val );
}

void bli_l1v_ax_check
     (
<<<<<<< HEAD
       const obj_t* alpha,
       const obj_t* x
=======
       obj_t*  alpha,
       obj_t*  x
>>>>>>> fb2a6827
     )
{
    err_t e_val;

    // Check object datatypes.

    e_val = bli_check_noninteger_object( alpha );
    bli_check_error_code( e_val );

    e_val = bli_check_floating_object( x );
    bli_check_error_code( e_val );

    // Check object dimensions.

    e_val = bli_check_scalar_object( alpha );
    bli_check_error_code( e_val );

    e_val = bli_check_vector_object( x );
    bli_check_error_code( e_val );

    // Check object buffers (for non-NULLness).

    e_val = bli_check_object_buffer( alpha );
    bli_check_error_code( e_val );

    e_val = bli_check_object_buffer( x );
    bli_check_error_code( e_val );
}

void bli_l1v_xi_check
     (
       const obj_t* x,
       const obj_t* index
     )
{
    err_t e_val;

    // Check object datatypes.

    e_val = bli_check_floating_object( x );
    bli_check_error_code( e_val );

    e_val = bli_check_integer_object( index );
    bli_check_error_code( e_val );

    e_val = bli_check_nonconstant_object( index );
    bli_check_error_code( e_val );

    // Check object dimensions.

    e_val = bli_check_vector_object( x );
    bli_check_error_code( e_val );

    e_val = bli_check_scalar_object( index );
    bli_check_error_code( e_val );

    // Check object buffers (for non-NULLness).

    e_val = bli_check_object_buffer( x );
    bli_check_error_code( e_val );

    e_val = bli_check_object_buffer( index );
    bli_check_error_code( e_val );
}
<|MERGE_RESOLUTION|>--- conflicted
+++ resolved
@@ -44,8 +44,8 @@
 \
 void PASTEMAC(opname,_check) \
      ( \
-       const obj_t* x, \
-       const obj_t* y  \
+       obj_t*  x, \
+       obj_t*  y  \
      ) \
 { \
     bli_l1v_xy_check( x, y ); \
@@ -62,8 +62,8 @@
 \
 void PASTEMAC(opname,_check) \
      ( \
-       const obj_t* x, \
-       const obj_t* index  \
+       obj_t*  x, \
+       obj_t*  index  \
      ) \
 { \
     bli_l1v_xi_check( x, index ); \
@@ -78,10 +78,10 @@
 \
 void PASTEMAC(opname,_check) \
      ( \
-       const obj_t* alpha, \
-       const obj_t* x, \
-       const obj_t* beta, \
-       const obj_t* y  \
+       obj_t*  alpha, \
+       obj_t*  x, \
+       obj_t*  beta, \
+       obj_t*  y  \
      ) \
 { \
     bli_l1v_axby_check( alpha, x, beta, y ); \
@@ -95,9 +95,9 @@
 \
 void PASTEMAC(opname,_check) \
      ( \
-       const obj_t* alpha, \
-       const obj_t* x, \
-       const obj_t* y  \
+       obj_t*  alpha, \
+       obj_t*  x, \
+       obj_t*  y  \
      ) \
 { \
     bli_l1v_axy_check( alpha, x, y ); \
@@ -112,9 +112,9 @@
 \
 void PASTEMAC(opname,_check) \
      ( \
-       const obj_t* x, \
-       const obj_t* y, \
-       const obj_t* rho  \
+       obj_t*  x, \
+       obj_t*  y, \
+       obj_t*  rho  \
      ) \
 { \
     bli_l1v_dot_check( &BLIS_ONE, x, y, &BLIS_ONE, rho ); \
@@ -128,11 +128,11 @@
 \
 void PASTEMAC(opname,_check) \
      ( \
-       const obj_t* alpha, \
-       const obj_t* x, \
-       const obj_t* y, \
-       const obj_t* beta, \
-       const obj_t* rho  \
+       obj_t*  alpha, \
+       obj_t*  x, \
+       obj_t*  y, \
+       obj_t*  beta, \
+       obj_t*  rho  \
      ) \
 { \
     bli_l1v_dot_check( alpha, x, y, beta, rho ); \
@@ -146,7 +146,7 @@
 \
 void PASTEMAC(opname,_check) \
      ( \
-       const obj_t* x  \
+       obj_t*  x  \
      ) \
 { \
     bli_l1v_x_check( x ); \
@@ -160,14 +160,13 @@
 \
 void PASTEMAC(opname,_check) \
      ( \
-       const obj_t* alpha, \
-       const obj_t* x  \
+       obj_t*  alpha, \
+       obj_t*  x  \
      ) \
 { \
     bli_l1v_ax_check( alpha, x ); \
 }
 
-GENFRONT( invscalv )
 GENFRONT( scalv )
 GENFRONT( setv )
 
@@ -177,9 +176,9 @@
 \
 void PASTEMAC(opname,_check) \
      ( \
-       const obj_t* x, \
-       const obj_t* beta, \
-       const obj_t* y  \
+       obj_t*  x, \
+       obj_t*  beta, \
+       obj_t*  y  \
      ) \
 { \
     bli_l1v_xby_check( x, beta, y ); \
@@ -192,13 +191,8 @@
 
 void bli_l1v_xy_check
      (
-<<<<<<< HEAD
-       const obj_t* x,
-       const obj_t* y
-=======
        obj_t*  x,
        obj_t*  y
->>>>>>> fb2a6827
      )
 {
     err_t e_val;
@@ -238,15 +232,9 @@
 
 void bli_l1v_axy_check
      (
-<<<<<<< HEAD
-       const obj_t* alpha,
-       const obj_t* x,
-       const obj_t* y
-=======
        obj_t*  alpha,
        obj_t*  x,
        obj_t*  y
->>>>>>> fb2a6827
      )
 {
     err_t e_val;
@@ -295,9 +283,9 @@
 
 void bli_l1v_xby_check
      (
-       const obj_t* x,
-       const obj_t* beta,
-       const obj_t* y
+       obj_t*  x,
+       obj_t*  beta,
+       obj_t*  y
      )
 {
     err_t e_val;
@@ -346,10 +334,10 @@
 
 void bli_l1v_axby_check
      (
-       const obj_t* alpha,
-       const obj_t* x,
-       const obj_t* beta,
-       const obj_t* y
+       obj_t*  alpha,
+       obj_t*  x,
+       obj_t*  beta,
+       obj_t*  y
      )
 {
     err_t e_val;
@@ -407,19 +395,11 @@
 
 void bli_l1v_dot_check
      (
-<<<<<<< HEAD
-       const obj_t* alpha,
-       const obj_t* x,
-       const obj_t* y,
-       const obj_t* beta,
-       const obj_t* rho
-=======
        obj_t*  alpha,
        obj_t*  x,
        obj_t*  y,
        obj_t*  beta,
        obj_t*  rho
->>>>>>> fb2a6827
      )
 {
     err_t e_val;
@@ -489,11 +469,7 @@
 
 void bli_l1v_x_check
      (
-<<<<<<< HEAD
-       const obj_t* x
-=======
        obj_t*  x
->>>>>>> fb2a6827
      )
 {
     err_t e_val;
@@ -516,13 +492,8 @@
 
 void bli_l1v_ax_check
      (
-<<<<<<< HEAD
-       const obj_t* alpha,
-       const obj_t* x
-=======
        obj_t*  alpha,
        obj_t*  x
->>>>>>> fb2a6827
      )
 {
     err_t e_val;
@@ -554,8 +525,8 @@
 
 void bli_l1v_xi_check
      (
-       const obj_t* x,
-       const obj_t* index
+       obj_t*  x,
+       obj_t*  index
      )
 {
     err_t e_val;
