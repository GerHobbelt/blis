--- conflicted
+++ resolved
@@ -5,11 +5,7 @@
 #  libraries.
 #
 #  Copyright (C) 2014, The University of Texas at Austin
-<<<<<<< HEAD
-#  Copyright (C) 2020 - 2023, Advanced Micro Devices, Inc. All rights reserved.
-=======
 #  Copyright (C) 2020 - 2024, Advanced Micro Devices, Inc. All rights reserved.
->>>>>>> f3c166b0
 #
 #  Redistribution and use in source and binary forms, with or without
 #  modification, are permitted provided that the following conditions are
@@ -2860,11 +2856,7 @@
 
 	# Based on the number of sub-configurations, set default value for disable_blis_arch_type
 	# (if user hasn't set option). BLIS_ARCH_TYPE functionality only makes sense for use with
-<<<<<<< HEAD
-	# processor families containing multiple sub-configurations, but user can force the 
-=======
 	# processor families containing multiple sub-configurations, but user can force the
->>>>>>> f3c166b0
 	# functionality to be enabled/disabled with --enable-blis-arch-type/--disable-blis-arch-type
 	# configure options.
 	if [ "x${disable_blis_arch_type}" = "xunset"  ]; then
