--- conflicted
+++ resolved
@@ -42,7 +42,6 @@
 //
 
 // -- Intel64 architectures --
-
 #ifdef BLIS_CONFIG_SKX
 CNTX_INIT_PROTS( skx )
 #endif
@@ -63,16 +62,12 @@
 #endif
 
 // -- AMD64 architectures --
-<<<<<<< HEAD
-
-=======
 #ifdef BLIS_CONFIG_ZEN5
 CNTX_INIT_PROTS( zen5 )
 #endif
 #ifdef BLIS_CONFIG_ZEN4
 CNTX_INIT_PROTS( zen4 )
 #endif
->>>>>>> fb2a6827
 #ifdef BLIS_CONFIG_ZEN3
 CNTX_INIT_PROTS( zen3 )
 #endif
@@ -140,22 +135,6 @@
 CNTX_INIT_PROTS( bgq )
 #endif
 
-// -- RISC-V --
-
-#ifdef BLIS_CONFIG_RV32I
-CNTX_INIT_PROTS( rv32i )
-#endif
-#ifdef BLIS_CONFIG_RV64I
-CNTX_INIT_PROTS( rv64i )
-#endif
-#ifdef BLIS_CONFIG_RV32IV
-CNTX_INIT_PROTS( rv32iv )
-#endif
-#ifdef BLIS_CONFIG_RV64IV
-CNTX_INIT_PROTS( rv64iv )
-#endif
-
-
 // -- Generic --
 
 #ifdef BLIS_CONFIG_GENERIC
@@ -178,15 +157,11 @@
 #ifdef BLIS_FAMILY_AMD64_LEGACY
 #include "bli_family_amd64_legacy.h"
 #endif
-#ifdef BLIS_FAMILY_AMD64_LEGACY
-#include "bli_family_amd64_legacy.h"
-#endif
 #ifdef BLIS_FAMILY_X86_64
 #include "bli_family_x86_64.h"
 #endif
 
 // -- Intel64 architectures --
-
 #ifdef BLIS_FAMILY_SKX
 #include "bli_family_skx.h"
 #endif
@@ -208,15 +183,12 @@
 
 // -- AMD64 architectures --
 
-<<<<<<< HEAD
-=======
 #ifdef BLIS_FAMILY_ZEN5
 #include "bli_family_zen5.h"
 #endif
 #ifdef BLIS_FAMILY_ZEN4
 #include "bli_family_zen4.h"
 #endif
->>>>>>> fb2a6827
 #ifdef BLIS_FAMILY_ZEN3
 #include "bli_family_zen3.h"
 #endif
@@ -274,12 +246,7 @@
 #include "bli_family_cortexa9.h"
 #endif
 
-// -- IBM Power families --
-#ifdef BLIS_FAMILY_POWER
-#include "bli_family_power.h"
-#endif
-
-// -- IBM Power architectures --
+// -- IBM Power --
 
 #ifdef BLIS_FAMILY_POWER10
 #include "bli_family_power10.h"
@@ -388,11 +355,5 @@
 #endif
 
 
-#ifdef BLIS_KERNELS_RVI
-#include "bli_kernels_rvi.h"
-#endif
-#ifdef BLIS_KERNELS_RVIV
-#include "bli_kernels_rviv.h"
-#endif
-
-#endif
+
+#endif
