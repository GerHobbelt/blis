--- conflicted
+++ resolved
@@ -52,7 +52,7 @@
      ) \
 { \
 	AOCL_DTL_TRACE_ENTRY(AOCL_DTL_LEVEL_TRACE_5); \
-	/* Inspect whether we are going to be packing matrix A. */	\
+	/* Inspect whether we are going to be packing matrix A. */ \
 	if ( will_pack == FALSE ) \
 	{ \
 	} \
@@ -341,10 +341,7 @@
 	dim_t  k_max; \
 	dim_t  pd_p; \
 \
-<<<<<<< HEAD
 	AOCL_DTL_TRACE_ENTRY(AOCL_DTL_LEVEL_TRACE_5);\
-=======
->>>>>>> 6a4aa986
 	/* Prepare the packing destination buffer. If packing is not requested,
 	   this function will reduce to a no-op. */ \
 	PASTEMAC(ch,packm_sup_init_mem_a) \
