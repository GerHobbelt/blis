--- conflicted
+++ resolved
@@ -1614,20 +1614,11 @@
 
 	bli_rntm_set_num_threads_only( n_threads, &global_rntm );
 
-<<<<<<< HEAD
-#ifdef BLIS_ENABLE_OPENMP
-	// In the function bli_rntm_init_from_global() we extract n_threads
-	// using the API omp_get_max_threads(). Following step ensures that
-	// omp_get_max_threads returns the same value as set here.
-	omp_set_num_threads( n_threads );
-#endif
-=======
 	// BLIS_NUM_THREADS env variable or BLIS API to set the
 	// number of threads is used. Setting the blis_mt flag to TRUE
 	// so that OMP API or OMP env variables will not be of effect
 	// going forward.
 	bli_rntm_set_blis_mt_only(TRUE, &global_rntm);
->>>>>>> ea4acd26
 
 	// Release the mutex protecting global_rntm.
 	bli_pthread_mutex_unlock( &global_rntm_mutex );
@@ -1699,48 +1690,6 @@
 	// Try to read BLIS_NUM_THREADS first.
 	nt = bli_env_get_var( "BLIS_NUM_THREADS", -1 );
 
-<<<<<<< HEAD
-
-#ifdef BLIS_ENABLE_OPENMP
-
-	// Scenarios:
-	// 1. If BLIS_NUM_THREADS is set with valid value, set the nt using omp_set_num_threads(nt)
-	// so that this value can be fetched inside BLIS API as well.
-	// 2. If BLIS_NUM_THREADS is not set, then if Application is multithreaded and issued
-	// omp_set_num_threads(nt) with desired number of threads,
-	// omp_get_max_threads() API will fetch the number of threads set earlier.
-	// 3. If BLIS_NUM_THREADS is not set, omp_set_num_threads(nt) is not called by the application,
-	// but only OMP_NUM_THREADS is set,
-	// omp_get_max_threads() API will fetch the value of OMP_NUM_THREADS.
-	// 4. If both environment variables are not set, or if they are set with invalid values, and
-	// omp_set_num_threads(nt) is not issued by application,
-	// omp_get_max_threads() API will return the number of the cores in the current context.
-	//
-	// BLIS will rntm->num_threads will also get initialized with the same value.
-	// However if omp_set_nested is false - BLIS APIs called from parallel threads will run in sequential.
-	// But if nested parallelism is enabled - Then each application will launch MT BLIS.
-	//
-	// Order of precedence used for number of threads:
-	// 1. valid value set for BLIS_NUM_THREADS environment variable
-	// 2. omp_set_num_threads(nt) issued by the application
-	// 3. valid value set for OMP_NUM_THREADS environment variable
-	// 4. Number of cores
-	//
-	// Note: If nt is not a valid value for omp_set_num_threads(nt) API, number of threads would be set to 1.
-	// omp_get_max_threads() API will return 1.
-	//
-	// OMP_NUM_THREADS environment variable is applicable only when OpenMP is enabled.
-
-	if(nt > 0)
-	{
-		omp_set_num_threads(nt);
-	}
-	else
-	{
-		nt = omp_get_max_threads();
-	}
-
-=======
 	// If BLIS_NUM_THREADS is set with a valid value, set the blis_mt flag in global runtime
 	// structure. Later during API execution, this flag will be checked for TRUE or FALSE.
 	// If the flag is FALSE, only then the value set by the application using OpenMP API,
@@ -1755,7 +1704,6 @@
 
 #ifdef BLIS_ENABLE_OPENMP
 		nt = omp_get_max_threads();
->>>>>>> ea4acd26
 #endif
 	}
 
