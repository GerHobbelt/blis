/*

   BLIS
   An object-based framework for developing high-performance BLAS-like
   libraries.

   Copyright (C) 2014, The University of Texas at Austin

   Redistribution and use in source and binary forms, with or without
   modification, are permitted provided that the following conditions are
   met:
    - Redistributions of source code must retain the above copyright
      notice, this list of conditions and the following disclaimer.
    - Redistributions in binary form must reproduce the above copyright
      notice, this list of conditions and the following disclaimer in the
      documentation and/or other materials provided with the distribution.
    - Neither the name(s) of the copyright holder(s) nor the names of its
      contributors may be used to endorse or promote products derived
      from this software without specific prior written permission.

   THIS SOFTWARE IS PROVIDED BY THE COPYRIGHT HOLDERS AND CONTRIBUTORS
   "AS IS" AND ANY EXPRESS OR IMPLIED WARRANTIES, INCLUDING, BUT NOT
   LIMITED TO, THE IMPLIED WARRANTIES OF MERCHANTABILITY AND FITNESS FOR
   A PARTICULAR PURPOSE ARE DISCLAIMED. IN NO EVENT SHALL THE COPYRIGHT
   HOLDER OR CONTRIBUTORS BE LIABLE FOR ANY DIRECT, INDIRECT, INCIDENTAL,
   SPECIAL, EXEMPLARY, OR CONSEQUENTIAL DAMAGES (INCLUDING, BUT NOT
   LIMITED TO, PROCUREMENT OF SUBSTITUTE GOODS OR SERVICES; LOSS OF USE,
   DATA, OR PROFITS; OR BUSINESS INTERRUPTION) HOWEVER CAUSED AND ON ANY
   THEORY OF LIABILITY, WHETHER IN CONTRACT, STRICT LIABILITY, OR TORT
   (INCLUDING NEGLIGENCE OR OTHERWISE) ARISING IN ANY WAY OUT OF THE USE
   OF THIS SOFTWARE, EVEN IF ADVISED OF THE POSSIBILITY OF SUCH DAMAGE.

*/

#include "blis.h"

// An implementation that indexes through B with the assumption that all
// elements were broadcast (duplicated) by a factor of NP/NR.

#undef  GENTFUNC
#define GENTFUNC( ctype, ch, opname, arch, suf, trsmkerid ) \
\
void PASTEMAC3(ch,opname,arch,suf) \
     ( \
             dim_t      m, \
             dim_t      n, \
             dim_t      k, \
       const void*      alpha0, \
       const void*      a1x0, \
       const void*      a110, \
       const void*      bx10, \
             void*      b110, \
             void*      c110, inc_t rs_c, inc_t cs_c, \
             auxinfo_t* data, \
       const cntx_t*    cntx  \
     ) \
{ \
	const ctype* alpha = alpha0; \
	const ctype* a1x   = a1x0; \
	const ctype* a11   = a110; \
	const ctype* bx1   = bx10; \
	      ctype* b11   = b110; \
	      ctype* c11   = c110; \
\
	const num_t dt     = PASTEMAC(ch,type); \
\
	const dim_t mr     = bli_cntx_get_blksz_def_dt( dt, BLIS_MR, cntx ); \
	const dim_t nr     = bli_cntx_get_blksz_def_dt( dt, BLIS_NR, cntx ); \
\
<<<<<<< HEAD
	const inc_t packnr = bli_cntx_get_blksz_max_dt( dt, BLIS_NR, cntx ); \
\
	const inc_t rs_b   = packnr; \
	const inc_t cs_b   = bli_cntx_get_blksz_def_dt( dt, BLIS_BBN, cntx ); \
/*
printf( "bli_gemmtrsm_ref(): cs_b = %d\n", (int)cs_b ); \
printf( "bli_gemmtrsm_ref(): k nr = %d %d\n", (int)k, (int)nr ); \
*/ \
=======
  /* Use trsm blocksizes if they are available else use general blocksizes. */ \
	inc_t           packnr = bli_cntx_get_trsm_blksz_max_dt( dt, BLIS_NR, cntx ); \
  if ( packnr == 0 ) \
  { \
      packnr = bli_cntx_get_blksz_max_dt( dt, BLIS_NR, cntx ); \
  } \
>>>>>>> fb2a6827
\
	const ctype* minus_one = PASTEMAC(ch,m1); \
\
	gemm_ukr_ft gemm_ukr = bli_cntx_get_ukr_dt( dt, BLIS_GEMM_UKR, cntx ); \
	trsm_ukr_ft trsm_ukr = bli_cntx_get_ukr_dt( dt, trsmkerid, cntx ); \
\
/*
PASTEMAC(d,fprintm)( stdout, "gemmtrsm_ukr: b01", k, nr, \
                     (double*)bx1, rs_b, cs_b, "%5.2f", "" ); \
PASTEMAC(d,fprintm)( stdout, "gemmtrsm_ukr: b11", mr, 2*nr, \
                     (double*)b11, rs_b, 1, "%5.2f", "" ); \
*/ \
\
	      ctype     ct[ BLIS_STACK_BUF_MAX_SIZE \
	                    / sizeof( ctype ) ] \
	                    __attribute__((aligned(BLIS_STACK_BUF_ALIGN_SIZE))); \
	/* to FGVZ: Should we be querying the preference of BLIS_GEMMTRSM_?_UKR
	   instead?

	   to DAM: Given that this reference kernel is implemented in terms of gemm,
	   I think that is the preference we want to query. There might be other
	   circumstances where we would want the gemmtrsm_? operations to have
	   and exercise their own IO preferences -- I'd have to think about it --
	   but this doesn't seem to be one of them. */ \
	const bool      col_pref = bli_cntx_ukr_prefers_cols_dt( dt, BLIS_GEMM_VIR_UKR, cntx ); \
	const inc_t     rs_ct    = ( col_pref ? 1 : nr ); \
	const inc_t     cs_ct    = ( col_pref ? mr : 1 ); \
\
<<<<<<< HEAD
	const bool      use_ct   = ( m < mr || n < nr ); \
\
	      ctype*    c11_use  = c11; \
	      inc_t     rs_c_use = rs_c; \
	      inc_t     cs_c_use = cs_c; \
\
	if ( use_ct ) \
	{ \
		c11_use  = ct; \
		rs_c_use = rs_ct; \
		cs_c_use = cs_ct; \
	} \
=======
  /* Use GEMM_FOR_TRSM_UKR if it is define else use GEMM_UKR. */ \
	PASTECH(ch,gemm_ukr_ft) \
	              gemm_ukr = bli_cntx_get_l3_nat_ukr_dt( dt, BLIS_GEMM_FOR_TRSM_UKR, cntx ); \
  if ( gemm_ukr == NULL ) \
  { \
      gemm_ukr = bli_cntx_get_l3_nat_ukr_dt( dt, BLIS_GEMM_UKR, cntx ); \
  } \
	PASTECH(ch,trsm_ukr_ft) \
	              trsm_ukr = bli_cntx_get_l3_nat_ukr_dt( dt, trsmkerid, cntx ); \
>>>>>>> fb2a6827
\
	/* lower: b11 = alpha * b11 - a10 * b01; */ \
	/* upper: b11 = alpha * b11 - a12 * b21; */ \
	gemm_ukr \
	( \
	  m, \
	  n, \
	  k, \
	  minus_one, \
	  a1x, \
	  bx1, \
	  alpha, \
	  b11, rs_b, cs_b, \
	  data, \
	  cntx  \
	); \
/*
PASTEMAC(d,fprintm)( stdout, "gemmtrsm_ukr: b11 after gemm", mr, 2*nr, \
                     (double*)b11, rs_b, 1, "%5.2f", "" ); \
*/ \
\
	/* Broadcast the elements of the updated b11 submatrix to their
	   duplicated neighbors. */ \
	PASTEMAC(ch,bcastbbs_mxn) \
	( \
	  m, \
	  n, \
	  b11, rs_b, cs_b  \
	); \
\
	/* b11 = inv(a11) * b11;
	   c11 = b11; */ \
	trsm_ukr \
	( \
	  a11, \
	  b11, \
	  c11_use, rs_c_use, cs_c_use, \
	  data, \
	  cntx  \
	); \
/*
PASTEMAC(d,fprintm)( stdout, "gemmtrsm_ukr: b11 after trsm", mr, 2*nr, \
                     (double*)b11, rs_b, 1, "%5.2f", "" ); \
*/ \
\
	if ( use_ct ) \
	{ \
		PASTEMAC(ch,copys_mxn) \
		( \
		  m, n, \
		  ct,  rs_ct, cs_ct, \
		  c11, rs_c,  cs_c  \
		); \
	} \
\
/*
PASTEMAC(d,fprintm)( stdout, "gemmtrsm_ukr: b0111p_r after", k+3, 8, \
                     ( double* )b01,     2*PASTEMAC(ch,packnr), 2, "%4.1f", "" ); \
PASTEMAC(d,fprintm)( stdout, "gemmtrsm_ukr: b0111p_i after", k+3, 8, \
                     ( double* )b01 + 1, 2*PASTEMAC(ch,packnr), 2, "%4.1f", "" ); \
*/ \
}

INSERT_GENTFUNC_BASIC( gemmtrsm_l, BLIS_CNAME_INFIX, BLIS_REF_SUFFIX, BLIS_TRSM_L_UKR )
INSERT_GENTFUNC_BASIC( gemmtrsm_u, BLIS_CNAME_INFIX, BLIS_REF_SUFFIX, BLIS_TRSM_U_UKR )
<|MERGE_RESOLUTION|>--- conflicted
+++ resolved
@@ -34,98 +34,36 @@
 
 #include "blis.h"
 
-// An implementation that indexes through B with the assumption that all
-// elements were broadcast (duplicated) by a factor of NP/NR.
-
 #undef  GENTFUNC
 #define GENTFUNC( ctype, ch, opname, arch, suf, trsmkerid ) \
 \
 void PASTEMAC3(ch,opname,arch,suf) \
      ( \
-             dim_t      m, \
-             dim_t      n, \
-             dim_t      k, \
-       const void*      alpha0, \
-       const void*      a1x0, \
-       const void*      a110, \
-       const void*      bx10, \
-             void*      b110, \
-             void*      c110, inc_t rs_c, inc_t cs_c, \
-             auxinfo_t* data, \
-       const cntx_t*    cntx  \
+       dim_t               k, \
+       ctype*     restrict alpha, \
+       ctype*     restrict a1x, \
+       ctype*     restrict a11, \
+       ctype*     restrict bx1, \
+       ctype*     restrict b11, \
+       ctype*     restrict c11, inc_t rs_c, inc_t cs_c, \
+       auxinfo_t* restrict data, \
+       cntx_t*    restrict cntx  \
      ) \
 { \
-	const ctype* alpha = alpha0; \
-	const ctype* a1x   = a1x0; \
-	const ctype* a11   = a110; \
-	const ctype* bx1   = bx10; \
-	      ctype* b11   = b110; \
-	      ctype* c11   = c110; \
+	const num_t     dt     = PASTEMAC(ch,type); \
 \
-	const num_t dt     = PASTEMAC(ch,type); \
-\
-	const dim_t mr     = bli_cntx_get_blksz_def_dt( dt, BLIS_MR, cntx ); \
-	const dim_t nr     = bli_cntx_get_blksz_def_dt( dt, BLIS_NR, cntx ); \
-\
-<<<<<<< HEAD
-	const inc_t packnr = bli_cntx_get_blksz_max_dt( dt, BLIS_NR, cntx ); \
-\
-	const inc_t rs_b   = packnr; \
-	const inc_t cs_b   = bli_cntx_get_blksz_def_dt( dt, BLIS_BBN, cntx ); \
-/*
-printf( "bli_gemmtrsm_ref(): cs_b = %d\n", (int)cs_b ); \
-printf( "bli_gemmtrsm_ref(): k nr = %d %d\n", (int)k, (int)nr ); \
-*/ \
-=======
   /* Use trsm blocksizes if they are available else use general blocksizes. */ \
 	inc_t           packnr = bli_cntx_get_trsm_blksz_max_dt( dt, BLIS_NR, cntx ); \
   if ( packnr == 0 ) \
   { \
       packnr = bli_cntx_get_blksz_max_dt( dt, BLIS_NR, cntx ); \
   } \
->>>>>>> fb2a6827
 \
-	const ctype* minus_one = PASTEMAC(ch,m1); \
+	const inc_t     rs_b   = packnr; \
+	const inc_t     cs_b   = 1; \
 \
-	gemm_ukr_ft gemm_ukr = bli_cntx_get_ukr_dt( dt, BLIS_GEMM_UKR, cntx ); \
-	trsm_ukr_ft trsm_ukr = bli_cntx_get_ukr_dt( dt, trsmkerid, cntx ); \
+	ctype*          minus_one = PASTEMAC(ch,m1); \
 \
-/*
-PASTEMAC(d,fprintm)( stdout, "gemmtrsm_ukr: b01", k, nr, \
-                     (double*)bx1, rs_b, cs_b, "%5.2f", "" ); \
-PASTEMAC(d,fprintm)( stdout, "gemmtrsm_ukr: b11", mr, 2*nr, \
-                     (double*)b11, rs_b, 1, "%5.2f", "" ); \
-*/ \
-\
-	      ctype     ct[ BLIS_STACK_BUF_MAX_SIZE \
-	                    / sizeof( ctype ) ] \
-	                    __attribute__((aligned(BLIS_STACK_BUF_ALIGN_SIZE))); \
-	/* to FGVZ: Should we be querying the preference of BLIS_GEMMTRSM_?_UKR
-	   instead?
-
-	   to DAM: Given that this reference kernel is implemented in terms of gemm,
-	   I think that is the preference we want to query. There might be other
-	   circumstances where we would want the gemmtrsm_? operations to have
-	   and exercise their own IO preferences -- I'd have to think about it --
-	   but this doesn't seem to be one of them. */ \
-	const bool      col_pref = bli_cntx_ukr_prefers_cols_dt( dt, BLIS_GEMM_VIR_UKR, cntx ); \
-	const inc_t     rs_ct    = ( col_pref ? 1 : nr ); \
-	const inc_t     cs_ct    = ( col_pref ? mr : 1 ); \
-\
-<<<<<<< HEAD
-	const bool      use_ct   = ( m < mr || n < nr ); \
-\
-	      ctype*    c11_use  = c11; \
-	      inc_t     rs_c_use = rs_c; \
-	      inc_t     cs_c_use = cs_c; \
-\
-	if ( use_ct ) \
-	{ \
-		c11_use  = ct; \
-		rs_c_use = rs_ct; \
-		cs_c_use = cs_ct; \
-	} \
-=======
   /* Use GEMM_FOR_TRSM_UKR if it is define else use GEMM_UKR. */ \
 	PASTECH(ch,gemm_ukr_ft) \
 	              gemm_ukr = bli_cntx_get_l3_nat_ukr_dt( dt, BLIS_GEMM_FOR_TRSM_UKR, cntx ); \
@@ -135,14 +73,11 @@
   } \
 	PASTECH(ch,trsm_ukr_ft) \
 	              trsm_ukr = bli_cntx_get_l3_nat_ukr_dt( dt, trsmkerid, cntx ); \
->>>>>>> fb2a6827
 \
 	/* lower: b11 = alpha * b11 - a10 * b01; */ \
 	/* upper: b11 = alpha * b11 - a12 * b21; */ \
 	gemm_ukr \
 	( \
-	  m, \
-	  n, \
 	  k, \
 	  minus_one, \
 	  a1x, \
@@ -152,19 +87,6 @@
 	  data, \
 	  cntx  \
 	); \
-/*
-PASTEMAC(d,fprintm)( stdout, "gemmtrsm_ukr: b11 after gemm", mr, 2*nr, \
-                     (double*)b11, rs_b, 1, "%5.2f", "" ); \
-*/ \
-\
-	/* Broadcast the elements of the updated b11 submatrix to their
-	   duplicated neighbors. */ \
-	PASTEMAC(ch,bcastbbs_mxn) \
-	( \
-	  m, \
-	  n, \
-	  b11, rs_b, cs_b  \
-	); \
 \
 	/* b11 = inv(a11) * b11;
 	   c11 = b11; */ \
@@ -172,24 +94,10 @@
 	( \
 	  a11, \
 	  b11, \
-	  c11_use, rs_c_use, cs_c_use, \
+	  c11, rs_c, cs_c, \
 	  data, \
 	  cntx  \
 	); \
-/*
-PASTEMAC(d,fprintm)( stdout, "gemmtrsm_ukr: b11 after trsm", mr, 2*nr, \
-                     (double*)b11, rs_b, 1, "%5.2f", "" ); \
-*/ \
-\
-	if ( use_ct ) \
-	{ \
-		PASTEMAC(ch,copys_mxn) \
-		( \
-		  m, n, \
-		  ct,  rs_ct, cs_ct, \
-		  c11, rs_c,  cs_c  \
-		); \
-	} \
 \
 /*
 PASTEMAC(d,fprintm)( stdout, "gemmtrsm_ukr: b0111p_r after", k+3, 8, \
@@ -199,5 +107,5 @@
 */ \
 }
 
-INSERT_GENTFUNC_BASIC( gemmtrsm_l, BLIS_CNAME_INFIX, BLIS_REF_SUFFIX, BLIS_TRSM_L_UKR )
-INSERT_GENTFUNC_BASIC( gemmtrsm_u, BLIS_CNAME_INFIX, BLIS_REF_SUFFIX, BLIS_TRSM_U_UKR )
+INSERT_GENTFUNC_BASIC3( gemmtrsm_l, BLIS_CNAME_INFIX, BLIS_REF_SUFFIX, BLIS_TRSM_L_UKR )
+INSERT_GENTFUNC_BASIC3( gemmtrsm_u, BLIS_CNAME_INFIX, BLIS_REF_SUFFIX, BLIS_TRSM_U_UKR )
