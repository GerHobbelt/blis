#
# config_registry
#
# Please refer to the BLIS wiki on configurations for information on the
# syntax and semantics of this file [1].
#
# [1] https://github.com/flame/blis/blob/master/docs/ConfigurationHowTo.md
#

# Processor families.
<<<<<<< HEAD
x86_64:         intel64 amdzen amd64_legacy
intel64:        skx knl haswell sandybridge penryn generic
amd64_legacy:   excavator steamroller piledriver bulldozer generic
amdzen:         zen5 zen4 zen3 zen2 zen generic

# NOTE: ARM families will remain disabled until runtime hardware detection
# logic is added to BLIS.
#arm64:       cortexa57 generic
#arm32:       cortexa15 cortexa9 generic
=======
x86_64:      intel64 amd64
intel64:     skx knl haswell sandybridge penryn generic
amd64:       zen2 zen excavator steamroller piledriver bulldozer generic
arm64:       firestorm thunderx2 cortexa57 cortexa53 generic
arm32:       cortexa15 cortexa9 generic
>>>>>>> 81e10346

# Intel architectures.
skx:         skx/skx/haswell/zen/zen4
knl:         knl/knl/haswell/zen
haswell:     haswell/haswell/zen
sandybridge: sandybridge
penryn:      penryn

# AMD architectures.
zen5:        zen5/zen5/zen4/skx/zen3/zen2/zen/haswell
zen4:        zen4/zen4/skx/zen3/zen2/zen/haswell
zen3:        zen3/zen3/zen2/zen/haswell
zen2:        zen2/zen2/zen/haswell
zen:         zen/zen/haswell
excavator:   excavator/piledriver
steamroller: steamroller/piledriver
piledriver:  piledriver
bulldozer:   bulldozer

# ARM architectures.
armsve:      armsve/armsve
a64fx:       a64fx/armsve
firestorm:   firestorm/armv8a
thunderx2:   thunderx2/armv8a
cortexa57:   cortexa57/armv8a
cortexa53:   cortexa53/armv8a
cortexa15:   cortexa15/armv7a
cortexa9:    cortexa9/armv7a

# IBM architectures.
power10:     power10
power9:      power9
bgq:         bgq

# Generic architectures.
generic:     generic<|MERGE_RESOLUTION|>--- conflicted
+++ resolved
@@ -8,23 +8,12 @@
 #
 
 # Processor families.
-<<<<<<< HEAD
 x86_64:         intel64 amdzen amd64_legacy
 intel64:        skx knl haswell sandybridge penryn generic
 amd64_legacy:   excavator steamroller piledriver bulldozer generic
 amdzen:         zen5 zen4 zen3 zen2 zen generic
-
-# NOTE: ARM families will remain disabled until runtime hardware detection
-# logic is added to BLIS.
-#arm64:       cortexa57 generic
-#arm32:       cortexa15 cortexa9 generic
-=======
-x86_64:      intel64 amd64
-intel64:     skx knl haswell sandybridge penryn generic
-amd64:       zen2 zen excavator steamroller piledriver bulldozer generic
-arm64:       firestorm thunderx2 cortexa57 cortexa53 generic
-arm32:       cortexa15 cortexa9 generic
->>>>>>> 81e10346
+arm64:          firestorm thunderx2 cortexa57 cortexa53 generic
+arm32:          cortexa15 cortexa9 generic
 
 # Intel architectures.
 skx:         skx/skx/haswell/zen/zen4
