/*

   BLIS
   An object-based framework for developing high-performance BLAS-like
   libraries.

   Copyright (C) 2014, The University of Texas at Austin
   Copyright (C) 2019 - 2023, Advanced Micro Devices, Inc. All rights reserved.

   Redistribution and use in source and binary forms, with or without
   modification, are permitted provided that the following conditions are
   met:
    - Redistributions of source code must retain the above copyright
      notice, this list of conditions and the following disclaimer.
    - Redistributions in binary form must reproduce the above copyright
      notice, this list of conditions and the following disclaimer in the
      documentation and/or other materials provided with the distribution.
    - Neither the name(s) of the copyright holder(s) nor the names of its
      contributors may be used to endorse or promote products derived
      from this software without specific prior written permission.

   THIS SOFTWARE IS PROVIDED BY THE COPYRIGHT HOLDERS AND CONTRIBUTORS
   "AS IS" AND ANY EXPRESS OR IMPLIED WARRANTIES, INCLUDING, BUT NOT
   LIMITED TO, THE IMPLIED WARRANTIES OF MERCHANTABILITY AND FITNESS FOR
   A PARTICULAR PURPOSE ARE DISCLAIMED. IN NO EVENT SHALL THE COPYRIGHT
   HOLDER OR CONTRIBUTORS BE LIABLE FOR ANY DIRECT, INDIRECT, INCIDENTAL,
   SPECIAL, EXEMPLARY, OR CONSEQUENTIAL DAMAGES (INCLUDING, BUT NOT
   LIMITED TO, PROCUREMENT OF SUBSTITUTE GOODS OR SERVICES; LOSS OF USE,
   DATA, OR PROFITS; OR BUSINESS INTERRUPTION) HOWEVER CAUSED AND ON ANY
   THEORY OF LIABILITY, WHETHER IN CONTRACT, STRICT LIABILITY, OR TORT
   (INCLUDING NEGLIGENCE OR OTHERWISE) ARISING IN ANY WAY OUT OF THE USE
   OF THIS SOFTWARE, EVEN IF ADVISED OF THE POSSIBILITY OF SUCH DAMAGE.

*/

#include "blis.h"

#define BLIS_ASM_SYNTAX_ATT
#include "bli_x86_asm_macros.h"

/*
   rrr:
	 --------        ------        --------
	 --------        ------        --------
	 --------   +=   ------ ...    --------
	 --------        ------        --------
	 --------        ------            :
	 --------        ------            :

   rcr:
	 --------        | | | |       --------
	 --------        | | | |       --------
	 --------   +=   | | | | ...   --------
	 --------        | | | |       --------
	 --------        | | | |           :
	 --------        | | | |           :

   Assumptions:
   - B is row-stored;
   - A is row- or column-stored;
   - m0 and n0 are at most MR and NR, respectively.
   Therefore, this (r)ow-preferential kernel is well-suited for contiguous
   (v)ector loads on B and single-element broadcasts from A.

   NOTE: These kernels explicitly support column-oriented IO, implemented
   via an in-register transpose. And thus they also support the crr and
   ccr cases, though only crr is ever utilized (because ccr is handled by
   transposing the operation and executing rcr, which does not incur the
   cost of the in-register transpose).

   crr:
	 | | | | | | | |       ------        --------
	 | | | | | | | |       ------        --------
	 | | | | | | | |  +=   ------ ...    --------
	 | | | | | | | |       ------        --------
	 | | | | | | | |       ------            :
	 | | | | | | | |       ------            :
*/

// Prototype reference microkernels.
GEMMSUP_KER_PROT( double,   d, gemmsup_r_haswell_ref )


void bli_dgemmsup_rv_haswell_asm_6x4
     (
             conj_t     conja,
             conj_t     conjb,
             dim_t      m0,
             dim_t      n0,
             dim_t      k0,
       const void*      alpha,
       const void*      a, inc_t rs_a0, inc_t cs_a0,
       const void*      b, inc_t rs_b0, inc_t cs_b0,
       const void*      beta,
             void*      c, inc_t rs_c0, inc_t cs_c0,
             auxinfo_t* data,
       const cntx_t*    cntx
     )
{
	//void*    a_next = bli_auxinfo_next_a( data );
	//void*    b_next = bli_auxinfo_next_b( data );

	// Typecast local copies of integers in case dim_t and inc_t are a
	// different size than is expected by load instructions.
	uint64_t k_iter = k0 / 4;
	uint64_t k_left = k0 % 4;

	uint64_t rs_a   = rs_a0;
	uint64_t cs_a   = cs_a0;
	uint64_t rs_b   = rs_b0;
	uint64_t cs_b   = cs_b0;
	uint64_t rs_c   = rs_c0;
	uint64_t cs_c   = cs_c0;

	// -------------------------------------------------------------------------

	begin_asm()

	vzeroall()                         // zero all xmm/ymm registers.

	mov(var(a), rax)                   // load address of a.
	mov(var(rs_a), r8)                 // load rs_a
	mov(var(cs_a), r9)                 // load cs_a
	lea(mem(, r8, 8), r8)              // rs_a *= sizeof(double)
	lea(mem(, r9, 8), r9)              // cs_a *= sizeof(double)

	lea(mem(r8, r8, 2), r13)           // r13 = 3*rs_a
	lea(mem(r8, r8, 4), r15)           // r15 = 5*rs_a

	mov(var(b), rbx)                   // load address of b.
	mov(var(rs_b), r10)                // load rs_b
	//mov(var(cs_b), r11)                // load cs_b
	lea(mem(, r10, 8), r10)            // rs_b *= sizeof(double)
	//lea(mem(, r11, 8), r11)            // cs_b *= sizeof(double)

	                                   // NOTE: We cannot pre-load elements of a or b
	                                   // because it could eventually, in the last
	                                   // unrolled iter or the cleanup loop, result
	                                   // in reading beyond the bounds allocated mem
	                                   // (the likely result: a segmentation fault).

	mov(var(c), rcx)                   // load address of c
	mov(var(rs_c), rdi)                // load rs_c
	lea(mem(, rdi, 8), rdi)            // rs_c *= sizeof(double)



	cmp(imm(8), rdi)                   // set ZF if (8*rs_c) == 8.
	jz(.DCOLPFETCH)                    // jump to column storage case
	label(.DROWPFETCH)                 // row-stored prefetching on c

	lea(mem(rcx, rdi, 2), rdx)         //
	lea(mem(rdx, rdi, 1), rdx)         // rdx = c + 3*rs_c;
	prefetch(0, mem(rcx, 3*8))         // prefetch c + 0*rs_c
	prefetch(0, mem(rcx, rdi, 1, 3*8)) // prefetch c + 1*rs_c
	prefetch(0, mem(rcx, rdi, 2, 3*8)) // prefetch c + 2*rs_c
	prefetch(0, mem(rdx, 3*8))         // prefetch c + 3*rs_c
	prefetch(0, mem(rdx, rdi, 1, 3*8)) // prefetch c + 4*rs_c
	prefetch(0, mem(rdx, rdi, 2, 3*8)) // prefetch c + 5*rs_c

	jmp(.DPOSTPFETCH)                  // jump to end of prefetching c
	label(.DCOLPFETCH)                 // column-stored prefetching c

	mov(var(cs_c), rsi)                // load cs_c to rsi (temporarily)
	lea(mem(, rsi, 8), rsi)            // cs_c *= sizeof(double)
	lea(mem(rsi, rsi, 2), rdx)         // rdx = 3*cs_c;
	prefetch(0, mem(rcx,         5*8)) // prefetch c + 0*cs_c
	prefetch(0, mem(rcx, rsi, 1, 5*8)) // prefetch c + 1*cs_c
	prefetch(0, mem(rcx, rsi, 2, 5*8)) // prefetch c + 2*cs_c
	prefetch(0, mem(rcx, rdx, 1, 5*8)) // prefetch c + 3*cs_c

	label(.DPOSTPFETCH)                // done prefetching c


#if 1
	lea(mem(rax, r9,  8), rdx)         //
	lea(mem(rdx, r9,  8), rdx)         // rdx = a + 16*cs_a;
#endif




	mov(var(k_iter), rsi)              // i = k_iter;
	test(rsi, rsi)                     // check i via logical AND.
	je(.DCONSIDKLEFT)                  // if i == 0, jump to code that
	                                   // contains the k_left loop.


	label(.DLOOPKITER)                 // MAIN LOOP


	// ---------------------------------- iteration 0

#if 1
	prefetch(0, mem(rdx, 5*8))
#endif

	vmovupd(mem(rbx, 0*32), ymm0)
	add(r10, rbx)                      // b += rs_b;

	vbroadcastsd(mem(rax        ), ymm2)
	vbroadcastsd(mem(rax, r8,  1), ymm3)
	vfmadd231pd(ymm0, ymm2, ymm4)
	vfmadd231pd(ymm0, ymm3, ymm6)

	vbroadcastsd(mem(rax, r8,  2), ymm2)
	vbroadcastsd(mem(rax, r13, 1), ymm3)
	vfmadd231pd(ymm0, ymm2, ymm8)
	vfmadd231pd(ymm0, ymm3, ymm10)

	vbroadcastsd(mem(rax, r8,  4), ymm2)
	vbroadcastsd(mem(rax, r15, 1), ymm3)
	add(r9, rax)                       // a += cs_a;
	vfmadd231pd(ymm0, ymm2, ymm12)
	vfmadd231pd(ymm0, ymm3, ymm14)


	// ---------------------------------- iteration 1

#if 0
	prefetch(0, mem(rdx, r9, 1, 5*8))
#endif

	vmovupd(mem(rbx, 0*32), ymm0)
	add(r10, rbx)                      // b += rs_b;

	vbroadcastsd(mem(rax        ), ymm2)
	vbroadcastsd(mem(rax, r8,  1), ymm3)
	vfmadd231pd(ymm0, ymm2, ymm4)
	vfmadd231pd(ymm0, ymm3, ymm6)

	vbroadcastsd(mem(rax, r8,  2), ymm2)
	vbroadcastsd(mem(rax, r13, 1), ymm3)
	vfmadd231pd(ymm0, ymm2, ymm8)
	vfmadd231pd(ymm0, ymm3, ymm10)

	vbroadcastsd(mem(rax, r8,  4), ymm2)
	vbroadcastsd(mem(rax, r15, 1), ymm3)
	add(r9, rax)                       // a += cs_a;
	vfmadd231pd(ymm0, ymm2, ymm12)
	vfmadd231pd(ymm0, ymm3, ymm14)


	// ---------------------------------- iteration 2

#if 1
	prefetch(0, mem(rdx, r9, 2, 5*8))
#endif

	vmovupd(mem(rbx, 0*32), ymm0)
	add(r10, rbx)                      // b += rs_b;

	vbroadcastsd(mem(rax        ), ymm2)
	vbroadcastsd(mem(rax, r8,  1), ymm3)
	vfmadd231pd(ymm0, ymm2, ymm4)
	vfmadd231pd(ymm0, ymm3, ymm6)

	vbroadcastsd(mem(rax, r8,  2), ymm2)
	vbroadcastsd(mem(rax, r13, 1), ymm3)
	vfmadd231pd(ymm0, ymm2, ymm8)
	vfmadd231pd(ymm0, ymm3, ymm10)

	vbroadcastsd(mem(rax, r8,  4), ymm2)
	vbroadcastsd(mem(rax, r15, 1), ymm3)
	add(r9, rax)                       // a += cs_a;
	vfmadd231pd(ymm0, ymm2, ymm12)
	vfmadd231pd(ymm0, ymm3, ymm14)


	// ---------------------------------- iteration 3

#if 1
	lea(mem(rdx, r9,  4), rdx)         // a_prefetch += 4*cs_a;
#endif

	vmovupd(mem(rbx, 0*32), ymm0)
	add(r10, rbx)                      // b += rs_b;

	vbroadcastsd(mem(rax        ), ymm2)
	vbroadcastsd(mem(rax, r8,  1), ymm3)
	vfmadd231pd(ymm0, ymm2, ymm4)
	vfmadd231pd(ymm0, ymm3, ymm6)

	vbroadcastsd(mem(rax, r8,  2), ymm2)
	vbroadcastsd(mem(rax, r13, 1), ymm3)
	vfmadd231pd(ymm0, ymm2, ymm8)
	vfmadd231pd(ymm0, ymm3, ymm10)

	vbroadcastsd(mem(rax, r8,  4), ymm2)
	vbroadcastsd(mem(rax, r15, 1), ymm3)
	add(r9, rax)                       // a += cs_a;
	vfmadd231pd(ymm0, ymm2, ymm12)
	vfmadd231pd(ymm0, ymm3, ymm14)



	dec(rsi)                           // i -= 1;
	jne(.DLOOPKITER)                   // iterate again if i != 0.






	label(.DCONSIDKLEFT)

	mov(var(k_left), rsi)              // i = k_left;
	test(rsi, rsi)                     // check i via logical AND.
	je(.DPOSTACCUM)                    // if i == 0, we're done; jump to end.
	                                   // else, we prepare to enter k_left loop.


	label(.DLOOPKLEFT)                 // EDGE LOOP

#if 0
	prefetch(0, mem(rdx, 5*8))
	add(r9, rdx)
#endif

	vmovupd(mem(rbx, 0*32), ymm0)
	add(r10, rbx)                      // b += rs_b;

	vbroadcastsd(mem(rax        ), ymm2)
	vbroadcastsd(mem(rax, r8,  1), ymm3)
	vfmadd231pd(ymm0, ymm2, ymm4)
	vfmadd231pd(ymm0, ymm3, ymm6)

	vbroadcastsd(mem(rax, r8,  2), ymm2)
	vbroadcastsd(mem(rax, r13, 1), ymm3)
	vfmadd231pd(ymm0, ymm2, ymm8)
	vfmadd231pd(ymm0, ymm3, ymm10)

	vbroadcastsd(mem(rax, r8,  4), ymm2)
	vbroadcastsd(mem(rax, r15, 1), ymm3)
	add(r9, rax)                       // a += cs_a;
	vfmadd231pd(ymm0, ymm2, ymm12)
	vfmadd231pd(ymm0, ymm3, ymm14)


	dec(rsi)                           // i -= 1;
	jne(.DLOOPKLEFT)                   // iterate again if i != 0.



	label(.DPOSTACCUM)



	mov(var(alpha), rax)               // load address of alpha
	mov(var(beta), rbx)                // load address of beta
	vbroadcastsd(mem(rax), ymm0)       // load alpha and duplicate
	vbroadcastsd(mem(rbx), ymm3)       // load beta and duplicate

	vmulpd(ymm0, ymm4, ymm4)           // scale by alpha
	vmulpd(ymm0, ymm6, ymm6)
	vmulpd(ymm0, ymm8, ymm8)
	vmulpd(ymm0, ymm10, ymm10)
	vmulpd(ymm0, ymm12, ymm12)
	vmulpd(ymm0, ymm14, ymm14)






	mov(var(cs_c), rsi)                // load cs_c
	lea(mem(, rsi, 8), rsi)            // rsi = cs_c * sizeof(double)

	//lea(mem(rcx, rsi, 4), rdx)         // load address of c +  4*cs_c;
	lea(mem(rcx, rdi, 4), rdx)         // load address of c +  4*rs_c;

	lea(mem(rsi, rsi, 2), rax)         // rax = 3*cs_c;



	                                   // now avoid loading C if beta == 0

	vxorpd(ymm0, ymm0, ymm0)           // set ymm0 to zero.
	vucomisd(xmm0, xmm3)               // set ZF if beta == 0.
	je(.DBETAZERO)                     // if ZF = 1, jump to beta == 0 case



	cmp(imm(8), rdi)                   // set ZF if (8*rs_c) == 8.
	jz(.DCOLSTORED)                    // jump to column storage case



	label(.DROWSTORED)


	vfmadd231pd(mem(rcx, 0*32), ymm3, ymm4)
	vmovupd(ymm4, mem(rcx, 0*32))
	add(rdi, rcx)


	vfmadd231pd(mem(rcx, 0*32), ymm3, ymm6)
	vmovupd(ymm6, mem(rcx, 0*32))
	add(rdi, rcx)


	vfmadd231pd(mem(rcx, 0*32), ymm3, ymm8)
	vmovupd(ymm8, mem(rcx, 0*32))
	add(rdi, rcx)


	vfmadd231pd(mem(rcx, 0*32), ymm3, ymm10)
	vmovupd(ymm10, mem(rcx, 0*32))
	add(rdi, rcx)


	vfmadd231pd(mem(rcx, 0*32), ymm3, ymm12)
	vmovupd(ymm12, mem(rcx, 0*32))
	add(rdi, rcx)


	vfmadd231pd(mem(rcx, 0*32), ymm3, ymm14)
	vmovupd(ymm14, mem(rcx, 0*32))
	//add(rdi, rcx)


	jmp(.DDONE)                        // jump to end.



	label(.DCOLSTORED)

	                                   // begin I/O on columns 0-3
	vunpcklpd(ymm6, ymm4, ymm0)
	vunpckhpd(ymm6, ymm4, ymm1)
	vunpcklpd(ymm10, ymm8, ymm2)
	vunpckhpd(ymm10, ymm8, ymm3)
	vinsertf128(imm(0x1), xmm2, ymm0, ymm4)
	vinsertf128(imm(0x1), xmm3, ymm1, ymm6)
	vperm2f128(imm(0x31), ymm2, ymm0, ymm8)
	vperm2f128(imm(0x31), ymm3, ymm1, ymm10)

	vbroadcastsd(mem(rbx), ymm3)

	vfmadd231pd(mem(rcx        ), ymm3, ymm4)
	vfmadd231pd(mem(rcx, rsi, 1), ymm3, ymm6)
	vfmadd231pd(mem(rcx, rsi, 2), ymm3, ymm8)
	vfmadd231pd(mem(rcx, rax, 1), ymm3, ymm10)
	vmovupd(ymm4, mem(rcx        ))
	vmovupd(ymm6, mem(rcx, rsi, 1))
	vmovupd(ymm8, mem(rcx, rsi, 2))
	vmovupd(ymm10, mem(rcx, rax, 1))

	//lea(mem(rcx, rsi, 4), rcx)

	vunpcklpd(ymm14, ymm12, ymm0)
	vunpckhpd(ymm14, ymm12, ymm1)
	vextractf128(imm(0x1), ymm0, xmm2)
	vextractf128(imm(0x1), ymm1, xmm4)

	vfmadd231pd(mem(rdx        ), xmm3, xmm0)
	vfmadd231pd(mem(rdx, rsi, 1), xmm3, xmm1)
	vfmadd231pd(mem(rdx, rsi, 2), xmm3, xmm2)
	vfmadd231pd(mem(rdx, rax, 1), xmm3, xmm4)
	vmovupd(xmm0, mem(rdx        ))
	vmovupd(xmm1, mem(rdx, rsi, 1))
	vmovupd(xmm2, mem(rdx, rsi, 2))
	vmovupd(xmm4, mem(rdx, rax, 1))

	//lea(mem(rdx, rsi, 4), rdx)


	jmp(.DDONE)                        // jump to end.




	label(.DBETAZERO)


	cmp(imm(8), rdi)                   // set ZF if (8*rs_c) == 8.
	jz(.DCOLSTORBZ)                    // jump to column storage case



	label(.DROWSTORBZ)


	vmovupd(ymm4, mem(rcx, 0*32))
	add(rdi, rcx)


	vmovupd(ymm6, mem(rcx, 0*32))
	add(rdi, rcx)


	vmovupd(ymm8, mem(rcx, 0*32))
	add(rdi, rcx)


	vmovupd(ymm10, mem(rcx, 0*32))
	add(rdi, rcx)


	vmovupd(ymm12, mem(rcx, 0*32))
	add(rdi, rcx)


	vmovupd(ymm14, mem(rcx, 0*32))
	//add(rdi, rcx)


	jmp(.DDONE)                        // jump to end.



	label(.DCOLSTORBZ)

	                                   // begin I/O on columns 0-3
	vunpcklpd(ymm6, ymm4, ymm0)
	vunpckhpd(ymm6, ymm4, ymm1)
	vunpcklpd(ymm10, ymm8, ymm2)
	vunpckhpd(ymm10, ymm8, ymm3)
	vinsertf128(imm(0x1), xmm2, ymm0, ymm4)
	vinsertf128(imm(0x1), xmm3, ymm1, ymm6)
	vperm2f128(imm(0x31), ymm2, ymm0, ymm8)
	vperm2f128(imm(0x31), ymm3, ymm1, ymm10)

	vmovupd(ymm4, mem(rcx        ))
	vmovupd(ymm6, mem(rcx, rsi, 1))
	vmovupd(ymm8, mem(rcx, rsi, 2))
	vmovupd(ymm10, mem(rcx, rax, 1))

	//lea(mem(rcx, rsi, 4), rcx)

	vunpcklpd(ymm14, ymm12, ymm0)
	vunpckhpd(ymm14, ymm12, ymm1)
	vextractf128(imm(0x1), ymm0, xmm2)
	vextractf128(imm(0x1), ymm1, xmm4)

	vmovupd(xmm0, mem(rdx        ))
	vmovupd(xmm1, mem(rdx, rsi, 1))
	vmovupd(xmm2, mem(rdx, rsi, 2))
	vmovupd(xmm4, mem(rdx, rax, 1))

	//lea(mem(rdx, rsi, 4), rdx)




	label(.DDONE)



    end_asm(
	: // output operands (none)
	: // input operands
      [k_iter] "m" (k_iter),
      [k_left] "m" (k_left),
      [a]      "m" (a),
      [rs_a]   "m" (rs_a),
      [cs_a]   "m" (cs_a),
      [b]      "m" (b),
      [rs_b]   "m" (rs_b),
      [cs_b]   "m" (cs_b),
      [alpha]  "m" (alpha),
      [beta]   "m" (beta),
      [c]      "m" (c),
      [rs_c]   "m" (rs_c),
      [cs_c]   "m" (cs_c)/*,
      [a_next] "m" (a_next),
      [b_next] "m" (b_next)*/
	: // register clobber list
	  "rax", "rbx", "rcx", "rdx", "rsi", "rdi",
	  "r8", "r9", "r10", "r11", "r12", "r13", "r14", "r15",
	  "xmm0", "xmm1", "xmm2", "xmm3",
	  "xmm4", "xmm5", "xmm6", "xmm7",
	  "xmm8", "xmm9", "xmm10", "xmm11",
	  "xmm12", "xmm13", "xmm14", "xmm15",
	  "ymm0", "ymm1", "ymm2", "ymm3", "ymm4", "ymm6",
	  "ymm8", "ymm10", "ymm12", "ymm14",
	  "memory"
	)
}

void bli_dgemmsup_rv_haswell_asm_5x4
     (
             conj_t     conja,
             conj_t     conjb,
             dim_t      m0,
             dim_t      n0,
             dim_t      k0,
       const void*      alpha,
       const void*      a, inc_t rs_a0, inc_t cs_a0,
       const void*      b, inc_t rs_b0, inc_t cs_b0,
       const void*      beta,
             void*      c, inc_t rs_c0, inc_t cs_c0,
             auxinfo_t* data,
       const cntx_t*    cntx
     )
{
	//void*    a_next = bli_auxinfo_next_a( data );
	//void*    b_next = bli_auxinfo_next_b( data );

	// Typecast local copies of integers in case dim_t and inc_t are a
	// different size than is expected by load instructions.
	uint64_t k_iter = k0 / 4;
	uint64_t k_left = k0 % 4;

	uint64_t rs_a   = rs_a0;
	uint64_t cs_a   = cs_a0;
	uint64_t rs_b   = rs_b0;
	uint64_t cs_b   = cs_b0;
	uint64_t rs_c   = rs_c0;
	uint64_t cs_c   = cs_c0;

	// -------------------------------------------------------------------------

	begin_asm()

	vzeroall()                         // zero all xmm/ymm registers.

	mov(var(a), rax)                   // load address of a.
	mov(var(rs_a), r8)                 // load rs_a
	mov(var(cs_a), r9)                 // load cs_a
	lea(mem(, r8, 8), r8)              // rs_a *= sizeof(double)
	lea(mem(, r9, 8), r9)              // cs_a *= sizeof(double)

	lea(mem(r8, r8, 2), r13)           // r13 = 3*rs_a
	//lea(mem(r8, r8, 4), r15)           // r15 = 5*rs_a

	mov(var(b), rbx)                   // load address of b.
	mov(var(rs_b), r10)                // load rs_b
	//mov(var(cs_b), r11)                // load cs_b
	lea(mem(, r10, 8), r10)            // rs_b *= sizeof(double)
	//lea(mem(, r11, 8), r11)            // cs_b *= sizeof(double)

	                                   // NOTE: We cannot pre-load elements of a or b
	                                   // because it could eventually, in the last
	                                   // unrolled iter or the cleanup loop, result
	                                   // in reading beyond the bounds allocated mem
	                                   // (the likely result: a segmentation fault).

	mov(var(c), rcx)                   // load address of c
	mov(var(rs_c), rdi)                // load rs_c
	lea(mem(, rdi, 8), rdi)            // rs_c *= sizeof(double)



	cmp(imm(8), rdi)                   // set ZF if (8*rs_c) == 8.
	jz(.DCOLPFETCH)                    // jump to column storage case
	label(.DROWPFETCH)                 // row-stored prefetching on c

	lea(mem(rcx, rdi, 2), rdx)         //
	lea(mem(rdx, rdi, 1), rdx)         // rdx = c + 3*rs_c;
	prefetch(0, mem(rcx,         3*8)) // prefetch c + 0*rs_c
	prefetch(0, mem(rcx, rdi, 1, 3*8)) // prefetch c + 1*rs_c
	prefetch(0, mem(rcx, rdi, 2, 3*8)) // prefetch c + 2*rs_c
	prefetch(0, mem(rdx,         3*8)) // prefetch c + 3*rs_c
	prefetch(0, mem(rdx, rdi, 1, 3*8)) // prefetch c + 4*rs_c

	jmp(.DPOSTPFETCH)                  // jump to end of prefetching c
	label(.DCOLPFETCH)                 // column-stored prefetching c

	mov(var(cs_c), rsi)                // load cs_c to rsi (temporarily)
	lea(mem(, rsi, 8), rsi)            // cs_c *= sizeof(double)
	lea(mem(rsi, rsi, 2), rdx)         // rdx = 3*cs_c;
	prefetch(0, mem(rcx,         4*8)) // prefetch c + 0*cs_c
	prefetch(0, mem(rcx, rsi, 1, 4*8)) // prefetch c + 1*cs_c
	prefetch(0, mem(rcx, rsi, 2, 4*8)) // prefetch c + 2*cs_c
	prefetch(0, mem(rcx, rdx, 1, 4*8)) // prefetch c + 3*cs_c

	label(.DPOSTPFETCH)                // done prefetching c


#if 1
	lea(mem(rax, r9,  8), rdx)         //
	lea(mem(rdx, r9,  8), rdx)         // rdx = a + 16*cs_a;
#endif




	mov(var(k_iter), rsi)              // i = k_iter;
	test(rsi, rsi)                     // check i via logical AND.
	je(.DCONSIDKLEFT)                  // if i == 0, jump to code that
	                                   // contains the k_left loop.


	label(.DLOOPKITER)                 // MAIN LOOP


	// ---------------------------------- iteration 0

#if 1
	prefetch(0, mem(rdx, 4*8))
#endif

	vmovupd(mem(rbx, 0*32), ymm0)
	add(r10, rbx)                      // b += rs_b;

	vbroadcastsd(mem(rax        ), ymm2)
	vbroadcastsd(mem(rax, r8,  1), ymm3)
	vfmadd231pd(ymm0, ymm2, ymm4)
	vfmadd231pd(ymm0, ymm3, ymm6)

	vbroadcastsd(mem(rax, r8,  2), ymm2)
	vbroadcastsd(mem(rax, r13, 1), ymm3)
	vfmadd231pd(ymm0, ymm2, ymm8)
	vfmadd231pd(ymm0, ymm3, ymm10)

	vbroadcastsd(mem(rax, r8,  4), ymm2)
	add(r9, rax)                       // a += cs_a;
	vfmadd231pd(ymm0, ymm2, ymm12)


	// ---------------------------------- iteration 1

#if 0
	prefetch(0, mem(rdx, r9, 1, 4*8))
#endif

	vmovupd(mem(rbx, 0*32), ymm0)
	add(r10, rbx)                      // b += rs_b;

	vbroadcastsd(mem(rax        ), ymm2)
	vbroadcastsd(mem(rax, r8,  1), ymm3)
<<<<<<< HEAD
	vfmadd231pd(ymm0, ymm2, ymm4)
	vfmadd231pd(ymm0, ymm3, ymm6)

	vbroadcastsd(mem(rax, r8,  2), ymm2)
	vbroadcastsd(mem(rax, r13, 1), ymm3)
	vfmadd231pd(ymm0, ymm2, ymm8)
	vfmadd231pd(ymm0, ymm3, ymm10)

	vbroadcastsd(mem(rax, r8,  4), ymm2)
	add(r9, rax)                       // a += cs_a;
	vfmadd231pd(ymm0, ymm2, ymm12)
=======
	vfmadd231pd(ymm0, ymm2, ymm5)
	vfmadd231pd(ymm0, ymm3, ymm7)

	vbroadcastsd(mem(rax, r8,  2), ymm2)
	vbroadcastsd(mem(rax, r13, 1), ymm3)
	vfmadd231pd(ymm0, ymm2, ymm9)
	vfmadd231pd(ymm0, ymm3, ymm11)

	vbroadcastsd(mem(rax, r8,  4), ymm2)
	add(r9, rax)                       // a += cs_a;
	vfmadd231pd(ymm0, ymm2, ymm13)
>>>>>>> fb2a6827


	// ---------------------------------- iteration 2

#if 1
	prefetch(0, mem(rdx, r9, 2, 4*8))
#endif

	vmovupd(mem(rbx, 0*32), ymm0)
	add(r10, rbx)                      // b += rs_b;

	vbroadcastsd(mem(rax        ), ymm2)
	vbroadcastsd(mem(rax, r8,  1), ymm3)
	vfmadd231pd(ymm0, ymm2, ymm4)
	vfmadd231pd(ymm0, ymm3, ymm6)

	vbroadcastsd(mem(rax, r8,  2), ymm2)
	vbroadcastsd(mem(rax, r13, 1), ymm3)
	vfmadd231pd(ymm0, ymm2, ymm8)
	vfmadd231pd(ymm0, ymm3, ymm10)

	vbroadcastsd(mem(rax, r8,  4), ymm2)
	add(r9, rax)                       // a += cs_a;
	vfmadd231pd(ymm0, ymm2, ymm12)


	// ---------------------------------- iteration 3

#if 1
	lea(mem(rdx, r9,  4), rdx)         // a_prefetch += 4*cs_a;
#endif

	vmovupd(mem(rbx, 0*32), ymm0)
	add(r10, rbx)                      // b += rs_b;

	vbroadcastsd(mem(rax        ), ymm2)
	vbroadcastsd(mem(rax, r8,  1), ymm3)
<<<<<<< HEAD
	vfmadd231pd(ymm0, ymm2, ymm4)
	vfmadd231pd(ymm0, ymm3, ymm6)

	vbroadcastsd(mem(rax, r8,  2), ymm2)
	vbroadcastsd(mem(rax, r13, 1), ymm3)
	vfmadd231pd(ymm0, ymm2, ymm8)
	vfmadd231pd(ymm0, ymm3, ymm10)

	vbroadcastsd(mem(rax, r8,  4), ymm2)
	add(r9, rax)                       // a += cs_a;
	vfmadd231pd(ymm0, ymm2, ymm12)
=======
	vfmadd231pd(ymm0, ymm2, ymm5)
	vfmadd231pd(ymm0, ymm3, ymm7)

	vbroadcastsd(mem(rax, r8,  2), ymm2)
	vbroadcastsd(mem(rax, r13, 1), ymm3)
	vfmadd231pd(ymm0, ymm2, ymm9)
	vfmadd231pd(ymm0, ymm3, ymm11)

	vbroadcastsd(mem(rax, r8,  4), ymm2)
	add(r9, rax)                       // a += cs_a;
	vfmadd231pd(ymm0, ymm2, ymm13)
>>>>>>> fb2a6827



	dec(rsi)                           // i -= 1;
	jne(.DLOOPKITER)                   // iterate again if i != 0.


<<<<<<< HEAD

=======
	vaddpd(ymm5, ymm4, ymm4)
	vaddpd(ymm7, ymm6, ymm6)
	vaddpd(ymm9, ymm8, ymm8)
	vaddpd(ymm11, ymm10, ymm10)
	vaddpd(ymm13, ymm12, ymm12)
>>>>>>> fb2a6827



	label(.DCONSIDKLEFT)

	mov(var(k_left), rsi)              // i = k_left;
	test(rsi, rsi)                     // check i via logical AND.
	je(.DPOSTACCUM)                    // if i == 0, we're done; jump to end.
	                                   // else, we prepare to enter k_left loop.


	label(.DLOOPKLEFT)                 // EDGE LOOP

#if 0
	prefetch(0, mem(rdx, 5*8))
	add(r9, rdx)
#endif

	vmovupd(mem(rbx, 0*32), ymm0)
	add(r10, rbx)                      // b += rs_b;

	vbroadcastsd(mem(rax        ), ymm2)
	vbroadcastsd(mem(rax, r8,  1), ymm3)
	vfmadd231pd(ymm0, ymm2, ymm4)
	vfmadd231pd(ymm0, ymm3, ymm6)

	vbroadcastsd(mem(rax, r8,  2), ymm2)
	vbroadcastsd(mem(rax, r13, 1), ymm3)
	vfmadd231pd(ymm0, ymm2, ymm8)
	vfmadd231pd(ymm0, ymm3, ymm10)

	vbroadcastsd(mem(rax, r8,  4), ymm2)
	add(r9, rax)                       // a += cs_a;
	vfmadd231pd(ymm0, ymm2, ymm12)


	dec(rsi)                           // i -= 1;
	jne(.DLOOPKLEFT)                   // iterate again if i != 0.



	label(.DPOSTACCUM)



	mov(var(alpha), rax)               // load address of alpha
	mov(var(beta), rbx)                // load address of beta
	vbroadcastsd(mem(rax), ymm0)       // load alpha and duplicate
	vbroadcastsd(mem(rbx), ymm3)       // load beta and duplicate

	vmulpd(ymm0, ymm4, ymm4)           // scale by alpha
	vmulpd(ymm0, ymm6, ymm6)
	vmulpd(ymm0, ymm8, ymm8)
	vmulpd(ymm0, ymm10, ymm10)
	vmulpd(ymm0, ymm12, ymm12)






	mov(var(cs_c), rsi)                // load cs_c
	lea(mem(, rsi, 8), rsi)            // rsi = cs_c * sizeof(double)

	//lea(mem(rcx, rsi, 4), rdx)         // load address of c +  4*cs_c;
	lea(mem(rcx, rdi, 4), rdx)         // load address of c +  4*rs_c;

	lea(mem(rsi, rsi, 2), rax)         // rax = 3*cs_c;



	                                   // now avoid loading C if beta == 0

	vxorpd(ymm0, ymm0, ymm0)           // set ymm0 to zero.
	vucomisd(xmm0, xmm3)               // set ZF if beta == 0.
	je(.DBETAZERO)                     // if ZF = 1, jump to beta == 0 case



	cmp(imm(8), rdi)                   // set ZF if (8*rs_c) == 8.
	jz(.DCOLSTORED)                    // jump to column storage case



	label(.DROWSTORED)

<<<<<<< HEAD
=======
	lea(mem(rcx, rdi, 1), rax)         // load address of c +  2*rs_c;
	lea(mem(rcx, rdi, 2), rbx)         // load address of c +  2*rs_c;
	lea(mem(rbx, rdi, 1), r8)         // load address of c +  2*rs_c;
>>>>>>> fb2a6827

	vfmadd231pd(mem(rcx, 0*32), ymm3, ymm4)
	vfmadd231pd(mem(rax, 0*32), ymm3, ymm6)
	vfmadd231pd(mem(rbx, 0*32), ymm3, ymm8)
	vfmadd231pd(mem(r8, 0*32), ymm3, ymm10)
	vfmadd231pd(mem(rdx, 0*32), ymm3, ymm12)

	vmovupd(ymm4, mem(rcx, 0*32))
<<<<<<< HEAD
	add(rdi, rcx)


	vfmadd231pd(mem(rcx, 0*32), ymm3, ymm6)
	vmovupd(ymm6, mem(rcx, 0*32))
	add(rdi, rcx)


	vfmadd231pd(mem(rcx, 0*32), ymm3, ymm8)
	vmovupd(ymm8, mem(rcx, 0*32))
	add(rdi, rcx)


	vfmadd231pd(mem(rcx, 0*32), ymm3, ymm10)
	vmovupd(ymm10, mem(rcx, 0*32))
	add(rdi, rcx)


	vfmadd231pd(mem(rcx, 0*32), ymm3, ymm12)
	vmovupd(ymm12, mem(rcx, 0*32))
	//add(rdi, rcx)

=======
	vmovupd(ymm6, mem(rax, 0*32))
	vmovupd(ymm8, mem(rbx, 0*32))
	vmovupd(ymm10, mem(r8, 0*32))
	vmovupd(ymm12, mem(rdx, 0*32))
>>>>>>> fb2a6827

	jmp(.DDONE)                        // jump to end.



	label(.DCOLSTORED)

	                                   // begin I/O on columns 0-3
	vunpcklpd(ymm6, ymm4, ymm0)
	vunpckhpd(ymm6, ymm4, ymm1)
	vunpcklpd(ymm10, ymm8, ymm2)
	vunpckhpd(ymm10, ymm8, ymm3)
	vinsertf128(imm(0x1), xmm2, ymm0, ymm4)
	vinsertf128(imm(0x1), xmm3, ymm1, ymm6)
	vperm2f128(imm(0x31), ymm2, ymm0, ymm8)
	vperm2f128(imm(0x31), ymm3, ymm1, ymm10)

	vbroadcastsd(mem(rbx), ymm3)

	vfmadd231pd(mem(rcx        ), ymm3, ymm4)
	vfmadd231pd(mem(rcx, rsi, 1), ymm3, ymm6)
	vfmadd231pd(mem(rcx, rsi, 2), ymm3, ymm8)
	vfmadd231pd(mem(rcx, rax, 1), ymm3, ymm10)
	vmovupd(ymm4, mem(rcx        ))
	vmovupd(ymm6, mem(rcx, rsi, 1))
	vmovupd(ymm8, mem(rcx, rsi, 2))
	vmovupd(ymm10, mem(rcx, rax, 1))

	//lea(mem(rcx, rsi, 4), rcx)

	vmovlpd(mem(rdx        ), xmm0, xmm0)
	vmovhpd(mem(rdx, rsi, 1), xmm0, xmm0)
	vmovlpd(mem(rdx, rsi, 2), xmm1, xmm1)
	vmovhpd(mem(rdx, rax, 1), xmm1, xmm1)
	vperm2f128(imm(0x20), ymm1, ymm0, ymm0)

	vfmadd213pd(ymm12, ymm3, ymm0)
	vextractf128(imm(1), ymm0, xmm1)
	vmovlpd(xmm0, mem(rdx        ))
	vmovhpd(xmm0, mem(rdx, rsi, 1))
	vmovlpd(xmm1, mem(rdx, rsi, 2))
	vmovhpd(xmm1, mem(rdx, rax, 1))

	//lea(mem(rdx, rsi, 4), rdx)


	jmp(.DDONE)                        // jump to end.




	label(.DBETAZERO)


	cmp(imm(8), rdi)                   // set ZF if (8*rs_c) == 8.
	jz(.DCOLSTORBZ)                    // jump to column storage case



	label(.DROWSTORBZ)


	vmovupd(ymm4, mem(rcx, 0*32))
	add(rdi, rcx)


	vmovupd(ymm6, mem(rcx, 0*32))
	add(rdi, rcx)


	vmovupd(ymm8, mem(rcx, 0*32))
	add(rdi, rcx)


	vmovupd(ymm10, mem(rcx, 0*32))
	add(rdi, rcx)


	vmovupd(ymm12, mem(rcx, 0*32))
	//add(rdi, rcx)


	jmp(.DDONE)                        // jump to end.



	label(.DCOLSTORBZ)

	                                   // begin I/O on columns 0-3
	vunpcklpd(ymm6, ymm4, ymm0)
	vunpckhpd(ymm6, ymm4, ymm1)
	vunpcklpd(ymm10, ymm8, ymm2)
	vunpckhpd(ymm10, ymm8, ymm3)
	vinsertf128(imm(0x1), xmm2, ymm0, ymm4)
	vinsertf128(imm(0x1), xmm3, ymm1, ymm6)
	vperm2f128(imm(0x31), ymm2, ymm0, ymm8)
	vperm2f128(imm(0x31), ymm3, ymm1, ymm10)

	vmovupd(ymm4, mem(rcx        ))
	vmovupd(ymm6, mem(rcx, rsi, 1))
	vmovupd(ymm8, mem(rcx, rsi, 2))
	vmovupd(ymm10, mem(rcx, rax, 1))

	//lea(mem(rcx, rsi, 4), rcx)

	vmovupd(ymm12, ymm0)

	vextractf128(imm(1), ymm0, xmm1)
	vmovlpd(xmm0, mem(rdx        ))
	vmovhpd(xmm0, mem(rdx, rsi, 1))
	vmovlpd(xmm1, mem(rdx, rsi, 2))
	vmovhpd(xmm1, mem(rdx, rax, 1))

	//lea(mem(rdx, rsi, 4), rdx)




	label(.DDONE)



    end_asm(
	: // output operands (none)
	: // input operands
      [k_iter] "m" (k_iter),
      [k_left] "m" (k_left),
      [a]      "m" (a),
      [rs_a]   "m" (rs_a),
      [cs_a]   "m" (cs_a),
      [b]      "m" (b),
      [rs_b]   "m" (rs_b),
      [cs_b]   "m" (cs_b),
      [alpha]  "m" (alpha),
      [beta]   "m" (beta),
      [c]      "m" (c),
      [rs_c]   "m" (rs_c),
      [cs_c]   "m" (cs_c)/*,
      [a_next] "m" (a_next),
      [b_next] "m" (b_next)*/
	: // register clobber list
	  "rax", "rbx", "rcx", "rdx", "rsi", "rdi",
	  "r8", "r9", "r10", "r11", "r12", "r13", "r14", "r15",
	  "xmm0", "xmm1", "xmm2", "xmm3",
	  "xmm4", "xmm5", "xmm6", "xmm7",
	  "xmm8", "xmm9", "xmm10", "xmm11",
	  "xmm12", "xmm13", "xmm14", "xmm15",
	  "ymm0", "ymm1", "ymm2", "ymm3", "ymm4",
	  "ymm5", "ymm6", "ymm7", "ymm8", "ymm9", "ymm10",
	  "ymm11", "ymm12", "ymm13", "memory"
	)
}

void bli_dgemmsup_rv_haswell_asm_4x4
     (
             conj_t     conja,
             conj_t     conjb,
             dim_t      m0,
             dim_t      n0,
             dim_t      k0,
       const void*      alpha,
       const void*      a, inc_t rs_a0, inc_t cs_a0,
       const void*      b, inc_t rs_b0, inc_t cs_b0,
       const void*      beta,
             void*      c, inc_t rs_c0, inc_t cs_c0,
             auxinfo_t* data,
       const cntx_t*    cntx
     )
{
	//void*    a_next = bli_auxinfo_next_a( data );
	//void*    b_next = bli_auxinfo_next_b( data );

	// Typecast local copies of integers in case dim_t and inc_t are a
	// different size than is expected by load instructions.
	uint64_t k_iter = k0 / 4;
	uint64_t k_left = k0 % 4;

	uint64_t rs_a   = rs_a0;
	uint64_t cs_a   = cs_a0;
	uint64_t rs_b   = rs_b0;
	uint64_t cs_b   = cs_b0;
	uint64_t rs_c   = rs_c0;
	uint64_t cs_c   = cs_c0;

	// -------------------------------------------------------------------------

	begin_asm()

	vzeroall()                         // zero all xmm/ymm registers.

	mov(var(a), rax)                   // load address of a.
	mov(var(rs_a), r8)                 // load rs_a
	mov(var(cs_a), r9)                 // load cs_a
	lea(mem(, r8, 8), r8)              // rs_a *= sizeof(double)
	lea(mem(, r9, 8), r9)              // cs_a *= sizeof(double)

	lea(mem(r8, r8, 2), r13)           // r13 = 3*rs_a
	//lea(mem(r8, r8, 4), r15)           // r15 = 5*rs_a

	mov(var(b), rbx)                   // load address of b.
	mov(var(rs_b), r10)                // load rs_b
	//mov(var(cs_b), r11)                // load cs_b
	lea(mem(, r10, 8), r10)            // rs_b *= sizeof(double)
	//lea(mem(, r11, 8), r11)            // cs_b *= sizeof(double)

	                                   // NOTE: We cannot pre-load elements of a or b
	                                   // because it could eventually, in the last
	                                   // unrolled iter or the cleanup loop, result
	                                   // in reading beyond the bounds allocated mem
	                                   // (the likely result: a segmentation fault).

	mov(var(c), rcx)                   // load address of c
	mov(var(rs_c), rdi)                // load rs_c
	lea(mem(, rdi, 8), rdi)            // rs_c *= sizeof(double)



	cmp(imm(8), rdi)                   // set ZF if (8*rs_c) == 8.
	jz(.DCOLPFETCH)                    // jump to column storage case
	label(.DROWPFETCH)                 // row-stored prefetching on c

	lea(mem(rcx, rdi, 2), rdx)         //
	lea(mem(rdx, rdi, 1), rdx)         // rdx = c + 3*rs_c;
	prefetch(0, mem(rcx,         3*8)) // prefetch c + 0*rs_c
	prefetch(0, mem(rcx, rdi, 1, 3*8)) // prefetch c + 1*rs_c
	prefetch(0, mem(rcx, rdi, 2, 3*8)) // prefetch c + 2*rs_c
	prefetch(0, mem(rdx,         3*8)) // prefetch c + 3*rs_c

	jmp(.DPOSTPFETCH)                  // jump to end of prefetching c
	label(.DCOLPFETCH)                 // column-stored prefetching c

	mov(var(cs_c), rsi)                // load cs_c to rsi (temporarily)
	lea(mem(, rsi, 8), rsi)            // cs_c *= sizeof(double)
	lea(mem(rsi, rsi, 2), rdx)         // rdx = 3*cs_c;
	prefetch(0, mem(rcx,         3*8)) // prefetch c + 0*cs_c
	prefetch(0, mem(rcx, rsi, 1, 3*8)) // prefetch c + 1*cs_c
	prefetch(0, mem(rcx, rsi, 2, 3*8)) // prefetch c + 2*cs_c
	prefetch(0, mem(rcx, rdx, 1, 3*8)) // prefetch c + 3*cs_c

	label(.DPOSTPFETCH)                // done prefetching c


#if 1
	lea(mem(rax, r9,  8), rdx)         //
	lea(mem(rdx, r9,  8), rdx)         // rdx = a + 16*cs_a;
#endif




	mov(var(k_iter), rsi)              // i = k_iter;
	test(rsi, rsi)                     // check i via logical AND.
	je(.DCONSIDKLEFT)                  // if i == 0, jump to code that
	                                   // contains the k_left loop.


	label(.DLOOPKITER)                 // MAIN LOOP


	// ---------------------------------- iteration 0

#if 1
	prefetch(0, mem(rdx, 4*8))
#endif

	vmovupd(mem(rbx, 0*32), ymm0)
	add(r10, rbx)                      // b += rs_b;

	vbroadcastsd(mem(rax        ), ymm2)
	vbroadcastsd(mem(rax, r8,  1), ymm3)
	vfmadd231pd(ymm0, ymm2, ymm4)
	vfmadd231pd(ymm0, ymm3, ymm6)

<<<<<<< HEAD
	vbroadcastsd(mem(rax, r8,  2), ymm2)
	vbroadcastsd(mem(rax, r13, 1), ymm3)
	add(r9, rax)                       // a += cs_a;
	vfmadd231pd(ymm0, ymm2, ymm8)
	vfmadd231pd(ymm0, ymm3, ymm10)
=======
	vbroadcastsd(mem(rax, r8,  2), ymm12)
	vbroadcastsd(mem(rax, r13, 1), ymm13)
	add(r9, rax)                       // a += cs_a;
	vfmadd231pd(ymm0, ymm12, ymm8)
	vfmadd231pd(ymm0, ymm13, ymm10)
>>>>>>> fb2a6827


	// ---------------------------------- iteration 1

#if 0
	prefetch(0, mem(rdx, r9, 1, 4*8))
#endif

	vmovupd(mem(rbx, 0*32), ymm0)
	add(r10, rbx)                      // b += rs_b;

	vbroadcastsd(mem(rax        ), ymm2)
	vbroadcastsd(mem(rax, r8,  1), ymm3)
<<<<<<< HEAD
	vfmadd231pd(ymm0, ymm2, ymm4)
	vfmadd231pd(ymm0, ymm3, ymm6)

	vbroadcastsd(mem(rax, r8,  2), ymm2)
	vbroadcastsd(mem(rax, r13, 1), ymm3)
	add(r9, rax)                       // a += cs_a;
	vfmadd231pd(ymm0, ymm2, ymm8)
	vfmadd231pd(ymm0, ymm3, ymm10)
=======
	vfmadd231pd(ymm0, ymm2, ymm5)
	vfmadd231pd(ymm0, ymm3, ymm7)

	vbroadcastsd(mem(rax, r8,  2), ymm12)
	vbroadcastsd(mem(rax, r13, 1), ymm13)
	add(r9, rax)                       // a += cs_a;
	vfmadd231pd(ymm0, ymm12, ymm9)
	vfmadd231pd(ymm0, ymm13, ymm11)
>>>>>>> fb2a6827


	// ---------------------------------- iteration 2

#if 1
	prefetch(0, mem(rdx, r9, 2, 4*8))
#endif

	vmovupd(mem(rbx, 0*32), ymm0)
	add(r10, rbx)                      // b += rs_b;

	vbroadcastsd(mem(rax        ), ymm2)
	vbroadcastsd(mem(rax, r8,  1), ymm3)
	vfmadd231pd(ymm0, ymm2, ymm4)
	vfmadd231pd(ymm0, ymm3, ymm6)

<<<<<<< HEAD
	vbroadcastsd(mem(rax, r8,  2), ymm2)
	vbroadcastsd(mem(rax, r13, 1), ymm3)
	add(r9, rax)                       // a += cs_a;
	vfmadd231pd(ymm0, ymm2, ymm8)
	vfmadd231pd(ymm0, ymm3, ymm10)
=======
	vbroadcastsd(mem(rax, r8,  2), ymm12)
	vbroadcastsd(mem(rax, r13, 1), ymm13)
	add(r9, rax)                       // a += cs_a;
	vfmadd231pd(ymm0, ymm12, ymm8)
	vfmadd231pd(ymm0, ymm13, ymm10)
>>>>>>> fb2a6827


	// ---------------------------------- iteration 3

#if 1
	lea(mem(rdx, r9,  4), rdx)         // a_prefetch += 4*cs_a;
#endif

	vmovupd(mem(rbx, 0*32), ymm0)
	add(r10, rbx)                      // b += rs_b;

	vbroadcastsd(mem(rax        ), ymm2)
	vbroadcastsd(mem(rax, r8,  1), ymm3)
<<<<<<< HEAD
	vfmadd231pd(ymm0, ymm2, ymm4)
	vfmadd231pd(ymm0, ymm3, ymm6)

	vbroadcastsd(mem(rax, r8,  2), ymm2)
	vbroadcastsd(mem(rax, r13, 1), ymm3)
	add(r9, rax)                       // a += cs_a;
	vfmadd231pd(ymm0, ymm2, ymm8)
	vfmadd231pd(ymm0, ymm3, ymm10)
=======
	vfmadd231pd(ymm0, ymm2, ymm5)
	vfmadd231pd(ymm0, ymm3, ymm7)

	vbroadcastsd(mem(rax, r8,  2), ymm12)
	vbroadcastsd(mem(rax, r13, 1), ymm13)
	add(r9, rax)                       // a += cs_a;
	vfmadd231pd(ymm0, ymm12, ymm9)
	vfmadd231pd(ymm0, ymm13, ymm11)
>>>>>>> fb2a6827



	dec(rsi)                           // i -= 1;
	jne(.DLOOPKITER)                   // iterate again if i != 0.


<<<<<<< HEAD


=======
	vaddpd(ymm5, ymm4, ymm4)
	vaddpd(ymm7, ymm6, ymm6)
	vaddpd(ymm9, ymm8, ymm8)
	vaddpd(ymm11, ymm10, ymm10)
>>>>>>> fb2a6827


	label(.DCONSIDKLEFT)

	mov(var(k_left), rsi)              // i = k_left;
	test(rsi, rsi)                     // check i via logical AND.
	je(.DPOSTACCUM)                    // if i == 0, we're done; jump to end.
	                                   // else, we prepare to enter k_left loop.


	label(.DLOOPKLEFT)                 // EDGE LOOP

#if 0
	prefetch(0, mem(rdx, 5*8))
	add(r9, rdx)
#endif

	vmovupd(mem(rbx, 0*32), ymm0)
	add(r10, rbx)                      // b += rs_b;

	vbroadcastsd(mem(rax        ), ymm2)
	vbroadcastsd(mem(rax, r8,  1), ymm3)
	vfmadd231pd(ymm0, ymm2, ymm4)
	vfmadd231pd(ymm0, ymm3, ymm6)

<<<<<<< HEAD
	vbroadcastsd(mem(rax, r8,  2), ymm2)
	vbroadcastsd(mem(rax, r13, 1), ymm3)
	add(r9, rax)                       // a += cs_a;
	vfmadd231pd(ymm0, ymm2, ymm8)
	vfmadd231pd(ymm0, ymm3, ymm10)
=======
	vbroadcastsd(mem(rax, r8,  2), ymm12)
	vbroadcastsd(mem(rax, r13, 1), ymm13)
	add(r9, rax)                       // a += cs_a;
	vfmadd231pd(ymm0, ymm12, ymm8)
	vfmadd231pd(ymm0, ymm13, ymm10)
>>>>>>> fb2a6827


	dec(rsi)                           // i -= 1;
	jne(.DLOOPKLEFT)                   // iterate again if i != 0.



	label(.DPOSTACCUM)



	mov(var(alpha), rax)               // load address of alpha
	mov(var(beta), rbx)                // load address of beta
	vbroadcastsd(mem(rax), ymm0)       // load alpha and duplicate
	vbroadcastsd(mem(rbx), ymm3)       // load beta and duplicate

	vmulpd(ymm0, ymm4, ymm4)           // scale by alpha
	vmulpd(ymm0, ymm6, ymm6)
	vmulpd(ymm0, ymm8, ymm8)
	vmulpd(ymm0, ymm10, ymm10)






	mov(var(cs_c), rsi)                // load cs_c
	lea(mem(, rsi, 8), rsi)            // rsi = cs_c * sizeof(double)

	//lea(mem(rcx, rsi, 4), rdx)         // load address of c +  4*cs_c;
	//lea(mem(rcx, rdi, 4), r14)         // load address of c +  4*rs_c;

	lea(mem(rsi, rsi, 2), rax)         // rax = 3*cs_c;



	                                   // now avoid loading C if beta == 0

	vxorpd(ymm0, ymm0, ymm0)           // set ymm0 to zero.
	vucomisd(xmm0, xmm3)               // set ZF if beta == 0.
	je(.DBETAZERO)                     // if ZF = 1, jump to beta == 0 case



	cmp(imm(8), rdi)                   // set ZF if (8*rs_c) == 8.
	jz(.DCOLSTORED)                    // jump to column storage case



	label(.DROWSTORED)
<<<<<<< HEAD

=======
	lea(mem(rcx, rdi, 1), rax)         // load address of c +  1*cs_c;
	lea(mem(rcx, rdi, 2), rdx)         // load address of c +  2*rs_c;
	lea(mem(rdx, rdi, 1), rbx)         // load address of c +  3*rs_c;
>>>>>>> fb2a6827

	vfmadd231pd(mem(rcx, 0*32), ymm3, ymm4)
	vfmadd231pd(mem(rax, 0*32), ymm3, ymm6)
	vfmadd231pd(mem(rdx, 0*32), ymm3, ymm8)
	vfmadd231pd(mem(rbx, 0*32), ymm3, ymm10)

	vmovupd(ymm4, mem(rcx, 0*32))
<<<<<<< HEAD
	add(rdi, rcx)


	vfmadd231pd(mem(rcx, 0*32), ymm3, ymm6)
	vmovupd(ymm6, mem(rcx, 0*32))
	add(rdi, rcx)


	vfmadd231pd(mem(rcx, 0*32), ymm3, ymm8)
	vmovupd(ymm8, mem(rcx, 0*32))
	add(rdi, rcx)


	vfmadd231pd(mem(rcx, 0*32), ymm3, ymm10)
	vmovupd(ymm10, mem(rcx, 0*32))
	//add(rdi, rcx)
=======
	vmovupd(ymm6, mem(rax, 0*32))
	vmovupd(ymm8, mem(rdx, 0*32))
	vmovupd(ymm10, mem(rbx, 0*32))
>>>>>>> fb2a6827


	jmp(.DDONE)                        // jump to end.



	label(.DCOLSTORED)

	                                   // begin I/O on columns 0-3
	vunpcklpd(ymm6, ymm4, ymm0)
	vunpckhpd(ymm6, ymm4, ymm1)
	vunpcklpd(ymm10, ymm8, ymm2)
	vunpckhpd(ymm10, ymm8, ymm3)
	vinsertf128(imm(0x1), xmm2, ymm0, ymm4)
	vinsertf128(imm(0x1), xmm3, ymm1, ymm6)
	vperm2f128(imm(0x31), ymm2, ymm0, ymm8)
	vperm2f128(imm(0x31), ymm3, ymm1, ymm10)

	vbroadcastsd(mem(rbx), ymm3)

	vfmadd231pd(mem(rcx        ), ymm3, ymm4)
	vfmadd231pd(mem(rcx, rsi, 1), ymm3, ymm6)
	vfmadd231pd(mem(rcx, rsi, 2), ymm3, ymm8)
	vfmadd231pd(mem(rcx, rax, 1), ymm3, ymm10)
	vmovupd(ymm4, mem(rcx        ))
	vmovupd(ymm6, mem(rcx, rsi, 1))
	vmovupd(ymm8, mem(rcx, rsi, 2))
	vmovupd(ymm10, mem(rcx, rax, 1))

	//lea(mem(rcx, rsi, 4), rcx)


	jmp(.DDONE)                        // jump to end.




	label(.DBETAZERO)


	cmp(imm(8), rdi)                   // set ZF if (8*rs_c) == 8.
	jz(.DCOLSTORBZ)                    // jump to column storage case



	label(.DROWSTORBZ)


	vmovupd(ymm4, mem(rcx, 0*32))
	add(rdi, rcx)


	vmovupd(ymm6, mem(rcx, 0*32))
	add(rdi, rcx)


	vmovupd(ymm8, mem(rcx, 0*32))
	add(rdi, rcx)


	vmovupd(ymm10, mem(rcx, 0*32))
	//add(rdi, rcx)


	jmp(.DDONE)                        // jump to end.



	label(.DCOLSTORBZ)

	                                   // begin I/O on columns 0-3
	vunpcklpd(ymm6, ymm4, ymm0)
	vunpckhpd(ymm6, ymm4, ymm1)
	vunpcklpd(ymm10, ymm8, ymm2)
	vunpckhpd(ymm10, ymm8, ymm3)
	vinsertf128(imm(0x1), xmm2, ymm0, ymm4)
	vinsertf128(imm(0x1), xmm3, ymm1, ymm6)
	vperm2f128(imm(0x31), ymm2, ymm0, ymm8)
	vperm2f128(imm(0x31), ymm3, ymm1, ymm10)

	vmovupd(ymm4, mem(rcx        ))
	vmovupd(ymm6, mem(rcx, rsi, 1))
	vmovupd(ymm8, mem(rcx, rsi, 2))
	vmovupd(ymm10, mem(rcx, rax, 1))

	//lea(mem(rcx, rsi, 4), rcx)




<<<<<<< HEAD



=======
>>>>>>> fb2a6827
	label(.DDONE)



    end_asm(
	: // output operands (none)
	: // input operands
      [k_iter] "m" (k_iter),
      [k_left] "m" (k_left),
      [a]      "m" (a),
      [rs_a]   "m" (rs_a),
      [cs_a]   "m" (cs_a),
      [b]      "m" (b),
      [rs_b]   "m" (rs_b),
      [cs_b]   "m" (cs_b),
      [alpha]  "m" (alpha),
      [beta]   "m" (beta),
      [c]      "m" (c),
      [rs_c]   "m" (rs_c),
      [cs_c]   "m" (cs_c)/*,
      [a_next] "m" (a_next),
      [b_next] "m" (b_next)*/
	: // register clobber list
	  "rax", "rbx", "rcx", "rdx", "rsi", "rdi",
	  "r8", "r9", "r10", "r11", "r12", "r13", "r14", "r15",
	  "xmm0", "xmm1", "xmm2", "xmm3",
	  "xmm4", "xmm5", "xmm6", "xmm7",
	  "xmm8", "xmm9", "xmm10", "xmm11",
	  "xmm12", "xmm13", "xmm14", "xmm15",
	  "ymm0", "ymm1", "ymm2", "ymm3", "ymm4",
	  "ymm5", "ymm6", "ymm7", "ymm8", "ymm9", "ymm10",
	  "ymm11", "ymm12", "ymm13", "memory"
	)
}

void bli_dgemmsup_rv_haswell_asm_3x4
     (
             conj_t     conja,
             conj_t     conjb,
             dim_t      m0,
             dim_t      n0,
             dim_t      k0,
       const void*      alpha,
       const void*      a, inc_t rs_a0, inc_t cs_a0,
       const void*      b, inc_t rs_b0, inc_t cs_b0,
       const void*      beta,
             void*      c, inc_t rs_c0, inc_t cs_c0,
             auxinfo_t* data,
       const cntx_t*    cntx
     )
{
	//void*    a_next = bli_auxinfo_next_a( data );
	//void*    b_next = bli_auxinfo_next_b( data );

	// Typecast local copies of integers in case dim_t and inc_t are a
	// different size than is expected by load instructions.
	uint64_t k_iter = k0 / 4;
	uint64_t k_left = k0 % 4;

	uint64_t rs_a   = rs_a0;
	uint64_t cs_a   = cs_a0;
	uint64_t rs_b   = rs_b0;
	uint64_t cs_b   = cs_b0;
	uint64_t rs_c   = rs_c0;
	uint64_t cs_c   = cs_c0;

	// -------------------------------------------------------------------------

	begin_asm()

	vzeroall()                         // zero all xmm/ymm registers.

	mov(var(a), rax)                   // load address of a.
	mov(var(rs_a), r8)                 // load rs_a
	mov(var(cs_a), r9)                 // load cs_a
	lea(mem(, r8, 8), r8)              // rs_a *= sizeof(double)
	lea(mem(, r9, 8), r9)              // cs_a *= sizeof(double)

	//lea(mem(r8, r8, 2), r13)           // r13 = 3*rs_a
	//lea(mem(r8, r8, 4), r15)           // r15 = 5*rs_a

	mov(var(b), rbx)                   // load address of b.
	mov(var(rs_b), r10)                // load rs_b
	//mov(var(cs_b), r11)                // load cs_b
	lea(mem(, r10, 8), r10)            // rs_b *= sizeof(double)
	//lea(mem(, r11, 8), r11)            // cs_b *= sizeof(double)

	                                   // NOTE: We cannot pre-load elements of a or b
	                                   // because it could eventually, in the last
	                                   // unrolled iter or the cleanup loop, result
	                                   // in reading beyond the bounds allocated mem
	                                   // (the likely result: a segmentation fault).

	mov(var(c), rcx)                   // load address of c
	mov(var(rs_c), rdi)                // load rs_c
	lea(mem(, rdi, 8), rdi)            // rs_c *= sizeof(double)



	cmp(imm(8), rdi)                   // set ZF if (8*rs_c) == 8.
	jz(.DCOLPFETCH)                    // jump to column storage case
	label(.DROWPFETCH)                 // row-stored prefetching on c

	//lea(mem(rcx, rdi, 2), rdx)         //
	//lea(mem(rdx, rdi, 1), rdx)         // rdx = c + 3*rs_c;
	prefetch(0, mem(rcx,         3*8)) // prefetch c + 0*rs_c
	prefetch(0, mem(rcx, rdi, 1, 3*8)) // prefetch c + 1*rs_c
	prefetch(0, mem(rcx, rdi, 2, 3*8)) // prefetch c + 2*rs_c

	jmp(.DPOSTPFETCH)                  // jump to end of prefetching c
	label(.DCOLPFETCH)                 // column-stored prefetching c

	mov(var(cs_c), rsi)                // load cs_c to rsi (temporarily)
	lea(mem(, rsi, 8), rsi)            // cs_c *= sizeof(double)
	lea(mem(rsi, rsi, 2), rdx)         // rdx = 3*cs_c;
	prefetch(0, mem(rcx,         2*8)) // prefetch c + 0*cs_c
	prefetch(0, mem(rcx, rsi, 1, 2*8)) // prefetch c + 1*cs_c
	prefetch(0, mem(rcx, rsi, 2, 2*8)) // prefetch c + 2*cs_c
	prefetch(0, mem(rcx, rdx, 1, 2*8)) // prefetch c + 3*cs_c

	label(.DPOSTPFETCH)                // done prefetching c


#if 1
	lea(mem(rax, r9,  8), rdx)         //
	lea(mem(rdx, r9,  8), rdx)         // rdx = a + 16*cs_a;
#endif




	mov(var(k_iter), rsi)              // i = k_iter;
	test(rsi, rsi)                     // check i via logical AND.
	je(.DCONSIDKLEFT)                  // if i == 0, jump to code that
	                                   // contains the k_left loop.


	label(.DLOOPKITER)                 // MAIN LOOP


	// ---------------------------------- iteration 0

#if 1
	prefetch(0, mem(rdx, 4*8))
#endif

	vmovupd(mem(rbx, 0*32), ymm0)
	add(r10, rbx)                      // b += rs_b;

	vbroadcastsd(mem(rax        ), ymm2)
	vbroadcastsd(mem(rax, r8,  1), ymm3)
	vfmadd231pd(ymm0, ymm2, ymm4)
	vfmadd231pd(ymm0, ymm3, ymm6)

<<<<<<< HEAD
	vbroadcastsd(mem(rax, r8,  2), ymm2)
	add(r9, rax)                       // a += cs_a;
	vfmadd231pd(ymm0, ymm2, ymm8)
=======
	vbroadcastsd(mem(rax, r8,  2), ymm12)
	add(r9, rax)                       // a += cs_a;
	vfmadd231pd(ymm0, ymm12, ymm8)
>>>>>>> fb2a6827


	// ---------------------------------- iteration 1

#if 0
	prefetch(0, mem(rdx, r9, 1, 4*8))
#endif

	vmovupd(mem(rbx, 0*32), ymm0)
	add(r10, rbx)                      // b += rs_b;

	vbroadcastsd(mem(rax        ), ymm2)
	vbroadcastsd(mem(rax, r8,  1), ymm3)
<<<<<<< HEAD
	vfmadd231pd(ymm0, ymm2, ymm4)
	vfmadd231pd(ymm0, ymm3, ymm6)

	vbroadcastsd(mem(rax, r8,  2), ymm2)
	add(r9, rax)                       // a += cs_a;
	vfmadd231pd(ymm0, ymm2, ymm8)
=======
	vfmadd231pd(ymm0, ymm2, ymm9)
	vfmadd231pd(ymm0, ymm3, ymm10)

	vbroadcastsd(mem(rax, r8,  2), ymm12)
	add(r9, rax)                       // a += cs_a;
	vfmadd231pd(ymm0, ymm12, ymm11)
>>>>>>> fb2a6827


	// ---------------------------------- iteration 2

#if 1
	prefetch(0, mem(rdx, r9, 2, 4*8))
#endif

	vmovupd(mem(rbx, 0*32), ymm0)
	add(r10, rbx)                      // b += rs_b;

	vbroadcastsd(mem(rax        ), ymm2)
	vbroadcastsd(mem(rax, r8,  1), ymm3)
	vfmadd231pd(ymm0, ymm2, ymm4)
	vfmadd231pd(ymm0, ymm3, ymm6)

<<<<<<< HEAD
	vbroadcastsd(mem(rax, r8,  2), ymm2)
	add(r9, rax)                       // a += cs_a;
	vfmadd231pd(ymm0, ymm2, ymm8)
=======
	vbroadcastsd(mem(rax, r8,  2), ymm12)
	add(r9, rax)                       // a += cs_a;
	vfmadd231pd(ymm0, ymm12, ymm8)
>>>>>>> fb2a6827


	// ---------------------------------- iteration 3

#if 1
	lea(mem(rdx, r9,  4), rdx)         // a_prefetch += 4*cs_a;
#endif

	vmovupd(mem(rbx, 0*32), ymm0)
	add(r10, rbx)                      // b += rs_b;

	vbroadcastsd(mem(rax        ), ymm2)
	vbroadcastsd(mem(rax, r8,  1), ymm3)
<<<<<<< HEAD
	vfmadd231pd(ymm0, ymm2, ymm4)
	vfmadd231pd(ymm0, ymm3, ymm6)

	vbroadcastsd(mem(rax, r8,  2), ymm2)
	add(r9, rax)                       // a += cs_a;
	vfmadd231pd(ymm0, ymm2, ymm8)
=======
	vfmadd231pd(ymm0, ymm2, ymm9)
	vfmadd231pd(ymm0, ymm3, ymm10)

	vbroadcastsd(mem(rax, r8,  2), ymm12)
	add(r9, rax)                       // a += cs_a;
	vfmadd231pd(ymm0, ymm12, ymm11)
>>>>>>> fb2a6827



	dec(rsi)                           // i -= 1;
	jne(.DLOOPKITER)                   // iterate again if i != 0.

<<<<<<< HEAD




=======
	vaddpd(ymm9, ymm4, ymm4)
	vaddpd(ymm10, ymm6, ymm6)
	vaddpd(ymm11, ymm8, ymm8)
>>>>>>> fb2a6827

	label(.DCONSIDKLEFT)

	mov(var(k_left), rsi)              // i = k_left;
	test(rsi, rsi)                     // check i via logical AND.
	je(.DPOSTACCUM)                    // if i == 0, we're done; jump to end.
	                                   // else, we prepare to enter k_left loop.


	label(.DLOOPKLEFT)                 // EDGE LOOP

#if 0
	prefetch(0, mem(rdx, 5*8))
	add(r9, rdx)
#endif

	vmovupd(mem(rbx, 0*32), ymm0)
	add(r10, rbx)                      // b += rs_b;

	vbroadcastsd(mem(rax        ), ymm2)
	vbroadcastsd(mem(rax, r8,  1), ymm3)
	vfmadd231pd(ymm0, ymm2, ymm4)
	vfmadd231pd(ymm0, ymm3, ymm6)

	vbroadcastsd(mem(rax, r8,  2), ymm2)
	add(r9, rax)                       // a += cs_a;
	vfmadd231pd(ymm0, ymm2, ymm8)


	dec(rsi)                           // i -= 1;
	jne(.DLOOPKLEFT)                   // iterate again if i != 0.



	label(.DPOSTACCUM)



	mov(var(alpha), rax)               // load address of alpha
	mov(var(beta), rbx)                // load address of beta
	vbroadcastsd(mem(rax), ymm0)       // load alpha and duplicate
	vbroadcastsd(mem(rbx), ymm3)       // load beta and duplicate

	vmulpd(ymm0, ymm4, ymm4)           // scale by alpha
	vmulpd(ymm0, ymm6, ymm6)
	vmulpd(ymm0, ymm8, ymm8)






	mov(var(cs_c), rsi)                // load cs_c
	lea(mem(, rsi, 8), rsi)            // rsi = cs_c * sizeof(double)

	//lea(mem(rcx, rsi, 4), rdx)         // load address of c +  4*cs_c;
	lea(mem(rcx, rdi, 2), rdx)         // load address of c +  2*rs_c;

	lea(mem(rsi, rsi, 2), rax)         // rax = 3*cs_c;



	                                   // now avoid loading C if beta == 0

	vxorpd(ymm0, ymm0, ymm0)           // set ymm0 to zero.
	vucomisd(xmm0, xmm3)               // set ZF if beta == 0.
	je(.DBETAZERO)                     // if ZF = 1, jump to beta == 0 case



	cmp(imm(8), rdi)                   // set ZF if (8*rs_c) == 8.
	jz(.DCOLSTORED)                    // jump to column storage case



	label(.DROWSTORED)
<<<<<<< HEAD


	vfmadd231pd(mem(rcx, 0*32), ymm3, ymm4)
	vmovupd(ymm4, mem(rcx, 0*32))
	add(rdi, rcx)
=======
>>>>>>> fb2a6827

	lea(mem(rcx, rdi, 1), rbx)         // load address of c +  2*rs_c;

	vfmadd231pd(mem(rcx, 0*32), ymm3, ymm4)
	vfmadd231pd(mem(rbx, 0*32), ymm3, ymm6)
	vfmadd231pd(mem(rdx, 0*32), ymm3, ymm8)

	vmovupd(ymm4, mem(rcx, 0*32))
	vmovupd(ymm6, mem(rbx, 0*32))
	vmovupd(ymm8, mem(rdx, 0*32))


<<<<<<< HEAD
	vfmadd231pd(mem(rcx, 0*32), ymm3, ymm8)
	vmovupd(ymm8, mem(rcx, 0*32))
	//add(rdi, rcx)


=======
>>>>>>> fb2a6827
	jmp(.DDONE)                        // jump to end.



	label(.DCOLSTORED)

	                                   // begin I/O on columns 0-3
	vunpcklpd(ymm6, ymm4, ymm0)
	vunpckhpd(ymm6, ymm4, ymm1)
	vunpcklpd(ymm10, ymm8, ymm2)
	vunpckhpd(ymm10, ymm8, ymm3)
	vinsertf128(imm(0x1), xmm2, ymm0, ymm4)
	vinsertf128(imm(0x1), xmm3, ymm1, ymm6)
	vperm2f128(imm(0x31), ymm2, ymm0, ymm8)
	vperm2f128(imm(0x31), ymm3, ymm1, ymm10)

	vextractf128(imm(0x1), ymm4, xmm12)
	vextractf128(imm(0x1), ymm6, xmm13)
	vextractf128(imm(0x1), ymm8, xmm14)
	vextractf128(imm(0x1), ymm10, xmm15)

	vbroadcastsd(mem(rbx), ymm3)

	vfmadd231pd(mem(rcx        ), xmm3, xmm4)
	vfmadd231pd(mem(rcx, rsi, 1), xmm3, xmm6)
	vfmadd231pd(mem(rcx, rsi, 2), xmm3, xmm8)
	vfmadd231pd(mem(rcx, rax, 1), xmm3, xmm10)
	vmovupd(xmm4, mem(rcx        ))
	vmovupd(xmm6, mem(rcx, rsi, 1))
	vmovupd(xmm8, mem(rcx, rsi, 2))
	vmovupd(xmm10, mem(rcx, rax, 1))

	//lea(mem(rcx, rsi, 4), rcx)

	vfmadd231sd(mem(rdx        ), xmm3, xmm12)
	vfmadd231sd(mem(rdx, rsi, 1), xmm3, xmm13)
	vfmadd231sd(mem(rdx, rsi, 2), xmm3, xmm14)
	vfmadd231sd(mem(rdx, rax, 1), xmm3, xmm15)
	vmovsd(xmm12, mem(rdx        ))
	vmovsd(xmm13, mem(rdx, rsi, 1))
	vmovsd(xmm14, mem(rdx, rsi, 2))
	vmovsd(xmm15, mem(rdx, rax, 1))

	//lea(mem(rdx, rsi, 4), rdx)


	jmp(.DDONE)                        // jump to end.




	label(.DBETAZERO)


	cmp(imm(8), rdi)                   // set ZF if (8*rs_c) == 8.
	jz(.DCOLSTORBZ)                    // jump to column storage case



	label(.DROWSTORBZ)


	vmovupd(ymm4, mem(rcx, 0*32))
	add(rdi, rcx)


	vmovupd(ymm6, mem(rcx, 0*32))
	add(rdi, rcx)


	vmovupd(ymm8, mem(rcx, 0*32))
	//add(rdi, rcx)


	jmp(.DDONE)                        // jump to end.



	label(.DCOLSTORBZ)

	                                   // begin I/O on columns 0-3
	vunpcklpd(ymm6, ymm4, ymm0)
	vunpckhpd(ymm6, ymm4, ymm1)
	vunpcklpd(ymm10, ymm8, ymm2)
	vunpckhpd(ymm10, ymm8, ymm3)
	vinsertf128(imm(0x1), xmm2, ymm0, ymm4)
	vinsertf128(imm(0x1), xmm3, ymm1, ymm6)
	vperm2f128(imm(0x31), ymm2, ymm0, ymm8)
	vperm2f128(imm(0x31), ymm3, ymm1, ymm10)

	vextractf128(imm(0x1), ymm4, xmm12)
	vextractf128(imm(0x1), ymm6, xmm13)
	vextractf128(imm(0x1), ymm8, xmm14)
	vextractf128(imm(0x1), ymm10, xmm15)

	vmovupd(xmm4, mem(rcx        ))
	vmovupd(xmm6, mem(rcx, rsi, 1))
	vmovupd(xmm8, mem(rcx, rsi, 2))
	vmovupd(xmm10, mem(rcx, rax, 1))

	//lea(mem(rcx, rsi, 4), rcx)

	vmovsd(xmm12, mem(rdx        ))
	vmovsd(xmm13, mem(rdx, rsi, 1))
	vmovsd(xmm14, mem(rdx, rsi, 2))
	vmovsd(xmm15, mem(rdx, rax, 1))

	//lea(mem(rdx, rsi, 4), rdx)




	label(.DDONE)



    end_asm(
	: // output operands (none)
	: // input operands
      [k_iter] "m" (k_iter),
      [k_left] "m" (k_left),
      [a]      "m" (a),
      [rs_a]   "m" (rs_a),
      [cs_a]   "m" (cs_a),
      [b]      "m" (b),
      [rs_b]   "m" (rs_b),
      [cs_b]   "m" (cs_b),
      [alpha]  "m" (alpha),
      [beta]   "m" (beta),
      [c]      "m" (c),
      [rs_c]   "m" (rs_c),
      [cs_c]   "m" (cs_c)/*,
      [a_next] "m" (a_next),
      [b_next] "m" (b_next)*/
	: // register clobber list
	  "rax", "rbx", "rcx", "rdx", "rsi", "rdi",
	  "r8", "r9", "r10", "r11", "r12", "r13", "r14", "r15",
	  "xmm0", "xmm1", "xmm2", "xmm3",
	  "xmm4", "xmm5", "xmm6", "xmm7",
	  "xmm8", "xmm9", "xmm10", "xmm11",
	  "xmm12", "xmm13", "xmm14", "xmm15",
	  "ymm0", "ymm1", "ymm2", "ymm3", "ymm4",
	  "ymm6", "ymm8", "ymm9", "ymm10",
	  "ymm11", "ymm12", "memory"
	)
}

void bli_dgemmsup_rv_haswell_asm_2x4
     (
             conj_t     conja,
             conj_t     conjb,
             dim_t      m0,
             dim_t      n0,
             dim_t      k0,
       const void*      alpha,
       const void*      a, inc_t rs_a0, inc_t cs_a0,
       const void*      b, inc_t rs_b0, inc_t cs_b0,
       const void*      beta,
             void*      c, inc_t rs_c0, inc_t cs_c0,
             auxinfo_t* data,
       const cntx_t*    cntx
     )
{
	//void*    a_next = bli_auxinfo_next_a( data );
	//void*    b_next = bli_auxinfo_next_b( data );

	// Typecast local copies of integers in case dim_t and inc_t are a
	// different size than is expected by load instructions.
	uint64_t k_iter = k0 / 4;
	uint64_t k_left = k0 % 4;

	uint64_t rs_a   = rs_a0;
	uint64_t cs_a   = cs_a0;
	uint64_t rs_b   = rs_b0;
	uint64_t cs_b   = cs_b0;
	uint64_t rs_c   = rs_c0;
	uint64_t cs_c   = cs_c0;

	// -------------------------------------------------------------------------

	begin_asm()

	vzeroall()                         // zero all xmm/ymm registers.

	mov(var(a), rax)                   // load address of a.
	mov(var(rs_a), r8)                 // load rs_a
	mov(var(cs_a), r9)                 // load cs_a
	lea(mem(, r8, 8), r8)              // rs_a *= sizeof(double)
	lea(mem(, r9, 8), r9)              // cs_a *= sizeof(double)

	//lea(mem(r8, r8, 2), r13)           // r13 = 3*rs_a
	//lea(mem(r8, r8, 4), r15)           // r15 = 5*rs_a

	mov(var(b), rbx)                   // load address of b.
	mov(var(rs_b), r10)                // load rs_b
	//mov(var(cs_b), r11)                // load cs_b
	lea(mem(, r10, 8), r10)            // rs_b *= sizeof(double)
	//lea(mem(, r11, 8), r11)            // cs_b *= sizeof(double)

	                                   // NOTE: We cannot pre-load elements of a or b
	                                   // because it could eventually, in the last
	                                   // unrolled iter or the cleanup loop, result
	                                   // in reading beyond the bounds allocated mem
	                                   // (the likely result: a segmentation fault).

	mov(var(c), rcx)                   // load address of c
	mov(var(rs_c), rdi)                // load rs_c
	lea(mem(, rdi, 8), rdi)            // rs_c *= sizeof(double)



	cmp(imm(8), rdi)                   // set ZF if (8*rs_c) == 8.
	jz(.DCOLPFETCH)                    // jump to column storage case
	label(.DROWPFETCH)                 // row-stored prefetching on c

	//lea(mem(rcx, rdi, 2), rdx)         //
	//lea(mem(rdx, rdi, 1), rdx)         // rdx = c + 3*rs_c;
	prefetch(0, mem(rcx,         3*8)) // prefetch c + 0*rs_c
	prefetch(0, mem(rcx, rdi, 1, 3*8)) // prefetch c + 1*rs_c

	jmp(.DPOSTPFETCH)                  // jump to end of prefetching c
	label(.DCOLPFETCH)                 // column-stored prefetching c

	mov(var(cs_c), rsi)                // load cs_c to rsi (temporarily)
	lea(mem(, rsi, 8), rsi)            // cs_c *= sizeof(double)
	lea(mem(rsi, rsi, 2), rdx)         // rdx = 3*cs_c;
	prefetch(0, mem(rcx,         1*8)) // prefetch c + 0*cs_c
	prefetch(0, mem(rcx, rsi, 1, 1*8)) // prefetch c + 1*cs_c
	prefetch(0, mem(rcx, rsi, 2, 1*8)) // prefetch c + 2*cs_c
	prefetch(0, mem(rcx, rdx, 1, 1*8)) // prefetch c + 3*cs_c

	label(.DPOSTPFETCH)                // done prefetching c


#if 1
	lea(mem(rax, r9,  8), rdx)         //
	lea(mem(rdx, r9,  8), rdx)         // rdx = a + 16*cs_a;
#endif




	mov(var(k_iter), rsi)              // i = k_iter;
	test(rsi, rsi)                     // check i via logical AND.
	je(.DCONSIDKLEFT)                  // if i == 0, jump to code that
	                                   // contains the k_left loop.


	label(.DLOOPKITER)                 // MAIN LOOP


	// ---------------------------------- iteration 0

#if 1
	prefetch(0, mem(rdx, 4*8))
#endif

	vmovupd(mem(rbx, 0*32), ymm0)
	add(r10, rbx)                      // b += rs_b;

	vbroadcastsd(mem(rax        ), ymm2)
	vbroadcastsd(mem(rax, r8,  1), ymm3)
	add(r9, rax)                       // a += cs_a;
	vfmadd231pd(ymm0, ymm2, ymm4)
	vfmadd231pd(ymm0, ymm3, ymm6)


	// ---------------------------------- iteration 1

#if 0
	prefetch(0, mem(rdx, r9, 1, 4*8))
#endif

	vmovupd(mem(rbx, 0*32), ymm9)
	add(r10, rbx)                      // b += rs_b;

	vbroadcastsd(mem(rax        ), ymm10)
	vbroadcastsd(mem(rax, r8,  1), ymm11)
	add(r9, rax)                       // a += cs_a;
<<<<<<< HEAD
	vfmadd231pd(ymm0, ymm2, ymm4)
	vfmadd231pd(ymm0, ymm3, ymm6)
=======
	vfmadd231pd(ymm9, ymm10, ymm7)
	vfmadd231pd(ymm9, ymm11, ymm8)
>>>>>>> fb2a6827


	// ---------------------------------- iteration 2

#if 1
	prefetch(0, mem(rdx, r9, 2, 4*8))
#endif

	vmovupd(mem(rbx, 0*32), ymm0)
	add(r10, rbx)                      // b += rs_b;

	vbroadcastsd(mem(rax        ), ymm2)
	vbroadcastsd(mem(rax, r8,  1), ymm3)
	add(r9, rax)                       // a += cs_a;
	vfmadd231pd(ymm0, ymm2, ymm4)
	vfmadd231pd(ymm0, ymm3, ymm6)


	// ---------------------------------- iteration 3

#if 1
	lea(mem(rdx, r9,  4), rdx)         // a_prefetch += 4*cs_a;
#endif

	vmovupd(mem(rbx, 0*32), ymm9)
	add(r10, rbx)                      // b += rs_b;

	vbroadcastsd(mem(rax        ), ymm10)
	vbroadcastsd(mem(rax, r8,  1), ymm11)
	add(r9, rax)                       // a += cs_a;
<<<<<<< HEAD
	vfmadd231pd(ymm0, ymm2, ymm4)
	vfmadd231pd(ymm0, ymm3, ymm6)
=======
	vfmadd231pd(ymm9, ymm10, ymm7)
	vfmadd231pd(ymm9, ymm11, ymm8)
>>>>>>> fb2a6827



	dec(rsi)                           // i -= 1;
	jne(.DLOOPKITER)                   // iterate again if i != 0.

<<<<<<< HEAD




=======
	vaddpd(ymm7, ymm4, ymm4)
	vaddpd(ymm8, ymm6, ymm6)
>>>>>>> fb2a6827

	label(.DCONSIDKLEFT)

	mov(var(k_left), rsi)              // i = k_left;
	test(rsi, rsi)                     // check i via logical AND.
	je(.DPOSTACCUM)                    // if i == 0, we're done; jump to end.
	                                   // else, we prepare to enter k_left loop.


	label(.DLOOPKLEFT)                 // EDGE LOOP

#if 0
	prefetch(0, mem(rdx, 5*8))
	add(r9, rdx)
#endif

	vmovupd(mem(rbx, 0*32), ymm0)
	add(r10, rbx)                      // b += rs_b;

	vbroadcastsd(mem(rax        ), ymm2)
	vbroadcastsd(mem(rax, r8,  1), ymm3)
	add(r9, rax)                       // a += cs_a;
	vfmadd231pd(ymm0, ymm2, ymm4)
	vfmadd231pd(ymm0, ymm3, ymm6)


	dec(rsi)                           // i -= 1;
	jne(.DLOOPKLEFT)                   // iterate again if i != 0.



	label(.DPOSTACCUM)



	mov(var(alpha), rax)               // load address of alpha
	mov(var(beta), rbx)                // load address of beta
	vbroadcastsd(mem(rax), ymm0)       // load alpha and duplicate
	vbroadcastsd(mem(rbx), ymm3)       // load beta and duplicate

	vmulpd(ymm0, ymm4, ymm4)           // scale by alpha
	vmulpd(ymm0, ymm6, ymm6)






	mov(var(cs_c), rsi)                // load cs_c
	lea(mem(, rsi, 8), rsi)            // rsi = cs_c * sizeof(double)

	//lea(mem(rcx, rsi, 4), rdx)         // load address of c +  4*cs_c;
	//lea(mem(rcx, rdi, 4), r14)         // load address of c +  4*rs_c;

	lea(mem(rsi, rsi, 2), rax)         // rax = 3*cs_c;



	                                   // now avoid loading C if beta == 0

	vxorpd(ymm0, ymm0, ymm0)           // set ymm0 to zero.
	vucomisd(xmm0, xmm3)               // set ZF if beta == 0.
	je(.DBETAZERO)                     // if ZF = 1, jump to beta == 0 case



	cmp(imm(8), rdi)                   // set ZF if (8*rs_c) == 8.
	jz(.DCOLSTORED)                    // jump to column storage case



	label(.DROWSTORED)

<<<<<<< HEAD
=======
	lea(mem(rcx, rdi, 1), rdx)         // load address of c +  1*cs_c;
>>>>>>> fb2a6827

	vfmadd231pd(mem(rcx, 0*32), ymm3, ymm4)
	vfmadd231pd(mem(rdx, 0*32), ymm3, ymm6)

	vmovupd(ymm4, mem(rcx, 0*32))
<<<<<<< HEAD
	add(rdi, rcx)


	vfmadd231pd(mem(rcx, 0*32), ymm3, ymm6)
	vmovupd(ymm6, mem(rcx, 0*32))
	//add(rdi, rcx)

=======
	vmovupd(ymm6, mem(rdx, 0*32))
>>>>>>> fb2a6827

	jmp(.DDONE)                        // jump to end.



	label(.DCOLSTORED)

	                                   // begin I/O on columns 0-3
	vunpcklpd(ymm6, ymm4, ymm0)
	vunpckhpd(ymm6, ymm4, ymm1)
	vextractf128(imm(0x1), ymm0, xmm2)
	vextractf128(imm(0x1), ymm1, xmm4)

	vfmadd231pd(mem(rcx        ), xmm3, xmm0)
	vfmadd231pd(mem(rcx, rsi, 1), xmm3, xmm1)
	vfmadd231pd(mem(rcx, rsi, 2), xmm3, xmm2)
	vfmadd231pd(mem(rcx, rax, 1), xmm3, xmm4)
	vmovupd(xmm0, mem(rcx        ))
	vmovupd(xmm1, mem(rcx, rsi, 1))
	vmovupd(xmm2, mem(rcx, rsi, 2))
	vmovupd(xmm4, mem(rcx, rax, 1))

	//lea(mem(rcx, rsi, 4), rcx)


	jmp(.DDONE)                        // jump to end.




	label(.DBETAZERO)


	cmp(imm(8), rdi)                   // set ZF if (8*rs_c) == 8.
	jz(.DCOLSTORBZ)                    // jump to column storage case



	label(.DROWSTORBZ)


	vmovupd(ymm4, mem(rcx, 0*32))
	add(rdi, rcx)


	vmovupd(ymm6, mem(rcx, 0*32))
	//add(rdi, rcx)


	jmp(.DDONE)                        // jump to end.



	label(.DCOLSTORBZ)

	                                   // begin I/O on columns 0-3
	vunpcklpd(ymm6, ymm4, ymm0)
	vunpckhpd(ymm6, ymm4, ymm1)
	vextractf128(imm(0x1), ymm0, xmm2)
	vextractf128(imm(0x1), ymm1, xmm4)

	vmovupd(xmm0, mem(rcx        ))
	vmovupd(xmm1, mem(rcx, rsi, 1))
	vmovupd(xmm2, mem(rcx, rsi, 2))
	vmovupd(xmm4, mem(rcx, rax, 1))

	//lea(mem(rcx, rsi, 4), rcx)




	label(.DDONE)



    end_asm(
	: // output operands (none)
	: // input operands
      [k_iter] "m" (k_iter),
      [k_left] "m" (k_left),
      [a]      "m" (a),
      [rs_a]   "m" (rs_a),
      [cs_a]   "m" (cs_a),
      [b]      "m" (b),
      [rs_b]   "m" (rs_b),
      [cs_b]   "m" (cs_b),
      [alpha]  "m" (alpha),
      [beta]   "m" (beta),
      [c]      "m" (c),
      [rs_c]   "m" (rs_c),
      [cs_c]   "m" (cs_c)/*,
      [a_next] "m" (a_next),
      [b_next] "m" (b_next)*/
	: // register clobber list
	  "rax", "rbx", "rcx", "rdx", "rsi", "rdi",
	  "r8", "r9", "r10", "r11", "r12", "r13", "r14", "r15",
	  "xmm0", "xmm1", "xmm2", "xmm3",
	  "xmm4", "xmm5", "xmm6", "xmm7",
	  "xmm8", "xmm9", "xmm10", "xmm11",
	  "xmm12", "xmm13", "xmm14", "xmm15",
	  "ymm0", "ymm1", "ymm2", "ymm3", "ymm4", "ymm6",
	  "ymm7", "ymm8", "ymm9", "ymm10", "ymm11", "memory"
	)
}

void bli_dgemmsup_rv_haswell_asm_1x4
     (
             conj_t     conja,
             conj_t     conjb,
             dim_t      m0,
             dim_t      n0,
             dim_t      k0,
       const void*      alpha,
       const void*      a, inc_t rs_a0, inc_t cs_a0,
       const void*      b, inc_t rs_b0, inc_t cs_b0,
       const void*      beta,
             void*      c, inc_t rs_c0, inc_t cs_c0,
             auxinfo_t* data,
       const cntx_t*    cntx
     )
{
	//void*    a_next = bli_auxinfo_next_a( data );
	//void*    b_next = bli_auxinfo_next_b( data );

	// Typecast local copies of integers in case dim_t and inc_t are a
	// different size than is expected by load instructions.
	uint64_t k_iter = k0 / 4;
	uint64_t k_left = k0 % 4;

	uint64_t rs_a   = rs_a0;
	uint64_t cs_a   = cs_a0;
	uint64_t rs_b   = rs_b0;
	uint64_t cs_b   = cs_b0;
	uint64_t rs_c   = rs_c0;
	uint64_t cs_c   = cs_c0;

	// -------------------------------------------------------------------------

	begin_asm()

	vzeroall()                         // zero all xmm/ymm registers.

	mov(var(a), rax)                   // load address of a.
	mov(var(rs_a), r8)                 // load rs_a
	mov(var(cs_a), r9)                 // load cs_a
	lea(mem(, r8, 8), r8)              // rs_a *= sizeof(double)
	lea(mem(, r9, 8), r9)              // cs_a *= sizeof(double)

	//lea(mem(r8, r8, 2), r13)           // r13 = 3*rs_a
	//lea(mem(r8, r8, 4), r15)           // r15 = 5*rs_a

	mov(var(b), rbx)                   // load address of b.
	mov(var(rs_b), r10)                // load rs_b
	//mov(var(cs_b), r11)                // load cs_b
	lea(mem(, r10, 8), r10)            // rs_b *= sizeof(double)
	//lea(mem(, r11, 8), r11)            // cs_b *= sizeof(double)

	                                   // NOTE: We cannot pre-load elements of a or b
	                                   // because it could eventually, in the last
	                                   // unrolled iter or the cleanup loop, result
	                                   // in reading beyond the bounds allocated mem
	                                   // (the likely result: a segmentation fault).

	mov(var(c), rcx)                   // load address of c
	mov(var(rs_c), rdi)                // load rs_c
	lea(mem(, rdi, 8), rdi)            // rs_c *= sizeof(double)



	cmp(imm(8), rdi)                   // set ZF if (8*rs_c) == 8.
	jz(.DCOLPFETCH)                    // jump to column storage case
	label(.DROWPFETCH)                 // row-stored prefetching on c

	//lea(mem(rcx, rdi, 2), rdx)         //
	//lea(mem(rdx, rdi, 1), rdx)         // rdx = c + 3*rs_c;
	prefetch(0, mem(rcx,         3*8)) // prefetch c + 0*rs_c

	jmp(.DPOSTPFETCH)                  // jump to end of prefetching c
	label(.DCOLPFETCH)                 // column-stored prefetching c

	mov(var(cs_c), rsi)                // load cs_c to rsi (temporarily)
	lea(mem(, rsi, 8), rsi)            // cs_c *= sizeof(double)
	lea(mem(rsi, rsi, 2), rdx)         // rdx = 3*cs_c;
	prefetch(0, mem(rcx,         0*8)) // prefetch c + 0*cs_c
	prefetch(0, mem(rcx, rsi, 1, 0*8)) // prefetch c + 1*cs_c
	prefetch(0, mem(rcx, rsi, 2, 0*8)) // prefetch c + 2*cs_c
	prefetch(0, mem(rcx, rdx, 1, 0*8)) // prefetch c + 3*cs_c

	label(.DPOSTPFETCH)                // done prefetching c


#if 1
	lea(mem(rax, r9,  8), rdx)         //
	lea(mem(rdx, r9,  8), rdx)         // rdx = a + 16*cs_a;
#endif




	mov(var(k_iter), rsi)              // i = k_iter;
	test(rsi, rsi)                     // check i via logical AND.
	je(.DCONSIDKLEFT)                  // if i == 0, jump to code that
	                                   // contains the k_left loop.


	label(.DLOOPKITER)                 // MAIN LOOP


	// ---------------------------------- iteration 0

#if 1
	prefetch(0, mem(rdx, 4*8))
#endif

	vmovupd(mem(rbx, 0*32), ymm0)
	add(r10, rbx)                      // b += rs_b;

	vbroadcastsd(mem(rax        ), ymm2)
	add(r9, rax)                       // a += cs_a;
	vfmadd231pd(ymm0, ymm2, ymm4)


	// ---------------------------------- iteration 1

#if 0
	prefetch(0, mem(rdx, r9, 1, 4*8))
#endif

	vmovupd(mem(rbx, 0*32), ymm1)
	add(r10, rbx)                      // b += rs_b;

	vbroadcastsd(mem(rax        ), ymm3)
	add(r9, rax)                       // a += cs_a;
<<<<<<< HEAD
	vfmadd231pd(ymm0, ymm2, ymm4)
=======
	vfmadd231pd(ymm1, ymm3, ymm5)
>>>>>>> fb2a6827


	// ---------------------------------- iteration 2

#if 1
	prefetch(0, mem(rdx, r9, 2, 4*8))
#endif

<<<<<<< HEAD
	vmovupd(mem(rbx, 0*32), ymm0)
=======
	vmovupd(mem(rbx, 0*32), ymm6)
>>>>>>> fb2a6827
	add(r10, rbx)                      // b += rs_b;

	vbroadcastsd(mem(rax        ), ymm7)
	add(r9, rax)                       // a += cs_a;
<<<<<<< HEAD
	vfmadd231pd(ymm0, ymm2, ymm4)
=======
	vfmadd231pd(ymm6, ymm7, ymm4)
>>>>>>> fb2a6827


	// ---------------------------------- iteration 3

#if 1
	lea(mem(rdx, r9,  4), rdx)         // a_prefetch += 4*cs_a;
#endif

	vmovupd(mem(rbx, 0*32), ymm8)
	add(r10, rbx)                      // b += rs_b;

	vbroadcastsd(mem(rax        ), ymm9)
	add(r9, rax)                       // a += cs_a;
<<<<<<< HEAD
	vfmadd231pd(ymm0, ymm2, ymm4)
=======
	vfmadd231pd(ymm8, ymm9, ymm5)
>>>>>>> fb2a6827



	dec(rsi)                           // i -= 1;
	jne(.DLOOPKITER)                   // iterate again if i != 0.

<<<<<<< HEAD




=======
	vaddpd(ymm5, ymm4, ymm4)
>>>>>>> fb2a6827

	label(.DCONSIDKLEFT)

	mov(var(k_left), rsi)              // i = k_left;
	test(rsi, rsi)                     // check i via logical AND.
	je(.DPOSTACCUM)                    // if i == 0, we're done; jump to end.
	                                   // else, we prepare to enter k_left loop.


	label(.DLOOPKLEFT)                 // EDGE LOOP

#if 0
	prefetch(0, mem(rdx, 5*8))
	add(r9, rdx)
#endif

	vmovupd(mem(rbx, 0*32), ymm0)
	add(r10, rbx)                      // b += rs_b;

	vbroadcastsd(mem(rax        ), ymm2)
	add(r9, rax)                       // a += cs_a;
	vfmadd231pd(ymm0, ymm2, ymm4)


	dec(rsi)                           // i -= 1;
	jne(.DLOOPKLEFT)                   // iterate again if i != 0.



	label(.DPOSTACCUM)



	mov(var(alpha), rax)               // load address of alpha
	mov(var(beta), rbx)                // load address of beta
	vbroadcastsd(mem(rax), ymm0)       // load alpha and duplicate
	vbroadcastsd(mem(rbx), ymm3)       // load beta and duplicate

	vmulpd(ymm0, ymm4, ymm4)           // scale by alpha






	mov(var(cs_c), rsi)                // load cs_c
	lea(mem(, rsi, 8), rsi)            // rsi = cs_c * sizeof(double)

	//lea(mem(rcx, rsi, 4), rdx)         // load address of c +  4*cs_c;
	//lea(mem(rcx, rdi, 4), r14)         // load address of c +  4*rs_c;

	lea(mem(rsi, rsi, 2), rax)         // rax = 3*cs_c;



	                                   // now avoid loading C if beta == 0

	vxorpd(ymm0, ymm0, ymm0)           // set ymm0 to zero.
	vucomisd(xmm0, xmm3)               // set ZF if beta == 0.
	je(.DBETAZERO)                     // if ZF = 1, jump to beta == 0 case


	cmp(imm(8), rdi)                   // set ZF if (8*rs_c) == 8.
	jz(.DCOLSTORED)                    // jump to column storage case



	label(.DROWSTORED)


	vfmadd231pd(mem(rcx, 0*32), ymm3, ymm4)
	vmovupd(ymm4, mem(rcx, 0*32))
	//add(rdi, rcx)


	jmp(.DDONE)                        // jump to end.



	label(.DCOLSTORED)


	                                   // begin I/O on columns 0-3
	vmovlpd(mem(rcx        ), xmm0, xmm0)
	vmovhpd(mem(rcx, rsi, 1), xmm0, xmm0)
	vmovlpd(mem(rcx, rsi, 2), xmm1, xmm1)
	vmovhpd(mem(rcx, rax, 1), xmm1, xmm1)
	vperm2f128(imm(0x20), ymm1, ymm0, ymm0)

	vfmadd213pd(ymm4, ymm3, ymm0)

	vextractf128(imm(1), ymm0, xmm1)
	vmovlpd(xmm0, mem(rcx        ))
	vmovhpd(xmm0, mem(rcx, rsi, 1))
	vmovlpd(xmm1, mem(rcx, rsi, 2))
	vmovhpd(xmm1, mem(rcx, rax, 1))

	//lea(mem(rcx, rsi, 4), rcx)


	jmp(.DDONE)                        // jump to end.




	label(.DBETAZERO)


	cmp(imm(8), rdi)                   // set ZF if (8*rs_c) == 8.
	jz(.DCOLSTORBZ)                    // jump to column storage case



	label(.DROWSTORBZ)


	vmovupd(ymm4, mem(rcx, 0*32))
	//add(rdi, rcx)


	jmp(.DDONE)                        // jump to end.



	label(.DCOLSTORBZ)

	                                   // begin I/O on columns 0-3
	vmovupd(ymm4, ymm0)

	vextractf128(imm(1), ymm0, xmm1)
	vmovlpd(xmm0, mem(rcx        ))
	vmovhpd(xmm0, mem(rcx, rsi, 1))
	vmovlpd(xmm1, mem(rcx, rsi, 2))
	vmovhpd(xmm1, mem(rcx, rax, 1))

	//lea(mem(rcx, rsi, 4), rcx)





	label(.DDONE)



    end_asm(
	: // output operands (none)
	: // input operands
      [k_iter] "m" (k_iter),
      [k_left] "m" (k_left),
      [a]      "m" (a),
      [rs_a]   "m" (rs_a),
      [cs_a]   "m" (cs_a),
      [b]      "m" (b),
      [rs_b]   "m" (rs_b),
      [cs_b]   "m" (cs_b),
      [alpha]  "m" (alpha),
      [beta]   "m" (beta),
      [c]      "m" (c),
      [rs_c]   "m" (rs_c),
      [cs_c]   "m" (cs_c)/*,
      [a_next] "m" (a_next),
      [b_next] "m" (b_next)*/
	: // register clobber list
	  "rax", "rbx", "rcx", "rdx", "rsi", "rdi",
	  "r8", "r9", "r10", "r11", "r12", "r13", "r14", "r15",
	  "xmm0", "xmm1", "xmm2", "xmm3",
	  "xmm4", "xmm5", "xmm6", "xmm7",
	  "xmm8", "xmm9", "xmm10", "xmm11",
	  "xmm12", "xmm13", "xmm14", "xmm15",
	  "ymm0", "ymm1", "ymm2", "ymm3", "ymm4",
	  "ymm5", "ymm6", "ymm7", "ymm8", "ymm9", "memory"
	)
}
<|MERGE_RESOLUTION|>--- conflicted
+++ resolved
@@ -83,18 +83,18 @@
 
 void bli_dgemmsup_rv_haswell_asm_6x4
      (
-             conj_t     conja,
-             conj_t     conjb,
-             dim_t      m0,
-             dim_t      n0,
-             dim_t      k0,
-       const void*      alpha,
-       const void*      a, inc_t rs_a0, inc_t cs_a0,
-       const void*      b, inc_t rs_b0, inc_t cs_b0,
-       const void*      beta,
-             void*      c, inc_t rs_c0, inc_t cs_c0,
-             auxinfo_t* data,
-       const cntx_t*    cntx
+       conj_t              conja,
+       conj_t              conjb,
+       dim_t               m0,
+       dim_t               n0,
+       dim_t               k0,
+       double*    restrict alpha,
+       double*    restrict a, inc_t rs_a0, inc_t cs_a0,
+       double*    restrict b, inc_t rs_b0, inc_t cs_b0,
+       double*    restrict beta,
+       double*    restrict c, inc_t rs_c0, inc_t cs_c0,
+       auxinfo_t* restrict data,
+       cntx_t*    restrict cntx
      )
 {
 	//void*    a_next = bli_auxinfo_next_a( data );
@@ -580,18 +580,18 @@
 
 void bli_dgemmsup_rv_haswell_asm_5x4
      (
-             conj_t     conja,
-             conj_t     conjb,
-             dim_t      m0,
-             dim_t      n0,
-             dim_t      k0,
-       const void*      alpha,
-       const void*      a, inc_t rs_a0, inc_t cs_a0,
-       const void*      b, inc_t rs_b0, inc_t cs_b0,
-       const void*      beta,
-             void*      c, inc_t rs_c0, inc_t cs_c0,
-             auxinfo_t* data,
-       const cntx_t*    cntx
+       conj_t              conja,
+       conj_t              conjb,
+       dim_t               m0,
+       dim_t               n0,
+       dim_t               k0,
+       double*    restrict alpha,
+       double*    restrict a, inc_t rs_a0, inc_t cs_a0,
+       double*    restrict b, inc_t rs_b0, inc_t cs_b0,
+       double*    restrict beta,
+       double*    restrict c, inc_t rs_c0, inc_t cs_c0,
+       auxinfo_t* restrict data,
+       cntx_t*    restrict cntx
      )
 {
 	//void*    a_next = bli_auxinfo_next_a( data );
@@ -720,7 +720,30 @@
 
 	vbroadcastsd(mem(rax        ), ymm2)
 	vbroadcastsd(mem(rax, r8,  1), ymm3)
-<<<<<<< HEAD
+	vfmadd231pd(ymm0, ymm2, ymm5)
+	vfmadd231pd(ymm0, ymm3, ymm7)
+
+	vbroadcastsd(mem(rax, r8,  2), ymm2)
+	vbroadcastsd(mem(rax, r13, 1), ymm3)
+	vfmadd231pd(ymm0, ymm2, ymm9)
+	vfmadd231pd(ymm0, ymm3, ymm11)
+
+	vbroadcastsd(mem(rax, r8,  4), ymm2)
+	add(r9, rax)                       // a += cs_a;
+	vfmadd231pd(ymm0, ymm2, ymm13)
+
+
+	// ---------------------------------- iteration 2
+
+#if 1
+	prefetch(0, mem(rdx, r9, 2, 4*8))
+#endif
+
+	vmovupd(mem(rbx, 0*32), ymm0)
+	add(r10, rbx)                      // b += rs_b;
+
+	vbroadcastsd(mem(rax        ), ymm2)
+	vbroadcastsd(mem(rax, r8,  1), ymm3)
 	vfmadd231pd(ymm0, ymm2, ymm4)
 	vfmadd231pd(ymm0, ymm3, ymm6)
 
@@ -732,7 +755,19 @@
 	vbroadcastsd(mem(rax, r8,  4), ymm2)
 	add(r9, rax)                       // a += cs_a;
 	vfmadd231pd(ymm0, ymm2, ymm12)
-=======
+
+
+	// ---------------------------------- iteration 3
+
+#if 1
+	lea(mem(rdx, r9,  4), rdx)         // a_prefetch += 4*cs_a;
+#endif
+
+	vmovupd(mem(rbx, 0*32), ymm0)
+	add(r10, rbx)                      // b += rs_b;
+
+	vbroadcastsd(mem(rax        ), ymm2)
+	vbroadcastsd(mem(rax, r8,  1), ymm3)
 	vfmadd231pd(ymm0, ymm2, ymm5)
 	vfmadd231pd(ymm0, ymm3, ymm7)
 
@@ -744,69 +779,6 @@
 	vbroadcastsd(mem(rax, r8,  4), ymm2)
 	add(r9, rax)                       // a += cs_a;
 	vfmadd231pd(ymm0, ymm2, ymm13)
->>>>>>> fb2a6827
-
-
-	// ---------------------------------- iteration 2
-
-#if 1
-	prefetch(0, mem(rdx, r9, 2, 4*8))
-#endif
-
-	vmovupd(mem(rbx, 0*32), ymm0)
-	add(r10, rbx)                      // b += rs_b;
-
-	vbroadcastsd(mem(rax        ), ymm2)
-	vbroadcastsd(mem(rax, r8,  1), ymm3)
-	vfmadd231pd(ymm0, ymm2, ymm4)
-	vfmadd231pd(ymm0, ymm3, ymm6)
-
-	vbroadcastsd(mem(rax, r8,  2), ymm2)
-	vbroadcastsd(mem(rax, r13, 1), ymm3)
-	vfmadd231pd(ymm0, ymm2, ymm8)
-	vfmadd231pd(ymm0, ymm3, ymm10)
-
-	vbroadcastsd(mem(rax, r8,  4), ymm2)
-	add(r9, rax)                       // a += cs_a;
-	vfmadd231pd(ymm0, ymm2, ymm12)
-
-
-	// ---------------------------------- iteration 3
-
-#if 1
-	lea(mem(rdx, r9,  4), rdx)         // a_prefetch += 4*cs_a;
-#endif
-
-	vmovupd(mem(rbx, 0*32), ymm0)
-	add(r10, rbx)                      // b += rs_b;
-
-	vbroadcastsd(mem(rax        ), ymm2)
-	vbroadcastsd(mem(rax, r8,  1), ymm3)
-<<<<<<< HEAD
-	vfmadd231pd(ymm0, ymm2, ymm4)
-	vfmadd231pd(ymm0, ymm3, ymm6)
-
-	vbroadcastsd(mem(rax, r8,  2), ymm2)
-	vbroadcastsd(mem(rax, r13, 1), ymm3)
-	vfmadd231pd(ymm0, ymm2, ymm8)
-	vfmadd231pd(ymm0, ymm3, ymm10)
-
-	vbroadcastsd(mem(rax, r8,  4), ymm2)
-	add(r9, rax)                       // a += cs_a;
-	vfmadd231pd(ymm0, ymm2, ymm12)
-=======
-	vfmadd231pd(ymm0, ymm2, ymm5)
-	vfmadd231pd(ymm0, ymm3, ymm7)
-
-	vbroadcastsd(mem(rax, r8,  2), ymm2)
-	vbroadcastsd(mem(rax, r13, 1), ymm3)
-	vfmadd231pd(ymm0, ymm2, ymm9)
-	vfmadd231pd(ymm0, ymm3, ymm11)
-
-	vbroadcastsd(mem(rax, r8,  4), ymm2)
-	add(r9, rax)                       // a += cs_a;
-	vfmadd231pd(ymm0, ymm2, ymm13)
->>>>>>> fb2a6827
 
 
 
@@ -814,15 +786,11 @@
 	jne(.DLOOPKITER)                   // iterate again if i != 0.
 
 
-<<<<<<< HEAD
-
-=======
 	vaddpd(ymm5, ymm4, ymm4)
 	vaddpd(ymm7, ymm6, ymm6)
 	vaddpd(ymm9, ymm8, ymm8)
 	vaddpd(ymm11, ymm10, ymm10)
 	vaddpd(ymm13, ymm12, ymm12)
->>>>>>> fb2a6827
 
 
 
@@ -909,12 +877,9 @@
 
 	label(.DROWSTORED)
 
-<<<<<<< HEAD
-=======
 	lea(mem(rcx, rdi, 1), rax)         // load address of c +  2*rs_c;
 	lea(mem(rcx, rdi, 2), rbx)         // load address of c +  2*rs_c;
 	lea(mem(rbx, rdi, 1), r8)         // load address of c +  2*rs_c;
->>>>>>> fb2a6827
 
 	vfmadd231pd(mem(rcx, 0*32), ymm3, ymm4)
 	vfmadd231pd(mem(rax, 0*32), ymm3, ymm6)
@@ -923,35 +888,10 @@
 	vfmadd231pd(mem(rdx, 0*32), ymm3, ymm12)
 
 	vmovupd(ymm4, mem(rcx, 0*32))
-<<<<<<< HEAD
-	add(rdi, rcx)
-
-
-	vfmadd231pd(mem(rcx, 0*32), ymm3, ymm6)
-	vmovupd(ymm6, mem(rcx, 0*32))
-	add(rdi, rcx)
-
-
-	vfmadd231pd(mem(rcx, 0*32), ymm3, ymm8)
-	vmovupd(ymm8, mem(rcx, 0*32))
-	add(rdi, rcx)
-
-
-	vfmadd231pd(mem(rcx, 0*32), ymm3, ymm10)
-	vmovupd(ymm10, mem(rcx, 0*32))
-	add(rdi, rcx)
-
-
-	vfmadd231pd(mem(rcx, 0*32), ymm3, ymm12)
-	vmovupd(ymm12, mem(rcx, 0*32))
-	//add(rdi, rcx)
-
-=======
 	vmovupd(ymm6, mem(rax, 0*32))
 	vmovupd(ymm8, mem(rbx, 0*32))
 	vmovupd(ymm10, mem(r8, 0*32))
 	vmovupd(ymm12, mem(rdx, 0*32))
->>>>>>> fb2a6827
 
 	jmp(.DDONE)                        // jump to end.
 
@@ -1107,18 +1047,18 @@
 
 void bli_dgemmsup_rv_haswell_asm_4x4
      (
-             conj_t     conja,
-             conj_t     conjb,
-             dim_t      m0,
-             dim_t      n0,
-             dim_t      k0,
-       const void*      alpha,
-       const void*      a, inc_t rs_a0, inc_t cs_a0,
-       const void*      b, inc_t rs_b0, inc_t cs_b0,
-       const void*      beta,
-             void*      c, inc_t rs_c0, inc_t cs_c0,
-             auxinfo_t* data,
-       const cntx_t*    cntx
+       conj_t              conja,
+       conj_t              conjb,
+       dim_t               m0,
+       dim_t               n0,
+       dim_t               k0,
+       double*    restrict alpha,
+       double*    restrict a, inc_t rs_a0, inc_t cs_a0,
+       double*    restrict b, inc_t rs_b0, inc_t cs_b0,
+       double*    restrict beta,
+       double*    restrict c, inc_t rs_c0, inc_t cs_c0,
+       auxinfo_t* restrict data,
+       cntx_t*    restrict cntx
      )
 {
 	//void*    a_next = bli_auxinfo_next_a( data );
@@ -1225,19 +1165,11 @@
 	vfmadd231pd(ymm0, ymm2, ymm4)
 	vfmadd231pd(ymm0, ymm3, ymm6)
 
-<<<<<<< HEAD
-	vbroadcastsd(mem(rax, r8,  2), ymm2)
-	vbroadcastsd(mem(rax, r13, 1), ymm3)
-	add(r9, rax)                       // a += cs_a;
-	vfmadd231pd(ymm0, ymm2, ymm8)
-	vfmadd231pd(ymm0, ymm3, ymm10)
-=======
 	vbroadcastsd(mem(rax, r8,  2), ymm12)
 	vbroadcastsd(mem(rax, r13, 1), ymm13)
 	add(r9, rax)                       // a += cs_a;
 	vfmadd231pd(ymm0, ymm12, ymm8)
 	vfmadd231pd(ymm0, ymm13, ymm10)
->>>>>>> fb2a6827
 
 
 	// ---------------------------------- iteration 1
@@ -1251,16 +1183,6 @@
 
 	vbroadcastsd(mem(rax        ), ymm2)
 	vbroadcastsd(mem(rax, r8,  1), ymm3)
-<<<<<<< HEAD
-	vfmadd231pd(ymm0, ymm2, ymm4)
-	vfmadd231pd(ymm0, ymm3, ymm6)
-
-	vbroadcastsd(mem(rax, r8,  2), ymm2)
-	vbroadcastsd(mem(rax, r13, 1), ymm3)
-	add(r9, rax)                       // a += cs_a;
-	vfmadd231pd(ymm0, ymm2, ymm8)
-	vfmadd231pd(ymm0, ymm3, ymm10)
-=======
 	vfmadd231pd(ymm0, ymm2, ymm5)
 	vfmadd231pd(ymm0, ymm3, ymm7)
 
@@ -1269,7 +1191,6 @@
 	add(r9, rax)                       // a += cs_a;
 	vfmadd231pd(ymm0, ymm12, ymm9)
 	vfmadd231pd(ymm0, ymm13, ymm11)
->>>>>>> fb2a6827
 
 
 	// ---------------------------------- iteration 2
@@ -1286,19 +1207,11 @@
 	vfmadd231pd(ymm0, ymm2, ymm4)
 	vfmadd231pd(ymm0, ymm3, ymm6)
 
-<<<<<<< HEAD
-	vbroadcastsd(mem(rax, r8,  2), ymm2)
-	vbroadcastsd(mem(rax, r13, 1), ymm3)
-	add(r9, rax)                       // a += cs_a;
-	vfmadd231pd(ymm0, ymm2, ymm8)
-	vfmadd231pd(ymm0, ymm3, ymm10)
-=======
 	vbroadcastsd(mem(rax, r8,  2), ymm12)
 	vbroadcastsd(mem(rax, r13, 1), ymm13)
 	add(r9, rax)                       // a += cs_a;
 	vfmadd231pd(ymm0, ymm12, ymm8)
 	vfmadd231pd(ymm0, ymm13, ymm10)
->>>>>>> fb2a6827
 
 
 	// ---------------------------------- iteration 3
@@ -1312,16 +1225,6 @@
 
 	vbroadcastsd(mem(rax        ), ymm2)
 	vbroadcastsd(mem(rax, r8,  1), ymm3)
-<<<<<<< HEAD
-	vfmadd231pd(ymm0, ymm2, ymm4)
-	vfmadd231pd(ymm0, ymm3, ymm6)
-
-	vbroadcastsd(mem(rax, r8,  2), ymm2)
-	vbroadcastsd(mem(rax, r13, 1), ymm3)
-	add(r9, rax)                       // a += cs_a;
-	vfmadd231pd(ymm0, ymm2, ymm8)
-	vfmadd231pd(ymm0, ymm3, ymm10)
-=======
 	vfmadd231pd(ymm0, ymm2, ymm5)
 	vfmadd231pd(ymm0, ymm3, ymm7)
 
@@ -1330,7 +1233,6 @@
 	add(r9, rax)                       // a += cs_a;
 	vfmadd231pd(ymm0, ymm12, ymm9)
 	vfmadd231pd(ymm0, ymm13, ymm11)
->>>>>>> fb2a6827
 
 
 
@@ -1338,15 +1240,10 @@
 	jne(.DLOOPKITER)                   // iterate again if i != 0.
 
 
-<<<<<<< HEAD
-
-
-=======
 	vaddpd(ymm5, ymm4, ymm4)
 	vaddpd(ymm7, ymm6, ymm6)
 	vaddpd(ymm9, ymm8, ymm8)
 	vaddpd(ymm11, ymm10, ymm10)
->>>>>>> fb2a6827
 
 
 	label(.DCONSIDKLEFT)
@@ -1372,19 +1269,11 @@
 	vfmadd231pd(ymm0, ymm2, ymm4)
 	vfmadd231pd(ymm0, ymm3, ymm6)
 
-<<<<<<< HEAD
-	vbroadcastsd(mem(rax, r8,  2), ymm2)
-	vbroadcastsd(mem(rax, r13, 1), ymm3)
-	add(r9, rax)                       // a += cs_a;
-	vfmadd231pd(ymm0, ymm2, ymm8)
-	vfmadd231pd(ymm0, ymm3, ymm10)
-=======
 	vbroadcastsd(mem(rax, r8,  2), ymm12)
 	vbroadcastsd(mem(rax, r13, 1), ymm13)
 	add(r9, rax)                       // a += cs_a;
 	vfmadd231pd(ymm0, ymm12, ymm8)
 	vfmadd231pd(ymm0, ymm13, ymm10)
->>>>>>> fb2a6827
 
 
 	dec(rsi)                           // i -= 1;
@@ -1435,13 +1324,9 @@
 
 
 	label(.DROWSTORED)
-<<<<<<< HEAD
-
-=======
 	lea(mem(rcx, rdi, 1), rax)         // load address of c +  1*cs_c;
 	lea(mem(rcx, rdi, 2), rdx)         // load address of c +  2*rs_c;
 	lea(mem(rdx, rdi, 1), rbx)         // load address of c +  3*rs_c;
->>>>>>> fb2a6827
 
 	vfmadd231pd(mem(rcx, 0*32), ymm3, ymm4)
 	vfmadd231pd(mem(rax, 0*32), ymm3, ymm6)
@@ -1449,28 +1334,9 @@
 	vfmadd231pd(mem(rbx, 0*32), ymm3, ymm10)
 
 	vmovupd(ymm4, mem(rcx, 0*32))
-<<<<<<< HEAD
-	add(rdi, rcx)
-
-
-	vfmadd231pd(mem(rcx, 0*32), ymm3, ymm6)
-	vmovupd(ymm6, mem(rcx, 0*32))
-	add(rdi, rcx)
-
-
-	vfmadd231pd(mem(rcx, 0*32), ymm3, ymm8)
-	vmovupd(ymm8, mem(rcx, 0*32))
-	add(rdi, rcx)
-
-
-	vfmadd231pd(mem(rcx, 0*32), ymm3, ymm10)
-	vmovupd(ymm10, mem(rcx, 0*32))
-	//add(rdi, rcx)
-=======
 	vmovupd(ymm6, mem(rax, 0*32))
 	vmovupd(ymm8, mem(rdx, 0*32))
 	vmovupd(ymm10, mem(rbx, 0*32))
->>>>>>> fb2a6827
 
 
 	jmp(.DDONE)                        // jump to end.
@@ -1561,12 +1427,6 @@
 
 
 
-<<<<<<< HEAD
-
-
-
-=======
->>>>>>> fb2a6827
 	label(.DDONE)
 
 
@@ -1604,18 +1464,18 @@
 
 void bli_dgemmsup_rv_haswell_asm_3x4
      (
-             conj_t     conja,
-             conj_t     conjb,
-             dim_t      m0,
-             dim_t      n0,
-             dim_t      k0,
-       const void*      alpha,
-       const void*      a, inc_t rs_a0, inc_t cs_a0,
-       const void*      b, inc_t rs_b0, inc_t cs_b0,
-       const void*      beta,
-             void*      c, inc_t rs_c0, inc_t cs_c0,
-             auxinfo_t* data,
-       const cntx_t*    cntx
+       conj_t              conja,
+       conj_t              conjb,
+       dim_t               m0,
+       dim_t               n0,
+       dim_t               k0,
+       double*    restrict alpha,
+       double*    restrict a, inc_t rs_a0, inc_t cs_a0,
+       double*    restrict b, inc_t rs_b0, inc_t cs_b0,
+       double*    restrict beta,
+       double*    restrict c, inc_t rs_c0, inc_t cs_c0,
+       auxinfo_t* restrict data,
+       cntx_t*    restrict cntx
      )
 {
 	//void*    a_next = bli_auxinfo_next_a( data );
@@ -1721,15 +1581,9 @@
 	vfmadd231pd(ymm0, ymm2, ymm4)
 	vfmadd231pd(ymm0, ymm3, ymm6)
 
-<<<<<<< HEAD
-	vbroadcastsd(mem(rax, r8,  2), ymm2)
-	add(r9, rax)                       // a += cs_a;
-	vfmadd231pd(ymm0, ymm2, ymm8)
-=======
 	vbroadcastsd(mem(rax, r8,  2), ymm12)
 	add(r9, rax)                       // a += cs_a;
 	vfmadd231pd(ymm0, ymm12, ymm8)
->>>>>>> fb2a6827
 
 
 	// ---------------------------------- iteration 1
@@ -1743,21 +1597,12 @@
 
 	vbroadcastsd(mem(rax        ), ymm2)
 	vbroadcastsd(mem(rax, r8,  1), ymm3)
-<<<<<<< HEAD
-	vfmadd231pd(ymm0, ymm2, ymm4)
-	vfmadd231pd(ymm0, ymm3, ymm6)
-
-	vbroadcastsd(mem(rax, r8,  2), ymm2)
-	add(r9, rax)                       // a += cs_a;
-	vfmadd231pd(ymm0, ymm2, ymm8)
-=======
 	vfmadd231pd(ymm0, ymm2, ymm9)
 	vfmadd231pd(ymm0, ymm3, ymm10)
 
 	vbroadcastsd(mem(rax, r8,  2), ymm12)
 	add(r9, rax)                       // a += cs_a;
 	vfmadd231pd(ymm0, ymm12, ymm11)
->>>>>>> fb2a6827
 
 
 	// ---------------------------------- iteration 2
@@ -1774,15 +1619,9 @@
 	vfmadd231pd(ymm0, ymm2, ymm4)
 	vfmadd231pd(ymm0, ymm3, ymm6)
 
-<<<<<<< HEAD
-	vbroadcastsd(mem(rax, r8,  2), ymm2)
-	add(r9, rax)                       // a += cs_a;
-	vfmadd231pd(ymm0, ymm2, ymm8)
-=======
 	vbroadcastsd(mem(rax, r8,  2), ymm12)
 	add(r9, rax)                       // a += cs_a;
 	vfmadd231pd(ymm0, ymm12, ymm8)
->>>>>>> fb2a6827
 
 
 	// ---------------------------------- iteration 3
@@ -1796,37 +1635,21 @@
 
 	vbroadcastsd(mem(rax        ), ymm2)
 	vbroadcastsd(mem(rax, r8,  1), ymm3)
-<<<<<<< HEAD
-	vfmadd231pd(ymm0, ymm2, ymm4)
-	vfmadd231pd(ymm0, ymm3, ymm6)
-
-	vbroadcastsd(mem(rax, r8,  2), ymm2)
-	add(r9, rax)                       // a += cs_a;
-	vfmadd231pd(ymm0, ymm2, ymm8)
-=======
 	vfmadd231pd(ymm0, ymm2, ymm9)
 	vfmadd231pd(ymm0, ymm3, ymm10)
 
 	vbroadcastsd(mem(rax, r8,  2), ymm12)
 	add(r9, rax)                       // a += cs_a;
 	vfmadd231pd(ymm0, ymm12, ymm11)
->>>>>>> fb2a6827
 
 
 
 	dec(rsi)                           // i -= 1;
 	jne(.DLOOPKITER)                   // iterate again if i != 0.
 
-<<<<<<< HEAD
-
-
-
-
-=======
 	vaddpd(ymm9, ymm4, ymm4)
 	vaddpd(ymm10, ymm6, ymm6)
 	vaddpd(ymm11, ymm8, ymm8)
->>>>>>> fb2a6827
 
 	label(.DCONSIDKLEFT)
 
@@ -1903,14 +1726,6 @@
 
 
 	label(.DROWSTORED)
-<<<<<<< HEAD
-
-
-	vfmadd231pd(mem(rcx, 0*32), ymm3, ymm4)
-	vmovupd(ymm4, mem(rcx, 0*32))
-	add(rdi, rcx)
-=======
->>>>>>> fb2a6827
 
 	lea(mem(rcx, rdi, 1), rbx)         // load address of c +  2*rs_c;
 
@@ -1923,14 +1738,6 @@
 	vmovupd(ymm8, mem(rdx, 0*32))
 
 
-<<<<<<< HEAD
-	vfmadd231pd(mem(rcx, 0*32), ymm3, ymm8)
-	vmovupd(ymm8, mem(rcx, 0*32))
-	//add(rdi, rcx)
-
-
-=======
->>>>>>> fb2a6827
 	jmp(.DDONE)                        // jump to end.
 
 
@@ -2080,18 +1887,18 @@
 
 void bli_dgemmsup_rv_haswell_asm_2x4
      (
-             conj_t     conja,
-             conj_t     conjb,
-             dim_t      m0,
-             dim_t      n0,
-             dim_t      k0,
-       const void*      alpha,
-       const void*      a, inc_t rs_a0, inc_t cs_a0,
-       const void*      b, inc_t rs_b0, inc_t cs_b0,
-       const void*      beta,
-             void*      c, inc_t rs_c0, inc_t cs_c0,
-             auxinfo_t* data,
-       const cntx_t*    cntx
+       conj_t              conja,
+       conj_t              conjb,
+       dim_t               m0,
+       dim_t               n0,
+       dim_t               k0,
+       double*    restrict alpha,
+       double*    restrict a, inc_t rs_a0, inc_t cs_a0,
+       double*    restrict b, inc_t rs_b0, inc_t cs_b0,
+       double*    restrict beta,
+       double*    restrict c, inc_t rs_c0, inc_t cs_c0,
+       auxinfo_t* restrict data,
+       cntx_t*    restrict cntx
      )
 {
 	//void*    a_next = bli_auxinfo_next_a( data );
@@ -2210,65 +2017,48 @@
 	vbroadcastsd(mem(rax        ), ymm10)
 	vbroadcastsd(mem(rax, r8,  1), ymm11)
 	add(r9, rax)                       // a += cs_a;
-<<<<<<< HEAD
+	vfmadd231pd(ymm9, ymm10, ymm7)
+	vfmadd231pd(ymm9, ymm11, ymm8)
+
+
+	// ---------------------------------- iteration 2
+
+#if 1
+	prefetch(0, mem(rdx, r9, 2, 4*8))
+#endif
+
+	vmovupd(mem(rbx, 0*32), ymm0)
+	add(r10, rbx)                      // b += rs_b;
+
+	vbroadcastsd(mem(rax        ), ymm2)
+	vbroadcastsd(mem(rax, r8,  1), ymm3)
+	add(r9, rax)                       // a += cs_a;
 	vfmadd231pd(ymm0, ymm2, ymm4)
 	vfmadd231pd(ymm0, ymm3, ymm6)
-=======
+
+
+	// ---------------------------------- iteration 3
+
+#if 1
+	lea(mem(rdx, r9,  4), rdx)         // a_prefetch += 4*cs_a;
+#endif
+
+	vmovupd(mem(rbx, 0*32), ymm9)
+	add(r10, rbx)                      // b += rs_b;
+
+	vbroadcastsd(mem(rax        ), ymm10)
+	vbroadcastsd(mem(rax, r8,  1), ymm11)
+	add(r9, rax)                       // a += cs_a;
 	vfmadd231pd(ymm9, ymm10, ymm7)
 	vfmadd231pd(ymm9, ymm11, ymm8)
->>>>>>> fb2a6827
-
-
-	// ---------------------------------- iteration 2
-
-#if 1
-	prefetch(0, mem(rdx, r9, 2, 4*8))
-#endif
-
-	vmovupd(mem(rbx, 0*32), ymm0)
-	add(r10, rbx)                      // b += rs_b;
-
-	vbroadcastsd(mem(rax        ), ymm2)
-	vbroadcastsd(mem(rax, r8,  1), ymm3)
-	add(r9, rax)                       // a += cs_a;
-	vfmadd231pd(ymm0, ymm2, ymm4)
-	vfmadd231pd(ymm0, ymm3, ymm6)
-
-
-	// ---------------------------------- iteration 3
-
-#if 1
-	lea(mem(rdx, r9,  4), rdx)         // a_prefetch += 4*cs_a;
-#endif
-
-	vmovupd(mem(rbx, 0*32), ymm9)
-	add(r10, rbx)                      // b += rs_b;
-
-	vbroadcastsd(mem(rax        ), ymm10)
-	vbroadcastsd(mem(rax, r8,  1), ymm11)
-	add(r9, rax)                       // a += cs_a;
-<<<<<<< HEAD
-	vfmadd231pd(ymm0, ymm2, ymm4)
-	vfmadd231pd(ymm0, ymm3, ymm6)
-=======
-	vfmadd231pd(ymm9, ymm10, ymm7)
-	vfmadd231pd(ymm9, ymm11, ymm8)
->>>>>>> fb2a6827
 
 
 
 	dec(rsi)                           // i -= 1;
 	jne(.DLOOPKITER)                   // iterate again if i != 0.
 
-<<<<<<< HEAD
-
-
-
-
-=======
 	vaddpd(ymm7, ymm4, ymm4)
 	vaddpd(ymm8, ymm6, ymm6)
->>>>>>> fb2a6827
 
 	label(.DCONSIDKLEFT)
 
@@ -2342,26 +2132,13 @@
 
 	label(.DROWSTORED)
 
-<<<<<<< HEAD
-=======
 	lea(mem(rcx, rdi, 1), rdx)         // load address of c +  1*cs_c;
->>>>>>> fb2a6827
 
 	vfmadd231pd(mem(rcx, 0*32), ymm3, ymm4)
 	vfmadd231pd(mem(rdx, 0*32), ymm3, ymm6)
 
 	vmovupd(ymm4, mem(rcx, 0*32))
-<<<<<<< HEAD
-	add(rdi, rcx)
-
-
-	vfmadd231pd(mem(rcx, 0*32), ymm3, ymm6)
-	vmovupd(ymm6, mem(rcx, 0*32))
-	//add(rdi, rcx)
-
-=======
 	vmovupd(ymm6, mem(rdx, 0*32))
->>>>>>> fb2a6827
 
 	jmp(.DDONE)                        // jump to end.
 
@@ -2469,18 +2246,18 @@
 
 void bli_dgemmsup_rv_haswell_asm_1x4
      (
-             conj_t     conja,
-             conj_t     conjb,
-             dim_t      m0,
-             dim_t      n0,
-             dim_t      k0,
-       const void*      alpha,
-       const void*      a, inc_t rs_a0, inc_t cs_a0,
-       const void*      b, inc_t rs_b0, inc_t cs_b0,
-       const void*      beta,
-             void*      c, inc_t rs_c0, inc_t cs_c0,
-             auxinfo_t* data,
-       const cntx_t*    cntx
+       conj_t              conja,
+       conj_t              conjb,
+       dim_t               m0,
+       dim_t               n0,
+       dim_t               k0,
+       double*    restrict alpha,
+       double*    restrict a, inc_t rs_a0, inc_t cs_a0,
+       double*    restrict b, inc_t rs_b0, inc_t cs_b0,
+       double*    restrict beta,
+       double*    restrict c, inc_t rs_c0, inc_t cs_c0,
+       auxinfo_t* restrict data,
+       cntx_t*    restrict cntx
      )
 {
 	//void*    a_next = bli_auxinfo_next_a( data );
@@ -2595,11 +2372,7 @@
 
 	vbroadcastsd(mem(rax        ), ymm3)
 	add(r9, rax)                       // a += cs_a;
-<<<<<<< HEAD
-	vfmadd231pd(ymm0, ymm2, ymm4)
-=======
 	vfmadd231pd(ymm1, ymm3, ymm5)
->>>>>>> fb2a6827
 
 
 	// ---------------------------------- iteration 2
@@ -2608,20 +2381,12 @@
 	prefetch(0, mem(rdx, r9, 2, 4*8))
 #endif
 
-<<<<<<< HEAD
-	vmovupd(mem(rbx, 0*32), ymm0)
-=======
 	vmovupd(mem(rbx, 0*32), ymm6)
->>>>>>> fb2a6827
 	add(r10, rbx)                      // b += rs_b;
 
 	vbroadcastsd(mem(rax        ), ymm7)
 	add(r9, rax)                       // a += cs_a;
-<<<<<<< HEAD
-	vfmadd231pd(ymm0, ymm2, ymm4)
-=======
 	vfmadd231pd(ymm6, ymm7, ymm4)
->>>>>>> fb2a6827
 
 
 	// ---------------------------------- iteration 3
@@ -2635,25 +2400,14 @@
 
 	vbroadcastsd(mem(rax        ), ymm9)
 	add(r9, rax)                       // a += cs_a;
-<<<<<<< HEAD
-	vfmadd231pd(ymm0, ymm2, ymm4)
-=======
 	vfmadd231pd(ymm8, ymm9, ymm5)
->>>>>>> fb2a6827
 
 
 
 	dec(rsi)                           // i -= 1;
 	jne(.DLOOPKITER)                   // iterate again if i != 0.
 
-<<<<<<< HEAD
-
-
-
-
-=======
 	vaddpd(ymm5, ymm4, ymm4)
->>>>>>> fb2a6827
 
 	label(.DCONSIDKLEFT)
 
