/*

   BLIS
   An object-based framework for developing high-performance BLAS-like
   libraries.

   Copyright (C) 2014, The University of Texas at Austin
   Copyright (C) 2020 - 2024, Advanced Micro Devices, Inc. All rights reserved.

   Redistribution and use in source and binary forms, with or without
   modification, are permitted provided that the following conditions are
   met:
    - Redistributions of source code must retain the above copyright
      notice, this list of conditions and the following disclaimer.
    - Redistributions in binary form must reproduce the above copyright
      notice, this list of conditions and the following disclaimer in the
      documentation and/or other materials provided with the distribution.
    - Neither the name(s) of the copyright holder(s) nor the names of its
      contributors may be used to endorse or promote products derived
      from this software without specific prior written permission.

   THIS SOFTWARE IS PROVIDED BY THE COPYRIGHT HOLDERS AND CONTRIBUTORS
   "AS IS" AND ANY EXPRESS OR IMPLIED WARRANTIES, INCLUDING, BUT NOT
   LIMITED TO, THE IMPLIED WARRANTIES OF MERCHANTABILITY AND FITNESS FOR
   A PARTICULAR PURPOSE ARE DISCLAIMED. IN NO EVENT SHALL THE COPYRIGHT
   HOLDER OR CONTRIBUTORS BE LIABLE FOR ANY DIRECT, INDIRECT, INCIDENTAL,
   SPECIAL, EXEMPLARY, OR CONSEQUENTIAL DAMAGES (INCLUDING, BUT NOT
   LIMITED TO, PROCUREMENT OF SUBSTITUTE GOODS OR SERVICES; LOSS OF USE,
   DATA, OR PROFITS; OR BUSINESS INTERRUPTION) HOWEVER CAUSED AND ON ANY
   THEORY OF LIABILITY, WHETHER IN CONTRACT, STRICT LIABILITY, OR TORT
   (INCLUDING NEGLIGENCE OR OTHERWISE) ARISING IN ANY WAY OUT OF THE USE
   OF THIS SOFTWARE, EVEN IF ADVISED OF THE POSSIBILITY OF SUCH DAMAGE.

*/


#ifndef BLIS_GENTPROT_MACRO_DEFS_H
#define BLIS_GENTPROT_MACRO_DEFS_H

//
// -- MACROS TO INSERT PROTOTYPE-GENERATING MACROS -----------------------------
//



// -- Macros for generating BLAS routines --------------------------------------


// -- Basic one-operand macro --


#define INSERT_GENTPROT_BLAS( blasname ) \
\
GENTPROT( float,    s, blasname ) \
GENTPROT( double,   d, blasname ) \
GENTPROT( scomplex, c, blasname ) \
GENTPROT( dcomplex, z, blasname )

#define INSERT_GENTPROT_BLAS_CZ( blasname ) \
\
GENTPROT( scomplex, c, blasname ) \
GENTPROT( dcomplex, z, blasname )


// -- Basic one-operand macro with real domain only --


#define INSERT_GENTPROTRO_BLAS( blasname ) \
\
GENTPROTRO( float,    s, blasname ) \
GENTPROTRO( double,   d, blasname )


// -- Basic one-operand macro with complex domain only and real projection --


#define INSERT_GENTPROTCO_BLAS( blasname ) \
\
GENTPROTCO( scomplex, float,  c, s, blasname ) \
GENTPROTCO( dcomplex, double, z, d, blasname )


// -- Basic one-operand macro with conjugation (real funcs only, used only for dot, ger) --


#define INSERT_GENTPROTDOTR_BLAS( blasname ) \
\
GENTPROTDOT( float,    s,  , blasname ) \
GENTPROTDOT( double,   d,  , blasname )


// -- Basic one-operand macro with conjugation (complex funcs only, used only for dot, ger) --


#define INSERT_GENTPROTDOTC_BLAS( blasname ) \
\
GENTPROTDOT( scomplex, c, c, blasname ) \
GENTPROTDOT( scomplex, c, u, blasname ) \
GENTPROTDOT( dcomplex, z, c, blasname ) \
GENTPROTDOT( dcomplex, z, u, blasname )


// -- Basic one-operand macro with conjugation (used only for dot, ger) --


#define INSERT_GENTPROTDOT_BLAS( blasname ) \
\
INSERT_GENTPROTDOTR_BLAS( blasname ) \
INSERT_GENTPROTDOTC_BLAS( blasname )


// -- Basic one-operand macro with real projection --


#define INSERT_GENTPROTR_BLAS( rblasname, cblasname ) \
\
GENTPROTR( float,    float,  s, s, rblasname ) \
GENTPROTR( double,   double, d, d, rblasname ) \
GENTPROTR( scomplex, float,  c, s, cblasname ) \
GENTPROTR( dcomplex, double, z, d, cblasname )


// -- Alternate two-operand macro (one char for complex, one for real proj) --


#define INSERT_GENTPROTR2_BLAS( blasname ) \
\
GENTPROTR2( float,    float,   , s, blasname ) \
GENTPROTR2( double,   double,  , d, blasname ) \
GENTPROTR2( scomplex, float,  c, s, blasname ) \
GENTPROTR2( dcomplex, double, z, d, blasname )


// -- Extended two-operand macro (used only for scal) --


#define INSERT_GENTPROTSCAL_BLAS( blasname ) \
\
GENTPROTSCAL( float,    float,     , s, blasname ) \
GENTPROTSCAL( double,   double,    , d, blasname ) \
GENTPROTSCAL( scomplex, scomplex,  , c, blasname ) \
GENTPROTSCAL( dcomplex, dcomplex,  , z, blasname ) \
GENTPROTSCAL( float,    scomplex, s, c, blasname ) \
GENTPROTSCAL( double,   dcomplex, d, z, blasname )

// -- GEMMT specific function --------------------------------------------------
#define INSERT_GENTPROT_GEMMT(opname, funcname) \
\
GENTPROT( float,     s, opname, l, funcname ) \
GENTPROT( double,    d, opname, l, funcname ) \
GENTPROT( float,     s, opname, u, funcname ) \
GENTPROT( double,    d, opname, u, funcname ) \
GENTPROT( scomplex,  c, opname, l, funcname ) \
GENTPROT( dcomplex,  z, opname, l, funcname ) \
GENTPROT( scomplex,  c, opname, u, funcname ) \
GENTPROT( dcomplex,  z, opname, u, funcname ) 

// -- Macros for functions with one operand ------------------------------------


// -- Basic one-operand macro --

<<<<<<< HEAD
#define INSERT_GENTPROT_BASIC( ... ) \
=======
// -- (no auxiliary arguments) --

#define INSERT_GENTPROT_BASIC0( tfuncname ) \
\
GENTPROT( float,    s, tfuncname ) \
GENTPROT( double,   d, tfuncname ) \
GENTPROT( scomplex, c, tfuncname ) \
GENTPROT( dcomplex, z, tfuncname )

#define INSERT_GENTPROT_BASIC0_SD( tfuncname ) \
\
GENTPROT( float,    s, tfuncname ) \
GENTPROT( double,   d, tfuncname )

// -- (one auxiliary argument) --

#define INSERT_GENTPROT_BASIC( tfuncname, varname ) \
>>>>>>> fb2a6827
\
GENTPROT( float,    s, __VA_ARGS__ ) \
GENTPROT( double,   d, __VA_ARGS__ ) \
GENTPROT( scomplex, c, __VA_ARGS__ ) \
GENTPROT( dcomplex, z, __VA_ARGS__ )



// -- Basic one-operand with real projection --

#define INSERT_GENTPROTR_BASIC( ... ) \
\
GENTPROTR( float,    float,  s, s, __VA_ARGS__ ) \
GENTPROTR( double,   double, d, d, __VA_ARGS__ ) \
GENTPROTR( scomplex, float,  c, s, __VA_ARGS__ ) \
GENTPROTR( dcomplex, double, z, d, __VA_ARGS__ )



// -- Basic one-operand macro with complex domain only and real projection --

#define INSERT_GENTPROTCO_BASIC( ... ) \
\
GENTPROTCO( scomplex, float,  c, s, __VA_ARGS__ ) \
GENTPROTCO( dcomplex, double, z, d, __VA_ARGS__ )



// -- Basic one-operand macro with integer instance --

#define INSERT_GENTPROT_BASIC_I( ... ) \
\
GENTPROT( float,    s, __VA_ARGS__ ) \
GENTPROT( double,   d, __VA_ARGS__ ) \
GENTPROT( scomplex, c, __VA_ARGS__ ) \
GENTPROT( dcomplex, z, __VA_ARGS__ ) \
GENTPROT( gint_t,   i, __VA_ARGS__ )



// -- Basic one-operand with integer projection --

#define INSERT_GENTPROTI_BASIC( ... ) \
\
GENTPROTI( float,    gint_t, s, i, __VA_ARGS__ ) \
GENTPROTI( double,   gint_t, d, i, __VA_ARGS__ ) \
GENTPROTI( scomplex, gint_t, c, i, __VA_ARGS__ ) \
GENTPROTI( dcomplex, gint_t, z, i, __VA_ARGS__ )



// -- Basic one-operand with real and integer projections --

#define INSERT_GENTPROTRI_BASIC( funcname ) \
\
GENTPROTRI( float,    float,  gint_t, s, s, i, funcname ) \
GENTPROTRI( double,   double, gint_t, d, d, i, funcname ) \
GENTPROTRI( scomplex, float,  gint_t, c, s, i, funcname ) \
GENTPROTRI( dcomplex, double, gint_t, z, d, i, funcname )




// -- Macros for functions with two primary operands ---------------------------


// -- Basic two-operand macro --

#define INSERT_GENTPROT2_BASIC( ... ) \
\
GENTPROT2( float,    float,    s, s, __VA_ARGS__ ) \
GENTPROT2( double,   double,   d, d, __VA_ARGS__ ) \
GENTPROT2( scomplex, scomplex, c, c, __VA_ARGS__ ) \
GENTPROT2( dcomplex, dcomplex, z, z, __VA_ARGS__ )



// -- Mixed domain two-operand macro --

#define INSERT_GENTPROT2_MIX_D( ... ) \
\
GENTPROT2( float,    scomplex, s, c, __VA_ARGS__ ) \
GENTPROT2( scomplex, float,    c, s, __VA_ARGS__ ) \
\
GENTPROT2( double,   dcomplex, d, z, __VA_ARGS__ ) \
GENTPROT2( dcomplex, double,   z, d, __VA_ARGS__ )



// -- Mixed precision two-operand macro --

#define INSERT_GENTPROT2_MIX_P( ... ) \
\
GENTPROT2( float,    double,   s, d, __VA_ARGS__ ) \
GENTPROT2( float,    dcomplex, s, z, __VA_ARGS__ ) \
\
GENTPROT2( double,   float,    d, s, __VA_ARGS__ ) \
GENTPROT2( double,   scomplex, d, c, __VA_ARGS__ ) \
\
GENTPROT2( scomplex, double,   c, d, __VA_ARGS__ ) \
GENTPROT2( scomplex, dcomplex, c, z, __VA_ARGS__ ) \
\
GENTPROT2( dcomplex, float,    z, s, __VA_ARGS__ ) \
GENTPROT2( dcomplex, scomplex, z, c, __VA_ARGS__ ) \



// -- Mixed domain/precision (all) two-operand macro --

#define INSERT_GENTPROT2_MIX_DP( ... ) \
\
GENTPROT2( float,    double,   s, d, __VA_ARGS__ ) \
GENTPROT2( float,    scomplex, s, c, __VA_ARGS__ ) \
GENTPROT2( float,    dcomplex, s, z, __VA_ARGS__ ) \
\
GENTPROT2( double,   float,    d, s, __VA_ARGS__ ) \
GENTPROT2( double,   scomplex, d, c, __VA_ARGS__ ) \
GENTPROT2( double,   dcomplex, d, z, __VA_ARGS__ ) \
\
GENTPROT2( scomplex, float,    c, s, __VA_ARGS__ ) \
GENTPROT2( scomplex, double,   c, d, __VA_ARGS__ ) \
GENTPROT2( scomplex, dcomplex, c, z, __VA_ARGS__ ) \
\
GENTPROT2( dcomplex, float,    z, s, __VA_ARGS__ ) \
GENTPROT2( dcomplex, double,   z, d, __VA_ARGS__ ) \
GENTPROT2( dcomplex, scomplex, z, c, __VA_ARGS__ )



// -- Basic two-operand with real projection of first operand --

#define INSERT_GENTPROT2R_BASIC( ... ) \
\
GENTPROT2R( float,    float,    float,    s, s, s, __VA_ARGS__ ) \
GENTPROT2R( double,   double,   double,   d, d, d, __VA_ARGS__ ) \
GENTPROT2R( scomplex, scomplex, float,    c, c, s, __VA_ARGS__ ) \
GENTPROT2R( dcomplex, dcomplex, double,   z, z, d, __VA_ARGS__ )



// -- Mixed domain two-operand with real projection of first operand --

#define INSERT_GENTPROT2R_MIX_D( ... ) \
\
GENTPROT2R( float,    scomplex, float,    s, c, s, __VA_ARGS__ ) \
GENTPROT2R( scomplex, float,    float,    c, s, s, __VA_ARGS__ ) \
\
GENTPROT2R( double,   dcomplex, double,   d, z, d, __VA_ARGS__ ) \
GENTPROT2R( dcomplex, double,   double,   z, d, d, __VA_ARGS__ )



// -- Mixed precision two-operand with real projection of first operand --

#define INSERT_GENTPROT2R_MIX_P( ... ) \
\
GENTPROT2R( float,    double,   float,    s, d, s, __VA_ARGS__ ) \
GENTPROT2R( float,    dcomplex, float,    s, z, s, __VA_ARGS__ ) \
\
GENTPROT2R( double,   float,    double,   d, s, d, __VA_ARGS__ ) \
GENTPROT2R( double,   scomplex, double,   d, c, d, __VA_ARGS__ ) \
\
GENTPROT2R( scomplex, double,   float,    c, d, s, __VA_ARGS__ ) \
GENTPROT2R( scomplex, dcomplex, float,    c, z, s, __VA_ARGS__ ) \
\
GENTPROT2R( dcomplex, float,    double,   z, s, d, __VA_ARGS__ ) \
GENTPROT2R( dcomplex, scomplex, double,   z, c, d, __VA_ARGS__ )



// -- Macros for functions with three primary operands -------------------------


// -- Basic three-operand macro --


#define INSERT_GENTPROT3_BASIC( funcname ) \
\
GENTPROT3( float,    float,    float,    s, s, s, funcname ) \
GENTPROT3( double,   double,   double,   d, d, d, funcname ) \
GENTPROT3( scomplex, scomplex, scomplex, c, c, c, funcname ) \
GENTPROT3( dcomplex, dcomplex, dcomplex, z, z, z, funcname )


// -- Mixed domain three-operand macro --


#define INSERT_GENTPROT3_MIX_D( funcname ) \
\
GENTPROT3( float,    float,    scomplex, s, s, c, funcname ) \
GENTPROT3( float,    scomplex, float,    s, c, s, funcname ) \
GENTPROT3( float,    scomplex, scomplex, s, c, c, funcname ) \
\
GENTPROT3( double,   double,   dcomplex, d, d, z, funcname ) \
GENTPROT3( double,   dcomplex, double,   d, z, d, funcname ) \
GENTPROT3( double,   dcomplex, dcomplex, d, z, z, funcname ) \
\
GENTPROT3( scomplex, float,    float,    c, s, s, funcname ) \
GENTPROT3( scomplex, float,    scomplex, c, s, c, funcname ) \
GENTPROT3( scomplex, scomplex, float,    c, c, s, funcname ) \
\
GENTPROT3( dcomplex, double,   double,   z, d, d, funcname ) \
GENTPROT3( dcomplex, double,   dcomplex, z, d, z, funcname ) \
GENTPROT3( dcomplex, dcomplex, double,   z, z, d, funcname )


// -- Mixed precision three-operand macro --


#define INSERT_GENTPROT3_MIX_P( funcname ) \
\
GENTPROT3( float,    float,    double,   s, s, d, funcname ) \
GENTPROT3( float,    float,    dcomplex, s, s, z, funcname ) \
\
GENTPROT3( float,    double,   float,    s, d, s, funcname ) \
GENTPROT3( float,    double,   double,   s, d, d, funcname ) \
GENTPROT3( float,    double,   scomplex, s, d, c, funcname ) \
GENTPROT3( float,    double,   dcomplex, s, d, z, funcname ) \
\
GENTPROT3( float,    scomplex, double,   s, c, d, funcname ) \
GENTPROT3( float,    scomplex, dcomplex, s, c, z, funcname ) \
\
GENTPROT3( float,    dcomplex, float,    s, z, s, funcname ) \
GENTPROT3( float,    dcomplex, double,   s, z, d, funcname ) \
GENTPROT3( float,    dcomplex, scomplex, s, z, c, funcname ) \
GENTPROT3( float,    dcomplex, dcomplex, s, z, z, funcname ) \
\
\
GENTPROT3( double,   float,    float,    d, s, s, funcname ) \
GENTPROT3( double,   float,    double,   d, s, d, funcname ) \
GENTPROT3( double,   float,    scomplex, d, s, c, funcname ) \
GENTPROT3( double,   float,    dcomplex, d, s, z, funcname ) \
\
GENTPROT3( double,   double,   float,    d, d, s, funcname ) \
GENTPROT3( double,   double,   scomplex, d, d, c, funcname ) \
\
GENTPROT3( double,   scomplex, float,    d, c, s, funcname ) \
GENTPROT3( double,   scomplex, double,   d, c, d, funcname ) \
GENTPROT3( double,   scomplex, scomplex, d, c, c, funcname ) \
GENTPROT3( double,   scomplex, dcomplex, d, c, z, funcname ) \
\
GENTPROT3( double,   dcomplex, float,    d, z, s, funcname ) \
GENTPROT3( double,   dcomplex, scomplex, d, z, c, funcname ) \
\
\
GENTPROT3( scomplex, float,    double,   c, s, d, funcname ) \
GENTPROT3( scomplex, float,    dcomplex, c, s, z, funcname ) \
\
GENTPROT3( scomplex, double,   float,    c, d, s, funcname ) \
GENTPROT3( scomplex, double,   double,   c, d, d, funcname ) \
GENTPROT3( scomplex, double,   scomplex, c, d, c, funcname ) \
GENTPROT3( scomplex, double,   dcomplex, c, d, z, funcname ) \
\
GENTPROT3( scomplex, scomplex, double,   c, c, d, funcname ) \
GENTPROT3( scomplex, scomplex, dcomplex, c, c, z, funcname ) \
\
GENTPROT3( scomplex, dcomplex, float,    c, z, s, funcname ) \
GENTPROT3( scomplex, dcomplex, double,   c, z, d, funcname ) \
GENTPROT3( scomplex, dcomplex, scomplex, c, z, c, funcname ) \
GENTPROT3( scomplex, dcomplex, dcomplex, c, z, z, funcname ) \
\
\
GENTPROT3( dcomplex, float,    float,    z, s, s, funcname ) \
GENTPROT3( dcomplex, float,    double,   z, s, d, funcname ) \
GENTPROT3( dcomplex, float,    scomplex, z, s, c, funcname ) \
GENTPROT3( dcomplex, float,    dcomplex, z, s, z, funcname ) \
\
GENTPROT3( dcomplex, double,   float,    z, d, s, funcname ) \
GENTPROT3( dcomplex, double,   scomplex, z, d, c, funcname ) \
\
GENTPROT3( dcomplex, scomplex, float,    z, c, s, funcname ) \
GENTPROT3( dcomplex, scomplex, double,   z, c, d, funcname ) \
GENTPROT3( dcomplex, scomplex, scomplex, z, c, c, funcname ) \
GENTPROT3( dcomplex, scomplex, dcomplex, z, c, z, funcname ) \
\
GENTPROT3( dcomplex, dcomplex, float,    z, z, s, funcname ) \
GENTPROT3( dcomplex, dcomplex, scomplex, z, z, c, funcname ) \



// -- Basic three-operand with union of operands 1 and 2 --


#define INSERT_GENTPROT3U12_BASIC( funcname ) \
\
GENTPROT3U12( float,    float,    float,    float,    s, s, s, s, funcname ) \
GENTPROT3U12( double,   double,   double,   double,   d, d, d, d, funcname ) \
GENTPROT3U12( scomplex, scomplex, scomplex, scomplex, c, c, c, c, funcname ) \
GENTPROT3U12( dcomplex, dcomplex, dcomplex, dcomplex, z, z, z, z, funcname )


// -- Mixed domain three-operand with union of operands 1 and 2 --


#define INSERT_GENTPROT3U12_MIX_D( funcname ) \
\
GENTPROT3U12( float,    float,    scomplex, float,    s, s, c, s, funcname ) \
GENTPROT3U12( float,    scomplex, float,    scomplex, s, c, s, c, funcname ) \
GENTPROT3U12( float,    scomplex, scomplex, scomplex, s, c, c, c, funcname ) \
\
GENTPROT3U12( double,   double,   dcomplex, double,   d, d, z, d, funcname ) \
GENTPROT3U12( double,   dcomplex, double,   dcomplex, d, z, d, z, funcname ) \
GENTPROT3U12( double,   dcomplex, dcomplex, dcomplex, d, z, z, z, funcname ) \
\
GENTPROT3U12( scomplex, float,    float,    scomplex, c, s, s, c, funcname ) \
GENTPROT3U12( scomplex, float,    scomplex, scomplex, c, s, c, c, funcname ) \
GENTPROT3U12( scomplex, scomplex, float,    scomplex, c, c, s, c, funcname ) \
\
GENTPROT3U12( dcomplex, double,   double,   dcomplex, z, d, d, z, funcname ) \
GENTPROT3U12( dcomplex, double,   dcomplex, dcomplex, z, d, z, z, funcname ) \
GENTPROT3U12( dcomplex, dcomplex, double,   dcomplex, z, z, d, z, funcname )


// -- Mixed precision three-operand with union of operands 1 and 2 --


#define INSERT_GENTPROT3U12_MIX_P( funcname ) \
\
GENTPROT3U12( float,    float,    double,   float,    s, s, d, s, funcname ) \
GENTPROT3U12( float,    float,    dcomplex, float,    s, s, z, s, funcname ) \
\
GENTPROT3U12( float,    double,   float,    double,   s, d, s, d, funcname ) \
GENTPROT3U12( float,    double,   double,   double,   s, d, d, d, funcname ) \
GENTPROT3U12( float,    double,   scomplex, double,   s, d, c, d, funcname ) \
GENTPROT3U12( float,    double,   dcomplex, double,   s, d, z, d, funcname ) \
\
GENTPROT3U12( float,    scomplex, double,   scomplex, s, c, d, c, funcname ) \
GENTPROT3U12( float,    scomplex, dcomplex, scomplex, s, c, z, c, funcname ) \
\
GENTPROT3U12( float,    dcomplex, float,    dcomplex, s, z, s, z, funcname ) \
GENTPROT3U12( float,    dcomplex, double,   dcomplex, s, z, d, z, funcname ) \
GENTPROT3U12( float,    dcomplex, scomplex, dcomplex, s, z, c, z, funcname ) \
GENTPROT3U12( float,    dcomplex, dcomplex, dcomplex, s, z, z, z, funcname ) \
\
\
GENTPROT3U12( double,   float,    float,    double,   d, s, s, d, funcname ) \
GENTPROT3U12( double,   float,    double,   double,   d, s, d, d, funcname ) \
GENTPROT3U12( double,   float,    scomplex, double,   d, s, c, d, funcname ) \
GENTPROT3U12( double,   float,    dcomplex, double,   d, s, z, d, funcname ) \
\
GENTPROT3U12( double,   double,   float,    double,   d, d, s, d, funcname ) \
GENTPROT3U12( double,   double,   scomplex, double,   d, d, c, d, funcname ) \
\
GENTPROT3U12( double,   scomplex, float,    dcomplex, d, c, s, z, funcname ) \
GENTPROT3U12( double,   scomplex, double,   dcomplex, d, c, d, z, funcname ) \
GENTPROT3U12( double,   scomplex, scomplex, dcomplex, d, c, c, z, funcname ) \
GENTPROT3U12( double,   scomplex, dcomplex, dcomplex, d, c, z, z, funcname ) \
\
GENTPROT3U12( double,   dcomplex, float,    dcomplex, d, z, s, z, funcname ) \
GENTPROT3U12( double,   dcomplex, scomplex, dcomplex, d, z, c, z, funcname ) \
\
\
GENTPROT3U12( scomplex, float,    double,   scomplex, c, s, d, c, funcname ) \
GENTPROT3U12( scomplex, float,    dcomplex, scomplex, c, s, z, c, funcname ) \
\
GENTPROT3U12( scomplex, double,   float,    dcomplex, c, d, s, z, funcname ) \
GENTPROT3U12( scomplex, double,   double,   dcomplex, c, d, d, z, funcname ) \
GENTPROT3U12( scomplex, double,   scomplex, dcomplex, c, d, c, z, funcname ) \
GENTPROT3U12( scomplex, double,   dcomplex, dcomplex, c, d, z, z, funcname ) \
\
GENTPROT3U12( scomplex, scomplex, double,   scomplex, c, c, d, c, funcname ) \
GENTPROT3U12( scomplex, scomplex, dcomplex, scomplex, c, c, z, c, funcname ) \
\
GENTPROT3U12( scomplex, dcomplex, float,    dcomplex, c, z, s, z, funcname ) \
GENTPROT3U12( scomplex, dcomplex, double,   dcomplex, c, z, d, z, funcname ) \
GENTPROT3U12( scomplex, dcomplex, scomplex, dcomplex, c, z, c, z, funcname ) \
GENTPROT3U12( scomplex, dcomplex, dcomplex, dcomplex, c, z, z, z, funcname ) \
\
\
GENTPROT3U12( dcomplex, float,    float,    dcomplex, z, s, s, z, funcname ) \
GENTPROT3U12( dcomplex, float,    double,   dcomplex, z, s, d, z, funcname ) \
GENTPROT3U12( dcomplex, float,    scomplex, dcomplex, z, s, c, z, funcname ) \
GENTPROT3U12( dcomplex, float,    dcomplex, dcomplex, z, s, z, z, funcname ) \
\
GENTPROT3U12( dcomplex, double,   float,    dcomplex, z, d, s, z, funcname ) \
GENTPROT3U12( dcomplex, double,   scomplex, dcomplex, z, d, c, z, funcname ) \
\
GENTPROT3U12( dcomplex, scomplex, float,    dcomplex, z, c, s, z, funcname ) \
GENTPROT3U12( dcomplex, scomplex, double,   dcomplex, z, c, d, z, funcname ) \
GENTPROT3U12( dcomplex, scomplex, scomplex, dcomplex, z, c, c, z, funcname ) \
GENTPROT3U12( dcomplex, scomplex, dcomplex, dcomplex, z, c, z, z, funcname ) \
\
GENTPROT3U12( dcomplex, dcomplex, float,    dcomplex, z, z, s, z, funcname ) \
GENTPROT3U12( dcomplex, dcomplex, scomplex, dcomplex, z, z, c, z, funcname )


#endif<|MERGE_RESOLUTION|>--- conflicted
+++ resolved
@@ -160,9 +160,6 @@
 
 // -- Basic one-operand macro --
 
-<<<<<<< HEAD
-#define INSERT_GENTPROT_BASIC( ... ) \
-=======
 // -- (no auxiliary arguments) --
 
 #define INSERT_GENTPROT_BASIC0( tfuncname ) \
@@ -180,59 +177,164 @@
 // -- (one auxiliary argument) --
 
 #define INSERT_GENTPROT_BASIC( tfuncname, varname ) \
->>>>>>> fb2a6827
-\
-GENTPROT( float,    s, __VA_ARGS__ ) \
-GENTPROT( double,   d, __VA_ARGS__ ) \
-GENTPROT( scomplex, c, __VA_ARGS__ ) \
-GENTPROT( dcomplex, z, __VA_ARGS__ )
+\
+GENTPROT( float,    s, tfuncname, varname ) \
+GENTPROT( double,   d, tfuncname, varname ) \
+GENTPROT( scomplex, c, tfuncname, varname ) \
+GENTPROT( dcomplex, z, tfuncname, varname )
+
+// -- (two auxiliary arguments) --
+
+#define INSERT_GENTPROT_BASIC2( tfuncname, varname1, varname2 ) \
+\
+GENTPROT( float,    s, tfuncname, varname1, varname2 ) \
+GENTPROT( double,   d, tfuncname, varname1, varname2 ) \
+GENTPROT( scomplex, c, tfuncname, varname1, varname2 ) \
+GENTPROT( dcomplex, z, tfuncname, varname1, varname2 )
+
+// -- (three auxiliary arguments) --
+
+#define INSERT_GENTPROT_BASIC3( tfuncname, varname1, varname2, varname3 ) \
+\
+GENTPROT( float,    s, tfuncname, varname1, varname2, varname3 ) \
+GENTPROT( double,   d, tfuncname, varname1, varname2, varname3 ) \
+GENTPROT( scomplex, c, tfuncname, varname1, varname2, varname3 ) \
+GENTPROT( dcomplex, z, tfuncname, varname1, varname2, varname3 )
+
+// -- (four auxiliary arguments) --
+
+#define INSERT_GENTPROT_BASIC4( tfuncname, varname1, varname2, varname3, varname4 ) \
+\
+GENTPROT( float,    s, tfuncname, varname1, varname2, varname3, varname4 ) \
+GENTPROT( double,   d, tfuncname, varname1, varname2, varname3, varname4 ) \
+GENTPROT( scomplex, c, tfuncname, varname1, varname2, varname3, varname4 ) \
+GENTPROT( dcomplex, z, tfuncname, varname1, varname2, varname3, varname4 )
 
 
 
 // -- Basic one-operand with real projection --
 
-#define INSERT_GENTPROTR_BASIC( ... ) \
-\
-GENTPROTR( float,    float,  s, s, __VA_ARGS__ ) \
-GENTPROTR( double,   double, d, d, __VA_ARGS__ ) \
-GENTPROTR( scomplex, float,  c, s, __VA_ARGS__ ) \
-GENTPROTR( dcomplex, double, z, d, __VA_ARGS__ )
+// -- (no auxiliary arguments) --
+
+#define INSERT_GENTPROTR_BASIC0( tfuncname ) \
+\
+GENTPROTR( float,    float,  s, s, tfuncname ) \
+GENTPROTR( double,   double, d, d, tfuncname ) \
+GENTPROTR( scomplex, float,  c, s, tfuncname ) \
+GENTPROTR( dcomplex, double, z, d, tfuncname )
+
+// -- (one auxiliary argument) --
+
+#define INSERT_GENTPROTR_BASIC( tfuncname, varname ) \
+\
+GENTPROTR( float,    float,  s, s, tfuncname, varname ) \
+GENTPROTR( double,   double, d, d, tfuncname, varname ) \
+GENTPROTR( scomplex, float,  c, s, tfuncname, varname ) \
+GENTPROTR( dcomplex, double, z, d, tfuncname, varname )
+
+// -- (two auxiliary arguments) --
+
+#define INSERT_GENTPROTR_BASIC2( tfuncname, varname1, varname2 ) \
+\
+GENTPROTR( float,    float,  s, s, tfuncname, varname1, varname2 ) \
+GENTPROTR( double,   double, d, d, tfuncname, varname1, varname2 ) \
+GENTPROTR( scomplex, float,  c, s, tfuncname, varname1, varname2 ) \
+GENTPROTR( dcomplex, double, z, d, tfuncname, varname1, varname2 )
+
+// -- (three auxiliary arguments) --
+
+#define INSERT_GENTPROTR_BASIC3( tfuncname, varname1, varname2, varname3  ) \
+\
+GENTPROTR( float,    float,  s, s, tfuncname, varname1, varname2, varname3 ) \
+GENTPROTR( double,   double, d, d, tfuncname, varname1, varname2, varname3 ) \
+GENTPROTR( scomplex, float,  c, s, tfuncname, varname1, varname2, varname3 ) \
+GENTPROTR( dcomplex, double, z, d, tfuncname, varname1, varname2, varname3 )
+
+// -- (four auxiliary arguments) --
+
+#define INSERT_GENTPROTR_BASIC4( tfuncname, varname1, varname2, varname3, varname4  ) \
+\
+GENTPROTR( float,    float,  s, s, tfuncname, varname1, varname2, varname3, varname4 ) \
+GENTPROTR( double,   double, d, d, tfuncname, varname1, varname2, varname3, varname4 ) \
+GENTPROTR( scomplex, float,  c, s, tfuncname, varname1, varname2, varname3, varname4 ) \
+GENTPROTR( dcomplex, double, z, d, tfuncname, varname1, varname2, varname3, varname4 )
 
 
 
 // -- Basic one-operand macro with complex domain only and real projection --
 
-#define INSERT_GENTPROTCO_BASIC( ... ) \
-\
-GENTPROTCO( scomplex, float,  c, s, __VA_ARGS__ ) \
-GENTPROTCO( dcomplex, double, z, d, __VA_ARGS__ )
+// -- (no auxiliary arguments) --
+
+#define INSERT_GENTPROTCO_BASIC0( tfuncname ) \
+\
+GENTPROTCO( scomplex, float,  c, s, tfuncname ) \
+GENTPROTCO( dcomplex, double, z, d, tfuncname )
+
+// -- (one auxiliary argument) --
+
+#define INSERT_GENTPROTCO_BASIC( tfuncname, varname ) \
+\
+GENTPROTCO( scomplex, float,  c, s, tfuncname, varname ) \
+GENTPROTCO( dcomplex, double, z, d, tfuncname, varname )
+
+// -- (two auxiliary arguments) --
+
+#define INSERT_GENTPROTCO_BASIC2( tfuncname, varname1, varname2 ) \
+\
+GENTPROTCO( scomplex, float,  c, s, tfuncname, varname1, varname2 ) \
+GENTPROTCO( dcomplex, double, z, d, tfuncname, varname1, varname2 )
 
 
 
 // -- Basic one-operand macro with integer instance --
 
-#define INSERT_GENTPROT_BASIC_I( ... ) \
-\
-GENTPROT( float,    s, __VA_ARGS__ ) \
-GENTPROT( double,   d, __VA_ARGS__ ) \
-GENTPROT( scomplex, c, __VA_ARGS__ ) \
-GENTPROT( dcomplex, z, __VA_ARGS__ ) \
-GENTPROT( gint_t,   i, __VA_ARGS__ )
+// -- (no auxiliary arguments) --
+
+#define INSERT_GENTPROT_BASIC0_I( funcname ) \
+\
+GENTPROT( float,    s, funcname ) \
+GENTPROT( double,   d, funcname ) \
+GENTPROT( scomplex, c, funcname ) \
+GENTPROT( dcomplex, z, funcname ) \
+GENTPROT( gint_t,   i, funcname )
+
+// -- (one auxiliary argument) --
+
+#define INSERT_GENTPROT_BASIC_I( tfuncname, varname ) \
+\
+GENTPROT( float,    s, tfuncname, varname ) \
+GENTPROT( double,   d, tfuncname, varname ) \
+GENTPROT( scomplex, c, tfuncname, varname ) \
+GENTPROT( dcomplex, z, tfuncname, varname ) \
+GENTPROT( gint_t,   i, tfuncname, varname )
 
 
 
 // -- Basic one-operand with integer projection --
 
-#define INSERT_GENTPROTI_BASIC( ... ) \
-\
-GENTPROTI( float,    gint_t, s, i, __VA_ARGS__ ) \
-GENTPROTI( double,   gint_t, d, i, __VA_ARGS__ ) \
-GENTPROTI( scomplex, gint_t, c, i, __VA_ARGS__ ) \
-GENTPROTI( dcomplex, gint_t, z, i, __VA_ARGS__ )
+// -- (no auxiliary arguments) --
+
+#define INSERT_GENTPROTI_BASIC0( funcname ) \
+\
+GENTPROTI( float,    gint_t, s, i, funcname ) \
+GENTPROTI( double,   gint_t, d, i, funcname ) \
+GENTPROTI( scomplex, gint_t, c, i, funcname ) \
+GENTPROTI( dcomplex, gint_t, z, i, funcname )
+
+// -- (one auxiliary argument) --
+
+#define INSERT_GENTPROTI_BASIC( tfuncname, varname ) \
+\
+GENTPROTI( float,    gint_t, s, i, tfuncname, varname ) \
+GENTPROTI( double,   gint_t, d, i, tfuncname, varname ) \
+GENTPROTI( scomplex, gint_t, c, i, tfuncname, varname ) \
+GENTPROTI( dcomplex, gint_t, z, i, tfuncname, varname )
 
 
 
 // -- Basic one-operand with real and integer projections --
+
+// -- (no auxiliary arguments) --
 
 #define INSERT_GENTPROTRI_BASIC( funcname ) \
 \
@@ -249,105 +351,209 @@
 
 // -- Basic two-operand macro --
 
-#define INSERT_GENTPROT2_BASIC( ... ) \
-\
-GENTPROT2( float,    float,    s, s, __VA_ARGS__ ) \
-GENTPROT2( double,   double,   d, d, __VA_ARGS__ ) \
-GENTPROT2( scomplex, scomplex, c, c, __VA_ARGS__ ) \
-GENTPROT2( dcomplex, dcomplex, z, z, __VA_ARGS__ )
+// -- (no auxiliary arguments) --
+
+#define INSERT_GENTPROT2_BASIC0( funcname ) \
+\
+GENTPROT2( float,    float,    s, s, funcname ) \
+GENTPROT2( double,   double,   d, d, funcname ) \
+GENTPROT2( scomplex, scomplex, c, c, funcname ) \
+GENTPROT2( dcomplex, dcomplex, z, z, funcname )
+
+// -- (one auxiliary argument) --
+
+#define INSERT_GENTPROT2_BASIC( tfuncname, varname ) \
+\
+GENTPROT2( float,    float,    s, s, tfuncname, varname ) \
+GENTPROT2( double,   double,   d, d, tfuncname, varname ) \
+GENTPROT2( scomplex, scomplex, c, c, tfuncname, varname ) \
+GENTPROT2( dcomplex, dcomplex, z, z, tfuncname, varname )
 
 
 
 // -- Mixed domain two-operand macro --
 
-#define INSERT_GENTPROT2_MIX_D( ... ) \
-\
-GENTPROT2( float,    scomplex, s, c, __VA_ARGS__ ) \
-GENTPROT2( scomplex, float,    c, s, __VA_ARGS__ ) \
-\
-GENTPROT2( double,   dcomplex, d, z, __VA_ARGS__ ) \
-GENTPROT2( dcomplex, double,   z, d, __VA_ARGS__ )
+// -- (no auxiliary arguments) --
+
+#define INSERT_GENTPROT2_MIX_D0( funcname ) \
+\
+GENTPROT2( float,    scomplex, s, c, funcname ) \
+GENTPROT2( scomplex, float,    c, s, funcname ) \
+\
+GENTPROT2( double,   dcomplex, d, z, funcname ) \
+GENTPROT2( dcomplex, double,   z, d, funcname )
+
+// -- (one auxiliary argument) --
+
+#define INSERT_GENTPROT2_MIX_D( tfuncname, varname ) \
+\
+GENTPROT2( float,    scomplex, s, c, tfuncname, varname ) \
+GENTPROT2( scomplex, float,    c, s, tfuncname, varname ) \
+\
+GENTPROT2( double,   dcomplex, d, z, tfuncname, varname ) \
+GENTPROT2( dcomplex, double,   z, d, tfuncname, varname )
 
 
 
 // -- Mixed precision two-operand macro --
 
-#define INSERT_GENTPROT2_MIX_P( ... ) \
-\
-GENTPROT2( float,    double,   s, d, __VA_ARGS__ ) \
-GENTPROT2( float,    dcomplex, s, z, __VA_ARGS__ ) \
-\
-GENTPROT2( double,   float,    d, s, __VA_ARGS__ ) \
-GENTPROT2( double,   scomplex, d, c, __VA_ARGS__ ) \
-\
-GENTPROT2( scomplex, double,   c, d, __VA_ARGS__ ) \
-GENTPROT2( scomplex, dcomplex, c, z, __VA_ARGS__ ) \
-\
-GENTPROT2( dcomplex, float,    z, s, __VA_ARGS__ ) \
-GENTPROT2( dcomplex, scomplex, z, c, __VA_ARGS__ ) \
+// -- (no auxiliary arguments) --
+
+#define INSERT_GENTPROT2_MIX_P0( funcname ) \
+\
+GENTPROT2( float,    double,   s, d, funcname ) \
+GENTPROT2( float,    dcomplex, s, z, funcname ) \
+\
+GENTPROT2( double,   float,    d, s, funcname ) \
+GENTPROT2( double,   scomplex, d, c, funcname ) \
+\
+GENTPROT2( scomplex, double,   c, d, funcname ) \
+GENTPROT2( scomplex, dcomplex, c, z, funcname ) \
+\
+GENTPROT2( dcomplex, float,    z, s, funcname ) \
+GENTPROT2( dcomplex, scomplex, z, c, funcname ) \
+
+// -- (one auxiliary argument) --
+
+#define INSERT_GENTPROT2_MIX_P( tfuncname, varname ) \
+\
+GENTPROT2( float,    double,   s, d, tfuncname, varname ) \
+GENTPROT2( float,    dcomplex, s, z, tfuncname, varname ) \
+\
+GENTPROT2( double,   float,    d, s, tfuncname, varname ) \
+GENTPROT2( double,   scomplex, d, c, tfuncname, varname ) \
+\
+GENTPROT2( scomplex, double,   c, d, tfuncname, varname ) \
+GENTPROT2( scomplex, dcomplex, c, z, tfuncname, varname ) \
+\
+GENTPROT2( dcomplex, float,    z, s, tfuncname, varname ) \
+GENTPROT2( dcomplex, scomplex, z, c, tfuncname, varname ) \
 
 
 
 // -- Mixed domain/precision (all) two-operand macro --
 
-#define INSERT_GENTPROT2_MIX_DP( ... ) \
-\
-GENTPROT2( float,    double,   s, d, __VA_ARGS__ ) \
-GENTPROT2( float,    scomplex, s, c, __VA_ARGS__ ) \
-GENTPROT2( float,    dcomplex, s, z, __VA_ARGS__ ) \
-\
-GENTPROT2( double,   float,    d, s, __VA_ARGS__ ) \
-GENTPROT2( double,   scomplex, d, c, __VA_ARGS__ ) \
-GENTPROT2( double,   dcomplex, d, z, __VA_ARGS__ ) \
-\
-GENTPROT2( scomplex, float,    c, s, __VA_ARGS__ ) \
-GENTPROT2( scomplex, double,   c, d, __VA_ARGS__ ) \
-GENTPROT2( scomplex, dcomplex, c, z, __VA_ARGS__ ) \
-\
-GENTPROT2( dcomplex, float,    z, s, __VA_ARGS__ ) \
-GENTPROT2( dcomplex, double,   z, d, __VA_ARGS__ ) \
-GENTPROT2( dcomplex, scomplex, z, c, __VA_ARGS__ )
+// -- (no auxiliary arguments) --
+
+#define INSERT_GENTPROT2_MIXDP0( funcname ) \
+\
+GENTPROT2( float,    double,   s, d, funcname ) \
+GENTPROT2( float,    scomplex, s, c, funcname ) \
+GENTPROT2( float,    dcomplex, s, z, funcname ) \
+\
+GENTPROT2( double,   float,    d, s, funcname ) \
+GENTPROT2( double,   scomplex, d, c, funcname ) \
+GENTPROT2( double,   dcomplex, d, z, funcname ) \
+\
+GENTPROT2( scomplex, float,    c, s, funcname ) \
+GENTPROT2( scomplex, double,   c, d, funcname ) \
+GENTPROT2( scomplex, dcomplex, c, z, funcname ) \
+\
+GENTPROT2( dcomplex, float,    z, s, funcname ) \
+GENTPROT2( dcomplex, double,   z, d, funcname ) \
+GENTPROT2( dcomplex, scomplex, z, c, funcname )
+
+// -- (one auxiliary argument) --
+
+#define INSERT_GENTPROT2_MIX_DP( tfuncname, varname ) \
+\
+GENTPROT2( float,    double,   s, d, tfuncname, varname ) \
+GENTPROT2( float,    scomplex, s, c, tfuncname, varname ) \
+GENTPROT2( float,    dcomplex, s, z, tfuncname, varname ) \
+\
+GENTPROT2( double,   float,    d, s, tfuncname, varname ) \
+GENTPROT2( double,   scomplex, d, c, tfuncname, varname ) \
+GENTPROT2( double,   dcomplex, d, z, tfuncname, varname ) \
+\
+GENTPROT2( scomplex, float,    c, s, tfuncname, varname ) \
+GENTPROT2( scomplex, double,   c, d, tfuncname, varname ) \
+GENTPROT2( scomplex, dcomplex, c, z, tfuncname, varname ) \
+\
+GENTPROT2( dcomplex, float,    z, s, tfuncname, varname ) \
+GENTPROT2( dcomplex, double,   z, d, tfuncname, varname ) \
+GENTPROT2( dcomplex, scomplex, z, c, tfuncname, varname )
 
 
 
 // -- Basic two-operand with real projection of first operand --
 
-#define INSERT_GENTPROT2R_BASIC( ... ) \
-\
-GENTPROT2R( float,    float,    float,    s, s, s, __VA_ARGS__ ) \
-GENTPROT2R( double,   double,   double,   d, d, d, __VA_ARGS__ ) \
-GENTPROT2R( scomplex, scomplex, float,    c, c, s, __VA_ARGS__ ) \
-GENTPROT2R( dcomplex, dcomplex, double,   z, z, d, __VA_ARGS__ )
+// -- (no auxiliary arguments) --
+
+#define INSERT_GENTPROT2R_BASIC0( funcname ) \
+\
+GENTPROT2R( float,    float,    float,    s, s, s, funcname ) \
+GENTPROT2R( double,   double,   double,   d, d, d, funcname ) \
+GENTPROT2R( scomplex, scomplex, float,    c, c, s, funcname ) \
+GENTPROT2R( dcomplex, dcomplex, double,   z, z, d, funcname )
+
+// -- (one auxiliary argument) --
+
+#define INSERT_GENTPROT2R_BASIC( tfuncname, varname ) \
+\
+GENTPROT2R( float,    float,    float,    s, s, s, tfuncname, varname ) \
+GENTPROT2R( double,   double,   double,   d, d, d, tfuncname, varname ) \
+GENTPROT2R( scomplex, scomplex, float,    c, c, s, tfuncname, varname ) \
+GENTPROT2R( dcomplex, dcomplex, double,   z, z, d, tfuncname, varname )
 
 
 
 // -- Mixed domain two-operand with real projection of first operand --
 
-#define INSERT_GENTPROT2R_MIX_D( ... ) \
-\
-GENTPROT2R( float,    scomplex, float,    s, c, s, __VA_ARGS__ ) \
-GENTPROT2R( scomplex, float,    float,    c, s, s, __VA_ARGS__ ) \
-\
-GENTPROT2R( double,   dcomplex, double,   d, z, d, __VA_ARGS__ ) \
-GENTPROT2R( dcomplex, double,   double,   z, d, d, __VA_ARGS__ )
+// -- (no auxiliary arguments) --
+
+#define INSERT_GENTPROT2R_MIX_D0( tfuncname ) \
+\
+GENTPROT2R( float,    scomplex, float,    s, c, s, tfuncname ) \
+GENTPROT2R( scomplex, float,    float,    c, s, s, tfuncname ) \
+\
+GENTPROT2R( double,   dcomplex, double,   d, z, d, tfuncname ) \
+GENTPROT2R( dcomplex, double,   double,   z, d, d, tfuncname )
+
+// -- (one auxiliary argument) --
+
+#define INSERT_GENTPROT2R_MIX_D( tfuncname, varname ) \
+\
+GENTPROT2R( float,    scomplex, float,    s, c, s, tfuncname, varname ) \
+GENTPROT2R( scomplex, float,    float,    c, s, s, tfuncname, varname ) \
+\
+GENTPROT2R( double,   dcomplex, double,   d, z, d, tfuncname, varname ) \
+GENTPROT2R( dcomplex, double,   double,   z, d, d, tfuncname, varname )
 
 
 
 // -- Mixed precision two-operand with real projection of first operand --
 
-#define INSERT_GENTPROT2R_MIX_P( ... ) \
-\
-GENTPROT2R( float,    double,   float,    s, d, s, __VA_ARGS__ ) \
-GENTPROT2R( float,    dcomplex, float,    s, z, s, __VA_ARGS__ ) \
-\
-GENTPROT2R( double,   float,    double,   d, s, d, __VA_ARGS__ ) \
-GENTPROT2R( double,   scomplex, double,   d, c, d, __VA_ARGS__ ) \
-\
-GENTPROT2R( scomplex, double,   float,    c, d, s, __VA_ARGS__ ) \
-GENTPROT2R( scomplex, dcomplex, float,    c, z, s, __VA_ARGS__ ) \
-\
-GENTPROT2R( dcomplex, float,    double,   z, s, d, __VA_ARGS__ ) \
-GENTPROT2R( dcomplex, scomplex, double,   z, c, d, __VA_ARGS__ )
+// -- (no auxiliary arguments) --
+
+#define INSERT_GENTPROT2R_MIX_P0( tfuncname ) \
+\
+GENTPROT2R( float,    double,   float,    s, d, s, tfuncname ) \
+GENTPROT2R( float,    dcomplex, float,    s, z, s, tfuncname ) \
+\
+GENTPROT2R( double,   float,    double,   d, s, d, tfuncname ) \
+GENTPROT2R( double,   scomplex, double,   d, c, d, tfuncname ) \
+\
+GENTPROT2R( scomplex, double,   float,    c, d, s, tfuncname ) \
+GENTPROT2R( scomplex, dcomplex, float,    c, z, s, tfuncname ) \
+\
+GENTPROT2R( dcomplex, float,    double,   z, s, d, tfuncname ) \
+GENTPROT2R( dcomplex, scomplex, double,   z, c, d, tfuncname )
+
+// -- (one auxiliary argument) --
+
+#define INSERT_GENTPROT2R_MIX_P( tfuncname, varname ) \
+\
+GENTPROT2R( float,    double,   float,    s, d, s, tfuncname, varname ) \
+GENTPROT2R( float,    dcomplex, float,    s, z, s, tfuncname, varname ) \
+\
+GENTPROT2R( double,   float,    double,   d, s, d, tfuncname, varname ) \
+GENTPROT2R( double,   scomplex, double,   d, c, d, tfuncname, varname ) \
+\
+GENTPROT2R( scomplex, double,   float,    c, d, s, tfuncname, varname ) \
+GENTPROT2R( scomplex, dcomplex, float,    c, z, s, tfuncname, varname ) \
+\
+GENTPROT2R( dcomplex, float,    double,   z, s, d, tfuncname, varname ) \
+GENTPROT2R( dcomplex, scomplex, double,   z, c, d, tfuncname, varname )
 
 
 
