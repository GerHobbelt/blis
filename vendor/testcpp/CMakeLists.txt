--- conflicted
+++ resolved
@@ -1,6 +1,3 @@
-<<<<<<< HEAD
-##Copyright (C) 2020 - 2023, Advanced Micro Devices, Inc. All rights reserved.##
-=======
 #[=[
 
    BLIS
@@ -34,7 +31,6 @@
    OF THIS SOFTWARE, EVEN IF ADVISED OF THE POSSIBILITY OF SUCH DAMAGE.
 
 ]=]
->>>>>>> f3c166b0
 
 # Comments:
 # - DIST_PATH is assumed to not exist if BLIS_INSTALL_PATH is given.
