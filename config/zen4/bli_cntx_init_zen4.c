/*

   BLIS
   An object-based framework for developing high-performance BLAS-like
   libraries.

   Copyright (C) 2022-2023, Advanced Micro Devices, Inc. All rights reserved.

   Redistribution and use in source and binary forms, with or without
   modification, are permitted provided that the following conditions are
   met:
    - Redistributions of source code must retain the above copyright
      notice, this list of conditions and the following disclaimer.
    - Redistributions in binary form must reproduce the above copyright
      notice, this list of conditions and the following disclaimer in the
      documentation and/or other materials provided with the distribution.
    - Neither the name(s) of the copyright holder(s) nor the names of its
      contributors may be used to endorse or promote products derived
      from this software without specific prior written permission.

   THIS SOFTWARE IS PROVIDED BY THE COPYRIGHT HOLDERS AND CONTRIBUTORS
   "AS IS" AND ANY EXPRESS OR IMPLIED WARRANTIES, INCLUDING, BUT NOT
   LIMITED TO, THE IMPLIED WARRANTIES OF MERCHANTABILITY AND FITNESS FOR
   A PARTICULAR PURPOSE ARE DISCLAIMED. IN NO EVENT SHALL THE COPYRIGHT
   HOLDER OR CONTRIBUTORS BE LIABLE FOR ANY DIRECT, INDIRECT, INCIDENTAL,
   SPECIAL, EXEMPLARY, OR CONSEQUENTIAL DAMAGES (INCLUDING, BUT NOT
   LIMITED TO, PROCUREMENT OF SUBSTITUTE GOODS OR SERVICES; LOSS OF USE,
   DATA, OR PROFITS; OR BUSINESS INTERRUPTION) HOWEVER CAUSED AND ON ANY
   THEORY OF LIABILITY, WHETHER IN CONTRACT, STRICT LIABILITY, OR TORT
   (INCLUDING NEGLIGENCE OR OTHERWISE) ARISING IN ANY WAY OUT OF THE USE
   OF THIS SOFTWARE, EVEN IF ADVISED OF THE POSSIBILITY OF SUCH DAMAGE.

*/

#include "blis.h"

/*
 * List of default block sizes for zen4.
 * Converted it to macro as this list is used at multiple places in this file.
 */

#define BLI_CNTX_DEFAULT_BLKSZ_LIST_GENOA(blkszs) \
    /*                                           s      d      c      z */  \
    bli_blksz_init_easy( &blkszs[ BLIS_MR ],    32,    32,     3,    12 );  \
    bli_blksz_init_easy( &blkszs[ BLIS_NR ],    12,     6,     8,     4 );  \
    bli_blksz_init_easy( &blkszs[ BLIS_MC ],   512,   128,   144,    60 );  \
    bli_blksz_init     ( &blkszs[ BLIS_KC ],   480,   512,   256,   512,    \
                                               480,   320,   256,   160 );  \
    bli_blksz_init_easy( &blkszs[ BLIS_NC ],  6144,  4002,  4080,  2004 );  \
                                                                            \
    bli_blksz_init_easy( &blkszs[ BLIS_AF ],     5,     5,    -1,    -1 );  \
    bli_blksz_init_easy( &blkszs[ BLIS_DF ],     8,     8,    -1,    -1 );  \


#define BLI_CNTX_DEFAULT_BLKSZ_LIST_BERGAMO(blkszs) \
    /*                                           s      d      c      z */  \
    bli_blksz_init_easy( &blkszs[ BLIS_MR ],    32,    32,     3,    12 );  \
    bli_blksz_init_easy( &blkszs[ BLIS_NR ],    12,     6,     8,     4 );  \
    bli_blksz_init_easy( &blkszs[ BLIS_MC ],   512,    64,   144,    60 );  \
    bli_blksz_init     ( &blkszs[ BLIS_KC ],   480,   512,   256,   512,    \
                                               480,   320,   256,   160 );  \
    bli_blksz_init_easy( &blkszs[ BLIS_NC ],  6144,  3600,  4080,  2004 );  \
                                                                            \
    bli_blksz_init_easy( &blkszs[ BLIS_AF ],     5,     5,    -1,    -1 );  \
    bli_blksz_init_easy( &blkszs[ BLIS_DF ],     8,     8,    -1,    -1 );  \


void bli_cntx_init_zen4( cntx_t* cntx )
{
    blksz_t blkszs[ BLIS_NUM_BLKSZS ];
    blksz_t thresh[ BLIS_NUM_THRESH ];
    // Set default kernel blocksizes and functions.
    bli_cntx_init_zen4_ref( cntx );

    // -------------------------------------------------------------------------

    // Update the context with optimized native gemm micro-kernels and
    // their storage preferences.
    bli_cntx_set_l3_nat_ukrs
    (
      10,
      // gemm
      BLIS_GEMM_UKR,       BLIS_FLOAT ,   bli_sgemm_skx_asm_32x12_l2,   FALSE,
      BLIS_GEMM_UKR,       BLIS_DOUBLE,   bli_dgemm_zen4_asm_32x6,      FALSE,
      BLIS_GEMM_UKR,       BLIS_SCOMPLEX, bli_cgemm_haswell_asm_3x8,    TRUE,
      /*bli_zgemm_zen4_asm_12x4 is a column preferred kernel*/
      BLIS_GEMM_UKR,       BLIS_DCOMPLEX, bli_zgemm_zen4_asm_12x4,      FALSE,

      // Different  GEMM kernels are used for TRSM for zen4 architecture
      BLIS_GEMM_FOR_TRSM_UKR,       BLIS_FLOAT,    bli_sgemm_haswell_asm_6x16,  TRUE,
      BLIS_GEMM_FOR_TRSM_UKR,       BLIS_DOUBLE,   bli_dgemm_zen4_asm_8x24,     TRUE,

      // gemmtrsm_l
      BLIS_GEMMTRSM_L_UKR, BLIS_FLOAT,    bli_sgemmtrsm_l_haswell_asm_6x16, TRUE,
<<<<<<< HEAD
      BLIS_GEMMTRSM_L_UKR, BLIS_DOUBLE,   bli_dgemmtrsm_l_zen_asm_16x14,  TRUE,
      // gemmtrsm_u
      BLIS_GEMMTRSM_U_UKR, BLIS_FLOAT,    bli_sgemmtrsm_u_haswell_asm_6x16, TRUE,
      BLIS_GEMMTRSM_U_UKR, BLIS_DOUBLE,   bli_dgemmtrsm_u_zen_asm_16x14,  TRUE,
=======
      BLIS_GEMMTRSM_L_UKR, BLIS_DOUBLE,   bli_dgemmtrsm_l_zen4_asm_8x24,    TRUE,
      // gemmtrsm_u
      BLIS_GEMMTRSM_U_UKR, BLIS_FLOAT,    bli_sgemmtrsm_u_haswell_asm_6x16, TRUE,
      BLIS_GEMMTRSM_U_UKR, BLIS_DOUBLE,   bli_dgemmtrsm_u_zen4_asm_8x24,    TRUE,
>>>>>>> 4dcd51c9

      cntx
    );

    // Update the context with architecture specific threshold functions
    bli_cntx_set_l3_thresh_funcs
    (
      3,
      // GEMM
      BLIS_GEMM, bli_cntx_gemmsup_thresh_is_met_zen4,
      // GEMMT
      BLIS_GEMMT, bli_cntx_gemmtsup_thresh_is_met_zen,
      // SYRK
      BLIS_SYRK, bli_cntx_syrksup_thresh_is_met_zen,
      cntx
    );

    // packm kernels
    bli_cntx_set_packm_kers
    (
      11,
      BLIS_PACKM_6XK_KER,  BLIS_FLOAT,    bli_spackm_haswell_asm_6xk,
      BLIS_PACKM_16XK_KER, BLIS_FLOAT,    bli_spackm_haswell_asm_16xk,
      BLIS_PACKM_6XK_KER,  BLIS_DOUBLE,   bli_dpackm_haswell_asm_6xk,
      BLIS_PACKM_8XK_KER,  BLIS_DOUBLE,   bli_dpackm_zen4_asm_8xk,
      BLIS_PACKM_24XK_KER, BLIS_DOUBLE,   bli_dpackm_zen4_asm_24xk,
      BLIS_PACKM_32XK_KER, BLIS_DOUBLE,   bli_dpackm_zen4_asm_32xk,
      BLIS_PACKM_3XK_KER,  BLIS_SCOMPLEX, bli_cpackm_haswell_asm_3xk,
      BLIS_PACKM_8XK_KER,  BLIS_SCOMPLEX, bli_cpackm_haswell_asm_8xk,
      BLIS_PACKM_3XK_KER,  BLIS_DCOMPLEX, bli_zpackm_haswell_asm_3xk,
      BLIS_PACKM_12XK_KER, BLIS_DCOMPLEX, bli_zpackm_zen4_asm_12xk,
      BLIS_PACKM_4XK_KER,  BLIS_DCOMPLEX, bli_zpackm_zen4_asm_4xk,
      cntx
    );

    // Update the context with optimized level-1f kernels.
    bli_cntx_set_l1f_kers
    (
      9,
      // axpyf
      BLIS_AXPYF_KER,     BLIS_FLOAT,  bli_saxpyf_zen_int_5,
      BLIS_AXPYF_KER,     BLIS_DOUBLE, bli_daxpyf_zen_int_5,
      BLIS_AXPYF_KER,     BLIS_SCOMPLEX, bli_caxpyf_zen_int_5,
      BLIS_AXPYF_KER,     BLIS_DCOMPLEX, bli_zaxpyf_zen_int_5,
      // dotxf
      BLIS_DOTXF_KER,     BLIS_FLOAT,  bli_sdotxf_zen_int_8,
      BLIS_DOTXF_KER,     BLIS_DOUBLE, bli_ddotxf_zen_int_8,
      BLIS_DOTXF_KER,     BLIS_DCOMPLEX, bli_zdotxf_zen_int_6,
      BLIS_DOTXF_KER,     BLIS_SCOMPLEX, bli_cdotxf_zen_int_6,
      // axpy2v
      BLIS_AXPY2V_KER,    BLIS_DOUBLE, bli_daxpy2v_zen_int,
      cntx
    );

    // Update the context with optimized level-1v kernels.
    bli_cntx_set_l1v_kers
    (
      28,

      // amaxv
      BLIS_AMAXV_KER,  BLIS_FLOAT,  bli_samaxv_zen_int_avx512,
      BLIS_AMAXV_KER,  BLIS_DOUBLE, bli_damaxv_zen_int,

      // axpbyv
      BLIS_AXPBYV_KER, BLIS_FLOAT, bli_saxpbyv_zen_int10,
      BLIS_AXPBYV_KER, BLIS_DOUBLE, bli_daxpbyv_zen_int10,
      BLIS_AXPBYV_KER, BLIS_SCOMPLEX, bli_caxpbyv_zen_int,
      BLIS_AXPBYV_KER, BLIS_DCOMPLEX, bli_zaxpbyv_zen_int,

      // axpyv
      BLIS_AXPYV_KER,  BLIS_FLOAT,    bli_saxpyv_zen_int_avx512,
      BLIS_AXPYV_KER,  BLIS_DOUBLE,   bli_daxpyv_zen_int_avx512,
      BLIS_AXPYV_KER,  BLIS_SCOMPLEX, bli_caxpyv_zen_int5,
      BLIS_AXPYV_KER,  BLIS_DCOMPLEX, bli_zaxpyv_zen_int5,

      // dotv
      BLIS_DOTV_KER,   BLIS_FLOAT,    bli_sdotv_zen_int_avx512,
      BLIS_DOTV_KER,   BLIS_DOUBLE,   bli_ddotv_zen_int_avx512,
      BLIS_DOTV_KER,   BLIS_SCOMPLEX, bli_cdotv_zen_int5,
      BLIS_DOTV_KER,   BLIS_DCOMPLEX, bli_zdotv_zen_int5,

      // dotxv
      BLIS_DOTXV_KER,  BLIS_FLOAT,  bli_sdotxv_zen_int,
      BLIS_DOTXV_KER,  BLIS_DOUBLE, bli_ddotxv_zen_int,
      BLIS_DOTXV_KER,  BLIS_DCOMPLEX, bli_zdotxv_zen_int,

      // scalv
      BLIS_SCALV_KER,  BLIS_FLOAT,  bli_sscalv_zen_int_avx512,
      BLIS_SCALV_KER,  BLIS_DOUBLE, bli_dscalv_zen_int_avx512,
      BLIS_SCALV_KER,  BLIS_DCOMPLEX, bli_zscalv_zen_int,

      //swap
      BLIS_SWAPV_KER, BLIS_FLOAT,   bli_sswapv_zen_int8,
      BLIS_SWAPV_KER, BLIS_DOUBLE,  bli_dswapv_zen_int8,

      //copy
      BLIS_COPYV_KER,  BLIS_FLOAT,  bli_scopyv_zen_int,
      BLIS_COPYV_KER,  BLIS_DOUBLE, bli_dcopyv_zen_int,
      BLIS_COPYV_KER,  BLIS_DCOMPLEX, bli_zcopyv_zen_int,

      //set
      BLIS_SETV_KER,  BLIS_FLOAT,  bli_ssetv_zen_int,
      BLIS_SETV_KER,  BLIS_DOUBLE, bli_dsetv_zen_int,

      // scal2v
      BLIS_SCAL2V_KER,  BLIS_DCOMPLEX,  bli_zscal2v_zen_int,
      cntx
    );

    // Initialize level-3 blocksize objects with architecture-specific values.
    //
    // These are reference block sizes and may be overridden based on
    // number of threads used at runtime.

    if ( bli_init_model_query_id() == BLIS_MODEL_BERGAMO )
    {
        BLI_CNTX_DEFAULT_BLKSZ_LIST_BERGAMO(blkszs);
    }
    else // BLIS_MODEL_DEFAULT choice, also currently used for BLIS_MODEL_GENOA and BLIS_MODEL_GENOA_X
    {
        BLI_CNTX_DEFAULT_BLKSZ_LIST_GENOA(blkszs);
    }

    // Update the context with the current architecture's register and cache
    // blocksizes (and multiples) for native execution.
    bli_cntx_set_blkszs
    (
      BLIS_NAT, 7,
      // level-3
      BLIS_NC, &blkszs[ BLIS_NC ], BLIS_NR,
      BLIS_KC, &blkszs[ BLIS_KC ], BLIS_KR,
      BLIS_MC, &blkszs[ BLIS_MC ], BLIS_MR,
      BLIS_NR, &blkszs[ BLIS_NR ], BLIS_NR,
      BLIS_MR, &blkszs[ BLIS_MR ], BLIS_MR,
      // level-1f
      BLIS_AF, &blkszs[ BLIS_AF ], BLIS_AF,
      BLIS_DF, &blkszs[ BLIS_DF ], BLIS_DF,
      cntx
    );
    // -------------------------------------------------------------------------

    // Initialize sup thresholds with architecture-appropriate values. s d c z
    bli_blksz_init_easy( &thresh[ BLIS_MT ],   682,  1000,   380,   110 );
    bli_blksz_init_easy( &thresh[ BLIS_NT ],   512,  1000,   256,   128 );
    bli_blksz_init_easy( &thresh[ BLIS_KT ],   240,  220,   220,   110 );

    // Initialize the context with the sup thresholds.
    bli_cntx_set_l3_sup_thresh
    (
      3,
      BLIS_MT, &thresh[ BLIS_MT ],
      BLIS_NT, &thresh[ BLIS_NT ],
      BLIS_KT, &thresh[ BLIS_KT ],
      cntx
    );

    // Initialize the context with the sup handlers.
    bli_cntx_set_l3_sup_handlers
    (
    2,
    BLIS_GEMM, bli_gemmsup_ref,
    BLIS_GEMMT, bli_gemmtsup_ref,
    cntx
    );

    // Update the context with optimized small/unpacked gemm kernels.
    bli_cntx_set_l3_sup_kers
    (
      30,
      BLIS_RRR, BLIS_DOUBLE, bli_dgemmsup_rv_zen4_asm_24x8m, FALSE,
      BLIS_RRC, BLIS_DOUBLE, bli_dgemmsup_rv_zen4_asm_24x8m, FALSE,
      BLIS_RCR, BLIS_DOUBLE, bli_dgemmsup_rv_zen4_asm_24x8m, FALSE,
      BLIS_RCC, BLIS_DOUBLE, bli_dgemmsup_rv_zen4_asm_24x8m, FALSE,
      BLIS_CRR, BLIS_DOUBLE, bli_dgemmsup_rv_zen4_asm_24x8m, FALSE,
      BLIS_CRC, BLIS_DOUBLE, bli_dgemmsup_rv_zen4_asm_24x8m, FALSE,
      BLIS_CCR, BLIS_DOUBLE, bli_dgemmsup_rv_zen4_asm_24x8m, FALSE,
      BLIS_CCC, BLIS_DOUBLE, bli_dgemmsup_rv_zen4_asm_24x8m, FALSE,
      BLIS_RRR, BLIS_FLOAT, bli_sgemmsup_rv_zen_asm_6x64m_avx512, TRUE,
      BLIS_RRC, BLIS_FLOAT, bli_sgemmsup_rd_zen_asm_6x64m_avx512, TRUE,
      BLIS_RCR, BLIS_FLOAT, bli_sgemmsup_rv_zen_asm_6x64m_avx512, TRUE,
      BLIS_RCC, BLIS_FLOAT, bli_sgemmsup_rv_zen_asm_6x64n_avx512, TRUE,
      BLIS_CRR, BLIS_FLOAT, bli_sgemmsup_rv_zen_asm_6x64m_avx512, TRUE,
      BLIS_CRC, BLIS_FLOAT, bli_sgemmsup_rd_zen_asm_6x64n_avx512, TRUE,
      BLIS_CCR, BLIS_FLOAT, bli_sgemmsup_rv_zen_asm_6x64n_avx512, TRUE,
      BLIS_CCC, BLIS_FLOAT, bli_sgemmsup_rv_zen_asm_6x64n_avx512, TRUE,
      BLIS_RRR, BLIS_SCOMPLEX, bli_cgemmsup_rv_zen_asm_3x8m, TRUE,
      BLIS_RCR, BLIS_SCOMPLEX, bli_cgemmsup_rv_zen_asm_3x8m, TRUE,
      BLIS_CRR, BLIS_SCOMPLEX, bli_cgemmsup_rv_zen_asm_3x8m, TRUE,
      BLIS_RCC, BLIS_SCOMPLEX, bli_cgemmsup_rv_zen_asm_3x8n, TRUE,
      BLIS_CCR, BLIS_SCOMPLEX, bli_cgemmsup_rv_zen_asm_3x8n, TRUE,
      BLIS_CCC, BLIS_SCOMPLEX, bli_cgemmsup_rv_zen_asm_3x8n, TRUE,
      BLIS_RRR, BLIS_DCOMPLEX, bli_zgemmsup_cv_zen4_asm_12x4m, FALSE,
      BLIS_RRC, BLIS_DCOMPLEX, bli_zgemmsup_cv_zen4_asm_12x4m, FALSE,
      BLIS_RCR, BLIS_DCOMPLEX, bli_zgemmsup_cv_zen4_asm_12x4m, FALSE,
      BLIS_RCC, BLIS_DCOMPLEX, bli_zgemmsup_cv_zen4_asm_12x4m, FALSE,
      BLIS_CRR, BLIS_DCOMPLEX, bli_zgemmsup_cv_zen4_asm_12x4m, FALSE,
      BLIS_CRC, BLIS_DCOMPLEX, bli_zgemmsup_cv_zen4_asm_12x4m, FALSE,
      BLIS_CCR, BLIS_DCOMPLEX, bli_zgemmsup_cv_zen4_asm_12x4m, FALSE,
      BLIS_CCC, BLIS_DCOMPLEX, bli_zgemmsup_cv_zen4_asm_12x4m, FALSE,
      cntx
    );

    // Initialize level-3 sup blocksize objects with architecture-specific
    // values.
    //                                           s      d      c      z
    bli_blksz_init     ( &blkszs[ BLIS_MR ],    6,     24,    3,      12,
                                                6,     9,     3,      12   );
    bli_blksz_init_easy( &blkszs[ BLIS_NR ],    64,    8,     8,      4    );
    bli_blksz_init_easy( &blkszs[ BLIS_MC ],    192,   144,   72,     48   );
    bli_blksz_init_easy( &blkszs[ BLIS_KC ],    512,   480,   128,    64   );
    bli_blksz_init_easy( &blkszs[ BLIS_NC ],    8064,  4080,  2040,   1020 );

    // Update the context with the current architecture's register and cache
    // blocksizes for small/unpacked level-3 problems.
    bli_cntx_set_l3_sup_blkszs
    (
      5,
      BLIS_NC, &blkszs[ BLIS_NC ],
      BLIS_KC, &blkszs[ BLIS_KC ],
      BLIS_MC, &blkszs[ BLIS_MC ],
      BLIS_NR, &blkszs[ BLIS_NR ],
      BLIS_MR, &blkszs[ BLIS_MR ],
      cntx
    );
}

/*
 * Override the block sizes in the context to the block sizes used
 * by AVX2 GEMM+TRSM kernels, this is needed in Zen4 context as default
 * GEMM kernels are AVX512 based and uses different block sizes.
 *
 * This function should be called in TRSM path before performing
 * any packing operations.
 *
 * Also the context must be restored to default values by calling
 * bli_zen4_restore_default_blkszs() before exiting TRSM Path
 */
void bli_zen4_override_trsm_blkszs (cntx_t* cntx)
{
    blksz_t blkszs[ BLIS_NUM_BLKSZS ];
<<<<<<< HEAD
    bli_blksz_init_easy( &blkszs[ BLIS_MR ],     6,     16,     3,     3 );
    bli_blksz_init_easy( &blkszs[ BLIS_NR ],    16,     14,     8,     4 );
    bli_blksz_init_easy( &blkszs[ BLIS_MC ],   144,    240,   144,    72 );
    bli_blksz_init_easy( &blkszs[ BLIS_KC ],   256,    512,   256,   256 );
    bli_blksz_init_easy( &blkszs[ BLIS_NC ],  4080,   4004,  4080,  4080 );
=======
    bli_blksz_init_easy( &blkszs[ BLIS_MR ],     6,      8,     3,     3 );
    bli_blksz_init_easy( &blkszs[ BLIS_NR ],    16,     24,     8,     4 );
    bli_blksz_init_easy( &blkszs[ BLIS_MC ],   144,    120,   144,    72 );
    bli_blksz_init_easy( &blkszs[ BLIS_KC ],   256,    512,   256,   256 );
    bli_blksz_init_easy( &blkszs[ BLIS_NC ],  4080,   4008,  4080,  4080 );
>>>>>>> 4dcd51c9


    // Update the context with the current architecture's register and cache
    // blocksizes (and multiples) for native execution.
    bli_cntx_set_blkszs
    (
      BLIS_NAT, 5,
      // level-3
      BLIS_NC, &blkszs[ BLIS_NC ], BLIS_NR,
      BLIS_KC, &blkszs[ BLIS_KC ], BLIS_KR,
      BLIS_MC, &blkszs[ BLIS_MC ], BLIS_MR,
      BLIS_NR, &blkszs[ BLIS_NR ], BLIS_NR,
      BLIS_MR, &blkszs[ BLIS_MR ], BLIS_MR,
      cntx
    );
}


// Since the output of syrk/gemmt is a triangular matrix,
// near-to-square shaped kernel performs better than 
// skewed/rectangular shaped kernel.
// Hence we are overriding blocksizes and kernel
// function pointers for gemmt/syrk with avx2 specific ones
void bli_zen4_override_gemmt_blkszs (cntx_t* cntx)
{
    blksz_t blkszs[ BLIS_NUM_BLKSZS ];

    bli_blksz_init     ( &blkszs[ BLIS_MR ],    6,     6,     3,      3,
                                                9,     9,     3,      3    );
    bli_blksz_init_easy( &blkszs[ BLIS_NR ],    16,    8,     8,      4    );
    bli_blksz_init_easy( &blkszs[ BLIS_MC ],    144,   72,    72,     36   );
    bli_blksz_init_easy( &blkszs[ BLIS_KC ],    512,   256,   128,    64   );
    bli_blksz_init_easy( &blkszs[ BLIS_NC ],    8160,  4080,  2040,   1020 );
    // Update the context with the current architecture's register and cache
    // blocksizes (and multiples) for native execution.
    bli_cntx_set_l3_sup_blkszs
    (
      4,
      // level-3
      BLIS_KC, &blkszs[ BLIS_KC ],
      BLIS_MC, &blkszs[ BLIS_MC ],
      BLIS_NR, &blkszs[ BLIS_NR ],
      BLIS_MR, &blkszs[ BLIS_MR ],
      cntx
    );

    bli_cntx_set_l3_sup_kers
    (
      24,
      BLIS_RRR, BLIS_FLOAT, bli_sgemmsup_rv_zen_asm_6x16m, TRUE,
      BLIS_RRC, BLIS_FLOAT, bli_sgemmsup_rd_zen_asm_6x16m, TRUE,
      BLIS_RCR, BLIS_FLOAT, bli_sgemmsup_rv_zen_asm_6x16m, TRUE,
      BLIS_RCC, BLIS_FLOAT, bli_sgemmsup_rv_zen_asm_6x16n, TRUE,
      BLIS_CRR, BLIS_FLOAT, bli_sgemmsup_rv_zen_asm_6x16m, TRUE,
      BLIS_CRC, BLIS_FLOAT, bli_sgemmsup_rd_zen_asm_6x16n, TRUE,
      BLIS_CCR, BLIS_FLOAT, bli_sgemmsup_rv_zen_asm_6x16n, TRUE,
      BLIS_CCC, BLIS_FLOAT, bli_sgemmsup_rv_zen_asm_6x16n, TRUE,
      BLIS_RRR, BLIS_DOUBLE, bli_dgemmsup_rv_haswell_asm_6x8m, TRUE,
      BLIS_RRC, BLIS_DOUBLE, bli_dgemmsup_rd_haswell_asm_6x8m, TRUE,
      BLIS_RCR, BLIS_DOUBLE, bli_dgemmsup_rv_haswell_asm_6x8m, TRUE,
      BLIS_RCC, BLIS_DOUBLE, bli_dgemmsup_rv_haswell_asm_6x8n, TRUE,
      BLIS_CRR, BLIS_DOUBLE, bli_dgemmsup_rv_haswell_asm_6x8m, TRUE,
      BLIS_CRC, BLIS_DOUBLE, bli_dgemmsup_rd_haswell_asm_6x8n, TRUE,
      BLIS_CCR, BLIS_DOUBLE, bli_dgemmsup_rv_haswell_asm_6x8n, TRUE,
      BLIS_CCC, BLIS_DOUBLE, bli_dgemmsup_rv_haswell_asm_6x8n, TRUE,
      BLIS_RRR, BLIS_DCOMPLEX, bli_zgemmsup_rv_zen_asm_3x4m, TRUE,
      BLIS_RRC, BLIS_DCOMPLEX, bli_zgemmsup_rd_zen_asm_3x4m, TRUE,
      BLIS_RCR, BLIS_DCOMPLEX, bli_zgemmsup_rv_zen_asm_3x4m, TRUE,
      BLIS_RCC, BLIS_DCOMPLEX, bli_zgemmsup_rv_zen_asm_3x4n, TRUE,
      BLIS_CRR, BLIS_DCOMPLEX, bli_zgemmsup_rv_zen_asm_3x4m, TRUE,
      BLIS_CRC, BLIS_DCOMPLEX, bli_zgemmsup_rd_zen_asm_3x4n, TRUE,
      BLIS_CCR, BLIS_DCOMPLEX, bli_zgemmsup_rv_zen_asm_3x4n, TRUE,
      BLIS_CCC, BLIS_DCOMPLEX, bli_zgemmsup_rv_zen_asm_3x4n, TRUE,
      cntx
    );
}

/*
 * Restore the block sizes to default values needed for zen4 context.
 *
 * This function should be called to restore the block sizes to there
 * default values if they where overriden by calling
 * bli_zen4_override_trsm_blkszs() to enable AVX2 GEMM kernels in the
 * TRSM path.
 *
 */
void bli_zen4_restore_default_blkszs (cntx_t* cntx)
{
    blksz_t blkszs[ BLIS_NUM_BLKSZS ];

    if ( bli_init_model_query_id() == BLIS_MODEL_BERGAMO )
    {
        BLI_CNTX_DEFAULT_BLKSZ_LIST_BERGAMO(blkszs);
    }
    else // BLIS_MODEL_DEFAULT choice, also currently used for BLIS_MODEL_GENOA and BLIS_MODEL_GENOA_X
    {
        BLI_CNTX_DEFAULT_BLKSZ_LIST_GENOA(blkszs);
    }

    // Update the context with the current architecture's register and cache
    // blocksizes (and multiples) for native execution.
    bli_cntx_set_blkszs
    (
      BLIS_NAT, 7,
      // level-3
      BLIS_NC, &blkszs[ BLIS_NC ], BLIS_NR,
      BLIS_KC, &blkszs[ BLIS_KC ], BLIS_KR,
      BLIS_MC, &blkszs[ BLIS_MC ], BLIS_MR,
      BLIS_NR, &blkszs[ BLIS_NR ], BLIS_NR,
      BLIS_MR, &blkszs[ BLIS_MR ], BLIS_MR,
      // level-1f
      BLIS_AF, &blkszs[ BLIS_AF ], BLIS_AF,
      BLIS_DF, &blkszs[ BLIS_DF ], BLIS_DF,
      cntx
    );
}<|MERGE_RESOLUTION|>--- conflicted
+++ resolved
@@ -92,17 +92,10 @@
 
       // gemmtrsm_l
       BLIS_GEMMTRSM_L_UKR, BLIS_FLOAT,    bli_sgemmtrsm_l_haswell_asm_6x16, TRUE,
-<<<<<<< HEAD
-      BLIS_GEMMTRSM_L_UKR, BLIS_DOUBLE,   bli_dgemmtrsm_l_zen_asm_16x14,  TRUE,
-      // gemmtrsm_u
-      BLIS_GEMMTRSM_U_UKR, BLIS_FLOAT,    bli_sgemmtrsm_u_haswell_asm_6x16, TRUE,
-      BLIS_GEMMTRSM_U_UKR, BLIS_DOUBLE,   bli_dgemmtrsm_u_zen_asm_16x14,  TRUE,
-=======
       BLIS_GEMMTRSM_L_UKR, BLIS_DOUBLE,   bli_dgemmtrsm_l_zen4_asm_8x24,    TRUE,
       // gemmtrsm_u
       BLIS_GEMMTRSM_U_UKR, BLIS_FLOAT,    bli_sgemmtrsm_u_haswell_asm_6x16, TRUE,
       BLIS_GEMMTRSM_U_UKR, BLIS_DOUBLE,   bli_dgemmtrsm_u_zen4_asm_8x24,    TRUE,
->>>>>>> 4dcd51c9
 
       cntx
     );
@@ -343,19 +336,11 @@
 void bli_zen4_override_trsm_blkszs (cntx_t* cntx)
 {
     blksz_t blkszs[ BLIS_NUM_BLKSZS ];
-<<<<<<< HEAD
-    bli_blksz_init_easy( &blkszs[ BLIS_MR ],     6,     16,     3,     3 );
-    bli_blksz_init_easy( &blkszs[ BLIS_NR ],    16,     14,     8,     4 );
-    bli_blksz_init_easy( &blkszs[ BLIS_MC ],   144,    240,   144,    72 );
-    bli_blksz_init_easy( &blkszs[ BLIS_KC ],   256,    512,   256,   256 );
-    bli_blksz_init_easy( &blkszs[ BLIS_NC ],  4080,   4004,  4080,  4080 );
-=======
     bli_blksz_init_easy( &blkszs[ BLIS_MR ],     6,      8,     3,     3 );
     bli_blksz_init_easy( &blkszs[ BLIS_NR ],    16,     24,     8,     4 );
     bli_blksz_init_easy( &blkszs[ BLIS_MC ],   144,    120,   144,    72 );
     bli_blksz_init_easy( &blkszs[ BLIS_KC ],   256,    512,   256,   256 );
     bli_blksz_init_easy( &blkszs[ BLIS_NC ],  4080,   4008,  4080,  4080 );
->>>>>>> 4dcd51c9
 
 
     // Update the context with the current architecture's register and cache
