##Copyright (C) 2022, Advanced Micro Devices, Inc. All rights reserved.##

target_sources("${PROJECT_NAME}"
    PRIVATE

${CMAKE_CURRENT_SOURCE_DIR}/bla_amin.c
${CMAKE_CURRENT_SOURCE_DIR}/bla_asum.c
${CMAKE_CURRENT_SOURCE_DIR}/bla_gemm3m.c
${CMAKE_CURRENT_SOURCE_DIR}/bla_gemmt.c
${CMAKE_CURRENT_SOURCE_DIR}/bla_ger.c
${CMAKE_CURRENT_SOURCE_DIR}/bla_hemm.c
${CMAKE_CURRENT_SOURCE_DIR}/bla_hemv.c
${CMAKE_CURRENT_SOURCE_DIR}/bla_her.c
${CMAKE_CURRENT_SOURCE_DIR}/bla_her2.c
${CMAKE_CURRENT_SOURCE_DIR}/bla_her2k.c
${CMAKE_CURRENT_SOURCE_DIR}/bla_herk.c
${CMAKE_CURRENT_SOURCE_DIR}/bla_nrm2.c
${CMAKE_CURRENT_SOURCE_DIR}/bla_symm.c
${CMAKE_CURRENT_SOURCE_DIR}/bla_symv.c
${CMAKE_CURRENT_SOURCE_DIR}/bla_syr.c
${CMAKE_CURRENT_SOURCE_DIR}/bla_syr2.c
${CMAKE_CURRENT_SOURCE_DIR}/bla_syr2k.c
${CMAKE_CURRENT_SOURCE_DIR}/bla_syrk.c
${CMAKE_CURRENT_SOURCE_DIR}/bla_trmm.c
${CMAKE_CURRENT_SOURCE_DIR}/bla_trmv.c
${CMAKE_CURRENT_SOURCE_DIR}/bla_trsv.c
${CMAKE_CURRENT_SOURCE_DIR}/bla_gemm_batch.c
${CMAKE_CURRENT_SOURCE_DIR}/bla_axpby.c
${CMAKE_CURRENT_SOURCE_DIR}/bla_omatcopy.c
${CMAKE_CURRENT_SOURCE_DIR}/bla_imatcopy.c
${CMAKE_CURRENT_SOURCE_DIR}/bla_omatcopy2.c
${CMAKE_CURRENT_SOURCE_DIR}/bla_omatadd.c
	)

# Select AMD specific sources for AMD configurations.
if(${TARGET_ARCH} STREQUAL zen OR 
${TARGET_ARCH} STREQUAL zen2 OR 
<<<<<<< HEAD
${TARGET_ARCH} STREQUAL zen3 OR 
=======
${TARGET_ARCH} STREQUAL zen3 OR
${TARGET_ARCH} STREQUAL zen4 OR
>>>>>>> ea4acd26
${TARGET_ARCH} STREQUAL amdzen)
        target_sources("${PROJECT_NAME}"
        PRIVATE
        ${CMAKE_CURRENT_SOURCE_DIR}/bla_amax_amd.c
        ${CMAKE_CURRENT_SOURCE_DIR}/bla_axpy_amd.c
        ${CMAKE_CURRENT_SOURCE_DIR}/bla_copy_amd.c
        ${CMAKE_CURRENT_SOURCE_DIR}/bla_dot_amd.c
        ${CMAKE_CURRENT_SOURCE_DIR}/bla_gemm_amd.c
        ${CMAKE_CURRENT_SOURCE_DIR}/bla_gemv_amd.c
        ${CMAKE_CURRENT_SOURCE_DIR}/bla_scal_amd.c
        ${CMAKE_CURRENT_SOURCE_DIR}/bla_swap_amd.c
        ${CMAKE_CURRENT_SOURCE_DIR}/bla_trsm_amd.c
        )
else()
        target_sources("${PROJECT_NAME}"
        PRIVATE
        ${CMAKE_CURRENT_SOURCE_DIR}/bla_amax.c
        ${CMAKE_CURRENT_SOURCE_DIR}/bla_axpy.c
        ${CMAKE_CURRENT_SOURCE_DIR}/bla_copy.c
        ${CMAKE_CURRENT_SOURCE_DIR}/bla_dot.c
        ${CMAKE_CURRENT_SOURCE_DIR}/bla_gemm.c
        ${CMAKE_CURRENT_SOURCE_DIR}/bla_gemv.c
        ${CMAKE_CURRENT_SOURCE_DIR}/bla_scal.c
        ${CMAKE_CURRENT_SOURCE_DIR}/bla_swap.c
        ${CMAKE_CURRENT_SOURCE_DIR}/bla_trsm.c
        )
endif()
    
#Add all subdirectories
#	add_subdirectory(attic)
#   add_subdirectory(blis)
    add_subdirectory(cblas)
    add_subdirectory(check)
    add_subdirectory(f2c)<|MERGE_RESOLUTION|>--- conflicted
+++ resolved
@@ -35,12 +35,8 @@
 # Select AMD specific sources for AMD configurations.
 if(${TARGET_ARCH} STREQUAL zen OR 
 ${TARGET_ARCH} STREQUAL zen2 OR 
-<<<<<<< HEAD
-${TARGET_ARCH} STREQUAL zen3 OR 
-=======
 ${TARGET_ARCH} STREQUAL zen3 OR
 ${TARGET_ARCH} STREQUAL zen4 OR
->>>>>>> ea4acd26
 ${TARGET_ARCH} STREQUAL amdzen)
         target_sources("${PROJECT_NAME}"
         PRIVATE
