/*

   BLIS
   An object-based framework for developing high-performance BLAS-like
   libraries.

   Copyright (C) 2022 - 2023, Advanced Micro Devices, Inc. All rights reserved.

   Redistribution and use in source and binary forms, with or without
   modification, are permitted provided that the following conditions are
   met:
    - Redistributions of source code must retain the above copyright
      notice, this list of conditions and the following disclaimer.
    - Redistributions in binary form must reproduce the above copyright
      notice, this list of conditions and the following disclaimer in the
      documentation and/or other materials provided with the distribution.
    - Neither the name(s) of the copyright holder(s) nor the names of its
      contributors may be used to endorse or promote products derived
      from this software without specific prior written permission.

   THIS SOFTWARE IS PROVIDED BY THE COPYRIGHT HOLDERS AND CONTRIBUTORS
   "AS IS" AND ANY EXPRESS OR IMPLIED WARRANTIES, INCLUDING, BUT NOT
   LIMITED TO, THE IMPLIED WARRANTIES OF MERCHANTABILITY AND FITNESS FOR
   A PARTICULAR PURPOSE ARE DISCLAIMED. IN NO EVENT SHALL THE COPYRIGHT
   HOLDER OR CONTRIBUTORS BE LIABLE FOR ANY DIRECT, INDIRECT, INCIDENTAL,
   SPECIAL, EXEMPLARY, OR CONSEQUENTIAL DAMAGES (INCLUDING, BUT NOT
   LIMITED TO, PROCUREMENT OF SUBSTITUTE GOODS OR SERVICES; LOSS OF USE,
   DATA, OR PROFITS; OR BUSINESS INTERRUPTION) HOWEVER CAUSED AND ON ANY
   THEORY OF LIABILITY, WHETHER IN CONTRACT, STRICT LIABILITY, OR TORT
   (INCLUDING NEGLIGENCE OR OTHERWISE) ARISING IN ANY WAY OUT OF THE USE
   OF THIS SOFTWARE, EVEN IF ADVISED OF THE POSSIBILITY OF SUCH DAMAGE.

*/

#include <stdio.h>
#include <stdlib.h>
#include <string.h>
#include <immintrin.h>
#include <time.h>
#include <float.h>
#include <unistd.h>
#include <math.h>

#include "blis.h"


// Used to clip downscaled output, will be set in the main loop based
// on the accumulation and C data type.
int64_t DSCALE_CLIP_MIN = 0;
int64_t DSCALE_CLIP_MAX = 0;

// Mode can be one of the follwoing:
// 	1. p - performance, used for benchmarks.
// 	2. a - accuracy, used to test accuracy/correctness.
// Default value is p, can be modified by passing command line arg.
char bench_mode = 'p';

int32_t global_n_repeat = 0;

char global_dscale_out = 'n';

dim_t num_eltwise = 0; // To keep track of eltwise operations.

#define _XSTR(str) #str
#define XSTR(str) _XSTR(str)

#define GEN_FUNC_NAME(prototype,ctype) prototype ## ctype

static inline void float_to_bf16( float* float_value, bfloat16* bf16_val )
{
    /*Set offset 2 to copy most significant 2 bytes of float
    to convert float values to bf16 values*/
    memcpy( ( bf16_val ), (char *)( float_value ) + 2, sizeof ( bfloat16 ) );
}

<<<<<<< HEAD
inline float bf16_to_float
     (
       bfloat16 bf16_val
     )
{
	int32_t inter_temp = *( ( int16_t* ) &bf16_val );
	inter_temp = inter_temp << 16;
	float float_value = *( float* ) ( &inter_temp );
	return float_value;
}

inline void convert_float_arr_to_bf16( float* array, bfloat16* array_bf16, int size )
=======
static inline void convert_float_arr_to_bf16( float* array, bfloat16* array_bf16, int size )
{
    for (int i=0; i< size; i++)
    {
        float_to_bf16( ( array + i ), ( array_bf16 + i ) );
    }
}


static inline void bfloat16_to_float( bfloat16 bf16_val, float*  float_val )
>>>>>>> ed5b1db5
{
    int32_t inter_temp = *( ( int16_t* ) &bf16_val );
    inter_temp = inter_temp << 16;
    memcpy( float_val, &inter_temp, sizeof( int32_t ) );
}

#define CONVERT_TO_FLOAT(ctype) \
static inline void GEN_FUNC_NAME(ctype,_to_float) ( ctype val, float* float_val ) \
{ \
    *float_val = (float) val; \
} \

CONVERT_TO_FLOAT(uint8_t)
CONVERT_TO_FLOAT(int8_t)
CONVERT_TO_FLOAT(int16_t)
CONVERT_TO_FLOAT(float)
CONVERT_TO_FLOAT(int32_t)



/* Helper functions to print matrices when debugging */
void print_matrix_bfloat16
     (
       bfloat16* a,
       dim_t m,
       dim_t n,
       dim_t rs_a,
       dim_t cs_a
     )
{
    for(dim_t i = 0; i < m; i++)
    {
        for(dim_t j = 0; j < n; j++)
        {
            float temp;
            bfloat16_to_float(*(a + i*(rs_a) + j *cs_a), &temp);
            printf("%f ",  temp);
        }
        printf("\n");
    }
}

#define PRINT_MATRIX(ctype) \
void print_matrix_## ctype ( ctype* a, int32_t m, int32_t n, int32_t rs, int32_t cs) \
{ \
    for(int32_t i = 0; i < m; i++) \
    { \
        for(int32_t j = 0; j < n; j++) \
        { \
            printf("%f ", (float) (*(a + i * ( rs ) + j * cs ) ) ); \
        } \
        printf("\n"); \
    } \
} \

PRINT_MATRIX(uint8_t)
PRINT_MATRIX(int8_t)
PRINT_MATRIX(int16_t)
PRINT_MATRIX(float)
PRINT_MATRIX(int32_t)

void* lpgemm_malloc( int32_t size )
{
    void* p;
    // creating a dummy buffer of size 4 bytes in case
    // size of the matrix is negative.
    if( size <= 0 )
    {
        p = malloc( 4 );
        return p;
    }

    if( bench_mode == 'a' )
    {
        p = malloc(size);
    }
    else
    {
        err_t err = BLIS_SUCCESS;
        p = bli_malloc_user(size, &err);
    }
    if ( p == NULL )
    {
        printf("Unable to allocate memory.\n");
        exit(1);
    }
    return p;
}

void lpgemm_free( void* p )
{
    if( p == NULL)
    {
        printf("Attempt to free null pointer\n");
        return;
    }

    if( bench_mode == 'a' )
    {
        free(p);
    }
    else
    {
        bli_free_user(p);
    }
}

#define GEN_FILL_ARRAY_FUNC(ctype) \
void fill_array_ ## ctype ( void* arr, dim_t size ) \
{ \
    if( size < 0 ) return; \
    ctype* temp_arr = ( ctype* ) arr; \
    for ( dim_t i = 0; i < size; ++i ) \
    { \
        temp_arr[i] = ( ctype )( i % 5 ); \
    } \
} \

GEN_FILL_ARRAY_FUNC(uint8_t)
GEN_FILL_ARRAY_FUNC(int8_t)
GEN_FILL_ARRAY_FUNC(int16_t)
GEN_FILL_ARRAY_FUNC(float)
GEN_FILL_ARRAY_FUNC(int32_t)

void fill_array_bfloat16( void* arr, dim_t size )
{
<<<<<<< HEAD
	float* c_float = ( float* ) bli_malloc_user( sizeof( float ) * size );
	for ( dim_t i = 0; i < size; ++i )
	{
		c_float[i] = 2.0;
	}
	convert_float_arr_to_bf16( c_float, arr, size );
	if ( c_float != NULL )
	{
		bli_free_user( c_float );
	}
=======
    err_t bli_errors = BLIS_SUCCESS;
    if( size < 0 ) return;
    float* c_float = ( float* ) bli_malloc_user( sizeof( float ) * size, &bli_errors );
    for ( dim_t i = 0; i < size; ++i )
    {
        c_float[i] = i % 5;
    }
    convert_float_arr_to_bf16( c_float, arr, size );
    if ( c_float != NULL )
    {
        bli_free_user( c_float );
    }
>>>>>>> ed5b1db5
}

#define GEN_FILL_ARRAY_POST_OPS_FUNC(ctype) \
void fill_array_post_ops_ ## ctype ( void* arr, dim_t size ) \
{ \
    ctype* temp_arr = ( ctype* ) arr; \
    for ( dim_t i = 0; i < size; ++i ) \
    { \
        temp_arr[i] = ( ctype )( i % 20 ); \
    } \
} \

GEN_FILL_ARRAY_POST_OPS_FUNC(int16_t)
GEN_FILL_ARRAY_POST_OPS_FUNC(int32_t)
GEN_FILL_ARRAY_POST_OPS_FUNC(float)

#define GEN_BLIS_MAT_MUL_FUNC(A_type,B_type,C_type,ACCUM_type,BLAS_SFX) \
void mat_mul_ ## BLAS_SFX \
     ( \
       char    stor_order, \
       char    transa, \
       char    transb,  \
       char    op_a, \
       char    op_b, \
       dim_t   m, \
       dim_t   n, \
       dim_t   k, \
       ACCUM_type  alpha, \
       A_type* a, \
       dim_t   lda, \
       B_type* b, \
       dim_t   ldb, \
       ACCUM_type  beta, \
       C_type* c, \
       dim_t   ldc, \
       aocl_post_op*  post_op\
     ) \
{ \
    aocl_gemm_ ## BLAS_SFX( stor_order, transa, transb, m, n, k, \
                    alpha, \
                    a, lda, op_a, \
                    b, ldb, op_b, \
                    beta, \
                    c, ldc, post_op ); \
 \
    /*dim_t MR = 6; \
    dim_t NR = 16; \
 \
    __m512i selector1; \
    __m512i all_zero = _mm512_setzero_epi32(); \
    __m512i c0; \
    __m512i c1; \
    __m512i c2; \
    __m512i c3; \
    __m512i c4; \
    __m512i c5; \
 \
    for ( dim_t i = 0; i < m; i += MR ) \
    { \
        if ( ( i + MR ) > m ) \
        { \
            break; \
        } \
        for ( dim_t j = 0; j < n; j += NR ) \
        { \
            if ( ( j + NR ) > n ) \
            { \
                break; \
            } \
            selector1 = _mm512_loadu_epi32( (int32_t*)post_op->bias.bias + j ); \
            c0 = _mm512_loadu_epi32( c + ( ( i + 0 ) * ldc ) + j ); \
            c1 = _mm512_loadu_epi32( c + ( ( i + 1 ) * ldc ) + j ); \
            c2 = _mm512_loadu_epi32( c + ( ( i + 2 ) * ldc ) + j ); \
            c3 = _mm512_loadu_epi32( c + ( ( i + 3 ) * ldc ) + j ); \
            c4 = _mm512_loadu_epi32( c + ( ( i + 4 ) * ldc ) + j ); \
            c5 = _mm512_loadu_epi32( c + ( ( i + 5 ) * ldc ) + j ); \
 \
            c0 = _mm512_add_epi32( selector1, c0 ); \
            c1 = _mm512_add_epi32( selector1, c1 ); \
            c2 = _mm512_add_epi32( selector1, c2 ); \
            c3 = _mm512_add_epi32( selector1, c3 ); \
            c4 = _mm512_add_epi32( selector1, c4 ); \
            c5 = _mm512_add_epi32( selector1, c5 ); \
 \
            c0 = _mm512_max_epi32( all_zero, c0 ); \
            c1 = _mm512_max_epi32( all_zero, c1 ); \
            c2 = _mm512_max_epi32( all_zero, c2 ); \
            c3 = _mm512_max_epi32( all_zero, c3 ); \
            c4 = _mm512_max_epi32( all_zero, c4 ); \
            c5 = _mm512_max_epi32( all_zero, c5 ); \
 \
            _mm512_storeu_epi32( c + ( ( i + 0 ) * ldc ) + j, c0 ); \
            _mm512_storeu_epi32( c + ( ( i + 1 ) * ldc ) + j, c1 ); \
            _mm512_storeu_epi32( c + ( ( i + 2 ) * ldc ) + j, c2 ); \
            _mm512_storeu_epi32( c + ( ( i + 3 ) * ldc ) + j, c3 ); \
            _mm512_storeu_epi32( c + ( ( i + 4 ) * ldc ) + j, c4 ); \
            _mm512_storeu_epi32( c + ( ( i + 5 ) * ldc ) + j, c5 ); \
        } \
    } */\
} \

GEN_BLIS_MAT_MUL_FUNC(uint8_t,int8_t,int16_t,int16_t,u8s8s16os16)
GEN_BLIS_MAT_MUL_FUNC(uint8_t,int8_t,int8_t,int16_t,u8s8s16os8)
GEN_BLIS_MAT_MUL_FUNC(uint8_t,int8_t,uint8_t,int16_t,u8s8s16ou8)
GEN_BLIS_MAT_MUL_FUNC(uint8_t,int8_t,int32_t,int32_t,u8s8s32os32)
GEN_BLIS_MAT_MUL_FUNC(uint8_t,int8_t,int8_t,int32_t,u8s8s32os8)
GEN_BLIS_MAT_MUL_FUNC(bfloat16,bfloat16,float,float,bf16bf16f32of32)
GEN_BLIS_MAT_MUL_FUNC(bfloat16,bfloat16,bfloat16,float,bf16bf16f32obf16)
GEN_BLIS_MAT_MUL_FUNC(float,float,float,float,f32f32f32of32)
GEN_BLIS_MAT_MUL_FUNC(int8_t,int8_t,int32_t,int32_t,s8s8s32os32)
GEN_BLIS_MAT_MUL_FUNC(int8_t,int8_t,int8_t,int32_t,s8s8s32os8)
GEN_BLIS_MAT_MUL_FUNC(int8_t,int8_t,int16_t,int16_t,s8s8s16os16)
GEN_BLIS_MAT_MUL_FUNC(int8_t,int8_t,int8_t,int16_t,s8s8s16os8)

double get_gflops
     (
       dim_t  m,
       dim_t  n,
       dim_t  k,
       double runtime
     )
{
    return ( ( 2.0 * m * n * k ) / ( runtime * 1.0e9 ) );
}

void print_result
     (
       const char* msg,
       int32_t     n_repeats,
       char        transa,
       char        transb,
       dim_t       m,
       dim_t       n,
       dim_t       k,
       dim_t       lda,
       dim_t       ldb,
       dim_t       ldc,
       double      runtime
     )
{
    double gflops = get_gflops( m, n, k, runtime );
    printf("%s transa:%c, transb:%c, m: %ld, n: %ld, k: %ld, lda: %ld, ldb: %ld, ldc: %ld," \
                    " Gops: %f, n_repeats: %d\n",
            msg, transa, transb, m, n, k, lda, ldb, ldc, gflops, n_repeats);
}

#define GEN_MAT_MUL_BENCH_DRV_FUNC(A_type,B_type,C_type,ACCUM_type,BLAS_SFX) \
void mat_mul_bench_driver_ ## BLAS_SFX \
     ( \
       char    stor_order, \
       char    transa, \
       char    transb, \
       char    op_a, \
       char    op_b, \
       int32_t n_repeats, \
       dim_t   m, \
       dim_t   n, \
       dim_t   k, \
       ACCUM_type  alpha, \
       A_type* a, \
       dim_t   lda, \
       B_type* b, \
       dim_t   ldb, \
       ACCUM_type  beta, \
       C_type* c, \
       dim_t   ldc, \
       aocl_post_op*  post_op\
     ) \
{ \
    double min_time_diff = DBL_MAX; \
    for ( int32_t nr = 0; nr < n_repeats; ++nr ) \
    { \
        if ( bench_mode == 'a' ) \
        { \
            int32_t size_C = ( ( stor_order == 'r') || ( stor_order == 'R' ) )? m * ldc : n * ldc; \
            GEN_FUNC_NAME(fill_array_,C_type)( c, ( size_C ) ); \
        } \
 \
        struct timespec tstart={0,0}, tend={0,0}; \
        clock_gettime(CLOCK_MONOTONIC, &tstart); \
 \
        GEN_FUNC_NAME(mat_mul_,BLAS_SFX) \
        ( \
          stor_order, transa, transb, op_a, op_b, m, n, k, \
          alpha, \
          a, lda, \
          b, ldb, \
          beta, \
          c, ldc, \
          post_op \
        ); \
 \
        clock_gettime(CLOCK_MONOTONIC, &tend); \
 \
        double diff = \
            ( ( double ) tend.tv_sec + ( 1.0e-9 * tend.tv_nsec ) ) - \
            ( ( double ) tstart.tv_sec + ( 1.0e-9 * tstart.tv_nsec ) ); \
        min_time_diff = ( diff < min_time_diff ) ? diff : min_time_diff; \
    } \
 \
    print_result( XSTR(BLAS_SFX), n_repeats, transa, transb, m, n, k, lda, ldb, ldc, min_time_diff); \
} \

GEN_MAT_MUL_BENCH_DRV_FUNC(uint8_t,int8_t,int16_t,int16_t,u8s8s16os16)
GEN_MAT_MUL_BENCH_DRV_FUNC(uint8_t,int8_t,int8_t,int16_t,u8s8s16os8)
GEN_MAT_MUL_BENCH_DRV_FUNC(uint8_t,int8_t,uint8_t,int16_t,u8s8s16ou8)
GEN_MAT_MUL_BENCH_DRV_FUNC(uint8_t,int8_t,int32_t,int32_t,u8s8s32os32)
GEN_MAT_MUL_BENCH_DRV_FUNC(uint8_t,int8_t,int8_t,int32_t,u8s8s32os8)
GEN_MAT_MUL_BENCH_DRV_FUNC(bfloat16,bfloat16,float,float,bf16bf16f32of32)
GEN_MAT_MUL_BENCH_DRV_FUNC(bfloat16,bfloat16,bfloat16,float,bf16bf16f32obf16)
GEN_MAT_MUL_BENCH_DRV_FUNC(float,float,float,float,f32f32f32of32)
GEN_MAT_MUL_BENCH_DRV_FUNC(int8_t,int8_t,int32_t,int32_t,s8s8s32os32)
GEN_MAT_MUL_BENCH_DRV_FUNC(int8_t,int8_t,int8_t,int32_t,s8s8s32os8)
GEN_MAT_MUL_BENCH_DRV_FUNC(int8_t,int8_t,int16_t,int16_t,s8s8s16os16)
GEN_MAT_MUL_BENCH_DRV_FUNC(int8_t,int8_t,int8_t,int16_t,s8s8s16os8)

int max (int a, int b)
{
    return ( a > b ? a : b );
}

int min (int a, int b)
{
    return ( a < b ? a : b );
}

<<<<<<< HEAD
#define GEN_MAT_MUL_ACC_CHK_DOWNSCALE(ACCUM_type,SCALE_type,BLAS_DOWNSCALE_SFX) \
inline ACCUM_type mat_mul_accuracy_check_downscale_ ## BLAS_DOWNSCALE_SFX \
=======
#define GEN_MAT_MUL_ACC_CHK_DOWNSCALE(C_type,ACCUM_type,SCALE_type,BLAS_DOWNSCALE_SFX) \
static inline ACCUM_type mat_mul_accuracy_check_downscale_ ## BLAS_DOWNSCALE_SFX \
>>>>>>> ed5b1db5
     (\
       ACCUM_type temp_accum,\
       aocl_post_op*  post_op, \
       dim_t j \
     )\
<<<<<<< HEAD
{\
	ACCUM_type out_temp_accum = ( ACCUM_type ) min ( max ( nearbyintf( ( SCALE_type )temp_accum * \
		( *( ( SCALE_type* )post_op->sum.scale_factor + j ) ) ), S8_MIN ), S8_MAX ) ; \
	return 	out_temp_accum; \
}\

GEN_MAT_MUL_ACC_CHK_DOWNSCALE(int16_t,float,u8s8s16os8)
GEN_MAT_MUL_ACC_CHK_DOWNSCALE(int32_t,float,u8s8s32os8)
GEN_MAT_MUL_ACC_CHK_DOWNSCALE(int32_t,float,s8s8s32os8)
GEN_MAT_MUL_ACC_CHK_DOWNSCALE(int16_t,float,s8s8s16os8)

inline float mat_mul_accuracy_check_downscale_bf16bf16f32obf16
=======
{ \
    ACCUM_type out_temp_accum = \
        ( ACCUM_type )min( \
                        max( nearbyintf( ( SCALE_type )( temp_accum ) * \
                            ( *( ( SCALE_type* )post_op->sum.scale_factor + j ) ) ) + \
                            *( ( C_type* )post_op->sum.zero_point + j ), \
                            DSCALE_CLIP_MIN ), \
                        DSCALE_CLIP_MAX ); \
    return 	out_temp_accum; \
}\

GEN_MAT_MUL_ACC_CHK_DOWNSCALE(int8_t,int16_t,float,u8s8s16os8)
GEN_MAT_MUL_ACC_CHK_DOWNSCALE(uint8_t,int16_t,float,u8s8s16ou8)
GEN_MAT_MUL_ACC_CHK_DOWNSCALE(int8_t,int32_t,float,u8s8s32os8)
GEN_MAT_MUL_ACC_CHK_DOWNSCALE(int8_t,int32_t,float,s8s8s32os8)
GEN_MAT_MUL_ACC_CHK_DOWNSCALE(int8_t,int16_t,float,s8s8s16os8)

static inline float mat_mul_accuracy_check_downscale_bf16bf16f32obf16
>>>>>>> ed5b1db5
     (
       float temp_accum,
       aocl_post_op*  post_op,
       dim_t j
     )
{
<<<<<<< HEAD
	return temp_accum;
=======
    return temp_accum;
>>>>>>> ed5b1db5
}

#define GEN_MAT_MUL_ACC_CHK_ACCUM(A_type, B_type, C_type,ACCUM_type,BLAS_SFX) \
static inline ACCUM_type mat_mul_accuracy_check_accum_ ## BLAS_SFX \
     (\
       A_type* a, \
       B_type* b, \
       C_type* c_ref, \
       ACCUM_type temp_accum,\
       ACCUM_type  alpha, \
       ACCUM_type beta, \
       dim_t rs_a, \
       dim_t rs_b, \
       dim_t cs_a, \
       dim_t cs_b, \
       dim_t rs_c_ref, \
       dim_t cs_c_ref, \
       dim_t i, \
       dim_t j, \
       dim_t k \
     )\
{\
    for ( dim_t p = 0; p < k; ++p) \
    { \
        temp_accum += ( *( a + ( i * rs_a ) + ( cs_a * p ) ) * \
                         *( b + ( rs_b * p ) + ( cs_b * j ) ) ); \
    } \
\
    temp_accum = ( beta * ( * (c_ref + ( rs_c_ref * i ) + ( cs_c_ref * j ) ) ) ) \
                         + ( alpha * temp_accum ); \
    return temp_accum; \
}\

GEN_MAT_MUL_ACC_CHK_ACCUM(uint8_t,int8_t,int8_t,int16_t,u8s8s16os8)
GEN_MAT_MUL_ACC_CHK_ACCUM(uint8_t,int8_t,uint8_t,int16_t,u8s8s16ou8)
GEN_MAT_MUL_ACC_CHK_ACCUM(uint8_t,int8_t,int16_t,int16_t,u8s8s16os16)
GEN_MAT_MUL_ACC_CHK_ACCUM(uint8_t,int8_t,int8_t,int32_t,u8s8s32os8)
GEN_MAT_MUL_ACC_CHK_ACCUM(uint8_t,int8_t,int32_t,int32_t,u8s8s32os32)
GEN_MAT_MUL_ACC_CHK_ACCUM(float,float,float,float,f32f32f32of32)
GEN_MAT_MUL_ACC_CHK_ACCUM(int8_t,int8_t,int8_t,int32_t,s8s8s32os8)
GEN_MAT_MUL_ACC_CHK_ACCUM(int8_t,int8_t,int32_t,int32_t,s8s8s32os32)
GEN_MAT_MUL_ACC_CHK_ACCUM(int8_t,int8_t,int8_t,int16_t,s8s8s16os8)
GEN_MAT_MUL_ACC_CHK_ACCUM(int8_t,int8_t,int16_t,int16_t,s8s8s16os16)

<<<<<<< HEAD
inline float mat_mul_accuracy_check_accum_bf16bf16f32of32
=======
static inline float mat_mul_accuracy_check_accum_bf16bf16f32of32
>>>>>>> ed5b1db5
     (
       bfloat16* a,
       bfloat16* b,
       float* c_ref,
       float temp_accum,
       float  alpha,
       float beta,
       dim_t rs_a,
       dim_t rs_b,
       dim_t cs_a,
       dim_t cs_b,
       dim_t rs_c_ref,
       dim_t cs_c_ref,
       dim_t i,
       dim_t j,
       dim_t k
     )
{
    for ( dim_t p = 0; p < k; ++p)
    {
        float a_float, b_float;
        bfloat16_to_float( *( a + i * rs_a + p * cs_a ) , &a_float);
        bfloat16_to_float( *( b + p * rs_b + j * cs_b ) , &b_float);
        temp_accum += ( ( a_float ) * ( b_float ) );
    }
    temp_accum = ( beta * ( * (c_ref + ( rs_c_ref * i ) + ( cs_c_ref * j ) ) ) )
                         + ( alpha * temp_accum );
    return temp_accum;
}

static inline float mat_mul_accuracy_check_accum_bf16bf16f32obf16
     (
       bfloat16* a,
       bfloat16* b,
       bfloat16* c_ref,
       float temp_accum,
       float  alpha,
       float beta,
       dim_t rs_a,
       dim_t rs_b,
       dim_t cs_a,
       dim_t cs_b,
       dim_t rs_c_ref,
       dim_t cs_c_ref,
       dim_t i,
       dim_t j,
       dim_t k
     )
{
    for ( dim_t p = 0; p < k; ++p)
    {
        float a_float, b_float;
        bfloat16_to_float( *( a + i*rs_a + p*cs_a ), &a_float );
        bfloat16_to_float( *( b + p*rs_b + j*cs_b ), &b_float );
        temp_accum += ( ( a_float ) * ( b_float ) );
    }
    float c_ref_float;
    bfloat16_to_float( *( c_ref + i*rs_c_ref + j*cs_c_ref ), &c_ref_float );
    temp_accum = ( beta * ( c_ref_float ) ) + ( alpha * temp_accum );

    return temp_accum;
}

#define GEN_GELU_TANH_POSTOP_INT(ACCUM_type,BLAS_SFX) \
static inline ACCUM_type GELU_TANH_post_op_ ## BLAS_SFX \
     (\
       ACCUM_type temp_accum \
     )\
{\
    float gelu_reference = 0.5 *(double)temp_accum * (1 + tanhf( 0.797884 * ( (double)temp_accum + \
                    ( 0.044715 * ((double)temp_accum * (double)temp_accum * \
                    (double)temp_accum ) ) ) ) ); \
    temp_accum = round (gelu_reference); \
    return temp_accum; \
}\

GEN_GELU_TANH_POSTOP_INT(int16_t,u8s8s16os8)
GEN_GELU_TANH_POSTOP_INT(int16_t,u8s8s16ou8)
GEN_GELU_TANH_POSTOP_INT(int16_t,u8s8s16os16)
GEN_GELU_TANH_POSTOP_INT(int32_t,u8s8s32os8)
GEN_GELU_TANH_POSTOP_INT(int32_t,u8s8s32os32)
GEN_GELU_TANH_POSTOP_INT(int32_t,s8s8s32os8)
GEN_GELU_TANH_POSTOP_INT(int32_t,s8s8s32os32)
GEN_GELU_TANH_POSTOP_INT(int16_t,s8s8s16os8)
GEN_GELU_TANH_POSTOP_INT(int16_t,s8s8s16os16)

#define GEN_GELU_TANH_POSTOP_FLOAT(BLAS_SFX) \
static inline float GELU_TANH_post_op_ ## BLAS_SFX \
     (\
       float temp_accum \
     )\
{\
    temp_accum = 0.5 *(double)temp_accum * (1 + tanhf( 0.797884 * ( (double)temp_accum + \
                  ( 0.044715 * ((double)temp_accum * (double)temp_accum * \
                  (double)temp_accum ) ) ) ) ); \
    return temp_accum; \
}\

GEN_GELU_TANH_POSTOP_FLOAT(f32f32f32of32)
GEN_GELU_TANH_POSTOP_FLOAT(bf16bf16f32of32)
GEN_GELU_TANH_POSTOP_FLOAT(bf16bf16f32obf16)

#define GEN_GELU_ERF_POSTOP_INT(ACCUM_type,BLAS_SFX) \
static inline ACCUM_type GELU_ERF_post_op_ ## BLAS_SFX \
     (\
       ACCUM_type temp_accum \
     )\
{\
    float gelu_reference = 0.5 *(double)temp_accum * (1 + erff( (double)temp_accum * 0.707107 )); \
    temp_accum = round (gelu_reference); \
    return temp_accum; \
}\

GEN_GELU_ERF_POSTOP_INT(int16_t,u8s8s16os8)
GEN_GELU_ERF_POSTOP_INT(int16_t,u8s8s16ou8)
GEN_GELU_ERF_POSTOP_INT(int16_t,u8s8s16os16)
GEN_GELU_ERF_POSTOP_INT(int32_t,u8s8s32os8)
GEN_GELU_ERF_POSTOP_INT(int32_t,u8s8s32os32)
GEN_GELU_ERF_POSTOP_INT(int32_t,s8s8s32os8)
GEN_GELU_ERF_POSTOP_INT(int32_t,s8s8s32os32)
GEN_GELU_ERF_POSTOP_INT(int16_t,s8s8s16os8)
GEN_GELU_ERF_POSTOP_INT(int16_t,s8s8s16os16)

#define GEN_GELU_ERF_POSTOP_FLOAT(BLAS_SFX) \
static inline float GELU_ERF_post_op_ ## BLAS_SFX \
     (\
       float temp_accum \
     )\
{\
    temp_accum = 0.5 *(double)temp_accum * (1 + erff( (double)temp_accum * 0.707107 )); \
    return temp_accum; \
}\

GEN_GELU_ERF_POSTOP_FLOAT(f32f32f32of32)
GEN_GELU_ERF_POSTOP_FLOAT(bf16bf16f32of32)
GEN_GELU_ERF_POSTOP_FLOAT(bf16bf16f32obf16)

#define GEN_MAT_MUL_GET_OUTPUT_TYPE_VALUE(C_type, ACCUM_type) \
void mat_mul_get_output_type_val ## ACCUM_type ## C_type \
     ( \
       C_type* out_temp_accum, \
       ACCUM_type* temp_accum \
     ) \
{ \
<<<<<<< HEAD
	( *out_temp_accum ) = ( C_type )( *temp_accum ); \
=======
    ( *out_temp_accum ) = ( C_type )( *temp_accum ); \
>>>>>>> ed5b1db5
} \

GEN_MAT_MUL_GET_OUTPUT_TYPE_VALUE(int32_t,int32_t)
GEN_MAT_MUL_GET_OUTPUT_TYPE_VALUE(int8_t,int32_t)
GEN_MAT_MUL_GET_OUTPUT_TYPE_VALUE(int16_t,int16_t)
GEN_MAT_MUL_GET_OUTPUT_TYPE_VALUE(int8_t,int16_t)
<<<<<<< HEAD
=======
GEN_MAT_MUL_GET_OUTPUT_TYPE_VALUE(uint8_t,int16_t)
>>>>>>> ed5b1db5
GEN_MAT_MUL_GET_OUTPUT_TYPE_VALUE(float,float)

void mat_mul_get_output_type_valfloatbfloat16
     (
       bfloat16* out_temp_accum,
       float* temp_accum
     )
{
<<<<<<< HEAD
	float_to_bf16( temp_accum, out_temp_accum );
=======
    float_to_bf16( temp_accum, out_temp_accum );
>>>>>>> ed5b1db5
}

#define GEN_MAT_MUL_ACC_CHK_DRV_FUNC(A_type,B_type,C_type,ACCUM_type,SCALE_type,BLAS_SFX,BLAS_DOWNSCALE_SFX) \
void mat_mul_accuracy_check_driver_ ## BLAS_SFX \
     ( \
       FILE*   fout, \
       const char stor_order, \
       char    transa, \
       char    transb, \
       dim_t   m, \
       dim_t   n, \
       dim_t   k, \
       ACCUM_type  alpha, \
       A_type* a, \
       dim_t   lda, \
       B_type* b, \
       dim_t   ldb, \
       ACCUM_type  beta, \
       C_type* c, \
       dim_t   ldc, \
       C_type* c_ref, \
       dim_t   ldc_ref, \
       aocl_post_op*  post_op\
     ) \
{ \
    dim_t rs_a, cs_a; \
    if( ( transa == 'n' ) || ( transa == 'N' ) ) \
    { \
        rs_a = lda; \
        cs_a = 1; \
    } \
    else \
    { \
        rs_a = 1; \
        cs_a = lda; \
    } \
    dim_t rs_b, cs_b; \
    if( ( transb == 'n' ) || ( transb == 'N' ) ) \
    { \
        rs_b = ldb; \
        cs_b = 1; \
    } \
    else \
    { \
        rs_b = 1; \
        cs_b = ldb; \
    } \
    dim_t rs_c = ldc; \
    dim_t cs_c = 1; \
    dim_t rs_c_ref = ldc_ref; \
    dim_t cs_c_ref = 1; \
 \
    if ( ( stor_order == 'C' ) || ( stor_order == 'c' ) ) \
    { \
        if( transa == 'n' || transa == 'N') \
        { \
            rs_a = 1; \
            cs_a = lda; \
        } \
        else \
        { \
            rs_a = lda; \
            cs_a = 1; \
        } \
        if( ( transb == 'n' ) || ( transb == 'N' ) ) \
        { \
            rs_b = 1; \
            cs_b = ldb; \
        } \
        else \
        { \
            rs_b = ldb; \
            cs_b = 1; \
        } \
        rs_c = 1; \
        cs_c = ldc; \
        rs_c_ref = 1; \
        cs_c_ref = ldc_ref; \
    } \
 \
    for ( dim_t i = 0; i < m; ++i ) \
    { \
        for ( dim_t j = 0; j < n; ++j ) \
        { \
            ACCUM_type temp_accum = 0; \
            C_type out_temp_accum = 0; \
 \
            temp_accum = GEN_FUNC_NAME(mat_mul_accuracy_check_accum_,BLAS_SFX) \
                (a,b,c_ref,temp_accum,alpha,beta,rs_a,rs_b,cs_a,cs_b,rs_c_ref,cs_c_ref,i,j,k); \
\
<<<<<<< HEAD
			if ( post_op != NULL ) \
			{ \
				dim_t ele_i = 0; \
				for ( dim_t op_id = 0; op_id < post_op->seq_length; ++op_id ) \
				{ \
					if ( post_op->seq_vector[op_id] == BIAS ) \
					{ \
						temp_accum += ( *( ( ACCUM_type* )post_op->bias.bias + j ) ); \
					} \
					else if ( post_op->seq_vector[op_id] == ELTWISE ) \
					{ \
						if ( ( post_op->eltwise + ele_i )->algo.algo_type == \
								PRELU ) /* PReLU*/ \
						{ \
							temp_accum = ( temp_accum > 0 ) ? \
								temp_accum : \
								( temp_accum * \
								*( ( ACCUM_type* ) ( post_op->eltwise + ele_i )->algo.alpha ) ); \
							ele_i += 1; \
						} \
						else if ( ( post_op->eltwise + ele_i )->algo.algo_type == \
								GELU_TANH ) /* TANH GeLU*/ \
						{ \
							temp_accum = GEN_FUNC_NAME(GELU_TANH_post_op_,BLAS_SFX) (temp_accum);\
							ele_i += 1; \
						} \
						else if ( ( post_op->eltwise + ele_i )->algo.algo_type == \
								GELU_ERF ) /* ERF GeLU*/ \
						{ \
							temp_accum = GEN_FUNC_NAME(GELU_ERF_post_op_,BLAS_SFX) (temp_accum);\
							ele_i += 1; \
						} \
						else if ( ( post_op->eltwise + ele_i )->algo.algo_type == \
								RELU ) /* ReLU*/ \
						{ \
							temp_accum = ( temp_accum > 0 ) ? temp_accum : 0 ; \
							ele_i += 1; \
						} \
						else if ( ( post_op->eltwise + ele_i )->algo.algo_type == \
								CLIP ) /* CLIP*/ \
						{ \
							temp_accum = \
								min \
								( \
								  max \
								  ( \
									temp_accum, \
									*( ( ACCUM_type* ) \
									   ( post_op->eltwise + ele_i )->algo.alpha ) \
								  ), \
								  *( ( ACCUM_type* ) \
									 ( post_op->eltwise + ele_i )->algo.beta) \
								); \
							ele_i += 1; \
						} \
						else \
						{} \
					} \
					else if ( post_op->seq_vector[op_id] == SCALE ) \
					{ \
						temp_accum = GEN_FUNC_NAME(mat_mul_accuracy_check_downscale_,BLAS_DOWNSCALE_SFX) \
							(temp_accum, post_op, j); \
					} \
					else \
					{} \
				} \
			} \
			/* Need to convert to downscaled type if required.*/ \
			mat_mul_get_output_type_val ## ACCUM_type ## C_type \
			( \
			  &out_temp_accum, &temp_accum \
			); \
=======
            if ( post_op != NULL ) \
            { \
                dim_t ele_i = 0; \
                for ( dim_t op_id = 0; op_id < post_op->seq_length; ++op_id ) \
                { \
                    if ( post_op->seq_vector[op_id] == BIAS ) \
                    { \
                        temp_accum += ( *( ( ACCUM_type* )post_op->bias.bias + j ) ); \
                    } \
                    else if ( post_op->seq_vector[op_id] == ELTWISE ) \
                    { \
                        if ( ( post_op->eltwise + ele_i )->algo.algo_type == \
                                PRELU ) /* PReLU*/ \
                        { \
                            temp_accum = ( temp_accum > 0 ) ? \
                                temp_accum : \
                                ( temp_accum * \
                                *( ( ACCUM_type* ) ( post_op->eltwise + ele_i )->algo.alpha ) ); \
                            ele_i += 1; \
                        } \
                        else if ( ( post_op->eltwise + ele_i )->algo.algo_type == \
                                GELU_TANH ) /* TANH GeLU*/ \
                        { \
                            temp_accum = GEN_FUNC_NAME(GELU_TANH_post_op_,BLAS_SFX) (temp_accum);\
                            ele_i += 1; \
                        } \
                        else if ( ( post_op->eltwise + ele_i )->algo.algo_type == \
                                GELU_ERF ) /* ERF GeLU*/ \
                        { \
                            temp_accum = GEN_FUNC_NAME(GELU_ERF_post_op_,BLAS_SFX) (temp_accum);\
                            ele_i += 1; \
                        } \
                        else if ( ( post_op->eltwise + ele_i )->algo.algo_type == \
                                RELU ) /* ReLU*/ \
                        { \
                            temp_accum = ( temp_accum > 0 ) ? temp_accum : 0 ; \
                            ele_i += 1; \
                        } \
                        else if ( ( post_op->eltwise + ele_i )->algo.algo_type == \
                                CLIP ) /* CLIP*/ \
                        { \
                            temp_accum = \
                                min \
                                ( \
                                  max \
                                  ( \
                                    temp_accum, \
                                    *( ( ACCUM_type* ) \
                                       ( post_op->eltwise + ele_i )->algo.alpha ) \
                                  ), \
                                  *( ( ACCUM_type* ) \
                                     ( post_op->eltwise + ele_i )->algo.beta) \
                                ); \
                            ele_i += 1; \
                        } \
                        else \
                        {} \
                    } \
                    else if ( post_op->seq_vector[op_id] == SCALE ) \
                    { \
                        temp_accum = GEN_FUNC_NAME(mat_mul_accuracy_check_downscale_,BLAS_DOWNSCALE_SFX) \
                            (temp_accum, post_op, j); \
                    } \
                    else \
                    {} \
                } \
            } \
            /* Need to convert to downscaled type if required.*/ \
            mat_mul_get_output_type_val ## ACCUM_type ## C_type \
            ( \
              &out_temp_accum, &temp_accum \
            ); \
>>>>>>> ed5b1db5
 \
            if ( *( c + ( rs_c * i ) + ( cs_c * j ) ) != out_temp_accum ) \
            { \
                float comp_float, ref_float; \
                GEN_FUNC_NAME(C_type,_to_float)(*( c + ( rs_c * i ) + ( cs_c * j ) ), &comp_float); \
                GEN_FUNC_NAME(C_type,_to_float)(out_temp_accum, &ref_float); \
                if ( fout ) \
                { \
                    fprintf( fout, "%s Failure input m: %ld, n: %ld, k: %ld," \
                                    " lda: %ld, ldb: %ld, ldc: %ld, computed:%f, ref:%f, diff:%f\n", \
                                    XSTR(BLAS_SFX), m, n, k, lda, ldb, ldc, comp_float, \
                                    ref_float, comp_float - ref_float); \
                    fflush( fout ); \
                } \
                    printf("failure, m: %ld, n: %ld, k: %ld, computed:%f, ref:%f, diff:%f\n", i, j, k, \
                            comp_float, ref_float, comp_float-ref_float); \
                goto cleanup_acc; \
            } \
        } \
    } \
cleanup_acc: \
    return; \
} \

GEN_MAT_MUL_ACC_CHK_DRV_FUNC(uint8_t,int8_t,int16_t,int16_t,float,u8s8s16os16,u8s8s16os8)
GEN_MAT_MUL_ACC_CHK_DRV_FUNC(uint8_t,int8_t,int8_t,int16_t,float,u8s8s16os8,u8s8s16os8)
GEN_MAT_MUL_ACC_CHK_DRV_FUNC(uint8_t,int8_t,uint8_t,int16_t,float,u8s8s16ou8,u8s8s16ou8)
GEN_MAT_MUL_ACC_CHK_DRV_FUNC(uint8_t,int8_t,int32_t,int32_t,float,u8s8s32os32,u8s8s32os8)
GEN_MAT_MUL_ACC_CHK_DRV_FUNC(uint8_t,int8_t,int8_t,int32_t,float,u8s8s32os8,u8s8s32os8)
GEN_MAT_MUL_ACC_CHK_DRV_FUNC(bfloat16,bfloat16,float,float,float,bf16bf16f32of32,bf16bf16f32obf16)
GEN_MAT_MUL_ACC_CHK_DRV_FUNC(bfloat16,bfloat16,bfloat16,float,float,bf16bf16f32obf16,bf16bf16f32obf16)
GEN_MAT_MUL_ACC_CHK_DRV_FUNC(float,float,float,float,float,f32f32f32of32,bf16bf16f32obf16)
GEN_MAT_MUL_ACC_CHK_DRV_FUNC(int8_t,int8_t,int32_t,int32_t,float,s8s8s32os32,s8s8s32os8)
GEN_MAT_MUL_ACC_CHK_DRV_FUNC(int8_t,int8_t,int8_t,int32_t,float,s8s8s32os8,s8s8s32os8)
GEN_MAT_MUL_ACC_CHK_DRV_FUNC(int8_t,int8_t,int16_t,int16_t,float,s8s8s16os16,s8s8s16os8)
GEN_MAT_MUL_ACC_CHK_DRV_FUNC(int8_t,int8_t,int8_t,int16_t,float,s8s8s16os8,s8s8s16os8)

#define GEN_MAT_MUL_POST_OPS_CREATOR(C_DSCALE_type,C_type,DSCALE_type,BLAS_SFX) \
aocl_post_op* lpgemm_create_post_ops_struct_ ## BLAS_SFX \
     ( \
       dim_t m, \
       dim_t n, \
       char* post_ops_str \
     ) \
{ \
    aocl_post_op* post_ops = NULL; \
    post_ops = ( aocl_post_op* ) malloc( sizeof( aocl_post_op ) ); \
 \
    if ( ( post_ops == NULL ) && ( global_dscale_out == 'n' ) ) \
    { \
        return NULL; \
    } \
 \
    /* Only supporting 5 post ops at max for now.*/ \
    dim_t max_post_ops_seq_length = 5; \
    post_ops->seq_vector = ( AOCL_POST_OP_TYPE* ) \
                            malloc \
                            ( \
                              max_post_ops_seq_length * \
                              sizeof( AOCL_POST_OP_TYPE ) \
                            ); \
 \
    if ( post_ops->seq_vector == NULL ) \
    { \
        free( post_ops ); \
        return NULL; \
    } \
 \
    /* Parse post ops list.*/ \
    dim_t cur_op_index = 0; \
    /* Ensure the buffers that use NULL check in deinit code is properly set to NULL.*/ \
    post_ops->eltwise = NULL; \
    post_ops->bias.bias = NULL; \
    post_ops->sum.scale_factor = NULL; \
    post_ops->sum.buff = NULL; \
    post_ops->sum.zero_point = NULL; \
    if ( post_ops_str != NULL ) \
    { \
        char* ops_tok = strtok(post_ops_str, ", " ); \
        bool is_relu = FALSE; \
        bool is_param_relu = FALSE; \
        bool is_gelu_tanh = FALSE; \
        bool is_gelu_erf = FALSE; \
        bool is_clip = FALSE; \
        dim_t activator_idx = 0; \
        dim_t clip_idx = 0; \
 \
        /* Ensure only one activator is used as an eltwise post-op.*/ \
        bool is_activator_set = FALSE; \
        num_eltwise = 0; \
        while ( ops_tok ) \
        { \
            if ( strcmp( ops_tok, "bias" ) == 0 ) \
            { \
                post_ops->seq_vector[cur_op_index] = BIAS; \
                cur_op_index++; \
            } \
            else if ( ( strcmp( ops_tok, "relu" ) == 0 ) && \
                      ( is_activator_set == FALSE ) ) \
            { \
                post_ops->seq_vector[cur_op_index] = ELTWISE; \
                is_relu = TRUE; \
                is_activator_set = TRUE; \
                num_eltwise += 1; \
                activator_idx = cur_op_index; \
                cur_op_index++; \
            } \
            else if ( ( strcmp( ops_tok, "prelu" ) == 0 ) && \
                      ( is_activator_set == FALSE ) ) \
            { \
                post_ops->seq_vector[cur_op_index] = ELTWISE; \
                is_param_relu = TRUE; \
                is_activator_set = TRUE; \
                num_eltwise += 1; \
                activator_idx = cur_op_index; \
                cur_op_index++; \
            } \
            else if ( ( strcmp( ops_tok, "gelu_tanh" ) == 0 ) && \
                      ( is_activator_set == FALSE ) ) \
            { \
                post_ops->seq_vector[cur_op_index] = ELTWISE; \
                is_gelu_tanh = TRUE; \
                is_activator_set = TRUE; \
                num_eltwise += 1; \
                activator_idx = cur_op_index; \
                cur_op_index++; \
            } \
            else if ( ( strcmp( ops_tok, "gelu_erf" ) == 0 ) && \
                      ( is_activator_set == FALSE ) ) \
            { \
                post_ops->seq_vector[cur_op_index] = ELTWISE; \
                is_gelu_erf = TRUE; \
                is_activator_set = TRUE; \
                num_eltwise += 1; \
                activator_idx = cur_op_index; \
                cur_op_index++; \
            } \
            else if ( strcmp( ops_tok, "clip" ) == 0 ) \
            { \
                post_ops->seq_vector[cur_op_index] = ELTWISE; \
                is_clip = TRUE; \
                num_eltwise += 1; \
                clip_idx = cur_op_index; \
                cur_op_index++; \
            } \
            ops_tok = strtok( NULL, ", " ); \
        } \
 \
        /* Allocate bias buffer, return early if alloc fails.*/ \
        post_ops->bias.bias = malloc( n * sizeof( C_type ) ); \
        if ( post_ops->bias.bias == NULL ) \
        { \
            free( post_ops->seq_vector ); \
            free( post_ops ); \
            return NULL; \
        } \
        GEN_FUNC_NAME(fill_array_post_ops_,C_type)( post_ops->bias.bias, n ); \
 \
        post_ops->eltwise = malloc( num_eltwise * sizeof( aocl_post_op_eltwise ) ); \
        if ( post_ops->eltwise == NULL ) \
        { \
            free( post_ops->bias.bias ); \
            free( post_ops->seq_vector ); \
            free( post_ops ); \
            return NULL; \
        } \
 \
        if ( num_eltwise > 0 ) \
        { \
            if ( num_eltwise > 1 ) \
            { \
                if ( activator_idx < clip_idx ) \
                { \
                    activator_idx = 0; \
                    clip_idx = 1; \
                } \
                else \
                { \
                    activator_idx = 1; \
                    clip_idx = 0; \
                } \
            } \
            else \
            { \
               activator_idx = 0; \
               clip_idx = 0; \
            } \
        } \
        /* Only one of relu,prelu,gelu_tanh,gelu_erf allowed as an activator.*/ \
        if ( is_relu == TRUE ) \
        { \
            ( post_ops->eltwise + activator_idx )->is_power_of_2 = FALSE; \
            ( post_ops->eltwise + activator_idx )->scale_factor = NULL; \
            ( post_ops->eltwise + activator_idx )->algo.alpha = NULL; \
            ( post_ops->eltwise + activator_idx )->algo.beta = NULL; \
            ( post_ops->eltwise + activator_idx )->algo.algo_type = RELU; \
        } \
        else if ( is_param_relu == TRUE ) \
        { \
            ( post_ops->eltwise + activator_idx )->is_power_of_2 = FALSE; \
            ( post_ops->eltwise + activator_idx )->scale_factor = NULL; \
            ( post_ops->eltwise + activator_idx )->algo.beta = NULL; \
            ( post_ops->eltwise + activator_idx )->algo.alpha = malloc( sizeof( C_type ) ); \
            *( ( C_type* ) ( post_ops->eltwise + activator_idx )->algo.alpha ) = ( C_type )6; \
            ( post_ops->eltwise + activator_idx )->algo.algo_type = PRELU; \
        } \
        else if ( is_gelu_tanh == TRUE ) \
        { \
            ( post_ops->eltwise + activator_idx )->is_power_of_2 = FALSE; \
            ( post_ops->eltwise + activator_idx )->scale_factor = NULL; \
            ( post_ops->eltwise + activator_idx )->algo.alpha = NULL; \
            ( post_ops->eltwise + activator_idx )->algo.beta = NULL; \
            ( post_ops->eltwise + activator_idx )->algo.algo_type = GELU_TANH; \
        } \
        else if ( is_gelu_erf == TRUE ) \
        { \
            ( post_ops->eltwise + activator_idx )->is_power_of_2 = FALSE; \
            ( post_ops->eltwise + activator_idx )->scale_factor = NULL; \
            ( post_ops->eltwise + activator_idx )->algo.alpha = NULL; \
            ( post_ops->eltwise + activator_idx )->algo.beta = NULL; \
            ( post_ops->eltwise + activator_idx )->algo.algo_type = GELU_ERF; \
        } \
        if ( is_clip == TRUE ) \
        { \
            ( post_ops->eltwise + clip_idx )->is_power_of_2 = FALSE; \
            ( post_ops->eltwise + clip_idx )->scale_factor = NULL; \
            ( post_ops->eltwise + clip_idx )->algo.alpha = malloc( sizeof( C_type ) ); \
            ( post_ops->eltwise + clip_idx )->algo.beta = malloc( sizeof( C_type ) ); \
            *( ( C_type* ) ( post_ops->eltwise + clip_idx )->algo.alpha ) = ( C_type ) ( -64 ); \
            *( ( C_type* ) ( post_ops->eltwise + clip_idx )->algo.beta ) = ( C_type ) ( 23 ); \
            ( post_ops->eltwise + clip_idx )->algo.algo_type = CLIP; \
        } \
    } \
 \
    if ( global_dscale_out == 'y' ) \
    { \
        post_ops->seq_vector[cur_op_index] = SCALE; \
        cur_op_index++; \
 \
        post_ops->sum.is_power_of_2 = FALSE; \
        if ( global_dscale_out == 'y' ) \
        { \
            /* Allocate scale buffer, return early if alloc fails.*/ \
            post_ops->sum.scale_factor = malloc( n * sizeof( DSCALE_type ) ); \
            post_ops->sum.zero_point = malloc( n * sizeof( C_DSCALE_type ) ); \
            if ( ( post_ops->sum.scale_factor == NULL ) || \
                 ( post_ops->sum.zero_point == NULL ) ) \
            { \
                free ( post_ops->eltwise ); \
                free ( post_ops->bias.bias ); \
                free( post_ops->seq_vector ); \
                if ( post_ops->sum.zero_point != NULL ) \
                { \
                    free( post_ops->sum.zero_point ); \
                } \
                if ( post_ops->sum.scale_factor != NULL ) \
                { \
                    free( post_ops->sum.scale_factor ); \
                } \
                free( post_ops ); \
                return NULL; \
            } \
            /* Fill scale factor and zero points.*/ \
            DSCALE_type* temp_dscale_ptr = ( DSCALE_type* )post_ops->sum.scale_factor; \
            C_DSCALE_type* temp_dzero_point_ptr = ( C_DSCALE_type* )post_ops->sum.zero_point; \
            for ( dim_t i = 0; i < n; ++i ) \
            { \
                temp_dscale_ptr[i] = ( ( DSCALE_type )1 )/ ( ( DSCALE_type )1000 ); \
                temp_dzero_point_ptr[i] = (C_DSCALE_type)( i % 126 ); \
            } \
        } \
    } \
 \
    post_ops->seq_length = cur_op_index; \
 \
    return post_ops; \
} \

GEN_MAT_MUL_POST_OPS_CREATOR(int8_t,int16_t,float,u8s8s16os16)
GEN_MAT_MUL_POST_OPS_CREATOR(int8_t,int32_t,float,u8s8s32os32)
GEN_MAT_MUL_POST_OPS_CREATOR(bfloat16,float,float,bf16bf16f32of32)
GEN_MAT_MUL_POST_OPS_CREATOR(bfloat16,float,float,f32f32f32of32)
GEN_MAT_MUL_POST_OPS_CREATOR(int8_t,int32_t,float,s8s8s32os32)
GEN_MAT_MUL_POST_OPS_CREATOR(int8_t,int16_t,float,s8s8s16os16)

void lpgemm_destroy_post_ops_struct( aocl_post_op* post_ops )
{
    if ( post_ops == NULL )
    {
        return;
    }

    if ( post_ops->eltwise != NULL )
    {
        for ( dim_t i = 0; i < num_eltwise; ++i )
        {
            if ( ( post_ops->eltwise + i )->algo.alpha != NULL )
            {
                free( ( post_ops->eltwise + i )->algo.alpha );
            }
            if ( ( post_ops->eltwise + i )->algo.beta != NULL )
            {
                free( ( post_ops->eltwise + i )->algo.beta );
            }
        }
        free( post_ops->eltwise );
    }
    if ( post_ops->sum.scale_factor != NULL )
    {
        free( post_ops->sum.scale_factor );
    }
    if ( post_ops->sum.zero_point != NULL )
    {
        free( post_ops->sum.zero_point );
    }
    if ( post_ops->bias.bias != NULL )
    {
        free( post_ops->bias.bias );
    }
    if( post_ops->seq_vector != NULL )
    {
        free( post_ops->seq_vector );
    }

    free( post_ops );
}

#define GEN_MAT_MUL_BENCH_MAIN_FUNC(A_type, B_type, C_type, Sum_type, BLAS_SFX, REORDER_SFX) \
void mat_mul_bench_main_ ## BLAS_SFX \
     ( \
       FILE*   fin, \
       FILE*   fout, \
       char    stor_order, \
       char    transa, \
       char    transb, \
       char    op_a, \
       char    op_b, \
       int32_t m, \
       int32_t n, \
       int32_t k, \
       int32_t stride_a, \
       int32_t stride_b, \
       int32_t stride_c, \
       char*   post_ops_str \
     ) \
{ \
    int32_t n_repeats = bli_max( 30, bli_min(( 3e10 / ( ( int64_t )m * n * k )), 1000 )); \
    if ( global_n_repeat > 0 ) \
    { \
        n_repeats = global_n_repeat; \
    } \
 \
    int32_t size_A = 0; \
    int32_t size_B = 0; \
    int32_t size_C = 0; \
    if( ( stor_order == 'r' ) || ( stor_order == 'R' ) ) \
    { \
        size_A = ( ( transa == 'n' ) || ( transa == 'N' ) ) ? m * stride_a : k * stride_a; \
        size_B = ( ( transb == 'n' ) || ( transb == 'N' ) ) ? k * stride_b : n * stride_b; \
        size_C = m * stride_c; \
    } \
    else \
    { \
        size_A = ( ( transa == 'n' ) || ( transa == 'N' ) ) ? k * stride_a : m * stride_a; \
        size_B = ( ( transb == 'n' ) || ( transb == 'N' ) ) ? n * stride_b : k * stride_b; \
        size_C = n * stride_c; \
    } \
    A_type* a = ( A_type* ) lpgemm_malloc( sizeof( A_type ) * size_A ); \
    GEN_FUNC_NAME(fill_array_,A_type)(a, size_A ); \
 \
    B_type* b = ( B_type* ) lpgemm_malloc( sizeof( B_type ) * size_B ); \
    GEN_FUNC_NAME(fill_array_,B_type)(b, size_B ); \
 \
    C_type* c = ( C_type* ) lpgemm_malloc( sizeof( C_type ) * size_C ); \
 \
    C_type* c_ref = ( C_type* ) lpgemm_malloc( sizeof( C_type ) * size_C ); \
 \
    if ( bench_mode == 'a' ) \
    { \
        GEN_FUNC_NAME(fill_array_,C_type)( c, ( size_C ) ); \
        GEN_FUNC_NAME(fill_array_,C_type)( c_ref, ( size_C ) ); \
    } \
    else \
    { \
        memset( ( void* ) c, 0, sizeof( C_type ) * size_C ); \
        memset( ( void* ) c_ref, 0, sizeof( C_type ) * size_C ); \
    } \
 \
    Sum_type alpha = 0; \
    Sum_type beta = 0; \
    if ( bench_mode == 'p' ) \
    { \
        alpha = 2; \
        beta = 9; \
    } \
    else if ( bench_mode == 'a' ) \
    { \
        n_repeats = 1; \
        alpha = 2; \
        beta = 9; \
    } 	\
 \
    aocl_post_op* post_op = NULL; \
    if ( ( post_ops_str != NULL ) || ( global_dscale_out == 'y' ) ) \
    { \
        post_op = GEN_FUNC_NAME(lpgemm_create_post_ops_struct_,REORDER_SFX)( m, n, post_ops_str ); \
        if ( post_op == NULL ) \
        { \
            printf(" post op struct allocation failure, returning.\n"); \
            return; \
        } \
    } \
 \
    if ( ( op_b == 'p' ) || ( op_b == 'P' ) || ( op_b == 'n' ) || ( op_b == 'N' ) )  \
    { \
        /* No reordering of B.*/ \
        GEN_FUNC_NAME(mat_mul_bench_driver_,BLAS_SFX) \
        ( \
          stor_order, transa, transb, op_a, op_b, n_repeats, m, n, k, \
          alpha, \
          a, stride_a, \
          b, stride_b, \
          beta, \
          c, stride_c, \
          post_op \
        ); \
    } \
    else if ( ( op_b == 'r' ) || ( op_b == 'R' ) ) \
    { \
        /* Reorder B.*/ \
        siz_t b_reorder_buf_siz_req = \
            GEN_FUNC_NAME(aocl_get_reorder_buf_size_,REORDER_SFX)( stor_order, transb, 'B', k, n ); \
 \
        B_type* b_reorder = ( B_type* ) lpgemm_malloc( b_reorder_buf_siz_req ); \
        GEN_FUNC_NAME(aocl_reorder_,REORDER_SFX)( stor_order, transb, 'B', b, b_reorder, k, n, stride_b ); \
 \
         GEN_FUNC_NAME(mat_mul_bench_driver_,BLAS_SFX) \
        ( \
          stor_order, transa, transb, op_a, op_b, n_repeats, m, n, k, \
          alpha, \
          a, stride_a, \
          b_reorder, stride_b, \
          beta, \
          c, stride_c, \
          post_op \
        ); \
    } \
 \
    if ( bench_mode == 'a' ) \
    { \
        printf(" Running accuracy check.\n"); \
        GEN_FUNC_NAME(mat_mul_accuracy_check_driver_,BLAS_SFX) \
        ( \
          fout, stor_order, transa, transb, m, n, k, \
          alpha, \
          a, stride_a, \
          b, stride_b, \
          beta, \
          c, stride_c, \
          c_ref, stride_c, \
          post_op \
        ); \
    } \
 \
    lpgemm_destroy_post_ops_struct( post_op ); \
 \
    lpgemm_free( a ); \
    lpgemm_free( b ); \
    lpgemm_free( c ); \
    lpgemm_free( c_ref ); \
} \

GEN_MAT_MUL_BENCH_MAIN_FUNC(bfloat16,bfloat16,float,float,bf16bf16f32of32,bf16bf16f32of32)
GEN_MAT_MUL_BENCH_MAIN_FUNC(bfloat16,bfloat16,bfloat16,float,bf16bf16f32obf16,bf16bf16f32of32)
GEN_MAT_MUL_BENCH_MAIN_FUNC(uint8_t,int8_t,int16_t,int16_t,u8s8s16os16,u8s8s16os16)
GEN_MAT_MUL_BENCH_MAIN_FUNC(uint8_t,int8_t,int8_t,int16_t,u8s8s16os8,u8s8s16os16)
GEN_MAT_MUL_BENCH_MAIN_FUNC(uint8_t,int8_t,uint8_t,int16_t,u8s8s16ou8,u8s8s16os16)
GEN_MAT_MUL_BENCH_MAIN_FUNC(uint8_t,int8_t,int32_t,int32_t,u8s8s32os32,u8s8s32os32)
GEN_MAT_MUL_BENCH_MAIN_FUNC(uint8_t,int8_t,int8_t,int32_t,u8s8s32os8,u8s8s32os32)
GEN_MAT_MUL_BENCH_MAIN_FUNC(float,float,float,float,f32f32f32of32,f32f32f32of32)
GEN_MAT_MUL_BENCH_MAIN_FUNC(int8_t,int8_t,int32_t,int32_t,s8s8s32os32,s8s8s32os32)
GEN_MAT_MUL_BENCH_MAIN_FUNC(int8_t,int8_t,int8_t,int32_t,s8s8s32os8,s8s8s32os32)
GEN_MAT_MUL_BENCH_MAIN_FUNC(int8_t,int8_t,int16_t,int16_t,s8s8s16os16,s8s8s16os16)
GEN_MAT_MUL_BENCH_MAIN_FUNC(int8_t,int8_t,int8_t,int16_t,s8s8s16os8,s8s8s16os16)
int main( int argc, char** argv )
{
    FILE* fin  = NULL;
    if ( argc < 5 )
    {
        printf
        (
          "Usage: ./bench_lpgemm -i input.txt -m mode < -n 100 -o op1,op2 >\n" \
          "--Mode is either a or p.\n" \
          "\ta is used for accuracy testing.\n" \
          "\tp is used for performance benchmarking.\n" \
          "--n_repeats can be set optionally using -n arg.\n" \
          "--Post ops can be executed optionaly by providing a coma separated\n" \
          "  list of post-ops after -o arg. Following post-ops are supported:\n" \
          "    1. bias\n" \
          "    2. 4 activators\n" \
          "      a. relu\n" \
          "      b. prelu\n" \
          "      c. gelu_tanh\n" \
          "      d. gelu_erf\n" \
          "    3.clip\n" \
          "  Atleast one post-op needs to be specified if the -o arg is used.\n" \
          "  eg: -o gelu_tanh; -o bias,relu ; -o clip,prelu,bias.\n" \
          "  It is to be noted only one activator can be used at a time.\n" \
          "  If more than one activator is used, only the first activator is\n" \
          "  applied and the other activators are ignored.\n" \
          "--Downscaled version of an API is enabled by using -d arg followed\n" \
          "  by the datatype that needs to be downscaled to"
          "  Downscaled api's are used to enable quantization workflows.\n" \
          "  Following downscaled api's are supported:\n" \
          "    1. u8s8s32os32 -d s8 = u8s8s32os8.\n" \
          "    2. u8s8s16os16 -d s8 = u8s8s16os8.\n" \
          "    3. u8s8s16os16 -d u8 = u8s8s16ou8.\n" \
          "    4. bf16bf16f32obf32 -d bf16 = bf16bf16f32obf16.\n" \
          "    5. s8s8s32os32 -d s8 = s8s8s32os8.\n" \
          "    6. s8s8s16os16 -d s8 = s8s8s16os8.\n" \
          "  Example: ./bench_lpgemm -m a -n 2 -o bias,relu -d bf16 -i input.txt\n" \
        );
        exit( 1 );
    }

    char* file_name = NULL;
    char post_ops_str[50];
    char* post_ops_str_dest = NULL; //Strtok is used to parse, need to maintain a copy.
    char dscale_type_str[10];

    // Parse CLI arguments.
    opterr = 0;
    int opt_val;
    while ( ( opt_val = getopt( argc, argv, "i:m:n:" ) ) != -1 )
    {
        switch ( opt_val )
        {
            case 'i':
                    file_name = optarg;
                    break;
            case 'm':
                    bench_mode = ( ( ( *optarg ) == 'a' ) || ( ( *optarg ) == 'p' ) ) ? ( *optarg ) : 'p';
                    break;
            case 'n':
                    global_n_repeat = ( atoi( optarg ) > 0 ) ? atoi( optarg ) : 0;
                    break;
            default:
                    break;
        }
    }

    if ( bench_mode == 'p' )
    {
        printf( "Running bench in performance benchmarking mode.\n" );
    }
    else if ( bench_mode == 'a' )
    {
        printf( "Running bench in accuracy/correctness testing mode.\n" );
    }

    if ( file_name == NULL )
    {
        printf( " File name provided is invalid.\n" );
        exit( 1 );
    }

    fin = fopen( file_name, "r" );
    if (fin == NULL)
    {
        printf( "Error opening the file %s\n", argv[1] );
        exit( 1 );
    }

    FILE* fout = NULL;

    fout = fopen( "lpgemm_accuracy_test_failures.txt", "w" );

    char op_type_char;
    char op_a, op_b;
    char stor_order;
    char transa, transb;
    int32_t m, n, k;
    int32_t stride_a, stride_b, stride_c;

    const dim_t len_list_omp_cores_for_testing = 2;
    const dim_t list_omp_cores_for_testing[2] = { 80, 1 };

    dim_t core_index = 0;
    bool can_run = TRUE;
    while ( ( can_run == TRUE ) && ( fseek( fin, 0L, SEEK_SET ) == 0 ) )
    {
        if ( bench_mode == 'p' )
        {
            can_run = FALSE;
        }
        else if ( bench_mode == 'a' )
        {
            // For accuracy testing, we test accuracy using multiple different
            // number of cores. This helps uncover any bugs related to over
            // subscription or varying thread factorizations.
            // Set current number of cores.
#ifdef BLIS_ENABLE_OPENMP
            omp_set_num_threads( list_omp_cores_for_testing[core_index] );
#endif
            printf( "Accuracy test using %ld threads.\n",
                            list_omp_cores_for_testing[core_index] );

            core_index++;
            if ( core_index < len_list_omp_cores_for_testing )
            {
                can_run = TRUE;
            }
            else
            {
                can_run = FALSE;
            }
        }

        // Input format: data_type stor_type pack/reorder m n k lda ldb ldc
        while ( fscanf( fin, "%c %s %c %c %c %c %c %d %d %d %d %d %d %s\n",
                &op_type_char, dscale_type_str, &stor_order, &transa, &transb, &op_a, &op_b, &m, &n, &k,
                &stride_a, &stride_b, &stride_c, post_ops_str ) == 14 )
        {
            stor_order = ( ( stor_order == 'r' ) || ( stor_order == 'R' ) ||
                            ( stor_order == 'c' ) || ( stor_order == 'C' ) ) ?
                            stor_order : 'r';

            if ( strcmp( post_ops_str, "none" ) != 0 )
            {
                post_ops_str_dest = ( char* )malloc \
                        ( ( strlen( post_ops_str) + 1 )* sizeof( char ) );
                strcpy( post_ops_str_dest, post_ops_str );
            }

            if ( ( op_type_char == 'i' ) || ( op_type_char == 'I' ) )
            {
                if ( ( strcmp( dscale_type_str, "S32" ) == 0 ) ||
                     ( strcmp( dscale_type_str, "s32" ) == 0 ) )
                {
                    global_dscale_out = 'n';
                    GEN_FUNC_NAME(mat_mul_bench_main_,u8s8s32os32)
                    (
                      fin, fout, stor_order, transa, transb, op_a, op_b,
                      m, n, k, stride_a, stride_b, stride_c,
                      post_ops_str_dest
                    );
                }
                else
                {
                    if ( ( strcmp( dscale_type_str, "S8" ) == 0 ) ||
                         ( strcmp( dscale_type_str, "s8" ) == 0 ) )
                    {
                        global_dscale_out = 'y';
                        DSCALE_CLIP_MIN = -128;
                        DSCALE_CLIP_MAX = +127;
                        GEN_FUNC_NAME(mat_mul_bench_main_,u8s8s32os8)
                        (
                          fin, fout, stor_order, transa, transb, op_a, op_b,
                          m, n, k, stride_a, stride_b, stride_c,
                          post_ops_str_dest
                        );
                    }
                    else
                    {
                        printf("Downscale type not supported.\n");
                    }
                }
            }
            else if ( ( op_type_char == 'f' ) || ( op_type_char == 'F' ) )
            {
                global_dscale_out = 'n';
                GEN_FUNC_NAME(mat_mul_bench_main_,f32f32f32of32)
                (
                  fin, fout, stor_order, transa, transb, op_a, op_b,
                  m, n, k, stride_a, stride_b, stride_c,
                  post_ops_str_dest
                );
            }
            else if ((op_type_char == 's') || (op_type_char == 'S'))
            {
                if ( ( strcmp( dscale_type_str, "S16" ) == 0 ) ||
                     ( strcmp( dscale_type_str, "s16" ) == 0 ) )
                {
                    global_dscale_out = 'n';
                    GEN_FUNC_NAME(mat_mul_bench_main_,u8s8s16os16)
                    (
                        fin, fout, stor_order, transa, transb, op_a, op_b,
                        m, n, k, stride_a, stride_b, stride_c,
                        post_ops_str_dest
                    );
                }
                else
                {
                    if ( ( strcmp( dscale_type_str, "S8" ) == 0 ) ||
                         ( strcmp( dscale_type_str, "s8" ) == 0 ) )
                    {
                        global_dscale_out = 'y';
                        DSCALE_CLIP_MIN = -128;
                        DSCALE_CLIP_MAX = +127;
                        GEN_FUNC_NAME(mat_mul_bench_main_,u8s8s16os8)
                        (
                            fin, fout, stor_order, transa, transb, op_a, op_b,
                            m, n, k, stride_a, stride_b, stride_c,
                            post_ops_str_dest
                        );
                    }
                    else if ( ( strcmp( dscale_type_str, "U8" ) == 0 ) ||
                              ( strcmp( dscale_type_str, "u8" ) == 0 ) )
                    {
                        global_dscale_out = 'y';
                        DSCALE_CLIP_MIN = 0;
                        DSCALE_CLIP_MAX = +255;
                        GEN_FUNC_NAME(mat_mul_bench_main_,u8s8s16ou8)
                        (
                            fin, fout, stor_order, transa, transb, op_a, op_b,
                            m, n, k, stride_a, stride_b, stride_c,
                            post_ops_str_dest
                        );
                    }
                    else
                    {
                        printf("Downscale type not supported.\n");
                    }
                }
            }
            else if ((op_type_char == 'b') || (op_type_char == 'B'))
            {
                if ( ( strcmp( dscale_type_str, "F32" ) == 0 ) ||
                     ( strcmp( dscale_type_str, "f32" ) == 0 ) )
                {
                    global_dscale_out = 'n';
                    GEN_FUNC_NAME(mat_mul_bench_main_, bf16bf16f32of32)
                    (
                        fin, fout, stor_order, transa, transb, op_a, op_b,
                        m, n, k, stride_a, stride_b, stride_c,
                        post_ops_str_dest
                    );
                }
                else if ( ( strcmp( dscale_type_str, "BF16" ) == 0 ) ||
                          ( strcmp( dscale_type_str, "bf16" ) == 0 ) )
                {
                    global_dscale_out = 'y';
                    GEN_FUNC_NAME(mat_mul_bench_main_, bf16bf16f32obf16)
                    (
                        fin, fout, stor_order, transa, transb, op_a, op_b,
                        m, n, k, stride_a, stride_b, stride_c,
                        post_ops_str_dest
                    );
                }
                else
                {
                    printf("Downscale type not supported.\n");
                }
            }
            else if ( ( op_type_char == 'u' ) || ( op_type_char == 'U' ) )
            {
                if ( ( strcmp( dscale_type_str, "S32" ) == 0 ) ||
                     ( strcmp( dscale_type_str, "s32" ) == 0 ) )
                {
                    global_dscale_out = 'n';
                    GEN_FUNC_NAME(mat_mul_bench_main_,s8s8s32os32)
                    (
                      fin, fout, stor_order, transa, transb, op_a, op_b,
                      m, n, k, stride_a, stride_b, stride_c,
                      post_ops_str_dest
                    );
                }
                else
                {
                    if ( ( strcmp( dscale_type_str, "S8" ) == 0 ) ||
                         ( strcmp( dscale_type_str, "s8" ) == 0 ) )
                    {
                        global_dscale_out = 'y';
                        DSCALE_CLIP_MIN = -128;
                        DSCALE_CLIP_MAX = +127;
                        GEN_FUNC_NAME(mat_mul_bench_main_,s8s8s32os8)
                        (
                          fin, fout, stor_order, transa, transb, op_a, op_b,
                          m, n, k, stride_a, stride_b, stride_c,
                          post_ops_str_dest
                        );
                    }
                    else
                    {
                        printf("Downscale type not supported.\n");
                    }
                }
            }
            else if ( ( op_type_char == 'v' ) || ( op_type_char == 'V' ) )
            {
                if ( ( strcmp( dscale_type_str, "S16" ) == 0 ) ||
                     ( strcmp( dscale_type_str, "s16" ) == 0 ) )
                {
                    global_dscale_out = 'n';
                    GEN_FUNC_NAME(mat_mul_bench_main_,s8s8s16os16)
                    (
                      fin, fout, stor_order, transa, transb, op_a, op_b,
                      m, n, k, stride_a, stride_b, stride_c,
                      post_ops_str_dest
                    );
                }
                else
                {
                    if ( ( strcmp( dscale_type_str, "S8" ) == 0 ) ||
                         ( strcmp( dscale_type_str, "s8" ) == 0 ) )
                    {
                        global_dscale_out = 'y';
                        DSCALE_CLIP_MIN = -128;
                        DSCALE_CLIP_MAX = +127;
                        GEN_FUNC_NAME(mat_mul_bench_main_,s8s8s16os8)
                        (
                          fin, fout, stor_order, transa, transb, op_a, op_b,
                          m, n, k, stride_a, stride_b, stride_c,
                          post_ops_str_dest
                        );
                    }
                    else
                    {
                        printf("Downscale type not supported.\n");
                    }
                }
            }
            if ( strcmp( post_ops_str, "none" ) != 0 )
            {
                strcpy( post_ops_str_dest, post_ops_str );
            }
        }
    }

    if ( post_ops_str_dest != NULL )
    {
        free( post_ops_str_dest );
    }
    if ( fin )
    {
        fclose( fin );
    }
    if ( fout )
    {
        fclose( fout );
    }
    return 0;
}<|MERGE_RESOLUTION|>--- conflicted
+++ resolved
@@ -73,20 +73,6 @@
     memcpy( ( bf16_val ), (char *)( float_value ) + 2, sizeof ( bfloat16 ) );
 }
 
-<<<<<<< HEAD
-inline float bf16_to_float
-     (
-       bfloat16 bf16_val
-     )
-{
-	int32_t inter_temp = *( ( int16_t* ) &bf16_val );
-	inter_temp = inter_temp << 16;
-	float float_value = *( float* ) ( &inter_temp );
-	return float_value;
-}
-
-inline void convert_float_arr_to_bf16( float* array, bfloat16* array_bf16, int size )
-=======
 static inline void convert_float_arr_to_bf16( float* array, bfloat16* array_bf16, int size )
 {
     for (int i=0; i< size; i++)
@@ -97,7 +83,6 @@
 
 
 static inline void bfloat16_to_float( bfloat16 bf16_val, float*  float_val )
->>>>>>> ed5b1db5
 {
     int32_t inter_temp = *( ( int16_t* ) &bf16_val );
     inter_temp = inter_temp << 16;
@@ -224,18 +209,6 @@
 
 void fill_array_bfloat16( void* arr, dim_t size )
 {
-<<<<<<< HEAD
-	float* c_float = ( float* ) bli_malloc_user( sizeof( float ) * size );
-	for ( dim_t i = 0; i < size; ++i )
-	{
-		c_float[i] = 2.0;
-	}
-	convert_float_arr_to_bf16( c_float, arr, size );
-	if ( c_float != NULL )
-	{
-		bli_free_user( c_float );
-	}
-=======
     err_t bli_errors = BLIS_SUCCESS;
     if( size < 0 ) return;
     float* c_float = ( float* ) bli_malloc_user( sizeof( float ) * size, &bli_errors );
@@ -248,7 +221,6 @@
     {
         bli_free_user( c_float );
     }
->>>>>>> ed5b1db5
 }
 
 #define GEN_FILL_ARRAY_POST_OPS_FUNC(ctype) \
@@ -475,32 +447,13 @@
     return ( a < b ? a : b );
 }
 
-<<<<<<< HEAD
-#define GEN_MAT_MUL_ACC_CHK_DOWNSCALE(ACCUM_type,SCALE_type,BLAS_DOWNSCALE_SFX) \
-inline ACCUM_type mat_mul_accuracy_check_downscale_ ## BLAS_DOWNSCALE_SFX \
-=======
 #define GEN_MAT_MUL_ACC_CHK_DOWNSCALE(C_type,ACCUM_type,SCALE_type,BLAS_DOWNSCALE_SFX) \
 static inline ACCUM_type mat_mul_accuracy_check_downscale_ ## BLAS_DOWNSCALE_SFX \
->>>>>>> ed5b1db5
      (\
        ACCUM_type temp_accum,\
        aocl_post_op*  post_op, \
        dim_t j \
      )\
-<<<<<<< HEAD
-{\
-	ACCUM_type out_temp_accum = ( ACCUM_type ) min ( max ( nearbyintf( ( SCALE_type )temp_accum * \
-		( *( ( SCALE_type* )post_op->sum.scale_factor + j ) ) ), S8_MIN ), S8_MAX ) ; \
-	return 	out_temp_accum; \
-}\
-
-GEN_MAT_MUL_ACC_CHK_DOWNSCALE(int16_t,float,u8s8s16os8)
-GEN_MAT_MUL_ACC_CHK_DOWNSCALE(int32_t,float,u8s8s32os8)
-GEN_MAT_MUL_ACC_CHK_DOWNSCALE(int32_t,float,s8s8s32os8)
-GEN_MAT_MUL_ACC_CHK_DOWNSCALE(int16_t,float,s8s8s16os8)
-
-inline float mat_mul_accuracy_check_downscale_bf16bf16f32obf16
-=======
 { \
     ACCUM_type out_temp_accum = \
         ( ACCUM_type )min( \
@@ -519,18 +472,13 @@
 GEN_MAT_MUL_ACC_CHK_DOWNSCALE(int8_t,int16_t,float,s8s8s16os8)
 
 static inline float mat_mul_accuracy_check_downscale_bf16bf16f32obf16
->>>>>>> ed5b1db5
      (
        float temp_accum,
        aocl_post_op*  post_op,
        dim_t j
      )
 {
-<<<<<<< HEAD
-	return temp_accum;
-=======
     return temp_accum;
->>>>>>> ed5b1db5
 }
 
 #define GEN_MAT_MUL_ACC_CHK_ACCUM(A_type, B_type, C_type,ACCUM_type,BLAS_SFX) \
@@ -575,11 +523,7 @@
 GEN_MAT_MUL_ACC_CHK_ACCUM(int8_t,int8_t,int8_t,int16_t,s8s8s16os8)
 GEN_MAT_MUL_ACC_CHK_ACCUM(int8_t,int8_t,int16_t,int16_t,s8s8s16os16)
 
-<<<<<<< HEAD
-inline float mat_mul_accuracy_check_accum_bf16bf16f32of32
-=======
 static inline float mat_mul_accuracy_check_accum_bf16bf16f32of32
->>>>>>> ed5b1db5
      (
        bfloat16* a,
        bfloat16* b,
@@ -724,21 +668,14 @@
        ACCUM_type* temp_accum \
      ) \
 { \
-<<<<<<< HEAD
-	( *out_temp_accum ) = ( C_type )( *temp_accum ); \
-=======
     ( *out_temp_accum ) = ( C_type )( *temp_accum ); \
->>>>>>> ed5b1db5
 } \
 
 GEN_MAT_MUL_GET_OUTPUT_TYPE_VALUE(int32_t,int32_t)
 GEN_MAT_MUL_GET_OUTPUT_TYPE_VALUE(int8_t,int32_t)
 GEN_MAT_MUL_GET_OUTPUT_TYPE_VALUE(int16_t,int16_t)
 GEN_MAT_MUL_GET_OUTPUT_TYPE_VALUE(int8_t,int16_t)
-<<<<<<< HEAD
-=======
 GEN_MAT_MUL_GET_OUTPUT_TYPE_VALUE(uint8_t,int16_t)
->>>>>>> ed5b1db5
 GEN_MAT_MUL_GET_OUTPUT_TYPE_VALUE(float,float)
 
 void mat_mul_get_output_type_valfloatbfloat16
@@ -747,11 +684,7 @@
        float* temp_accum
      )
 {
-<<<<<<< HEAD
-	float_to_bf16( temp_accum, out_temp_accum );
-=======
     float_to_bf16( temp_accum, out_temp_accum );
->>>>>>> ed5b1db5
 }
 
 #define GEN_MAT_MUL_ACC_CHK_DRV_FUNC(A_type,B_type,C_type,ACCUM_type,SCALE_type,BLAS_SFX,BLAS_DOWNSCALE_SFX) \
@@ -842,80 +775,6 @@
             temp_accum = GEN_FUNC_NAME(mat_mul_accuracy_check_accum_,BLAS_SFX) \
                 (a,b,c_ref,temp_accum,alpha,beta,rs_a,rs_b,cs_a,cs_b,rs_c_ref,cs_c_ref,i,j,k); \
 \
-<<<<<<< HEAD
-			if ( post_op != NULL ) \
-			{ \
-				dim_t ele_i = 0; \
-				for ( dim_t op_id = 0; op_id < post_op->seq_length; ++op_id ) \
-				{ \
-					if ( post_op->seq_vector[op_id] == BIAS ) \
-					{ \
-						temp_accum += ( *( ( ACCUM_type* )post_op->bias.bias + j ) ); \
-					} \
-					else if ( post_op->seq_vector[op_id] == ELTWISE ) \
-					{ \
-						if ( ( post_op->eltwise + ele_i )->algo.algo_type == \
-								PRELU ) /* PReLU*/ \
-						{ \
-							temp_accum = ( temp_accum > 0 ) ? \
-								temp_accum : \
-								( temp_accum * \
-								*( ( ACCUM_type* ) ( post_op->eltwise + ele_i )->algo.alpha ) ); \
-							ele_i += 1; \
-						} \
-						else if ( ( post_op->eltwise + ele_i )->algo.algo_type == \
-								GELU_TANH ) /* TANH GeLU*/ \
-						{ \
-							temp_accum = GEN_FUNC_NAME(GELU_TANH_post_op_,BLAS_SFX) (temp_accum);\
-							ele_i += 1; \
-						} \
-						else if ( ( post_op->eltwise + ele_i )->algo.algo_type == \
-								GELU_ERF ) /* ERF GeLU*/ \
-						{ \
-							temp_accum = GEN_FUNC_NAME(GELU_ERF_post_op_,BLAS_SFX) (temp_accum);\
-							ele_i += 1; \
-						} \
-						else if ( ( post_op->eltwise + ele_i )->algo.algo_type == \
-								RELU ) /* ReLU*/ \
-						{ \
-							temp_accum = ( temp_accum > 0 ) ? temp_accum : 0 ; \
-							ele_i += 1; \
-						} \
-						else if ( ( post_op->eltwise + ele_i )->algo.algo_type == \
-								CLIP ) /* CLIP*/ \
-						{ \
-							temp_accum = \
-								min \
-								( \
-								  max \
-								  ( \
-									temp_accum, \
-									*( ( ACCUM_type* ) \
-									   ( post_op->eltwise + ele_i )->algo.alpha ) \
-								  ), \
-								  *( ( ACCUM_type* ) \
-									 ( post_op->eltwise + ele_i )->algo.beta) \
-								); \
-							ele_i += 1; \
-						} \
-						else \
-						{} \
-					} \
-					else if ( post_op->seq_vector[op_id] == SCALE ) \
-					{ \
-						temp_accum = GEN_FUNC_NAME(mat_mul_accuracy_check_downscale_,BLAS_DOWNSCALE_SFX) \
-							(temp_accum, post_op, j); \
-					} \
-					else \
-					{} \
-				} \
-			} \
-			/* Need to convert to downscaled type if required.*/ \
-			mat_mul_get_output_type_val ## ACCUM_type ## C_type \
-			( \
-			  &out_temp_accum, &temp_accum \
-			); \
-=======
             if ( post_op != NULL ) \
             { \
                 dim_t ele_i = 0; \
@@ -988,7 +847,6 @@
             ( \
               &out_temp_accum, &temp_accum \
             ); \
->>>>>>> ed5b1db5
  \
             if ( *( c + ( rs_c * i ) + ( cs_c * j ) ) != out_temp_accum ) \
             { \
