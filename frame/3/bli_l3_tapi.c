/*

   BLIS
   An object-based framework for developing high-performance BLAS-like
   libraries.

<<<<<<< HEAD
   Copyright (C) 2014, The University of Texas at Austin
   Copyright (C) 2020 - 2023, Advanced Micro Devices, Inc. All rights reserved.
=======
   Copyright (C) 2021, The University of Texas at Austin
>>>>>>> cfa3db3f

   Redistribution and use in source and binary forms, with or without
   modification, are permitted provided that the following conditions are
   met:
    - Redistributions of source code must retain the above copyright
      notice, this list of conditions and the following disclaimer.
    - Redistributions in binary form must reproduce the above copyright
      notice, this list of conditions and the following disclaimer in the
      documentation and/or other materials provided with the distribution.
    - Neither the name(s) of the copyright holder(s) nor the names of its
      contributors may be used to endorse or promote products derived
      from this software without specific prior written permission.

   THIS SOFTWARE IS PROVIDED BY THE COPYRIGHT HOLDERS AND CONTRIBUTORS
   "AS IS" AND ANY EXPRESS OR IMPLIED WARRANTIES, INCLUDING, BUT NOT
   LIMITED TO, THE IMPLIED WARRANTIES OF MERCHANTABILITY AND FITNESS FOR
   A PARTICULAR PURPOSE ARE DISCLAIMED. IN NO EVENT SHALL THE COPYRIGHT
   HOLDER OR CONTRIBUTORS BE LIABLE FOR ANY DIRECT, INDIRECT, INCIDENTAL,
   SPECIAL, EXEMPLARY, OR CONSEQUENTIAL DAMAGES (INCLUDING, BUT NOT
   LIMITED TO, PROCUREMENT OF SUBSTITUTE GOODS OR SERVICES; LOSS OF USE,
   DATA, OR PROFITS; OR BUSINESS INTERRUPTION) HOWEVER CAUSED AND ON ANY
   THEORY OF LIABILITY, WHETHER IN CONTRACT, STRICT LIABILITY, OR TORT
   (INCLUDING NEGLIGENCE OR OTHERWISE) ARISING IN ANY WAY OUT OF THE USE
   OF THIS SOFTWARE, EVEN IF ADVISED OF THE POSSIBILITY OF SUCH DAMAGE.

*/

#include "blis.h"

//
// Define BLAS-like interfaces with typed operands (basic).
//

#undef  GENTFUNC
#define GENTFUNC( ctype, ch, opname ) \
\
void PASTEMAC(ch,opname) \
     ( \
       trans_t transa, \
       trans_t transb, \
       dim_t   m, \
       dim_t   n, \
       dim_t   k, \
       ctype*  alpha, \
       ctype*  a, inc_t rs_a, inc_t cs_a, \
       ctype*  b, inc_t rs_b, inc_t cs_b, \
       ctype*  beta, \
       ctype*  c, inc_t rs_c, inc_t cs_c  \
     ) \
{ \
	/* Invoke the expert interface and request default cntx_t and rntm_t
	   objects. */ \
	PASTEMAC2(ch,opname,BLIS_TAPI_EX_SUF) \
	( \
	  transa, \
	  transb, \
	  m, n, k, \
	  alpha, \
	  a, rs_a, cs_a, \
	  b, rs_b, cs_b, \
	  beta, \
	  c, rs_c, cs_c, \
	  NULL, \
	  NULL  \
	); \
}

INSERT_GENTFUNC_BASIC0( gemm )
INSERT_GENTFUNC_BASIC0( gemmt )


#undef  GENTFUNC
#define GENTFUNC( ctype, ch, opname ) \
\
void PASTEMAC(ch,opname) \
     ( \
       uplo_t  uploc, \
       trans_t transa, \
       trans_t transb, \
       dim_t   m, \
       dim_t   k, \
       ctype*  alpha, \
       ctype*  a, inc_t rs_a, inc_t cs_a, \
       ctype*  b, inc_t rs_b, inc_t cs_b, \
       ctype*  beta, \
       ctype*  c, inc_t rs_c, inc_t cs_c  \
     ) \
{ \
	/* Invoke the expert interface and request default cntx_t and rntm_t
	   objects. */ \
	PASTEMAC2(ch,opname,BLIS_TAPI_EX_SUF) \
	( \
	  uploc, \
	  transa, \
	  transb, \
	  m, k, \
	  alpha, \
	  a, rs_a, cs_a, \
	  b, rs_b, cs_b, \
	  beta, \
	  c, rs_c, cs_c, \
	  NULL, \
	  NULL  \
	); \
}

INSERT_GENTFUNC_BASIC0( gemmt )


#undef  GENTFUNC
#define GENTFUNC( ctype, ch, opname, struca ) \
\
void PASTEMAC(ch,opname) \
     ( \
       side_t  side, \
       uplo_t  uploa, \
       conj_t  conja, \
       trans_t transb, \
       dim_t   m, \
       dim_t   n, \
       ctype*  alpha, \
       ctype*  a, inc_t rs_a, inc_t cs_a, \
       ctype*  b, inc_t rs_b, inc_t cs_b, \
       ctype*  beta, \
       ctype*  c, inc_t rs_c, inc_t cs_c  \
     ) \
{ \
	/* Invoke the expert interface and request default cntx_t and rntm_t
	   objects. */ \
	PASTEMAC2(ch,opname,BLIS_TAPI_EX_SUF) \
	( \
	  side, \
	  uploa, \
	  conja, \
	  transb, \
	  m, n, \
	  alpha, \
	  a, rs_a, cs_a, \
	  b, rs_b, cs_b, \
	  beta, \
	  c, rs_c, cs_c, \
	  NULL, \
	  NULL  \
	); \
}

INSERT_GENTFUNC_BASIC( hemm, BLIS_HERMITIAN )
INSERT_GENTFUNC_BASIC( symm, BLIS_SYMMETRIC )


#undef  GENTFUNCR
#define GENTFUNCR( ctype, ctype_r, ch, chr, opname ) \
\
void PASTEMAC(ch,opname) \
     ( \
       uplo_t   uploc, \
       trans_t  transa, \
       dim_t    m, \
       dim_t    k, \
       ctype_r* alpha, \
       ctype*   a, inc_t rs_a, inc_t cs_a, \
       ctype_r* beta, \
       ctype*   c, inc_t rs_c, inc_t cs_c  \
     ) \
{ \
	/* Invoke the expert interface and request default cntx_t and rntm_t
	   objects. */ \
	PASTEMAC2(ch,opname,BLIS_TAPI_EX_SUF) \
	( \
	  uploc, \
	  transa, \
	  m, k, \
	  alpha, \
	  a, rs_a, cs_a, \
	  beta, \
	  c, rs_c, cs_c, \
	  NULL, \
	  NULL  \
	); \
}

INSERT_GENTFUNCR_BASIC0( herk )


#undef  GENTFUNCR
#define GENTFUNCR( ctype, ctype_r, ch, chr, opname ) \
\
void PASTEMAC(ch,opname) \
     ( \
       uplo_t   uploc, \
       trans_t  transa, \
       trans_t  transb, \
       dim_t    m, \
       dim_t    k, \
       ctype*   alpha, \
       ctype*   a, inc_t rs_a, inc_t cs_a, \
       ctype*   b, inc_t rs_b, inc_t cs_b, \
       ctype_r* beta, \
       ctype*   c, inc_t rs_c, inc_t cs_c  \
     ) \
{ \
	/* Invoke the expert interface and request default cntx_t and rntm_t
	   objects. */ \
	PASTEMAC2(ch,opname,BLIS_TAPI_EX_SUF) \
	( \
	  uploc, \
	  transa, \
	  transb, \
	  m, k, \
	  alpha, \
	  a, rs_a, cs_a, \
	  b, rs_b, cs_b, \
	  beta, \
	  c, rs_c, cs_c, \
	  NULL, \
	  NULL  \
	); \
}

INSERT_GENTFUNCR_BASIC0( her2k )


#undef  GENTFUNC
#define GENTFUNC( ctype, ch, opname ) \
\
void PASTEMAC(ch,opname) \
     ( \
       uplo_t  uploc, \
       trans_t transa, \
       dim_t   m, \
       dim_t   k, \
       ctype*  alpha, \
       ctype*  a, inc_t rs_a, inc_t cs_a, \
       ctype*  beta, \
       ctype*  c, inc_t rs_c, inc_t cs_c  \
     ) \
{ \
	/* Invoke the expert interface and request default cntx_t and rntm_t
	   objects. */ \
	PASTEMAC2(ch,opname,BLIS_TAPI_EX_SUF) \
	( \
	  uploc, \
	  transa, \
	  m, k, \
	  alpha, \
	  a, rs_a, cs_a, \
	  beta, \
	  c, rs_c, cs_c, \
	  NULL, \
	  NULL  \
	); \
}

INSERT_GENTFUNC_BASIC0( syrk )


#undef  GENTFUNC
#define GENTFUNC( ctype, ch, opname ) \
\
void PASTEMAC(ch,opname) \
     ( \
       uplo_t  uploc, \
       trans_t transa, \
       trans_t transb, \
       dim_t   m, \
       dim_t   k, \
       ctype*  alpha, \
       ctype*  a, inc_t rs_a, inc_t cs_a, \
       ctype*  b, inc_t rs_b, inc_t cs_b, \
       ctype*  beta, \
       ctype*  c, inc_t rs_c, inc_t cs_c  \
     ) \
{ \
	/* Invoke the expert interface and request default cntx_t and rntm_t
	   objects. */ \
	PASTEMAC2(ch,opname,BLIS_TAPI_EX_SUF) \
	( \
	  uploc, \
	  transa, \
	  transb, \
	  m, k, \
	  alpha, \
	  a, rs_a, cs_a, \
	  b, rs_b, cs_b, \
	  beta, \
	  c, rs_c, cs_c, \
	  NULL, \
	  NULL  \
	); \
}

INSERT_GENTFUNC_BASIC0( syr2k )


#undef  GENTFUNC
#define GENTFUNC( ctype, ch, opname ) \
\
<<<<<<< HEAD
void PASTEMAC2(ch,opname,EX_SUF) \
=======
void PASTEMAC(ch,opname) \
>>>>>>> cfa3db3f
     ( \
       side_t  side, \
       uplo_t  uploa, \
       trans_t transa, \
       diag_t  diaga, \
       trans_t transb, \
       dim_t   m, \
       dim_t   n, \
       ctype*  alpha, \
       ctype*  a, inc_t rs_a, inc_t cs_a, \
       ctype*  b, inc_t rs_b, inc_t cs_b, \
       ctype*  beta, \
       ctype*  c, inc_t rs_c, inc_t cs_c  \
     ) \
{ \
	/* Invoke the expert interface and request default cntx_t and rntm_t
	   objects. */ \
	PASTEMAC2(ch,opname,BLIS_TAPI_EX_SUF) \
	( \
	  side, \
	  uploa, \
	  transa, \
	  diaga, \
	  transb, \
	  m, n, \
	  alpha, \
	  a, rs_a, cs_a, \
	  b, rs_b, cs_b, \
	  beta, \
	  c, rs_c, cs_c, \
	  NULL, \
	  NULL  \
	); \
}

INSERT_GENTFUNC_BASIC0( trmm3 )


#undef  GENTFUNC
#define GENTFUNC( ctype, ch, opname ) \
\
void PASTEMAC(ch,opname) \
     ( \
       side_t  side, \
       uplo_t  uploa, \
       trans_t transa, \
       diag_t  diaga, \
       dim_t   m, \
       dim_t   n, \
       ctype*  alpha, \
       ctype*  a, inc_t rs_a, inc_t cs_a, \
       ctype*  b, inc_t rs_b, inc_t cs_b  \
     ) \
{ \
	/* Invoke the expert interface and request default cntx_t and rntm_t
	   objects. */ \
	PASTEMAC2(ch,opname,BLIS_TAPI_EX_SUF) \
	( \
	  side, \
	  uploa, \
	  transa, \
	  diaga, \
	  m, n, \
	  alpha, \
	  a, rs_a, cs_a, \
	  b, rs_b, cs_b, \
	  NULL, \
	  NULL  \
	); \
}

INSERT_GENTFUNC_BASIC0( trmm )
INSERT_GENTFUNC_BASIC0( trsm )
<|MERGE_RESOLUTION|>--- conflicted
+++ resolved
@@ -4,12 +4,8 @@
    An object-based framework for developing high-performance BLAS-like
    libraries.
 
-<<<<<<< HEAD
-   Copyright (C) 2014, The University of Texas at Austin
+   Copyright (C) 2021, The University of Texas at Austin
    Copyright (C) 2020 - 2023, Advanced Micro Devices, Inc. All rights reserved.
-=======
-   Copyright (C) 2021, The University of Texas at Austin
->>>>>>> cfa3db3f
 
    Redistribution and use in source and binary forms, with or without
    modification, are permitted provided that the following conditions are
@@ -78,7 +74,6 @@
 }
 
 INSERT_GENTFUNC_BASIC0( gemm )
-INSERT_GENTFUNC_BASIC0( gemmt )
 
 
 #undef  GENTFUNC
@@ -307,11 +302,7 @@
 #undef  GENTFUNC
 #define GENTFUNC( ctype, ch, opname ) \
 \
-<<<<<<< HEAD
-void PASTEMAC2(ch,opname,EX_SUF) \
-=======
-void PASTEMAC(ch,opname) \
->>>>>>> cfa3db3f
+void PASTEMAC(ch,opname) \
      ( \
        side_t  side, \
        uplo_t  uploa, \
