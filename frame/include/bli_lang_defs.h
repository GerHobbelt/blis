/*

   BLIS
   An object-based framework for developing high-performance BLAS-like
   libraries.

   Copyright (C) 2014, The University of Texas at Austin
   Copyright (C) 2018 - 2025, Advanced Micro Devices, Inc. All rights reserved.

   Redistribution and use in source and binary forms, with or without
   modification, are permitted provided that the following conditions are
   met:
    - Redistributions of source code must retain the above copyright
      notice, this list of conditions and the following disclaimer.
    - Redistributions in binary form must reproduce the above copyright
      notice, this list of conditions and the following disclaimer in the
      documentation and/or other materials provided with the distribution.
    - Neither the name(s) of the copyright holder(s) nor the names of its
      contributors may be used to endorse or promote products derived
      from this software without specific prior written permission.

   THIS SOFTWARE IS PROVIDED BY THE COPYRIGHT HOLDERS AND CONTRIBUTORS
   "AS IS" AND ANY EXPRESS OR IMPLIED WARRANTIES, INCLUDING, BUT NOT
   LIMITED TO, THE IMPLIED WARRANTIES OF MERCHANTABILITY AND FITNESS FOR
   A PARTICULAR PURPOSE ARE DISCLAIMED. IN NO EVENT SHALL THE COPYRIGHT
   HOLDER OR CONTRIBUTORS BE LIABLE FOR ANY DIRECT, INDIRECT, INCIDENTAL,
   SPECIAL, EXEMPLARY, OR CONSEQUENTIAL DAMAGES (INCLUDING, BUT NOT
   LIMITED TO, PROCUREMENT OF SUBSTITUTE GOODS OR SERVICES; LOSS OF USE,
   DATA, OR PROFITS; OR BUSINESS INTERRUPTION) HOWEVER CAUSED AND ON ANY
   THEORY OF LIABILITY, WHETHER IN CONTRACT, STRICT LIABILITY, OR TORT
   (INCLUDING NEGLIGENCE OR OTHERWISE) ARISING IN ANY WAY OUT OF THE USE
   OF THIS SOFTWARE, EVEN IF ADVISED OF THE POSSIBILITY OF SUCH DAMAGE.

*/

#ifndef BLIS_LANG_DEFS_H
#define BLIS_LANG_DEFS_H

// -- Undefine restrict for C++ and C89/90 --

#ifdef __cplusplus
  // Language is C++; define restrict as nothing.
  #ifndef restrict
  #define restrict
  #endif
#elif __STDC_VERSION__ >= 199901L
  // Language is C99 (or later); do nothing since restrict is recognized.
#else
  // Language is pre-C99; define restrict as nothing.
  #ifndef restrict
  #define restrict
  #endif
#endif

// -- BLIS Thread Local Storage Keyword --

// __thread for TLS is supported by GCC, CLANG, ICC, and IBMC.
// There is a small risk here as __GNUC__ can also be defined by some other
// compiler (other than ICC and CLANG which we know define it) that
// doesn't support __thread, as __GNUC__ is not quite unique to GCC.
// But the possibility of someone using such non-main-stream compiler
// for building BLIS is low.
<<<<<<< HEAD
#if defined(BLIS_ENABLE_TLS) && ( defined(__GNUC__)  || \
                                  defined(__clang__) || \
                                  defined(__ICC)     || \
                                  defined(__IBMC__) )
=======
#if defined(__GNUC__) || defined(__clang__) || defined(__ICC) || defined(__IBMC__) || defined(__INTEL_LLVM_COMPILER)
>>>>>>> fb2a6827
  #define BLIS_THREAD_LOCAL __thread
#elif defined(_MSC_VER) && _MSC_VER >= 1310
  #define BLIS_THREAD_LOCAL __declspec(thread)
#else
  #define BLIS_THREAD_LOCAL
#endif

#ifdef BLIS_IS_BUILDING_LIBRARY

// -- Define typeof() operator if using non-GNU compiler --

#ifndef __GNUC__
  #define typeof __typeof__
#else
  #ifndef typeof
  #define typeof __typeof__
  #endif
#endif

// -- BLIS constructor/destructor function attribute --

// __attribute__((constructor/destructor)) is supported by GCC only.
// There is a small risk here as __GNUC__ can also be defined by some other
// compiler (other than ICC and CLANG which we know define it) that
// doesn't support this, as __GNUC__ is not quite unique to GCC.
// But the possibility of someone using such non-main-stream compiler
// for building BLIS is low.

#if defined(__ICC) || defined(__INTEL_COMPILER)
  // ICC defines __GNUC__ but doesn't support this
  #define BLIS_ATTRIB_CTOR
  #define BLIS_ATTRIB_DTOR
#elif defined(__clang__) || defined(__INTEL_LLVM_COMPILER)
  // CLANG supports __attribute__, but its documentation doesn't
  // mention support for constructor/destructor. Compiling with
  // clang and testing shows that it does support.
  #define BLIS_ATTRIB_CTOR __attribute__((constructor))
  #define BLIS_ATTRIB_DTOR __attribute__((destructor))
#elif defined(__GNUC__)
  #define BLIS_ATTRIB_CTOR __attribute__((constructor))
  #define BLIS_ATTRIB_DTOR __attribute__((destructor))
#else
  #define BLIS_ATTRIB_CTOR
  #define BLIS_ATTRIB_DTOR
#endif

#endif // BLIS_IS_BUILDING_LIBRARY

#endif<|MERGE_RESOLUTION|>--- conflicted
+++ resolved
@@ -60,14 +60,7 @@
 // doesn't support __thread, as __GNUC__ is not quite unique to GCC.
 // But the possibility of someone using such non-main-stream compiler
 // for building BLIS is low.
-<<<<<<< HEAD
-#if defined(BLIS_ENABLE_TLS) && ( defined(__GNUC__)  || \
-                                  defined(__clang__) || \
-                                  defined(__ICC)     || \
-                                  defined(__IBMC__) )
-=======
 #if defined(__GNUC__) || defined(__clang__) || defined(__ICC) || defined(__IBMC__) || defined(__INTEL_LLVM_COMPILER)
->>>>>>> fb2a6827
   #define BLIS_THREAD_LOCAL __thread
 #elif defined(_MSC_VER) && _MSC_VER >= 1310
   #define BLIS_THREAD_LOCAL __declspec(thread)
