/*

   BLIS
   An object-based framework for developing high-performance BLAS-like
   libraries.

   Copyright (C) 2014, The University of Texas at Austin
   Copyright (C) 2017 - 2023, Advanced Micro Devices, Inc. All rights reserved.

   Redistribution and use in source and binary forms, with or without
   modification, are permitted provided that the following conditions are
   met:
    - Redistributions of source code must retain the above copyright
      notice, this list of conditions and the following disclaimer.
    - Redistributions in binary form must reproduce the above copyright
      notice, this list of conditions and the following disclaimer in the
      documentation and/or other materials provided with the distribution.
    - Neither the name(s) of the copyright holder(s) nor the names of its
      contributors may be used to endorse or promote products derived
      from this software without specific prior written permission.

   THIS SOFTWARE IS PROVIDED BY THE COPYRIGHT HOLDERS AND CONTRIBUTORS
   "AS IS" AND ANY EXPRESS OR IMPLIED WARRANTIES, INCLUDING, BUT NOT
   LIMITED TO, THE IMPLIED WARRANTIES OF MERCHANTABILITY AND FITNESS FOR
   A PARTICULAR PURPOSE ARE DISCLAIMED. IN NO EVENT SHALL THE COPYRIGHT
   HOLDER OR CONTRIBUTORS BE LIABLE FOR ANY DIRECT, INDIRECT, INCIDENTAL,
   SPECIAL, EXEMPLARY, OR CONSEQUENTIAL DAMAGES (INCLUDING, BUT NOT
   LIMITED TO, PROCUREMENT OF SUBSTITUTE GOODS OR SERVICES; LOSS OF USE,
   DATA, OR PROFITS; OR BUSINESS INTERRUPTION) HOWEVER CAUSED AND ON ANY
   THEORY OF LIABILITY, WHETHER IN CONTRACT, STRICT LIABILITY, OR TORT
   (INCLUDING NEGLIGENCE OR OTHERWISE) ARISING IN ANY WAY OUT OF THE USE
   OF THIS SOFTWARE, EVEN IF ADVISED OF THE POSSIBILITY OF SUCH DAMAGE.

*/

#include "blis.h"

#ifdef BLIS_ENABLE_GEMM_MD

void bli_gemm_md
     (
       obj_t*   a,
       obj_t*   b,
       obj_t*   beta,
       obj_t*   c,
       cntx_t*  cntx_local,
       cntx_t** cntx
     )
{
	mddm_t doms;

	const bool a_is_real = bli_obj_is_real( a );
	const bool a_is_comp = bli_obj_is_complex( a );
	const bool b_is_real = bli_obj_is_real( b );
	const bool b_is_comp = bli_obj_is_complex( b );
	const bool c_is_real = bli_obj_is_real( c );
	const bool c_is_comp = bli_obj_is_complex( c );

	if      ( c_is_real && a_is_real && b_is_real )
	{
		// C_real += A_real * B_real
		doms = bli_gemm_md_rrr( a, b, beta, c, cntx_local, cntx );
	}
	else if ( c_is_comp && a_is_comp && b_is_comp )
	{
		// C_complex += A_complex * B_complex
		doms = bli_gemm_md_ccc( a, b, beta, c, cntx_local, cntx );
	}
	else if ( c_is_comp && a_is_comp && b_is_real )
	{
		// C_complex += A_complex * B_real
		doms = bli_gemm_md_ccr( a, b, beta, c, cntx_local, cntx );
	}
	else if ( c_is_comp && a_is_real && b_is_comp )
	{
		// C_complex += A_real * B_complex
		doms = bli_gemm_md_crc( a, b, beta, c, cntx_local, cntx );
	}
	else if ( c_is_real && a_is_comp && b_is_comp )
	{
		// C_real += A_complex * B_complex
		doms = bli_gemm_md_rcc( a, b, beta, c, cntx_local, cntx );
	}
	else if ( c_is_comp && a_is_real && b_is_real )
	{
		// C_complex += A_real * B_real
		doms = bli_gemm_md_crr( a, b, beta, c, cntx_local, cntx );
	}
	else if ( c_is_real && a_is_comp && b_is_real )
	{
		// C_real += A_complex * B_real
		doms = bli_gemm_md_rcr( a, b, beta, c, cntx_local, cntx );
	}
	else if ( c_is_real && a_is_real && b_is_comp )
	{
		// C_real += A_real * B_complex
		doms = bli_gemm_md_rrc( a, b, beta, c, cntx_local, cntx );
	}
	else
	{
		doms.comp = BLIS_REAL;
		doms.exec = BLIS_REAL;

		// This should never execute.
		bli_abort();
	}

	// Extract the computation and execution domains from the struct
	// returned above.
	dom_t dom_comp = doms.comp;
	dom_t dom_exec = doms.exec;

	// Inspect the computation precision of C. (The user may have set
	// this explicitly to request the precision in which the computation
	// should take place.)
	prec_t prec_comp = bli_obj_comp_prec( c );

	// The computation precision tells us the target precision of A and B.
	// NOTE: We don't set the target domain here. The target domain would
	// either be unchanged, or would have been changed in one of the eight
	// domain cases above.
	bli_obj_set_target_prec( prec_comp, a );
	bli_obj_set_target_prec( prec_comp, b );

	// Combine the execution domain with the computation precision to form
	// the execution datatype. (The computation precision and execution
	// precision are always equal.)
	num_t dt_exec = dom_exec | prec_comp;

	// Set the execution datatypes of A, B, and C.
	bli_obj_set_exec_dt( dt_exec, a );
	bli_obj_set_exec_dt( dt_exec, b );
	bli_obj_set_exec_dt( dt_exec, c );

	// Combine the computation precision and computation domain to form the
	// computation datatype.
	num_t dt_comp = dom_comp | prec_comp;

	// Set the computation datatypes of A, B, and C.
	bli_obj_set_comp_dt( dt_comp, a );
	bli_obj_set_comp_dt( dt_comp, b );
	bli_obj_set_comp_dt( dt_comp, c );

}

// -----------------------------------------------------------------------------

//                 cab
mddm_t bli_gemm_md_ccr
     (
       obj_t*   a,
       obj_t*   b,
       obj_t*   beta,
       obj_t*   c,
       cntx_t*  cntx_local,
       cntx_t** cntx
     )
{
	mddm_t doms;

	// We assume that the requested computation domain is complex.
	//dom_t dom_comp_in = bli_obj_comp_domain( c );
	//dom_t dom_comp_in = BLIS_COMPLEX;

	// For ccr, the computation (ukernel) will be real, but the execution
	// will appear complex to other parts of the implementation.
	doms.comp = BLIS_REAL;
	doms.exec = BLIS_COMPLEX;

	// Here we construct the computation datatype, which for the ccr case
	// is equal to the real projection of the execution datatype, and use
	// that computation datatype to query the corresponding ukernel output
	// preference.
	const num_t dt = BLIS_REAL | bli_obj_comp_prec( c );
	const bool  row_pref
	      = bli_cntx_l3_nat_ukr_prefers_rows_dt( dt, BLIS_GEMM_UKR, *cntx );

	// We can only perform this case of mixed-domain gemm, C += A*B where
	// B is real, if the microkernel prefers column output. If it prefers
	// row output, we must induce a transposition and perform C += A*B
	// where A (formerly B) is real.
	if ( row_pref )
	{
		bli_obj_swap( a, b );

		bli_obj_induce_trans( a );
		bli_obj_induce_trans( b );
		bli_obj_induce_trans( c );

		// We must swap the pack schemas because the schemas were set before
		// the objects were swapped.
		bli_obj_swap_pack_schemas( a, b );

		return bli_gemm_md_crc( a, b, beta, c, cntx_local, cntx );
	}

	// Create a local copy of the context and then prepare to use this
	// context instead of the one passed in.
	*cntx_local = **cntx;
	*cntx = cntx_local;

	// Copy the real domain blocksizes into the slots of their complex
	// counterparts.
	blksz_t* blksz_mr = bli_cntx_get_blksz( BLIS_MR, *cntx );
	blksz_t* blksz_nr = bli_cntx_get_blksz( BLIS_NR, *cntx );
	blksz_t* blksz_mc = bli_cntx_get_blksz( BLIS_MC, *cntx );
	blksz_t* blksz_nc = bli_cntx_get_blksz( BLIS_NC, *cntx );
	blksz_t* blksz_kc = bli_cntx_get_blksz( BLIS_KC, *cntx );

	bli_blksz_copy_dt( BLIS_FLOAT,  blksz_mr, BLIS_SCOMPLEX, blksz_mr );
	bli_blksz_copy_dt( BLIS_DOUBLE, blksz_mr, BLIS_DCOMPLEX, blksz_mr );

	bli_blksz_copy_dt( BLIS_FLOAT,  blksz_nr, BLIS_SCOMPLEX, blksz_nr );
	bli_blksz_copy_dt( BLIS_DOUBLE, blksz_nr, BLIS_DCOMPLEX, blksz_nr );

	bli_blksz_copy_dt( BLIS_FLOAT,  blksz_mc, BLIS_SCOMPLEX, blksz_mc );
	bli_blksz_copy_dt( BLIS_DOUBLE, blksz_mc, BLIS_DCOMPLEX, blksz_mc );

	bli_blksz_copy_dt( BLIS_FLOAT,  blksz_nc, BLIS_SCOMPLEX, blksz_nc );
	bli_blksz_copy_dt( BLIS_DOUBLE, blksz_nc, BLIS_DCOMPLEX, blksz_nc );

	bli_blksz_copy_dt( BLIS_FLOAT,  blksz_kc, BLIS_SCOMPLEX, blksz_kc );
	bli_blksz_copy_dt( BLIS_DOUBLE, blksz_kc, BLIS_DCOMPLEX, blksz_kc );

	// Halve both the real and complex MR's (which are both real MR's).
	bli_blksz_scale_def_max( 1, 2, BLIS_FLOAT,    blksz_mr );
	bli_blksz_scale_def_max( 1, 2, BLIS_DOUBLE,   blksz_mr );
	bli_blksz_scale_def_max( 1, 2, BLIS_SCOMPLEX, blksz_mr );
	bli_blksz_scale_def_max( 1, 2, BLIS_DCOMPLEX, blksz_mr );

	// Halve both the real and complex MC's (which are both real MC's).
	bli_blksz_scale_def_max( 1, 2, BLIS_FLOAT,    blksz_mc );
	bli_blksz_scale_def_max( 1, 2, BLIS_DOUBLE,   blksz_mc );
	bli_blksz_scale_def_max( 1, 2, BLIS_SCOMPLEX, blksz_mc );
	bli_blksz_scale_def_max( 1, 2, BLIS_DCOMPLEX, blksz_mc );

	// Use the default pack schemas in the objects.

	// static func_t* bli_cntx_get_l3_vir_ukrs( l3ukr_t ukr_id, cntx_t* cntx )
	func_t* l3_vir_ukrs = bli_cntx_get_l3_vir_ukrs( BLIS_GEMM_UKR, *cntx );

	// Rather than check which complex datatype dt_comp refers to, we set
	// the mixed-domain virtual microkernel for both types.
	bli_func_set_dt( bli_cgemm_md_c2r_ref, BLIS_SCOMPLEX, l3_vir_ukrs );
	bli_func_set_dt( bli_zgemm_md_c2r_ref, BLIS_DCOMPLEX, l3_vir_ukrs );

	// Return the computation and execution domains.
	return doms;
}

// -----------------------------------------------------------------------------

//                 cab
mddm_t bli_gemm_md_crc
     (
       obj_t*   a,
       obj_t*   b,
       obj_t*   beta,
       obj_t*   c,
       cntx_t*  cntx_local,
       cntx_t** cntx
     )
{
	mddm_t doms;

	// We assume that the requested computation domain is complex.
	//dom_t dom_comp_in = bli_obj_comp_domain( c );
	//dom_t dom_comp_in = BLIS_COMPLEX;

	// For crc, the computation (ukernel) will be real, but the execution
	// will appear complex to other parts of the implementation.
	doms.comp = BLIS_REAL;
	doms.exec = BLIS_COMPLEX;

	// Here we construct the computation datatype, which for the crc case
	// is equal to the real projection of the execution datatype, and use
	// that computation datatype to query the corresponding ukernel output
	// preference.
	const num_t dt = BLIS_REAL | bli_obj_comp_prec( c );
	const bool  col_pref
	      = bli_cntx_l3_nat_ukr_prefers_cols_dt( dt, BLIS_GEMM_UKR, *cntx );

	// We can only perform this case of mixed-domain gemm, C += A*B where
	// A is real, if the microkernel prefers row output. If it prefers
	// column output, we must induce a transposition and perform C += A*B
	// where B (formerly A) is real.
	if ( col_pref )
	{
		bli_obj_swap( a, b );

		bli_obj_induce_trans( a );
		bli_obj_induce_trans( b );
		bli_obj_induce_trans( c );

		// We must swap the pack schemas because the schemas were set before
		// the objects were swapped.
		bli_obj_swap_pack_schemas( a, b );

		return bli_gemm_md_ccr( a, b, beta, c, cntx_local, cntx );
	}

	// Create a local copy of the context and then prepare to use this
	// context instead of the one passed in.
	*cntx_local = **cntx;
	*cntx = cntx_local;

	// Copy the real domain blocksizes into the slots of their complex
	// counterparts.
	blksz_t* blksz_mr = bli_cntx_get_blksz( BLIS_MR, *cntx );
	blksz_t* blksz_nr = bli_cntx_get_blksz( BLIS_NR, *cntx );
	blksz_t* blksz_mc = bli_cntx_get_blksz( BLIS_MC, *cntx );
	blksz_t* blksz_nc = bli_cntx_get_blksz( BLIS_NC, *cntx );
	blksz_t* blksz_kc = bli_cntx_get_blksz( BLIS_KC, *cntx );

	bli_blksz_copy_dt( BLIS_FLOAT,  blksz_mr, BLIS_SCOMPLEX, blksz_mr );
	bli_blksz_copy_dt( BLIS_DOUBLE, blksz_mr, BLIS_DCOMPLEX, blksz_mr );

	bli_blksz_copy_dt( BLIS_FLOAT,  blksz_nr, BLIS_SCOMPLEX, blksz_nr );
	bli_blksz_copy_dt( BLIS_DOUBLE, blksz_nr, BLIS_DCOMPLEX, blksz_nr );

	bli_blksz_copy_dt( BLIS_FLOAT,  blksz_mc, BLIS_SCOMPLEX, blksz_mc );
	bli_blksz_copy_dt( BLIS_DOUBLE, blksz_mc, BLIS_DCOMPLEX, blksz_mc );

	bli_blksz_copy_dt( BLIS_FLOAT,  blksz_nc, BLIS_SCOMPLEX, blksz_nc );
	bli_blksz_copy_dt( BLIS_DOUBLE, blksz_nc, BLIS_DCOMPLEX, blksz_nc );

	bli_blksz_copy_dt( BLIS_FLOAT,  blksz_kc, BLIS_SCOMPLEX, blksz_kc );
	bli_blksz_copy_dt( BLIS_DOUBLE, blksz_kc, BLIS_DCOMPLEX, blksz_kc );

	// Halve both the real and complex NR's (which are both real NR's).
	bli_blksz_scale_def_max( 1, 2, BLIS_FLOAT,    blksz_nr );
	bli_blksz_scale_def_max( 1, 2, BLIS_DOUBLE,   blksz_nr );
	bli_blksz_scale_def_max( 1, 2, BLIS_SCOMPLEX, blksz_nr );
	bli_blksz_scale_def_max( 1, 2, BLIS_DCOMPLEX, blksz_nr );

	// Halve both the real and complex NC's (which are both real NC's).
	bli_blksz_scale_def_max( 1, 2, BLIS_FLOAT,    blksz_nc );
	bli_blksz_scale_def_max( 1, 2, BLIS_DOUBLE,   blksz_nc );
	bli_blksz_scale_def_max( 1, 2, BLIS_SCOMPLEX, blksz_nc );
	bli_blksz_scale_def_max( 1, 2, BLIS_DCOMPLEX, blksz_nc );

	// Use the default pack schemas in the objects.

	// static func_t* bli_cntx_get_l3_vir_ukrs( l3ukr_t ukr_id, cntx_t* cntx )
	func_t* l3_vir_ukrs = bli_cntx_get_l3_vir_ukrs( BLIS_GEMM_UKR, *cntx );

	// Rather than check which complex datatype dt_comp refers to, we set
	// the mixed-domain virtual microkernel for both types.
	bli_func_set_dt( bli_cgemm_md_c2r_ref, BLIS_SCOMPLEX, l3_vir_ukrs );
	bli_func_set_dt( bli_zgemm_md_c2r_ref, BLIS_DCOMPLEX, l3_vir_ukrs );

	// Return the computation and execution domains.
	return doms;
}

// -----------------------------------------------------------------------------

//                 cab
mddm_t bli_gemm_md_rcc
     (
       obj_t*   a,
       obj_t*   b,
       obj_t*   beta,
       obj_t*   c,
       cntx_t*  cntx_local,
       cntx_t** cntx
     )
{
	mddm_t doms;

	// We assume that the requested computation domain is complex.
	//dom_t dom_comp_in = bli_obj_comp_domain( c );
	//dom_t dom_comp_in = BLIS_COMPLEX;

	// For rcc, the computation (ukernel) will be real, and since the output
	// matrix C is also real, so must be the execution domain.
	doms.comp = BLIS_REAL;
	doms.exec = BLIS_REAL;

	// Create a local copy of the context and then prepare to use this
	// context instead of the one passed in.
	*cntx_local = **cntx;
	*cntx = cntx_local;

	// Copy the real domain blocksizes into the slots of their complex
	// counterparts.
	blksz_t* blksz_mr = bli_cntx_get_blksz( BLIS_MR, *cntx );
	blksz_t* blksz_nr = bli_cntx_get_blksz( BLIS_NR, *cntx );
	blksz_t* blksz_mc = bli_cntx_get_blksz( BLIS_MC, *cntx );
	blksz_t* blksz_nc = bli_cntx_get_blksz( BLIS_NC, *cntx );
	blksz_t* blksz_kc = bli_cntx_get_blksz( BLIS_KC, *cntx );

	bli_blksz_copy_dt( BLIS_FLOAT,  blksz_mr, BLIS_SCOMPLEX, blksz_mr );
	bli_blksz_copy_dt( BLIS_DOUBLE, blksz_mr, BLIS_DCOMPLEX, blksz_mr );

	bli_blksz_copy_dt( BLIS_FLOAT,  blksz_nr, BLIS_SCOMPLEX, blksz_nr );
	bli_blksz_copy_dt( BLIS_DOUBLE, blksz_nr, BLIS_DCOMPLEX, blksz_nr );

	bli_blksz_copy_dt( BLIS_FLOAT,  blksz_mc, BLIS_SCOMPLEX, blksz_mc );
	bli_blksz_copy_dt( BLIS_DOUBLE, blksz_mc, BLIS_DCOMPLEX, blksz_mc );

	bli_blksz_copy_dt( BLIS_FLOAT,  blksz_nc, BLIS_SCOMPLEX, blksz_nc );
	bli_blksz_copy_dt( BLIS_DOUBLE, blksz_nc, BLIS_DCOMPLEX, blksz_nc );

	bli_blksz_copy_dt( BLIS_FLOAT,  blksz_kc, BLIS_SCOMPLEX, blksz_kc );
	bli_blksz_copy_dt( BLIS_DOUBLE, blksz_kc, BLIS_DCOMPLEX, blksz_kc );

	// Halve both the real and complex KC's (which are both real KC's).
	bli_blksz_scale_def_max( 1, 2, BLIS_FLOAT,    blksz_kc );
	bli_blksz_scale_def_max( 1, 2, BLIS_DOUBLE,   blksz_kc );
	bli_blksz_scale_def_max( 1, 2, BLIS_SCOMPLEX, blksz_kc );
	bli_blksz_scale_def_max( 1, 2, BLIS_DCOMPLEX, blksz_kc );

	// Use the 1r pack schema for both A and B with the conjugation
	// of A or B toggled (to produce ar * br - ai * bi).
	bli_obj_set_pack_schema( BLIS_PACKED_ROW_PANELS_1R, a );
	bli_obj_set_pack_schema( BLIS_PACKED_COL_PANELS_1R, b );

	bli_obj_toggle_conj( b );

	// We also need to copy over the packm kernels from the 1m
	// context. We query the address of that context here.
	// NOTE: This is needed for situations where the rcc case does not
	// involve any casting to different precisions, since currently
	// bli_packm_blk_var1() is coded to hand off control to
	// bli_packm_blk_var1_md() only when the storage datatype differs from
	// the target datatype. (The packm_blk_var1_md() function has "built-in"
	// support for packing to 1r (and 1e) schemas, whereas the
	// packm_blk_var1() function relies on packm kernels for packing to 1r.
	const num_t dt_complex = bli_obj_dt( a );
	cntx_t* cntx_1m = bli_gks_query_ind_cntx( BLIS_1M, dt_complex );

	func_t* cntx_funcs    = bli_cntx_packm_kers_buf( *cntx );
	func_t* cntx_1m_funcs = bli_cntx_packm_kers_buf( cntx_1m );

	for ( dim_t i = 0; i <= BLIS_PACKM_31XK_KER; ++i )
	{
		cntx_funcs[ i ] = cntx_1m_funcs[ i ];
	}

	// Return the computation and execution domains.
	return doms;
}

// -----------------------------------------------------------------------------

//                 cab
mddm_t bli_gemm_md_crr
     (
       obj_t*   a,
       obj_t*   b,
       obj_t*   beta,
       obj_t*   c,
       cntx_t*  cntx_local,
       cntx_t** cntx
     )
{
	mddm_t doms;
#ifndef BLIS_ENABLE_GEMM_MD_EXTRA_MEM
	obj_t  c_real;
#endif

	// We assume that the requested computation domain is real.
	//dom_t dom_comp_in = bli_obj_comp_domain( c );
	//dom_t dom_comp_in = BLIS_REAL;

	// For crr, the computation (ukernel) will be real, and since we will
	// be updating only the real part of the output matrix C, the exectuion
	// domain is also real.
	doms.comp = BLIS_REAL;
	doms.exec = BLIS_REAL;

	// Since the A*B product is real, we can update only the real part of
	// C. Thus, we convert the obj_t for the complex matrix to one that
	// represents only the real part. HOWEVER, there are two situations in
	// which we forgo this trick:
	// - If extra memory optimizations are enabled, we should leave C alone
	//   since we'll be computing A*B to a temporary matrix and accumulating
	//   that result back to C, and in order for that to work, we need to
	//   allow that code to continue accessing C as a complex matrix.
	// - Even if extra memory optimizations are diabled, logically projecting
	//   C as a real matrix can still cause problems if beta is non-unit. In
	//   that situation, the implementation won't get a chance to scale the
	//   imaginary components of C by beta, and thus it would compute the
	//   wrong answer. Thus, if beta is non-unit, we must leave C alone.
#ifndef BLIS_ENABLE_GEMM_MD_EXTRA_MEM
	if ( bli_obj_equals( beta, &BLIS_ONE ) )
	{
		bli_obj_real_part( c, &c_real );

		// Overwrite the complex obj_t with its real-only alias.
		*c = c_real;
	}
#endif

	// Use the default pack schemas in the objects.

	// Return the computation and execution domains.
	return doms;
}

// -----------------------------------------------------------------------------

//                 cab
mddm_t bli_gemm_md_rcr
     (
       obj_t*   a,
       obj_t*   b,
       obj_t*   beta,
       obj_t*   c,
       cntx_t*  cntx_local,
       cntx_t** cntx
     )
{
	mddm_t doms;
	obj_t  a_real;

	// We assume that the requested computation domain is real.
	//dom_t dom_comp_in = bli_obj_comp_domain( c );
	//dom_t dom_comp_in = BLIS_REAL;

	// For rcr, the computation (ukernel) will be real, and since the output
	// matrix C is also real, so must be the execution domain.
	doms.comp = BLIS_REAL;
	doms.exec = BLIS_REAL;

	// Convert the obj_t for the complex matrix to one that represents only
	// the real part.
	bli_obj_real_part( a, &a_real );

	// Overwrite the complex obj_t with its real-only alias.
	*a = a_real;

	// Use the default pack schemas in the objects.

	// Return the computation and execution domains.
	return doms;
}

// -----------------------------------------------------------------------------

//                 cab
mddm_t bli_gemm_md_rrc
     (
       obj_t*   a,
       obj_t*   b,
       obj_t*   beta,
       obj_t*   c,
       cntx_t*  cntx_local,
       cntx_t** cntx
     )
{
	mddm_t doms;
	obj_t  b_real;

	// We assume that the requested computation domain is real.
	//dom_t dom_comp_in = bli_obj_comp_domain( c );
	//dom_t dom_comp_in = BLIS_REAL;

	// For rcr, the computation (ukernel) will be real, and since the output
	// matrix C is also real, so must be the execution domain.
	doms.comp = BLIS_REAL;
	doms.exec = BLIS_REAL;

	// Convert the obj_t for the complex matrix to one that represents only
	// the real part.
	bli_obj_real_part( b, &b_real );

	// Overwrite the complex obj_t with its real-only alias.
	*b = b_real;

	// Use the default pack schemas in the objects.

	// Return the computation and execution domains.
	return doms;
}

// -----------------------------------------------------------------------------

//                 cab
mddm_t bli_gemm_md_rrr
     (
       obj_t*   a,
       obj_t*   b,
       obj_t*   beta,
       obj_t*   c,
       cntx_t*  cntx_local,
       cntx_t** cntx
     )
{
	mddm_t doms;

	// We assume that the requested computation domain is real.
	//dom_t dom_comp_in = bli_obj_comp_domain( c );
	//dom_t dom_comp_in = BLIS_REAL;

	// For rrr, the computation (ukernel) and execution domains are both
	// real.
	doms.comp = BLIS_REAL;
	doms.exec = BLIS_REAL;

	// Use the default pack schemas in the objects.

	// Return the computation and execution domains.
	return doms;
}

// -----------------------------------------------------------------------------

//                 cab
mddm_t bli_gemm_md_ccc
     (
       obj_t*   a,
       obj_t*   b,
       obj_t*   beta,
       obj_t*   c,
       cntx_t*  cntx_local,
       cntx_t** cntx
     )
{
	mddm_t doms;

	// We assume that the requested computation domain is complex.
	//dom_t dom_comp_in = bli_obj_comp_domain( c );
	//dom_t dom_comp_in = BLIS_COMPLEX;

	// For ccc, the computation (ukernel) and execution domains are both
	// complex.
	doms.comp = BLIS_COMPLEX;
	doms.exec = BLIS_COMPLEX;

	// Use the default pack schemas in the objects.

	// Return the computation and execution domains.
	return doms;
}

<<<<<<< HEAD
// -----------------------------------------------------------------------------

#if 0
void bli_gemm_md_front
     (
       obj_t*  alpha,
       obj_t*  a,
       obj_t*  b,
       obj_t*  beta,
       obj_t*  c,
       cntx_t* cntx,
       rntm_t* rntm,
       cntl_t* cntl
     )
{
	bli_init_once();

	obj_t   a_local;
	obj_t   b_local;
	obj_t   c_local;

	// Check parameters.
	if ( bli_error_checking_is_enabled() )
	    bli_gemm_check( alpha, a, b, beta, c, cntx );

	// If alpha is zero, scale by beta and return.
	if ( bli_obj_equals( alpha, &BLIS_ZERO ) )
	{
		bli_scalm( beta, c );
		return;
	}

	// Alias A, B, and C in case we need to apply transformations.
	bli_obj_alias_to( a, &a_local );
	bli_obj_alias_to( b, &b_local );
	bli_obj_alias_to( c, &c_local );

	// An optimization: If C is stored by rows and the micro-kernel prefers
	// contiguous columns, or if C is stored by columns and the micro-kernel
	// prefers contiguous rows, transpose the entire operation to allow the
	// micro-kernel to access elements of C in its preferred manner.
	if ( bli_cntx_l3_vir_ukr_dislikes_storage_of( &c_local, BLIS_GEMM_UKR, cntx ) )
	{
		bli_obj_swap( &a_local, &b_local );

		bli_obj_induce_trans( &a_local );
		bli_obj_induce_trans( &b_local );
		bli_obj_induce_trans( &c_local );
	}

	cntx_t cntx_local;

	// Handle mixed domain cases in bli_gemm_md(), which may modify
	// the objects or the context. (If the context is modified, cntx
	// is adjusted to point to cntx_local.)
	bli_gemm_md( &a_local, &b_local, beta, &c_local, &cntx_local, &cntx );

	// Record the threading for each level within the context.
	bli_rntm_set_ways_for_op
	(
	  BLIS_GEMM,
	  BLIS_LEFT, // ignored for gemm/hemm/symm
	  bli_obj_length( &c_local ),
	  bli_obj_width( &c_local ),
	  bli_obj_width( &a_local ),
	  rntm
	);

	// Invoke the internal back-end via the thread handler.
	bli_l3_thread_decorator
	(
	  bli_gemm_int,
	  BLIS_GEMM, // operation family id
	  alpha,
	  &a_local,
	  &b_local,
	  beta,
	  &c_local,
	  cntx,
	  rntm,
	  cntl
	);
}

// -----------------------------------------------------------------------------

void bli_gemm_md_zgemm
     (
       obj_t*  alpha,
       obj_t*  a,
       obj_t*  b,
       obj_t*  beta,
       obj_t*  c,
       cntx_t* cntx,
       rntm_t* rntm,
       cntl_t* cntl
     )
{
	bli_init_once();

	obj_t   a_local;
	obj_t   b_local;
	obj_t   c_local;

#if 1
	obj_t   am, bm, cm;
	obj_t*  c_orig;

	//if ( is_md == TRUE )
	{
		//num_t dt_c2 = bli_obj_dt( c );
		//num_t dt_c1 = bli_dt_proj_to_complex( dt_c2 );
		//num_t dt_c  = bli_dt_proj_to_double_prec( dt_c1 );
		//num_t dt_c = bli_obj_dt_proj_to_complex( c );
		num_t dt_c = BLIS_DCOMPLEX;

		if ( bli_obj_is_single_prec( c ) ) dt_c = BLIS_SCOMPLEX;
		else                               dt_c = BLIS_DCOMPLEX;

		if ( bli_obj_is_real( a ) &&
		     bli_obj_is_real( b ) &&
		     bli_obj_is_real( c ) ) dt_c = bli_dt_proj_to_real( dt_c );

		dim_t m = bli_obj_length( c );
		dim_t n = bli_obj_width( c );
		dim_t k = bli_obj_width_after_trans( a );

		bli_obj_create( dt_c, m, k, 0, 0, &am );
		bli_obj_create( dt_c, k, n, 0, 0, &bm );
		bli_obj_create( dt_c, m, n, 0, 0, &cm );

		//bli_projm( a, &am );
		//bli_projm( b, &bm );
		//bli_projm( c, &cm );
		bli_castm( a, &am );
		bli_castm( b, &bm );
		bli_castm( c, &cm );

		c_orig = c;

		a = &am;
		b = &bm;
		c = &cm;
	}
#endif

	// Check parameters.
	if ( bli_error_checking_is_enabled() )
		bli_gemm_check( alpha, a, b, beta, c, cntx );

	// If alpha is zero, scale by beta and return.
	if ( bli_obj_equals( alpha, &BLIS_ZERO ) )
	{
		bli_scalm( beta, c );
		return;
	}

	// Alias A, B, and C in case we need to apply transformations.
	bli_obj_alias_to( a, &a_local );
	bli_obj_alias_to( b, &b_local );
	bli_obj_alias_to( c, &c_local );

	// An optimization: If C is stored by rows and the micro-kernel prefers
	// contiguous columns, or if C is stored by columns and the micro-kernel
	// prefers contiguous rows, transpose the entire operation to allow the
	// micro-kernel to access elements of C in its preferred manner.
	if ( bli_cntx_l3_vir_ukr_dislikes_storage_of( &c_local, BLIS_GEMM_UKR, cntx ) )
	{
		bli_obj_swap( &a_local, &b_local );

		bli_obj_induce_trans( &a_local );
		bli_obj_induce_trans( &b_local );
		bli_obj_induce_trans( &c_local );
	}

	{
		// A sort of hack for communicating the desired pack schemas for A and B
		// to bli_gemm_cntl_create() (via bli_l3_thread_decorator() and
		// bli_l3_cntl_create_if()). This allows us to access the schemas from
		// the control tree, which hopefully reduces some confusion, particularly
		// in bli_packm_init().
		if ( bli_cntx_method( cntx ) == BLIS_NAT )
		{
			bli_obj_set_pack_schema( BLIS_PACKED_ROW_PANELS, &a_local );
			bli_obj_set_pack_schema( BLIS_PACKED_COL_PANELS, &b_local );
		}
		else // if ( bli_cntx_method( cntx ) != BLIS_NAT )
		{
			pack_t schema_a = bli_cntx_schema_a_block( cntx );
			pack_t schema_b = bli_cntx_schema_b_panel( cntx );

			bli_obj_set_pack_schema( schema_a, &a_local );
			bli_obj_set_pack_schema( schema_b, &b_local );
		}
	}

	// Parse and interpret the contents of the rntm_t object to properly
	// set the ways of parallelism for each loop, and then make any
	// additional modifications necessary for the current operation.
	bli_rntm_set_ways_for_op
	(
	  BLIS_GEMM,
	  BLIS_LEFT, // ignored for gemm/hemm/symm
	  bli_obj_length( &c_local ),
	  bli_obj_width( &c_local ),
	  bli_obj_width( &a_local ),
	  rntm
	);

	// Invoke the internal back-end via the thread handler.
	bli_l3_thread_decorator
	(
	  bli_gemm_int,
	  BLIS_GEMM, // operation family id
	  alpha,
	  &a_local,
	  &b_local,
	  beta,
	  &c_local,
	  cntx,
	  rntm,
	  cntl
	);

#if 1
	//if ( is_md == TRUE )
	{
		//bli_projm( &cm, c_orig );
		bli_castm( &cm, c_orig );

		bli_obj_free( &am );
		bli_obj_free( &bm );
		bli_obj_free( &cm );
	}
#endif
}
#endif

=======
>>>>>>> cfa3db3f
#endif<|MERGE_RESOLUTION|>--- conflicted
+++ resolved
@@ -635,245 +635,4 @@
 	return doms;
 }
 
-<<<<<<< HEAD
-// -----------------------------------------------------------------------------
-
-#if 0
-void bli_gemm_md_front
-     (
-       obj_t*  alpha,
-       obj_t*  a,
-       obj_t*  b,
-       obj_t*  beta,
-       obj_t*  c,
-       cntx_t* cntx,
-       rntm_t* rntm,
-       cntl_t* cntl
-     )
-{
-	bli_init_once();
-
-	obj_t   a_local;
-	obj_t   b_local;
-	obj_t   c_local;
-
-	// Check parameters.
-	if ( bli_error_checking_is_enabled() )
-	    bli_gemm_check( alpha, a, b, beta, c, cntx );
-
-	// If alpha is zero, scale by beta and return.
-	if ( bli_obj_equals( alpha, &BLIS_ZERO ) )
-	{
-		bli_scalm( beta, c );
-		return;
-	}
-
-	// Alias A, B, and C in case we need to apply transformations.
-	bli_obj_alias_to( a, &a_local );
-	bli_obj_alias_to( b, &b_local );
-	bli_obj_alias_to( c, &c_local );
-
-	// An optimization: If C is stored by rows and the micro-kernel prefers
-	// contiguous columns, or if C is stored by columns and the micro-kernel
-	// prefers contiguous rows, transpose the entire operation to allow the
-	// micro-kernel to access elements of C in its preferred manner.
-	if ( bli_cntx_l3_vir_ukr_dislikes_storage_of( &c_local, BLIS_GEMM_UKR, cntx ) )
-	{
-		bli_obj_swap( &a_local, &b_local );
-
-		bli_obj_induce_trans( &a_local );
-		bli_obj_induce_trans( &b_local );
-		bli_obj_induce_trans( &c_local );
-	}
-
-	cntx_t cntx_local;
-
-	// Handle mixed domain cases in bli_gemm_md(), which may modify
-	// the objects or the context. (If the context is modified, cntx
-	// is adjusted to point to cntx_local.)
-	bli_gemm_md( &a_local, &b_local, beta, &c_local, &cntx_local, &cntx );
-
-	// Record the threading for each level within the context.
-	bli_rntm_set_ways_for_op
-	(
-	  BLIS_GEMM,
-	  BLIS_LEFT, // ignored for gemm/hemm/symm
-	  bli_obj_length( &c_local ),
-	  bli_obj_width( &c_local ),
-	  bli_obj_width( &a_local ),
-	  rntm
-	);
-
-	// Invoke the internal back-end via the thread handler.
-	bli_l3_thread_decorator
-	(
-	  bli_gemm_int,
-	  BLIS_GEMM, // operation family id
-	  alpha,
-	  &a_local,
-	  &b_local,
-	  beta,
-	  &c_local,
-	  cntx,
-	  rntm,
-	  cntl
-	);
-}
-
-// -----------------------------------------------------------------------------
-
-void bli_gemm_md_zgemm
-     (
-       obj_t*  alpha,
-       obj_t*  a,
-       obj_t*  b,
-       obj_t*  beta,
-       obj_t*  c,
-       cntx_t* cntx,
-       rntm_t* rntm,
-       cntl_t* cntl
-     )
-{
-	bli_init_once();
-
-	obj_t   a_local;
-	obj_t   b_local;
-	obj_t   c_local;
-
-#if 1
-	obj_t   am, bm, cm;
-	obj_t*  c_orig;
-
-	//if ( is_md == TRUE )
-	{
-		//num_t dt_c2 = bli_obj_dt( c );
-		//num_t dt_c1 = bli_dt_proj_to_complex( dt_c2 );
-		//num_t dt_c  = bli_dt_proj_to_double_prec( dt_c1 );
-		//num_t dt_c = bli_obj_dt_proj_to_complex( c );
-		num_t dt_c = BLIS_DCOMPLEX;
-
-		if ( bli_obj_is_single_prec( c ) ) dt_c = BLIS_SCOMPLEX;
-		else                               dt_c = BLIS_DCOMPLEX;
-
-		if ( bli_obj_is_real( a ) &&
-		     bli_obj_is_real( b ) &&
-		     bli_obj_is_real( c ) ) dt_c = bli_dt_proj_to_real( dt_c );
-
-		dim_t m = bli_obj_length( c );
-		dim_t n = bli_obj_width( c );
-		dim_t k = bli_obj_width_after_trans( a );
-
-		bli_obj_create( dt_c, m, k, 0, 0, &am );
-		bli_obj_create( dt_c, k, n, 0, 0, &bm );
-		bli_obj_create( dt_c, m, n, 0, 0, &cm );
-
-		//bli_projm( a, &am );
-		//bli_projm( b, &bm );
-		//bli_projm( c, &cm );
-		bli_castm( a, &am );
-		bli_castm( b, &bm );
-		bli_castm( c, &cm );
-
-		c_orig = c;
-
-		a = &am;
-		b = &bm;
-		c = &cm;
-	}
-#endif
-
-	// Check parameters.
-	if ( bli_error_checking_is_enabled() )
-		bli_gemm_check( alpha, a, b, beta, c, cntx );
-
-	// If alpha is zero, scale by beta and return.
-	if ( bli_obj_equals( alpha, &BLIS_ZERO ) )
-	{
-		bli_scalm( beta, c );
-		return;
-	}
-
-	// Alias A, B, and C in case we need to apply transformations.
-	bli_obj_alias_to( a, &a_local );
-	bli_obj_alias_to( b, &b_local );
-	bli_obj_alias_to( c, &c_local );
-
-	// An optimization: If C is stored by rows and the micro-kernel prefers
-	// contiguous columns, or if C is stored by columns and the micro-kernel
-	// prefers contiguous rows, transpose the entire operation to allow the
-	// micro-kernel to access elements of C in its preferred manner.
-	if ( bli_cntx_l3_vir_ukr_dislikes_storage_of( &c_local, BLIS_GEMM_UKR, cntx ) )
-	{
-		bli_obj_swap( &a_local, &b_local );
-
-		bli_obj_induce_trans( &a_local );
-		bli_obj_induce_trans( &b_local );
-		bli_obj_induce_trans( &c_local );
-	}
-
-	{
-		// A sort of hack for communicating the desired pack schemas for A and B
-		// to bli_gemm_cntl_create() (via bli_l3_thread_decorator() and
-		// bli_l3_cntl_create_if()). This allows us to access the schemas from
-		// the control tree, which hopefully reduces some confusion, particularly
-		// in bli_packm_init().
-		if ( bli_cntx_method( cntx ) == BLIS_NAT )
-		{
-			bli_obj_set_pack_schema( BLIS_PACKED_ROW_PANELS, &a_local );
-			bli_obj_set_pack_schema( BLIS_PACKED_COL_PANELS, &b_local );
-		}
-		else // if ( bli_cntx_method( cntx ) != BLIS_NAT )
-		{
-			pack_t schema_a = bli_cntx_schema_a_block( cntx );
-			pack_t schema_b = bli_cntx_schema_b_panel( cntx );
-
-			bli_obj_set_pack_schema( schema_a, &a_local );
-			bli_obj_set_pack_schema( schema_b, &b_local );
-		}
-	}
-
-	// Parse and interpret the contents of the rntm_t object to properly
-	// set the ways of parallelism for each loop, and then make any
-	// additional modifications necessary for the current operation.
-	bli_rntm_set_ways_for_op
-	(
-	  BLIS_GEMM,
-	  BLIS_LEFT, // ignored for gemm/hemm/symm
-	  bli_obj_length( &c_local ),
-	  bli_obj_width( &c_local ),
-	  bli_obj_width( &a_local ),
-	  rntm
-	);
-
-	// Invoke the internal back-end via the thread handler.
-	bli_l3_thread_decorator
-	(
-	  bli_gemm_int,
-	  BLIS_GEMM, // operation family id
-	  alpha,
-	  &a_local,
-	  &b_local,
-	  beta,
-	  &c_local,
-	  cntx,
-	  rntm,
-	  cntl
-	);
-
-#if 1
-	//if ( is_md == TRUE )
-	{
-		//bli_projm( &cm, c_orig );
-		bli_castm( &cm, c_orig );
-
-		bli_obj_free( &am );
-		bli_obj_free( &bm );
-		bli_obj_free( &cm );
-	}
-#endif
-}
-#endif
-
-=======
->>>>>>> cfa3db3f
 #endif