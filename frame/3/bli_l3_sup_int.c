/*

   BLIS
   An object-based framework for developing high-performance BLAS-like
   libraries.

<<<<<<< HEAD
   Copyright (C) 2019-20, Advanced Micro Devices, Inc. All rights reserved.
=======
   Copyright (C) 2019 - 2020, Advanced Micro Devices, Inc.
>>>>>>> 6a4aa986

   Redistribution and use in source and binary forms, with or without
   modification, are permitted provided that the following conditions are
   met:
    - Redistributions of source code must retain the above copyright
      notice, this list of conditions and the following disclaimer.
    - Redistributions in binary form must reproduce the above copyright
      notice, this list of conditions and the following disclaimer in the
      documentation and/or other materials provided with the distribution.
    - Neither the name(s) of the copyright holder(s) nor the names of its
      contributors may be used to endorse or promote products derived
      from this software without specific prior written permission.

   THIS SOFTWARE IS PROVIDED BY THE COPYRIGHT HOLDERS AND CONTRIBUTORS
   "AS IS" AND ANY EXPRESS OR IMPLIED WARRANTIES, INCLUDING, BUT NOT
   LIMITED TO, THE IMPLIED WARRANTIES OF MERCHANTABILITY AND FITNESS FOR
   A PARTICULAR PURPOSE ARE DISCLAIMED. IN NO EVENT SHALL THE COPYRIGHT
   HOLDER OR CONTRIBUTORS BE LIABLE FOR ANY DIRECT, INDIRECT, INCIDENTAL,
   SPECIAL, EXEMPLARY, OR CONSEQUENTIAL DAMAGES (INCLUDING, BUT NOT
   LIMITED TO, PROCUREMENT OF SUBSTITUTE GOODS OR SERVICES; LOSS OF USE,
   DATA, OR PROFITS; OR BUSINESS INTERRUPTION) HOWEVER CAUSED AND ON ANY
   THEORY OF LIABILITY, WHETHER IN CONTRACT, STRICT LIABILITY, OR TORT
   (INCLUDING NEGLIGENCE OR OTHERWISE) ARISING IN ANY WAY OUT OF THE USE
   OF THIS SOFTWARE, EVEN IF ADVISED OF THE POSSIBILITY OF SUCH DAMAGE.

*/

#include "blis.h"

err_t bli_gemmsup_int
     (
       obj_t*  alpha,
       obj_t*  a,
       obj_t*  b,
       obj_t*  beta,
       obj_t*  c,
       cntx_t* cntx,
       rntm_t* rntm,
       thrinfo_t* thread
     )
{
	AOCL_DTL_TRACE_ENTRY(AOCL_DTL_LEVEL_TRACE_4);
//	AOCL_DTL_LOG_GEMM_INPUTS(AOCL_DTL_LEVEL_TRACE_4, alpha, a, b, beta, c);

#if 0
	//bli_gemmsup_ref_var2
	//bli_gemmsup_ref_var1
	#if 0
	bli_gemmsup_ref_var1n
	#else
	#endif
	const stor3_t stor_id = bli_obj_stor3_from_strides( c, a, b );
	const bool    is_rrr_rrc_rcr_crr = ( stor_id == BLIS_RRR ||
	                                     stor_id == BLIS_RRC ||
	                                     stor_id == BLIS_RCR ||
	                                     stor_id == BLIS_CRR );
	if ( is_rrr_rrc_rcr_crr )
	{
		bli_gemmsup_ref_var2m
		(
		  BLIS_NO_TRANSPOSE, alpha, a, b, beta, c, stor_id, cntx, rntm
		);
	}
	else
	{
		bli_gemmsup_ref_var2m
		(
		  BLIS_TRANSPOSE, alpha, a, b, beta, c, stor_id, cntx, rntm
		);
	}

	return BLIS_SUCCESS;
#endif

	const stor3_t stor_id = bli_obj_stor3_from_strides( c, a, b );

<<<<<<< HEAD
	// Don't use the small/unpacked implementation if one of the matrices
	// uses general stride.
	if ( stor_id == BLIS_XXX ) {
		AOCL_DTL_TRACE_EXIT_ERR(AOCL_DTL_LEVEL_TRACE_4, "SUP doesn't support general stide.");
		return BLIS_FAILURE;
	}

=======
>>>>>>> 6a4aa986
	const bool    is_rrr_rrc_rcr_crr = ( stor_id == BLIS_RRR ||
	                                     stor_id == BLIS_RRC ||
	                                     stor_id == BLIS_RCR ||
	                                     stor_id == BLIS_CRR );
<<<<<<< HEAD
	const bool     is_rcc_crc_ccr_ccc = !is_rrr_rrc_rcr_crr;

	const num_t   dt         = bli_obj_dt( c );
	const bool     row_pref   = bli_cntx_l3_sup_ker_prefers_rows_dt( dt, stor_id, cntx );

	const bool     is_primary = ( row_pref ? is_rrr_rrc_rcr_crr
=======
	const bool    is_rcc_crc_ccr_ccc = !is_rrr_rrc_rcr_crr;

	const num_t   dt         = bli_obj_dt( c );
	const bool    row_pref   = bli_cntx_l3_sup_ker_prefers_rows_dt( dt, stor_id, cntx );

	const bool    is_primary = ( row_pref ? is_rrr_rrc_rcr_crr
>>>>>>> 6a4aa986
	                                      : is_rcc_crc_ccr_ccc );

	const dim_t  m           = bli_obj_length( c );
	const dim_t  n           = bli_obj_width( c );
	const dim_t  MR          = bli_cntx_get_blksz_def_dt( dt, BLIS_MR, cntx );
	const dim_t  NR          = bli_cntx_get_blksz_def_dt( dt, BLIS_NR, cntx );
	const bool   auto_factor = bli_rntm_auto_factor( rntm );
	const dim_t  n_threads   = bli_rntm_num_threads( rntm );
	bool         use_bp      = TRUE;
	dim_t        jc_new;
	dim_t        ic_new;


	if ( is_primary )
	{
		// This branch handles:
		//  - rrr rrc rcr crr for row-preferential kernels
		//  - rcc crc ccr ccc for column-preferential kernels

		const dim_t mu = m / MR;
		const dim_t nu = n / NR;

		// Decide which algorithm to use (block-panel var2m or panel-block
		// var1n) based on the number of micropanels in the m and n dimensions.
		// Also, recalculate the automatic thread factorization.
		if         ( mu >= nu )    use_bp = TRUE;
		else /* if ( mu <  nu ) */ use_bp = FALSE;

		// If the parallel thread factorization was automatic, we update it
		// with a new factorization based on the matrix dimensions in units
		// of micropanels.
		if ( auto_factor )
		{
			if ( use_bp )
			{
				// In the block-panel algorithm, the m dimension is parallelized
				// with ic_nt and the n dimension is parallelized with jc_nt.
				bli_thread_partition_2x2( n_threads, mu, nu, &ic_new, &jc_new );
			}
			else // if ( !use_bp )
			{
				// In the panel-block algorithm, the m dimension is parallelized
				// with jc_nt and the n dimension is parallelized with ic_nt.
				bli_thread_partition_2x2( n_threads, mu, nu, &jc_new, &ic_new );
			}

			// Update the ways of parallelism for the jc and ic loops, and then
			// update the current thread's root thrinfo_t node according to the
			// new ways of parallelism value for the jc loop.
			bli_rntm_set_ways_only( jc_new, 1, ic_new, 1, 1, rntm );
			bli_l3_sup_thrinfo_update_root( rntm, thread );
		}


		if ( use_bp )
		{
			#ifdef TRACEVAR
			if ( bli_thread_am_ochief( thread ) )
			printf( "bli_l3_sup_int(): var2m primary\n" );
			#endif
			// block-panel macrokernel; m -> mc, mr; n -> nc, nr: var2()
			bli_gemmsup_ref_var2m( BLIS_NO_TRANSPOSE,
			                       alpha, a, b, beta, c,
			                       stor_id, cntx, rntm, thread );
		}
		else // use_pb
		{
			#ifdef TRACEVAR
			if ( bli_thread_am_ochief( thread ) )
			printf( "bli_l3_sup_int(): var1n primary\n" );
			#endif
			// panel-block macrokernel; m -> nc*,mr; n -> mc*,nr: var1()
			bli_gemmsup_ref_var1n( BLIS_NO_TRANSPOSE,
			                       alpha, a, b, beta, c,
			                       stor_id, cntx, rntm, thread );
			// *requires nudging of nc up to be a multiple of mr.
		}
	}
	else
	{
		// This branch handles:
		//  - rrr rrc rcr crr for column-preferential kernels
		//  - rcc crc ccr ccc for row-preferential kernels

		const dim_t mu = n / MR; // the n becomes m after a transposition
		const dim_t nu = m / NR; // the m becomes n after a transposition
<<<<<<< HEAD

		// Decide which algorithm to use (block-panel var2m or panel-block
		// var1n) based on the number of micropanels in the m and n dimensions.
		// Also, recalculate the automatic thread factorization.
		if         ( mu >= nu )    use_bp = FALSE; //TRUE; // VK
		else /* if ( mu <  nu ) */ use_bp = TRUE;  //FALSE;

		// In zgemm, mkernel outperforms nkernel for both m > n and n < m.
		// mkernel is forced for zgemm.
		if(bli_is_dcomplex(dt))
		{
			use_bp = TRUE;//mkernel
		}

		// If the parallel thread factorization was automatic, we update it
		// with a new factorization based on the matrix dimensions in units
		// of micropanels.
		if ( auto_factor )
		{
			if ( use_bp )
			{
				// In the block-panel algorithm, the m dimension is parallelized
				// with ic_nt and the n dimension is parallelized with jc_nt.
				bli_thread_partition_2x2( n_threads, mu, nu, &ic_new, &jc_new );
			}
			else // if ( !use_bp )
			{
				// In the panel-block algorithm, the m dimension is parallelized
				// with jc_nt and the n dimension is parallelized with ic_nt.
				bli_thread_partition_2x2( n_threads, mu, nu, &jc_new, &ic_new );
			}

			// Update the ways of parallelism for the jc and ic loops, and then
			// update the current thread's root thrinfo_t node according to the
			// new ways of parallelism value for the jc loop.
			bli_rntm_set_ways_only( jc_new, 1, ic_new, 1, 1, rntm );
			bli_l3_sup_thrinfo_update_root( rntm, thread );
		}

=======

		// Decide which algorithm to use (block-panel var2m or panel-block
		// var1n) based on the number of micropanels in the m and n dimensions.
		// Also, recalculate the automatic thread factorization.
		if         ( mu >= nu )    use_bp = TRUE;
		else /* if ( mu <  nu ) */ use_bp = FALSE;

		// If the parallel thread factorization was automatic, we update it
		// with a new factorization based on the matrix dimensions in units
		// of micropanels.
		if ( auto_factor )
		{
			if ( use_bp )
			{
				// In the block-panel algorithm, the m dimension is parallelized
				// with ic_nt and the n dimension is parallelized with jc_nt.
				bli_thread_partition_2x2( n_threads, mu, nu, &ic_new, &jc_new );
			}
			else // if ( !use_bp )
			{
				// In the panel-block algorithm, the m dimension is parallelized
				// with jc_nt and the n dimension is parallelized with ic_nt.
				bli_thread_partition_2x2( n_threads, mu, nu, &jc_new, &ic_new );
			}

			// Update the ways of parallelism for the jc and ic loops, and then
			// update the current thread's root thrinfo_t node according to the
			// new ways of parallelism value for the jc loop.
			bli_rntm_set_ways_only( jc_new, 1, ic_new, 1, 1, rntm );
			bli_l3_sup_thrinfo_update_root( rntm, thread );
		}


>>>>>>> 6a4aa986
		if ( use_bp )
		{
			#ifdef TRACEVAR
			if ( bli_thread_am_ochief( thread ) )
			printf( "bli_l3_sup_int(): var2m non-primary\n" );
			#endif
			// panel-block macrokernel; m -> nc, nr; n -> mc, mr: var2() + trans
			bli_gemmsup_ref_var2m( BLIS_TRANSPOSE,
			                       alpha, a, b, beta, c,
			                       stor_id, cntx, rntm, thread );
		}
		else // use_pb
		{
			#ifdef TRACEVAR
			if ( bli_thread_am_ochief( thread ) )
			printf( "bli_l3_sup_int(): var1n non-primary\n" );
			#endif
			// block-panel macrokernel; m -> mc*,nr; n -> nc*,mr: var1() + trans
			bli_gemmsup_ref_var1n( BLIS_TRANSPOSE,
			                       alpha, a, b, beta, c,
			                       stor_id, cntx, rntm, thread );
			// *requires nudging of mc up to be a multiple of nr.
		}
	}

	// Return success so that the caller knows that we computed the solution.
<<<<<<< HEAD
	AOCL_DTL_TRACE_EXIT(AOCL_DTL_LEVEL_TRACE_4)
	return BLIS_SUCCESS;
}

=======
	return BLIS_SUCCESS;
}

// -----------------------------------------------------------------------------

>>>>>>> 6a4aa986
err_t bli_gemmtsup_int
     (
       obj_t*  alpha,
       obj_t*  a,
       obj_t*  b,
       obj_t*  beta,
       obj_t*  c,
       cntx_t* cntx,
       rntm_t* rntm,
       thrinfo_t* thread
     )
{
<<<<<<< HEAD
	AOCL_DTL_TRACE_ENTRY(AOCL_DTL_LEVEL_TRACE_4);
//	AOCL_DTL_LOG_GEMMT_INPUTS(AOCL_DTL_LEVEL_TRACE_4, alpha, a, b, beta, c);

#if 0
	//bli_gemmsup_ref_var2
	//bli_gemmsup_ref_var1
	#if 0
	bli_gemmsup_ref_var1n
	#else
	#endif
	const stor3_t stor_id = bli_obj_stor3_from_strides( c, a, b );
	const bool    is_rrr_rrc_rcr_crr = ( stor_id == BLIS_RRR ||
	                                     stor_id == BLIS_RRC ||
	                                     stor_id == BLIS_RCR ||
	                                     stor_id == BLIS_CRR );
	if ( is_rrr_rrc_rcr_crr )
	{
		bli_gemmsup_ref_var2m
		(
		  BLIS_NO_TRANSPOSE, alpha, a, b, beta, c, stor_id, cntx, rntm
		);
	}
	else
	{
		bli_gemmsup_ref_var2m
		(
		  BLIS_TRANSPOSE, alpha, a, b, beta, c, stor_id, cntx, rntm
		);
	}

	return BLIS_SUCCESS;
#endif

	const stor3_t stor_id = bli_obj_stor3_from_strides( c, a, b );

	// Don't use the small/unpacked implementation if one of the matrices
	// uses general stride.
	if ( stor_id == BLIS_XXX ) {
		AOCL_DTL_TRACE_EXIT_ERR(AOCL_DTL_LEVEL_TRACE_4, "SUP doesn't support general stide.");
		return BLIS_FAILURE;
	}
=======
	const stor3_t stor_id = bli_obj_stor3_from_strides( c, a, b );
>>>>>>> 6a4aa986

	const bool    is_rrr_rrc_rcr_crr = ( stor_id == BLIS_RRR ||
	                                     stor_id == BLIS_RRC ||
	                                     stor_id == BLIS_RCR ||
	                                     stor_id == BLIS_CRR );
	const bool    is_rcc_crc_ccr_ccc = !is_rrr_rrc_rcr_crr;

	const num_t   dt         = bli_obj_dt( c );
	const bool    row_pref   = bli_cntx_l3_sup_ker_prefers_rows_dt( dt, stor_id, cntx );

	const bool    is_primary = ( row_pref ? is_rrr_rrc_rcr_crr
	                                      : is_rcc_crc_ccr_ccc );

<<<<<<< HEAD
	const dim_t  n           = bli_obj_width( c );
=======
	const dim_t  m           = bli_obj_length( c );
	const dim_t  n           = m;
>>>>>>> 6a4aa986
	const dim_t  MR          = bli_cntx_get_blksz_def_dt( dt, BLIS_MR, cntx );
	const dim_t  NR          = bli_cntx_get_blksz_def_dt( dt, BLIS_NR, cntx );
	const bool   auto_factor = bli_rntm_auto_factor( rntm );
	const dim_t  n_threads   = bli_rntm_num_threads( rntm );
	bool         use_bp      = TRUE;
	dim_t        jc_new;
	dim_t        ic_new;


	if ( is_primary )
	{
		// This branch handles:
		//  - rrr rrc rcr crr for row-preferential kernels
		//  - rcc crc ccr ccc for column-preferential kernels

<<<<<<< HEAD
		const dim_t mu = n / MR;
=======
		const dim_t mu = m / MR;
>>>>>>> 6a4aa986
		const dim_t nu = n / NR;

		// Decide which algorithm to use (block-panel var2m or panel-block
		// var1n) based on the number of micropanels in the m and n dimensions.
		// Also, recalculate the automatic thread factorization.
		if         ( mu >= nu )    use_bp = TRUE;
		else /* if ( mu <  nu ) */ use_bp = FALSE;

		// If the parallel thread factorization was automatic, we update it
		// with a new factorization based on the matrix dimensions in units
		// of micropanels.
		if ( auto_factor )
		{
			if ( use_bp )
			{
				// In the block-panel algorithm, the m dimension is parallelized
				// with ic_nt and the n dimension is parallelized with jc_nt.
				bli_thread_partition_2x2( n_threads, mu, nu, &ic_new, &jc_new );
			}
			else // if ( !use_bp )
			{
				// In the panel-block algorithm, the m dimension is parallelized
				// with jc_nt and the n dimension is parallelized with ic_nt.
				bli_thread_partition_2x2( n_threads, mu, nu, &jc_new, &ic_new );
			}

			// Update the ways of parallelism for the jc and ic loops, and then
			// update the current thread's root thrinfo_t node according to the
			// new ways of parallelism value for the jc loop.
			bli_rntm_set_ways_only( jc_new, 1, ic_new, 1, 1, rntm );
			bli_l3_sup_thrinfo_update_root( rntm, thread );
		}


		if ( use_bp )
		{
			#ifdef TRACEVAR
			if ( bli_thread_am_ochief( thread ) )
			printf( "bli_l3_sup_int(): var2m primary\n" );
			#endif
			// block-panel macrokernel; m -> mc, mr; n -> nc, nr: var2()
<<<<<<< HEAD
			bli_gemmtsup_ref_var2m( BLIS_NO_TRANSPOSE,
			                       alpha, a, b, beta, c,
			                       stor_id, cntx, rntm, thread );
=======
#if 0
			bli_gemmtsup_ref_var2m( BLIS_NO_TRANSPOSE,
			                        alpha, a, b, beta, c,
			                        stor_id, cntx, rntm, thread );
#endif
>>>>>>> 6a4aa986
		}
		else // use_pb
		{
			#ifdef TRACEVAR
			if ( bli_thread_am_ochief( thread ) )
			printf( "bli_l3_sup_int(): var1n primary\n" );
			#endif
			// panel-block macrokernel; m -> nc*,mr; n -> mc*,nr: var1()
<<<<<<< HEAD
			bli_gemmtsup_ref_var1n( BLIS_NO_TRANSPOSE,
			                       alpha, a, b, beta, c,
			                       stor_id, cntx, rntm, thread );
=======
#if 0
			bli_gemmtsup_ref_var1n( BLIS_NO_TRANSPOSE,
			                        alpha, a, b, beta, c,
			                        stor_id, cntx, rntm, thread );
#endif
>>>>>>> 6a4aa986
			// *requires nudging of nc up to be a multiple of mr.
		}
	}
	else
	{
		// This branch handles:
		//  - rrr rrc rcr crr for column-preferential kernels
		//  - rcc crc ccr ccc for row-preferential kernels

		const dim_t mu = n / MR; // the n becomes m after a transposition
<<<<<<< HEAD
		const dim_t nu = n / NR; // the m becomes n after a transposition
=======
		const dim_t nu = m / NR; // the m becomes n after a transposition
>>>>>>> 6a4aa986

		// Decide which algorithm to use (block-panel var2m or panel-block
		// var1n) based on the number of micropanels in the m and n dimensions.
		// Also, recalculate the automatic thread factorization.
		if         ( mu >= nu )    use_bp = TRUE;
		else /* if ( mu <  nu ) */ use_bp = FALSE;

		// If the parallel thread factorization was automatic, we update it
		// with a new factorization based on the matrix dimensions in units
		// of micropanels.
		if ( auto_factor )
		{
			if ( use_bp )
			{
				// In the block-panel algorithm, the m dimension is parallelized
				// with ic_nt and the n dimension is parallelized with jc_nt.
				bli_thread_partition_2x2( n_threads, mu, nu, &ic_new, &jc_new );
			}
			else // if ( !use_bp )
			{
				// In the panel-block algorithm, the m dimension is parallelized
				// with jc_nt and the n dimension is parallelized with ic_nt.
				bli_thread_partition_2x2( n_threads, mu, nu, &jc_new, &ic_new );
			}

			// Update the ways of parallelism for the jc and ic loops, and then
			// update the current thread's root thrinfo_t node according to the
			// new ways of parallelism value for the jc loop.
			bli_rntm_set_ways_only( jc_new, 1, ic_new, 1, 1, rntm );
			bli_l3_sup_thrinfo_update_root( rntm, thread );
		}


		if ( use_bp )
		{
			#ifdef TRACEVAR
			if ( bli_thread_am_ochief( thread ) )
			printf( "bli_l3_sup_int(): var2m non-primary\n" );
			#endif
			// panel-block macrokernel; m -> nc, nr; n -> mc, mr: var2() + trans
<<<<<<< HEAD
			bli_gemmtsup_ref_var2m( BLIS_TRANSPOSE,
			                       alpha, a, b, beta, c,
			                       stor_id, cntx, rntm, thread );
=======
#if 0
			bli_gemmtsup_ref_var2m( BLIS_TRANSPOSE,
			                        alpha, a, b, beta, c,
			                        stor_id, cntx, rntm, thread );
#endif
>>>>>>> 6a4aa986
		}
		else // use_pb
		{
			#ifdef TRACEVAR
			if ( bli_thread_am_ochief( thread ) )
			printf( "bli_l3_sup_int(): var1n non-primary\n" );
			#endif
			// block-panel macrokernel; m -> mc*,nr; n -> nc*,mr: var1() + trans
<<<<<<< HEAD
			bli_gemmtsup_ref_var1n( BLIS_TRANSPOSE,
			                       alpha, a, b, beta, c,
			                       stor_id, cntx, rntm, thread );
=======
#if 0
			bli_gemmtsup_ref_var1n( BLIS_TRANSPOSE,
			                        alpha, a, b, beta, c,
			                        stor_id, cntx, rntm, thread );
#endif
>>>>>>> 6a4aa986
			// *requires nudging of mc up to be a multiple of nr.
		}
	}

	// Return success so that the caller knows that we computed the solution.
	AOCL_DTL_TRACE_EXIT(AOCL_DTL_LEVEL_TRACE_4)
	return BLIS_SUCCESS;
}
<|MERGE_RESOLUTION|>--- conflicted
+++ resolved
@@ -4,11 +4,7 @@
    An object-based framework for developing high-performance BLAS-like
    libraries.
 
-<<<<<<< HEAD
    Copyright (C) 2019-20, Advanced Micro Devices, Inc. All rights reserved.
-=======
-   Copyright (C) 2019 - 2020, Advanced Micro Devices, Inc.
->>>>>>> 6a4aa986
 
    Redistribution and use in source and binary forms, with or without
    modification, are permitted provided that the following conditions are
@@ -85,7 +81,6 @@
 
 	const stor3_t stor_id = bli_obj_stor3_from_strides( c, a, b );
 
-<<<<<<< HEAD
 	// Don't use the small/unpacked implementation if one of the matrices
 	// uses general stride.
 	if ( stor_id == BLIS_XXX ) {
@@ -93,27 +88,16 @@
 		return BLIS_FAILURE;
 	}
 
-=======
->>>>>>> 6a4aa986
 	const bool    is_rrr_rrc_rcr_crr = ( stor_id == BLIS_RRR ||
 	                                     stor_id == BLIS_RRC ||
 	                                     stor_id == BLIS_RCR ||
 	                                     stor_id == BLIS_CRR );
-<<<<<<< HEAD
-	const bool     is_rcc_crc_ccr_ccc = !is_rrr_rrc_rcr_crr;
-
-	const num_t   dt         = bli_obj_dt( c );
-	const bool     row_pref   = bli_cntx_l3_sup_ker_prefers_rows_dt( dt, stor_id, cntx );
-
-	const bool     is_primary = ( row_pref ? is_rrr_rrc_rcr_crr
-=======
 	const bool    is_rcc_crc_ccr_ccc = !is_rrr_rrc_rcr_crr;
 
 	const num_t   dt         = bli_obj_dt( c );
 	const bool    row_pref   = bli_cntx_l3_sup_ker_prefers_rows_dt( dt, stor_id, cntx );
 
 	const bool    is_primary = ( row_pref ? is_rrr_rrc_rcr_crr
->>>>>>> 6a4aa986
 	                                      : is_rcc_crc_ccr_ccc );
 
 	const dim_t  m           = bli_obj_length( c );
@@ -200,7 +184,6 @@
 
 		const dim_t mu = n / MR; // the n becomes m after a transposition
 		const dim_t nu = m / NR; // the m becomes n after a transposition
-<<<<<<< HEAD
 
 		// Decide which algorithm to use (block-panel var2m or panel-block
 		// var1n) based on the number of micropanels in the m and n dimensions.
@@ -240,41 +223,7 @@
 			bli_l3_sup_thrinfo_update_root( rntm, thread );
 		}
 
-=======
-
-		// Decide which algorithm to use (block-panel var2m or panel-block
-		// var1n) based on the number of micropanels in the m and n dimensions.
-		// Also, recalculate the automatic thread factorization.
-		if         ( mu >= nu )    use_bp = TRUE;
-		else /* if ( mu <  nu ) */ use_bp = FALSE;
-
-		// If the parallel thread factorization was automatic, we update it
-		// with a new factorization based on the matrix dimensions in units
-		// of micropanels.
-		if ( auto_factor )
-		{
-			if ( use_bp )
-			{
-				// In the block-panel algorithm, the m dimension is parallelized
-				// with ic_nt and the n dimension is parallelized with jc_nt.
-				bli_thread_partition_2x2( n_threads, mu, nu, &ic_new, &jc_new );
-			}
-			else // if ( !use_bp )
-			{
-				// In the panel-block algorithm, the m dimension is parallelized
-				// with jc_nt and the n dimension is parallelized with ic_nt.
-				bli_thread_partition_2x2( n_threads, mu, nu, &jc_new, &ic_new );
-			}
-
-			// Update the ways of parallelism for the jc and ic loops, and then
-			// update the current thread's root thrinfo_t node according to the
-			// new ways of parallelism value for the jc loop.
-			bli_rntm_set_ways_only( jc_new, 1, ic_new, 1, 1, rntm );
-			bli_l3_sup_thrinfo_update_root( rntm, thread );
-		}
-
-
->>>>>>> 6a4aa986
+
 		if ( use_bp )
 		{
 			#ifdef TRACEVAR
@@ -301,18 +250,12 @@
 	}
 
 	// Return success so that the caller knows that we computed the solution.
-<<<<<<< HEAD
 	AOCL_DTL_TRACE_EXIT(AOCL_DTL_LEVEL_TRACE_4)
 	return BLIS_SUCCESS;
 }
 
-=======
-	return BLIS_SUCCESS;
-}
-
 // -----------------------------------------------------------------------------
 
->>>>>>> 6a4aa986
 err_t bli_gemmtsup_int
      (
        obj_t*  alpha,
@@ -325,7 +268,6 @@
        thrinfo_t* thread
      )
 {
-<<<<<<< HEAD
 	AOCL_DTL_TRACE_ENTRY(AOCL_DTL_LEVEL_TRACE_4);
 //	AOCL_DTL_LOG_GEMMT_INPUTS(AOCL_DTL_LEVEL_TRACE_4, alpha, a, b, beta, c);
 
@@ -367,9 +309,6 @@
 		AOCL_DTL_TRACE_EXIT_ERR(AOCL_DTL_LEVEL_TRACE_4, "SUP doesn't support general stide.");
 		return BLIS_FAILURE;
 	}
-=======
-	const stor3_t stor_id = bli_obj_stor3_from_strides( c, a, b );
->>>>>>> 6a4aa986
 
 	const bool    is_rrr_rrc_rcr_crr = ( stor_id == BLIS_RRR ||
 	                                     stor_id == BLIS_RRC ||
@@ -383,12 +322,8 @@
 	const bool    is_primary = ( row_pref ? is_rrr_rrc_rcr_crr
 	                                      : is_rcc_crc_ccr_ccc );
 
-<<<<<<< HEAD
-	const dim_t  n           = bli_obj_width( c );
-=======
 	const dim_t  m           = bli_obj_length( c );
 	const dim_t  n           = m;
->>>>>>> 6a4aa986
 	const dim_t  MR          = bli_cntx_get_blksz_def_dt( dt, BLIS_MR, cntx );
 	const dim_t  NR          = bli_cntx_get_blksz_def_dt( dt, BLIS_NR, cntx );
 	const bool   auto_factor = bli_rntm_auto_factor( rntm );
@@ -404,11 +339,7 @@
 		//  - rrr rrc rcr crr for row-preferential kernels
 		//  - rcc crc ccr ccc for column-preferential kernels
 
-<<<<<<< HEAD
-		const dim_t mu = n / MR;
-=======
 		const dim_t mu = m / MR;
->>>>>>> 6a4aa986
 		const dim_t nu = n / NR;
 
 		// Decide which algorithm to use (block-panel var2m or panel-block
@@ -450,17 +381,9 @@
 			printf( "bli_l3_sup_int(): var2m primary\n" );
 			#endif
 			// block-panel macrokernel; m -> mc, mr; n -> nc, nr: var2()
-<<<<<<< HEAD
-			bli_gemmtsup_ref_var2m( BLIS_NO_TRANSPOSE,
-			                       alpha, a, b, beta, c,
-			                       stor_id, cntx, rntm, thread );
-=======
-#if 0
 			bli_gemmtsup_ref_var2m( BLIS_NO_TRANSPOSE,
 			                        alpha, a, b, beta, c,
 			                        stor_id, cntx, rntm, thread );
-#endif
->>>>>>> 6a4aa986
 		}
 		else // use_pb
 		{
@@ -469,17 +392,9 @@
 			printf( "bli_l3_sup_int(): var1n primary\n" );
 			#endif
 			// panel-block macrokernel; m -> nc*,mr; n -> mc*,nr: var1()
-<<<<<<< HEAD
-			bli_gemmtsup_ref_var1n( BLIS_NO_TRANSPOSE,
-			                       alpha, a, b, beta, c,
-			                       stor_id, cntx, rntm, thread );
-=======
-#if 0
 			bli_gemmtsup_ref_var1n( BLIS_NO_TRANSPOSE,
 			                        alpha, a, b, beta, c,
 			                        stor_id, cntx, rntm, thread );
-#endif
->>>>>>> 6a4aa986
 			// *requires nudging of nc up to be a multiple of mr.
 		}
 	}
@@ -490,11 +405,7 @@
 		//  - rcc crc ccr ccc for row-preferential kernels
 
 		const dim_t mu = n / MR; // the n becomes m after a transposition
-<<<<<<< HEAD
-		const dim_t nu = n / NR; // the m becomes n after a transposition
-=======
 		const dim_t nu = m / NR; // the m becomes n after a transposition
->>>>>>> 6a4aa986
 
 		// Decide which algorithm to use (block-panel var2m or panel-block
 		// var1n) based on the number of micropanels in the m and n dimensions.
@@ -535,17 +446,9 @@
 			printf( "bli_l3_sup_int(): var2m non-primary\n" );
 			#endif
 			// panel-block macrokernel; m -> nc, nr; n -> mc, mr: var2() + trans
-<<<<<<< HEAD
-			bli_gemmtsup_ref_var2m( BLIS_TRANSPOSE,
-			                       alpha, a, b, beta, c,
-			                       stor_id, cntx, rntm, thread );
-=======
-#if 0
 			bli_gemmtsup_ref_var2m( BLIS_TRANSPOSE,
 			                        alpha, a, b, beta, c,
 			                        stor_id, cntx, rntm, thread );
-#endif
->>>>>>> 6a4aa986
 		}
 		else // use_pb
 		{
@@ -554,17 +457,9 @@
 			printf( "bli_l3_sup_int(): var1n non-primary\n" );
 			#endif
 			// block-panel macrokernel; m -> mc*,nr; n -> nc*,mr: var1() + trans
-<<<<<<< HEAD
-			bli_gemmtsup_ref_var1n( BLIS_TRANSPOSE,
-			                       alpha, a, b, beta, c,
-			                       stor_id, cntx, rntm, thread );
-=======
-#if 0
 			bli_gemmtsup_ref_var1n( BLIS_TRANSPOSE,
 			                        alpha, a, b, beta, c,
 			                        stor_id, cntx, rntm, thread );
-#endif
->>>>>>> 6a4aa986
 			// *requires nudging of mc up to be a multiple of nr.
 		}
 	}
