/*

   BLIS
   An object-based framework for developing high-performance BLAS-like
   libraries.

   Copyright (C) 2022-2023, Advanced Micro Devices, Inc. All rights reserved.

   Redistribution and use in source and binary forms, with or without
   modification, are permitted provided that the following conditions are
   met:
	- Redistributions of source code must retain the above copyright
	  notice, this list of conditions and the following disclaimer.
	- Redistributions in binary form must reproduce the above copyright
	  notice, this list of conditions and the following disclaimer in the
	  documentation and/or other materials provided with the distribution.
	- Neither the name(s) of the copyright holder(s) nor the names of its
	  contributors may be used to endorse or promote products derived
	  from this software without specific prior written permission.

   THIS SOFTWARE IS PROVIDED BY THE COPYRIGHT HOLDERS AND CONTRIBUTORS
   "AS IS" AND ANY EXPRESS OR IMPLIED WARRANTIES, INCLUDING, BUT NOT
   LIMITED TO, THE IMPLIED WARRANTIES OF MERCHANTABILITY AND FITNESS FOR
   A PARTICULAR PURPOSE ARE DISCLAIMED. IN NO EVENT SHALL THE COPYRIGHT
   HOLDER OR CONTRIBUTORS BE LIABLE FOR ANY DIRECT, INDIRECT, INCIDENTAL,
   SPECIAL, EXEMPLARY, OR CONSEQUENTIAL DAMAGES (INCLUDING, BUT NOT
   LIMITED TO, PROCUREMENT OF SUBSTITUTE GOODS OR SERVICES; LOSS OF USE,
   DATA, OR PROFITS; OR BUSINESS INTERRUPTION) HOWEVER CAUSED AND ON ANY
   THEORY OF LIABILITY, WHETHER IN CONTRACT, STRICT LIABILITY, OR TORT
   (INCLUDING NEGLIGENCE OR OTHERWISE) ARISING IN ANY WAY OUT OF THE USE
   OF THIS SOFTWARE, EVEN IF ADVISED OF THE POSSIBILITY OF SUCH DAMAGE.

*/

#include "blis.h"
#include "lpgemm_5loop_interface_apis.h"
#include "lpgemm_packb_s16.h"
#include "lpgemm_kernels.h"
#include "lpgemm_utils.h"
#include "lpgemm_config.h"
#include "lpgemm_thrinfo_utils.h"

// Kernel function prototypes
typedef void (*lpgemm_rowvar_s16)
     (
       const dim_t,
       const dim_t,
       const dim_t,
       const uint8_t*,
       const dim_t,
       const dim_t,
       const dim_t,
       const int8_t*,
       const dim_t,
       const dim_t,
       int16_t*,
       const dim_t,
       const dim_t,
       const int16_t,
       const int16_t,
       lpgemm_post_op*,
       lpgemm_post_op_attr
     );

// B should always be packed.
LPGEMM_5LOOP(uint8_t,int8_t,int16_t,u8s8s16o16)
{
	dim_t NC = lcntx->blksz.NC;
	dim_t KC = lcntx->blksz.KC;
	dim_t MC = lcntx->blksz.MC;
	const dim_t NR = lcntx->blksz.NR;
	const dim_t MR = lcntx->blksz.MR;

	lpgemm_mod_block_size_s16(m, n, k, &MC, &NC, &KC);

	if (mtag_b == UNPACKED)
	{
		// Error: can only work with packed B now.
		return;
	}

	const int8_t *b_use;
	const uint8_t *a_use;
	dim_t rs_a_use = rs_a;
	dim_t cs_a_use = cs_a;

	dim_t rs_b_use = rs_b;
	dim_t cs_b_use = cs_b;

	int16_t *c_use_jc = NULL;
	int16_t *c_use_ic = NULL;
	dim_t rs_c_use = rs_c;
	dim_t rs_c_downscale = rs_c;

	// Pack buffer for B.
	int8_t *pack_b_buffer_u8s8s16o16;
	mem_t mem_b = BLIS_MEM_INITIALIZER;
	dim_t packb_min_NR = 16;
	siz_t mem_b_size_req = 0;

	// Temporary buffer for C accumulation when downscaling is required.
	int16_t* temp_scal_c_buffer_u8s8s16o16;
	mem_t mem_scale_c = BLIS_MEM_INITIALIZER;
	siz_t mem_scale_c_size_req = 0;

	// Making multiple of 2 to suit k in vpmaddubsw
	dim_t k_updated = make_multiple_of_n( k, 2 );

	// To decide whether to apply post ops or not.
	bool is_last_k = FALSE;

	// To decide whether to use original s8 C or temp buffer for beta scale.
	bool is_first_k = FALSE;

	lpgemm_post_op_attr post_ops_attr;
	if ( c_downscale == TRUE )
	{
		post_ops_attr.buf_downscale = c;
	}
	else
	{
		post_ops_attr.buf_downscale = NULL;
	}

	// Generate thrinfo objects for jc and ic loops from lpgemm_thrinfo_t.
	thrinfo_t thread_jc;
	thrinfo_t thread_ic;

	lpgemm_gen_thrinfo(thread, &thread_jc, &thread_ic);

	// Compute the JC, IC loop thread range for the current thread.
	dim_t jc_start, jc_end;
	bli_thread_range_sub(&thread_jc, n, NR, FALSE, &jc_start, &jc_end);

	dim_t ic_start, ic_end;
	bli_thread_range_sub(&thread_ic, m, MR, FALSE, &ic_start, &ic_end);

	for (dim_t jc = jc_start; jc < jc_end; jc += NC)
	{
		dim_t nc0 = bli_min((jc_end - jc), NC);

		dim_t jc_cur_loop = jc;
		dim_t jc_cur_loop_rem = 0;
		dim_t n_sub_updated = 0;

		if (mtag_b == REORDERED)
		{
			get_B_panel_reordered_start_offset_width
			(
				jc, n, NC, packb_min_NR,
				&jc_cur_loop, &jc_cur_loop_rem,
				&nc0, &n_sub_updated
			);
		}

		if ( c_downscale == FALSE )
		{
			c_use_jc = c + jc;
		}
		// Temp accumulaton buffer for C allocation.
		else if ( c_downscale == TRUE )
		{
			// Buffer memory is only required if output needs to be
			// persisted across iterations of the pc/KC loop.
			// It was observed that the locks used while checking out
			// a buffer from memory pool had an impact on performance
			// and is better to not checkout if k <= KC.
			if ( k > KC )
			{
				mem_scale_c_size_req = sizeof( int16_t ) * nc0 * ( ic_end - ic_start );

				lpgemm_alloc_mem_panel
				(
				  mem_scale_c_size_req, BLIS_BUFFER_FOR_C_PANEL,
				  &mem_scale_c, rntm
				);

				temp_scal_c_buffer_u8s8s16o16 = bli_mem_buffer( &mem_scale_c );

<<<<<<< HEAD
			if ( beta != 0 )
			{
				dim_t i_temp = 0;
				dim_t j_temp = 0;
				// Upscale out C to temporary C matrix.
				for ( dim_t i_dscale = ic_start; i_dscale < ic_end; ++i_dscale )
				{
					j_temp = 0;
					for ( dim_t j_dscale = jc; j_dscale < ( jc + nc0 ); ++j_dscale )
					{
						*( temp_scal_c_buffer_u8s8s16o16 +
								( nc0 * i_temp ) + j_temp ) =
								( int16_t )( *( ( ( int8_t* )c ) +
								( rs_c * i_dscale ) + j_dscale ) );

						j_temp++;
					}
					i_temp++;
				}
=======
				c_use_jc = ( int16_t* )temp_scal_c_buffer_u8s8s16o16;
>>>>>>> 4dcd51c9
			}

			// The temp c buffer stride is modified as opposed to original C matrix.
			rs_c_use = nc0;
		}

		for (dim_t pc = 0; pc < k; pc += KC)
		{
			int16_t beta0 = (pc == 0) ? beta : 1;
			dim_t kc0 = bli_min((k - pc), KC);

			// No parallelization in k dim, k always starts at 0.
			is_first_k = ( pc == 0 ) ? ( TRUE ) : ( FALSE );
			post_ops_attr.is_first_k = is_first_k;

			is_last_k = ( ( pc + KC ) >= k ) ? ( TRUE ) : ( FALSE );
			post_ops_attr.is_last_k = is_last_k;

			// kc0 needs to be a multiple of 2 so that it can be
			// used with vpmaddubsw instruction. Padding is added in
			// cases this condition is not satisfied, and therefore
			// the kc0 offsets used for packed/reordered buffers
			// needs to be updated.
			dim_t kc0_updated = make_multiple_of_n(kc0, 2);

			if (mtag_b == PACK)
			{
				// Pack B chunks are based on jc work id.
				dim_t jc_work_id = bli_thread_work_id(&thread_jc);

				// Using child thrinfo (thread_ic) tid to decide chief thread
				// per B matrix chunk (jc work id group)
				if (bli_thread_am_ochief(&thread_ic))
				{
					// nc0 needs to be a multiple of 16 since this gives maximum
					// vectorization. Packing B always results in buffers with width
					// which is a multiple of 16. Subsequently the nc0 offsets used
					// for packed/reordered buffers needs to be updated.
					dim_t nc0_updated = make_multiple_of_n(nc0, packb_min_NR);
					mem_b_size_req = sizeof(int8_t) * nc0_updated * kc0_updated;

					lpgemm_alloc_mem_panel(
						mem_b_size_req, BLIS_BUFFER_FOR_B_PANEL,
						&mem_b, rntm);

					thread->comm[jc_work_id].sent_object =
						bli_mem_buffer(&mem_b);
				}

				// All threads in work group should wait till chief thread has
				// finished allocating the packing buffers.
				bli_thrcomm_barrier
				(
				  bli_thread_ocomm_id(&thread_ic),
				  &thread->comm[jc_work_id]
				);

				pack_b_buffer_u8s8s16o16 =
					(int8_t *)thread->comm[jc_work_id].sent_object;

				// Compute the B panel per thread loop range for parallel
				// packing using ic_ways number of threads. Since atmost only
				// ic_ways threads can be used, the thread_ic attributes are
				// used to split the loop range.
				dim_t jc_packb_start, jc_packb_end;
				bli_thread_range_sub
				(
					&thread_ic, nc0, NR, FALSE,
					&jc_packb_start, &jc_packb_end
				);

				// Ensure thread ranges are valid, especially cases where no:
				// of threads available for parallelization are greater than
				// no: of B panel NR chunks.
				if ((jc_packb_end > jc_packb_start) &&
					(jc_packb_start < (jc + nc0)))
				{
					( ( packb_s16 )lcntx->packb_fun_ptr )
					(
						pack_b_buffer_u8s8s16o16 +
						 (jc_packb_start * kc0_updated),
						(b + (rs_b * pc) + (cs_b * jc) +
						 (cs_b * jc_packb_start)),
						rs_b,
						(jc_packb_end - jc_packb_start), kc0,
						&rs_b_use, &cs_b_use
						);
				}
				else
				{
					lpgemm_get_packb_strides( lcntx, &rs_b_use, &cs_b_use );
				}

				// All threads in work group should wait till B matrix packing
				// is completed by the participating threads.
				bli_thrcomm_barrier
				(
					bli_thread_ocomm_id(&thread_ic),
					&thread->comm[jc_work_id]
				);

				b_use = pack_b_buffer_u8s8s16o16;
			}
			else if (mtag_b == REORDERED)
			{
				// In multi-threaded scenarios, an extra offset into a given
				// packed B panel is required, since the jc loop split can
				// result in per thread start offset inside the panel, instead
				// of panel boundaries.
				b_use = b + (jc_cur_loop * k_updated) +
						(n_sub_updated * pc) +
						(jc_cur_loop_rem * kc0_updated);

				lpgemm_get_packb_strides( lcntx, &rs_b_use, &cs_b_use );
			}
			else
			{
				// Unpacked B not supported.
				return;
			}

			for (dim_t ic = ic_start; ic < ic_end; ic += MC)
			{
				dim_t mc0 = bli_min((ic_end - ic), MC);

				// Only per thread C matrix is stored in temp buffer, so both
				// per thread jc and ic start should be normalized to zero.
				if ( c_downscale == TRUE )
				{
					c_use_ic = c_use_jc + ( rs_c_use * ( ic - ic_start ) );
				}
				else
				{
					c_use_ic = c_use_jc + ( rs_c_use * ic );
				}

				a_use = a + (rs_a * ic) + (cs_a * pc);
				cs_a_use = 1;

				dim_t a_block_stride = rs_a;

				for (dim_t jr = 0; jr < nc0; jr += NR)
				{
					dim_t nr0 = bli_min((nc0 - jr), NR);

					// Post ops meta attributes.
					post_ops_attr.post_op_c_i = ic;
					post_ops_attr.post_op_c_j = ( jc + jr );
					post_ops_attr.rs_c_downscale = rs_c_downscale;

					// Calls for reorder B
					( ( lpgemm_rowvar_s16 )lcntx->kern_fun_ptr )
					(
						mc0, nr0, kc0,
						a_use, rs_a_use, cs_a_use, a_block_stride,
						(b_use + (jr * kc0_updated)), rs_b_use, cs_b_use,
						(c_use_ic + jr), rs_c_use, 1,
						alpha, beta0,
					  	post_op_list, post_ops_attr
					);
				}
			}
		}

		if (mtag_b == REORDERED)
		{
			adjust_B_panel_reordered_jc(&jc, jc_cur_loop);
		}
	}

	// Release pack buffers.
	if (mtag_b == PACK)
	{
		// All threads in work group should wait till B matrix usage is
		// completed by the participating threads.
		bli_thrcomm_barrier(
			bli_thread_ocomm_id(&thread_jc),
			&thread->comm[bli_thread_work_id(&thread_jc)]);

		if (bli_thread_am_ochief(&thread_ic))
		{
			if (bli_mem_is_alloc(&mem_b))
			{
				bli_membrk_release(rntm, &mem_b);
			}
		}
	}
	if ( c_downscale == TRUE )
	{
		if ( bli_mem_is_alloc( &mem_scale_c ) )
		{
			bli_membrk_release( rntm, &mem_scale_c );
		}
	}
}<|MERGE_RESOLUTION|>--- conflicted
+++ resolved
@@ -177,29 +177,7 @@
 
 				temp_scal_c_buffer_u8s8s16o16 = bli_mem_buffer( &mem_scale_c );
 
-<<<<<<< HEAD
-			if ( beta != 0 )
-			{
-				dim_t i_temp = 0;
-				dim_t j_temp = 0;
-				// Upscale out C to temporary C matrix.
-				for ( dim_t i_dscale = ic_start; i_dscale < ic_end; ++i_dscale )
-				{
-					j_temp = 0;
-					for ( dim_t j_dscale = jc; j_dscale < ( jc + nc0 ); ++j_dscale )
-					{
-						*( temp_scal_c_buffer_u8s8s16o16 +
-								( nc0 * i_temp ) + j_temp ) =
-								( int16_t )( *( ( ( int8_t* )c ) +
-								( rs_c * i_dscale ) + j_dscale ) );
-
-						j_temp++;
-					}
-					i_temp++;
-				}
-=======
 				c_use_jc = ( int16_t* )temp_scal_c_buffer_u8s8s16o16;
->>>>>>> 4dcd51c9
 			}
 
 			// The temp c buffer stride is modified as opposed to original C matrix.
