--- conflicted
+++ resolved
@@ -39,46 +39,35 @@
 
 void bli_trsm_blk_var1
      (
-       const obj_t*     a,
-       const obj_t*     b,
-       const obj_t*     c,
-       const cntx_t*    cntx,
-       const cntl_t*    cntl,
-             thrinfo_t* thread_par
+       obj_t*  a,
+       obj_t*  b,
+       obj_t*  c,
+       cntx_t* cntx,
+       rntm_t* rntm,
+       cntl_t* cntl,
+       thrinfo_t* thread
      )
 {
-<<<<<<< HEAD
-	obj_t ap, cp;
-	bli_obj_alias_to( a, &ap );
-	bli_obj_alias_to( c, &cp );
-=======
 	AOCL_DTL_TRACE_ENTRY(AOCL_DTL_LEVEL_TRACE_5);
 	dim_t my_start, my_end;
 	dim_t b_alg;
->>>>>>> fb2a6827
 
 	// Determine the direction in which to partition (forwards or backwards).
-	dir_t direct = bli_l3_direct( &ap, b, &cp, cntl );
+	dir_t direct = bli_l3_direct( a, b, c, cntl );
 
 	// Prune any zero region that exists along the partitioning dimension.
-	bli_l3_prune_unref_mparts_m( &ap, b, &cp, cntl );
+	bli_l3_prune_unref_mparts_m( a, b, c, cntl );
 
 	// Isolate the diagonal block A11 and its corresponding row panel C1.
-	const dim_t kc = bli_obj_width_after_trans( &ap );
+	const dim_t kc = bli_obj_width( a );
 	obj_t a11, c1;
 	bli_acquire_mpart_mdim( direct, BLIS_SUBPART1,
-	                        0, kc, &ap, &a11 );
+	                        0, kc, a, &a11 );
 	bli_acquire_mpart_mdim( direct, BLIS_SUBPART1,
-	                        0, kc, &cp, &c1 );
+	                        0, kc, c, &c1 );
 
 	// All threads iterate over the entire diagonal block A11.
-	thrinfo_t* thread_pre = bli_thrinfo_sub_prenode( thread_par );
-	dim_t my_start = 0, my_end = kc;
-	//bli_thread_range_mdim
-	//(
-	//  direct, thread_pre, &a11, b, &c1, cntl, cntx,
-	//  &my_start, &my_end
-	//);
+	my_start = 0; my_end = kc;
 
 #ifdef PRINT
 	printf( "bli_trsm_blk_var1(): a11 is %d x %d at offsets (%3d, %3d)\n",
@@ -88,20 +77,14 @@
 #endif
 
 	// Partition along the m dimension for the trsm subproblem.
-	dim_t b_alg;
 	for ( dim_t i = my_start; i < my_end; i += b_alg )
 	{
-<<<<<<< HEAD
-		b_alg = bli_determine_blocksize( direct, i, my_end, &a11,
-=======
 		obj_t a11_1, c1_1;
 
 		// Determine the current algorithmic blocksize for TRSM.
 		b_alg = bli_determine_blocksize( BLIS_TRSM, direct, i, my_end, &a11,
->>>>>>> fb2a6827
 		                                 bli_cntl_bszid( cntl ), cntx );
 		// Acquire partitions for A1 and C1.
-		obj_t a11_1, c1_1;
 		bli_acquire_mpart_mdim( direct, BLIS_SUBPART1,
 		                        i, b_alg, &a11, &a11_1 );
 		bli_acquire_mpart_mdim( direct, BLIS_SUBPART1,
@@ -114,7 +97,7 @@
 #endif
 
 		// Perform trsm subproblem.
-		bli_l3_int
+		bli_trsm_int
 		(
 		  &BLIS_ONE,
 		  &a11_1,
@@ -122,8 +105,9 @@
 		  &BLIS_ONE,
 		  &c1_1,
 		  cntx,
+		  rntm,
 		  bli_cntl_sub_prenode( cntl ),
-		  thread_pre
+		  bli_thrinfo_sub_prenode( thread )
 		);
 	}
 
@@ -134,16 +118,16 @@
 	// We must execute a barrier here because the upcoming rank-k update
 	// requires the packed matrix B to be fully updated by the trsm
 	// subproblem.
-	bli_thrinfo_barrier( thread_par );
+	bli_thread_barrier( thread );
 
 	// Isolate the remaining part of the column panel matrix A, which we do by
 	// acquiring the subpartition ahead of A11 (that is, A21 or A01, depending
 	// on whether we are moving forwards or backwards, respectively).
 	obj_t ax1, cx1;
 	bli_acquire_mpart_mdim( direct, BLIS_SUBPART1A,
-	                        0, kc, &ap, &ax1 );
+	                        0, kc, a, &ax1 );
 	bli_acquire_mpart_mdim( direct, BLIS_SUBPART1A,
-	                        0, kc, &cp, &cx1 );
+	                        0, kc, c, &cx1 );
 
 #ifdef PRINT
 	printf( "bli_trsm_blk_var1(): ax1 is %d x %d at offsets (%3d, %3d)\n",
@@ -153,11 +137,10 @@
 
 	// Determine the current thread's subpartition range for the gemm
 	// subproblem over Ax1.
-	thrinfo_t* thread = bli_thrinfo_sub_node( thread_par );
 	bli_thread_range_mdim
 	(
 	  direct, thread, &ax1, b, &cx1, cntl, cntx,
-	  &my_start, &my_end
+      &my_start, &my_end
 	);
 
 #ifdef PRINT
@@ -167,19 +150,13 @@
 	// Partition along the m dimension for the gemm subproblem.
 	for ( dim_t i = my_start; i < my_end; i += b_alg )
 	{
-<<<<<<< HEAD
-		// Determine the current algorithmic blocksize.
-		b_alg = bli_determine_blocksize( direct, i, my_end, &ax1,
-=======
 		obj_t a11, c1;
 
 		// Determine the current algorithmic blocksize for GEMM_FOR_TRSM.
 		b_alg = bli_determine_blocksize( BLIS_TRSM, direct, i, my_end, &ax1,
->>>>>>> fb2a6827
 		                                 bli_cntl_bszid( cntl ), cntx );
 
 		// Acquire partitions for A1 and C1.
-		obj_t a11, c1;
 		bli_acquire_mpart_mdim( direct, BLIS_SUBPART1,
 		                        i, b_alg, &ax1, &a11 );
 		bli_acquire_mpart_mdim( direct, BLIS_SUBPART1,
@@ -193,7 +170,7 @@
 
 		// Perform gemm subproblem. (Note that we use the same backend
 		// function as before, since we're calling the same macrokernel.)
-		bli_l3_int
+		bli_trsm_int
 		(
 		  &BLIS_ONE,
 		  &a11,
@@ -201,8 +178,9 @@
 		  &BLIS_ONE,
 		  &c1,
 		  cntx,
+		  rntm,
 		  bli_cntl_sub_node( cntl ),
-		  thread
+		  bli_thrinfo_sub_node( thread )
 		);
 	}
 #ifdef PRINT
