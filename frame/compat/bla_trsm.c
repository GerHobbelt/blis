--- conflicted
+++ resolved
@@ -147,71 +147,9 @@
              ftype*    b, const f77_int* ldb  \
      ) \
 { \
-<<<<<<< HEAD
-	side_t  blis_side; \
-	uplo_t  blis_uploa; \
-	trans_t blis_transa; \
-	diag_t  blis_diaga; \
-	dim_t   m0, n0; \
-\
-	/* Initialize BLIS. */ \
-	bli_init_auto(); \
-\
-	/* Perform BLAS parameter checking. */ \
-	PASTEBLACHK(blasname) \
-	( \
-	  MKSTR(ch), \
-	  MKSTR(blasname), \
-	  side, \
-	  uploa, \
-	  transa, \
-	  diaga, \
-	  m, \
-	  n, \
-	  lda, \
-	  ldb  \
-	); \
-\
-	/* Map BLAS chars to their corresponding BLIS enumerated type value. */ \
-	bli_param_map_netlib_to_blis_side( *side,  &blis_side ); \
-	bli_param_map_netlib_to_blis_uplo( *uploa, &blis_uploa ); \
-	bli_param_map_netlib_to_blis_trans( *transa, &blis_transa ); \
-	bli_param_map_netlib_to_blis_diag( *diaga, &blis_diaga ); \
-\
-	/* Typecast BLAS integers to BLIS integers. */ \
-	bli_convert_blas_dim1( *m, m0 ); \
-	bli_convert_blas_dim1( *n, n0 ); \
-\
-	/* Set the row and column strides of the matrix operands. */ \
-	const inc_t rs_a = 1; \
-	const inc_t cs_a = *lda; \
-	const inc_t rs_b = 1; \
-	const inc_t cs_b = *ldb; \
-\
-	/* Call BLIS interface. */ \
-	PASTEMAC2(ch,blisname,BLIS_TAPI_EX_SUF) \
-	( \
-	  blis_side, \
-	  blis_uploa, \
-	  blis_transa, \
-	  blis_diaga, \
-	  m0, \
-	  n0, \
-	  (ftype*)alpha, \
-	  (ftype*)a, rs_a, cs_a, \
-	  (ftype*)b, rs_b, cs_b, \
-	  NULL, \
-	  NULL  \
-	); \
-\
-	/* Finalize BLIS. */ \
-	bli_finalize_auto(); \
-}
-=======
     PASTEF77S(ch,blasname) ( side, uploa, transa, diaga, m, n, alpha, a, lda, b, ldb ); \
 } \
 )
->>>>>>> fb2a6827
 
 #else
 
